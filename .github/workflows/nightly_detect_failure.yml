name: Post to zulip if the nightly-testing branch is failing.

on:
  workflow_run:
    workflows: ["continuous integration"]
    types:
      - completed

jobs:
  handle_failure:
    if: ${{ github.event.workflow_run.conclusion == 'failure' && github.event.workflow_run.head_branch == 'nightly-testing' }}
    runs-on: ubuntu-latest

    steps:
    - name: Send message on Zulip
      uses: zulip/github-actions-zulip/send-message@v1
      with:
        api-key: ${{ secrets.ZULIP_API_KEY }}
        email: 'github-mathlib4-bot@leanprover.zulipchat.com'
        organization-url: 'https://leanprover.zulipchat.com'
        to: 'nightly-testing'
        type: 'stream'
        topic: 'Mathlib status updates'
        content: |
          ❌ The latest CI for Mathlib's branch#nightly-testing has [failed](https://github.com/${{ github.repository }}/actions/runs/${{ github.event.workflow_run.id }}).

  handle_success:
    if: ${{ github.event.workflow_run.conclusion == 'success' && github.event.workflow_run.head_branch == 'nightly-testing' }}
    runs-on: ubuntu-latest

    steps:
    - name: Checkout code
      uses: actions/checkout@v4
      with:
        ref: nightly-testing # checkout nightly-testing branch
        fetch-depth: 0 # checkout all branches so that we can push from `nightly-testing` to `nightly-testing-YYYY-MM-DD`
        token: ${{ secrets.NIGHTLY_TESTING }}
    - name: Update the nightly-testing-YYYY-MM-DD branch
      run: |
        toolchain="$(<lean-toolchain)"
        if [[ $toolchain =~ leanprover/lean4:nightly-([a-zA-Z0-9_-]+) ]]; then
          version=${BASH_REMATCH[1]}
          printf 'NIGHTLY=%s\n' "${version}" >> "${GITHUB_ENV}"
          # Check if the remote tag exists
          if git ls-remote --tags --exit-code origin "nightly-testing-$version" >/dev/null; then
              printf 'Tag nightly-testing-%s already exists on the remote.' "${version}"
          else
              # If the tag does not exist, create and push the tag to remote
              printf 'Creating tag %s from the current state of the nightly-testing branch.' "nightly-testing-${version}"
              git tag "nightly-testing-${version}"
              git push origin "nightly-testing-${version}"
              hash="$(git rev-parse "nightly-testing-${version}")"
              curl -X POST "http://speed.lean-fro.org/mathlib4/api/queue/commit/e7b27246-a3e6-496a-b552-ff4b45c7236e/$hash" -u "admin:${{ secrets.SPEED }}"
          fi
        else
          echo "Error: The file lean-toolchain does not contain the expected pattern."
          exit 1
        fi

    # Next, we'll update the `nightly-with-mathlib` branch at Lean.
    - name: Cleanup workspace
      run: |
        sudo rm -rf -- *
    # Checkout the Lean repository on 'nightly-with-mathlib'
    - name: Checkout Lean repository
      uses: actions/checkout@v4
      with:
        repository: leanprover/lean4
        token: ${{ secrets.LEAN_PR_TESTING }}
        ref: nightly-with-mathlib
    # Merge the relevant nightly.
    - name: Fetch tags from 'lean4-nightly', and merge relevant nightly into 'nightly-with-mathlib'
      run: |
        git remote add nightly https://github.com/leanprover/lean4-nightly.git
        git fetch nightly --tags
        # Note: old jobs may run out of order, but it is safe to merge an older `nightly-YYYY-MM-DD`.
        git merge "nightly-${NIGHTLY}" --strategy-option ours --allow-unrelated-histories || true
        git push origin

    # Now post a success message to zulip, if the last message there is not a success message.
    # https://chat.openai.com/share/87656d2c-c804-4583-91aa-426d4f1537b3
    - name: Install Zulip API client
      run: pip install zulip

    - name: Check last message and post if necessary
      run: |
        import zulip
        client = zulip.Client(email='github-mathlib4-bot@leanprover.zulipchat.com', api_key='${{ secrets.ZULIP_API_KEY }}', site='https://leanprover.zulipchat.com')

        # Get the last message in the 'status updates' topic
        request = {
          'anchor': 'newest',
          'num_before': 1,
          'num_after': 0,
          'narrow': [{'operator': 'stream', 'operand': 'nightly-testing'}, {'operator': 'topic', 'operand': 'Mathlib status updates'}],
          'apply_markdown': False    # Otherwise the content test below fails.
        }
        response = client.get_messages(request)
        messages = response['messages']
        if not messages or messages[0]['content'] != "✅ The latest CI for Mathlib's branch#nightly-testing has succeeded!":
            # Post the success message
            request = {
                'type': 'stream',
                'to': 'nightly-testing',
                'topic': 'Mathlib status updates',
                'content': "✅ The latest CI for Mathlib's branch#nightly-testing has succeeded!"
            }
            result = client.send_message(request)
            print(result)
      shell: python

    # Next, determine if we should remind the humans to create a new PR to the `bump/v4.X.0` branch.
    # https://chat.openai.com/share/504882f9-9d98-4d8d-ad19-5161c4a24fe1

    - name: Check for matching bump/nightly-YYYY-MM-DD branch
      id: check_branch
      uses: actions/github-script@v5
      with:
        script: |
          const branchName = `bump/nightly-${process.env.NIGHTLY}`;
          const branches = await github.rest.repos.listBranches({
            owner: context.repo.owner,
            repo: context.repo.repo
          });
          const exists = branches.data.some(branch => branch.name === branchName);
          if (exists) {
            console.log(`Branch ${branchName} exists.`);
            return true;
          } else {
            console.log(`Branch ${branchName} does not exist.`);
            return false;
          }
        result-encoding: string

    - name: Exit if matching branch exists
      if: steps.check_branch.outputs.result == 'true'
      run: |
        echo "Matching bump/nightly-YYYY-MM-DD branch found, no further action needed."
        exit 0

    - name: Fetch latest bump branch name
      id: latest_bump_branch
      uses: actions/github-script@v5
      with:
        script: |
          const branches = await github.paginate(github.rest.repos.listBranches, {
            owner: context.repo.owner,
            repo: context.repo.repo
          });
          const bumpBranches = branches
            .map(branch => branch.name)
            .filter(name => name.match(/^bump\/v4\.\d+\.0$/))
            .sort((a, b) => b.localeCompare(a, undefined, {numeric: true, sensitivity: 'base'}));
          if (!bumpBranches.length) {
            throw new Exception("Did not find any bump/v4.x.0 branch")
          }
          const latestBranch = bumpBranches[0];
          return latestBranch;

    - name: Fetch lean-toolchain from latest bump branch
      id: bump_version
      uses: actions/github-script@v5
      with:
        script: |
          const response = await github.rest.repos.getContent({
            owner: context.repo.owner,
            repo: context.repo.repo,
            path: 'lean-toolchain',
            ref: ${{ steps.latest_bump_branch.outputs.result }}
          });
          const content = Buffer.from(response.data.content, 'base64').toString();
          const version = content.match(/leanprover\/lean4:nightly-(\d{4}-\d{2}-\d{2})/)[1];
          return version;

    - name: Compare versions and post a reminder.
      env:
        BUMP_VERSION: ${{ steps.bump_version.outputs.result }}
        BUMP_BRANCH: ${{ steps.latest_bump_branch.outputs.result }}
        ZULIP_API_KEY: ${{ secrets.ZULIP_API_KEY }}
      shell: python
      run: |
        import os
        import zulip
        client = zulip.Client(email='github-mathlib4-bot@leanprover.zulipchat.com', api_key=os.getenv('ZULIP_API_KEY'), site='https://leanprover.zulipchat.com')
        current_version = os.getenv('NIGHTLY')
        bump_version = os.getenv('BUMP_VERSION')
        bump_branch = os.getenv('BUMP_BRANCH')
        print(f'Current version: {current_version}, Bump version: {bump_version}')
        if current_version > bump_version:
            print('Lean toolchain in `nightly-testing` is ahead of the bump branch.')
            request = {
                'type': 'stream',
                'to': 'nightly-testing',
<<<<<<< HEAD
                'topic': 'Mathlib status updates',
=======
                'topic': 'Mathlib bump branch reminders',
>>>>>>> 971a0d73
                'content': f"🛠️: it looks like it's time to create a new bump/nightly-{current_version} branch from nightly-testing, and then PR that to {bump_branch}."
            }
            result = client.send_message(request)
        else:
            print('No action needed.')<|MERGE_RESOLUTION|>--- conflicted
+++ resolved
@@ -191,11 +191,7 @@
             request = {
                 'type': 'stream',
                 'to': 'nightly-testing',
-<<<<<<< HEAD
-                'topic': 'Mathlib status updates',
-=======
                 'topic': 'Mathlib bump branch reminders',
->>>>>>> 971a0d73
                 'content': f"🛠️: it looks like it's time to create a new bump/nightly-{current_version} branch from nightly-testing, and then PR that to {bump_branch}."
             }
             result = client.send_message(request)
