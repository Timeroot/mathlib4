/-
Copyright (c) 2020 Nicolò Cavalleri. All rights reserved.
Released under Apache 2.0 license as described in the file LICENSE.
Authors: Nicolò Cavalleri, Sébastien Gouëzel, Heather Macbeth, Patrick Massot, Floris van Doorn
-/
import Mathlib.Analysis.Normed.Operator.BoundedLinearMaps
import Mathlib.Topology.FiberBundle.Basic

/-!
# Vector bundles

In this file we define (topological) vector bundles.

Let `B` be the base space, let `F` be a normed space over a normed field `R`, and let
`E : B → Type*` be a `FiberBundle` with fiber `F`, in which, for each `x`, the fiber `E x` is a
topological vector space over `R`.

To have a vector bundle structure on `Bundle.TotalSpace F E`, one should additionally have the
following properties:

* The bundle trivializations in the trivialization atlas should be continuous linear equivs in the
  fibers;
* For any two trivializations `e`, `e'` in the atlas the transition function considered as a map
  from `B` into `F →L[R] F` is continuous on `e.baseSet ∩ e'.baseSet` with respect to the operator
  norm topology on `F →L[R] F`.

If these conditions are satisfied, we register the typeclass `VectorBundle R F E`.

We define constructions on vector bundles like pullbacks and direct sums in other files.

## Main Definitions

* `Trivialization.IsLinear`: a class stating that a trivialization is fiberwise linear on its base
  set.
* `Trivialization.linearEquivAt` and `Trivialization.continuousLinearMapAt` are the
  (continuous) linear fiberwise equivalences a trivialization induces.
* They have forward maps `Trivialization.linearMapAt` / `Trivialization.continuousLinearMapAt`
  and inverses `Trivialization.symmₗ` / `Trivialization.symmL`. Note that these are all defined
  everywhere, since they are extended using the zero function.
* `Trivialization.coordChangeL` is the coordinate change induced by two trivializations. It only
  makes sense on the intersection of their base sets, but is extended outside it using the identity.
* Given a continuous (semi)linear map between `E x` and `E' y` where `E` and `E'` are bundles over
  possibly different base sets, `ContinuousLinearMap.inCoordinates` turns this into a continuous
  (semi)linear map between the chosen fibers of those bundles.

## Implementation notes

The implementation choices in the vector bundle definition are discussed in the "Implementation
notes" section of `Mathlib/Topology/FiberBundle/Basic.lean`.

## Tags
Vector bundle
-/

noncomputable section

open Bundle Set Topology

variable (R : Type*) {B : Type*} (F : Type*) (E : B → Type*)

section TopologicalVectorSpace

variable {F E}
variable [Semiring R] [TopologicalSpace F] [TopologicalSpace B]

/-- A mixin class for `Pretrivialization`, stating that a pretrivialization is fiberwise linear with
respect to given module structures on its fibers and the model fiber. -/
protected class Pretrivialization.IsLinear [AddCommMonoid F] [Module R F] [∀ x, AddCommMonoid (E x)]
  [∀ x, Module R (E x)] (e : Pretrivialization F (π F E)) : Prop where
  linear : ∀ b ∈ e.baseSet, IsLinearMap R fun x : E b => (e ⟨b, x⟩).2

namespace Pretrivialization

variable (e : Pretrivialization F (π F E)) {x : TotalSpace F E} {b : B} {y : E b}

theorem linear [AddCommMonoid F] [Module R F] [∀ x, AddCommMonoid (E x)] [∀ x, Module R (E x)]
    [e.IsLinear R] {b : B} (hb : b ∈ e.baseSet) :
    IsLinearMap R fun x : E b => (e ⟨b, x⟩).2 :=
  Pretrivialization.IsLinear.linear b hb

variable [AddCommMonoid F] [Module R F] [∀ x, AddCommMonoid (E x)] [∀ x, Module R (E x)]

/-- A fiberwise linear inverse to `e`. -/
@[simps!]
protected def symmₗ (e : Pretrivialization F (π F E)) [e.IsLinear R] (b : B) : F →ₗ[R] E b := by
  refine IsLinearMap.mk' (e.symm b) ?_
  by_cases hb : b ∈ e.baseSet
  · exact (((e.linear R hb).mk' _).inverse (e.symm b) (e.symm_apply_apply_mk hb) fun v ↦
      congr_arg Prod.snd <| e.apply_mk_symm hb v).isLinear
  · rw [e.coe_symm_of_notMem hb]
    exact (0 : F →ₗ[R] E b).isLinear

/-- A pretrivialization for a vector bundle defines linear equivalences between the
fibers and the model space. -/
@[simps -fullyApplied]
def linearEquivAt (e : Pretrivialization F (π F E)) [e.IsLinear R] (b : B) (hb : b ∈ e.baseSet) :
    E b ≃ₗ[R] F where
  toFun y := (e ⟨b, y⟩).2
  invFun := e.symm b
  left_inv := e.symm_apply_apply_mk hb
  right_inv v := by simp_rw [e.apply_mk_symm hb v]
  map_add' v w := (e.linear R hb).map_add v w
  map_smul' c v := (e.linear R hb).map_smul c v

open Classical in
/-- A fiberwise linear map equal to `e` on `e.baseSet`. -/
protected def linearMapAt (e : Pretrivialization F (π F E)) [e.IsLinear R] (b : B) : E b →ₗ[R] F :=
  if hb : b ∈ e.baseSet then e.linearEquivAt R b hb else 0

variable {R}

open Classical in
theorem coe_linearMapAt (e : Pretrivialization F (π F E)) [e.IsLinear R] (b : B) :
    ⇑(e.linearMapAt R b) = fun y => if b ∈ e.baseSet then (e ⟨b, y⟩).2 else 0 := by
  rw [Pretrivialization.linearMapAt]
  split_ifs <;> rfl

theorem coe_linearMapAt_of_mem (e : Pretrivialization F (π F E)) [e.IsLinear R] {b : B}
    (hb : b ∈ e.baseSet) : ⇑(e.linearMapAt R b) = fun y => (e ⟨b, y⟩).2 := by
  simp_rw [coe_linearMapAt, if_pos hb]

open Classical in
theorem linearMapAt_apply (e : Pretrivialization F (π F E)) [e.IsLinear R] {b : B} (y : E b) :
    e.linearMapAt R b y = if b ∈ e.baseSet then (e ⟨b, y⟩).2 else 0 := by
  rw [coe_linearMapAt]

theorem linearMapAt_def_of_mem (e : Pretrivialization F (π F E)) [e.IsLinear R] {b : B}
    (hb : b ∈ e.baseSet) : e.linearMapAt R b = e.linearEquivAt R b hb :=
  dif_pos hb

theorem linearMapAt_def_of_notMem (e : Pretrivialization F (π F E)) [e.IsLinear R] {b : B}
    (hb : b ∉ e.baseSet) : e.linearMapAt R b = 0 :=
  dif_neg hb

@[deprecated (since := "2025-05-23")] alias linearMapAt_def_of_not_mem := linearMapAt_def_of_notMem

theorem linearMapAt_eq_zero (e : Pretrivialization F (π F E)) [e.IsLinear R] {b : B}
    (hb : b ∉ e.baseSet) : e.linearMapAt R b = 0 :=
  dif_neg hb

theorem symmₗ_linearMapAt (e : Pretrivialization F (π F E)) [e.IsLinear R] {b : B}
    (hb : b ∈ e.baseSet) (y : E b) : e.symmₗ R b (e.linearMapAt R b y) = y := by
  rw [e.linearMapAt_def_of_mem hb]
  exact (e.linearEquivAt R b hb).left_inv y

theorem linearMapAt_symmₗ (e : Pretrivialization F (π F E)) [e.IsLinear R] {b : B}
    (hb : b ∈ e.baseSet) (y : F) : e.linearMapAt R b (e.symmₗ R b y) = y := by
  rw [e.linearMapAt_def_of_mem hb]
  exact (e.linearEquivAt R b hb).right_inv y

end Pretrivialization

variable [TopologicalSpace (TotalSpace F E)]

/-- A mixin class for `Trivialization`, stating that a trivialization is fiberwise linear with
respect to given module structures on its fibers and the model fiber. -/
protected class Trivialization.IsLinear [AddCommMonoid F] [Module R F] [∀ x, AddCommMonoid (E x)]
  [∀ x, Module R (E x)] (e : Trivialization F (π F E)) : Prop where
  linear : ∀ b ∈ e.baseSet, IsLinearMap R fun x : E b => (e ⟨b, x⟩).2

namespace Trivialization

variable (e : Trivialization F (π F E)) {x : TotalSpace F E} {b : B} {y : E b}

protected theorem linear [AddCommMonoid F] [Module R F] [∀ x, AddCommMonoid (E x)]
    [∀ x, Module R (E x)] [e.IsLinear R] {b : B} (hb : b ∈ e.baseSet) :
    IsLinearMap R fun y : E b => (e ⟨b, y⟩).2 :=
  Trivialization.IsLinear.linear b hb

instance toPretrivialization.isLinear [AddCommMonoid F] [Module R F] [∀ x, AddCommMonoid (E x)]
    [∀ x, Module R (E x)] [e.IsLinear R] : e.toPretrivialization.IsLinear R :=
  { (‹_› : e.IsLinear R) with }

variable [AddCommMonoid F] [Module R F] [∀ x, AddCommMonoid (E x)] [∀ x, Module R (E x)]

/-- A trivialization for a vector bundle defines linear equivalences between the
fibers and the model space. -/
def linearEquivAt (e : Trivialization F (π F E)) [e.IsLinear R] (b : B) (hb : b ∈ e.baseSet) :
    E b ≃ₗ[R] F :=
  e.toPretrivialization.linearEquivAt R b hb

variable {R}

@[simp]
theorem linearEquivAt_apply (e : Trivialization F (π F E)) [e.IsLinear R] (b : B)
    (hb : b ∈ e.baseSet) (v : E b) : e.linearEquivAt R b hb v = (e ⟨b, v⟩).2 :=
  rfl

@[simp]
theorem linearEquivAt_symm_apply (e : Trivialization F (π F E)) [e.IsLinear R] (b : B)
    (hb : b ∈ e.baseSet) (v : F) : (e.linearEquivAt R b hb).symm v = e.symm b v :=
  rfl

variable (R) in
/-- A fiberwise linear inverse to `e`. -/
protected def symmₗ (e : Trivialization F (π F E)) [e.IsLinear R] (b : B) : F →ₗ[R] E b :=
  e.toPretrivialization.symmₗ R b

theorem coe_symmₗ (e : Trivialization F (π F E)) [e.IsLinear R] (b : B) :
    ⇑(e.symmₗ R b) = e.symm b :=
  rfl

variable (R) in
/-- A fiberwise linear map equal to `e` on `e.baseSet`. -/
protected def linearMapAt (e : Trivialization F (π F E)) [e.IsLinear R] (b : B) : E b →ₗ[R] F :=
  e.toPretrivialization.linearMapAt R b

open Classical in
theorem coe_linearMapAt (e : Trivialization F (π F E)) [e.IsLinear R] (b : B) :
    ⇑(e.linearMapAt R b) = fun y => if b ∈ e.baseSet then (e ⟨b, y⟩).2 else 0 :=
  e.toPretrivialization.coe_linearMapAt b

theorem coe_linearMapAt_of_mem (e : Trivialization F (π F E)) [e.IsLinear R] {b : B}
    (hb : b ∈ e.baseSet) : ⇑(e.linearMapAt R b) = fun y => (e ⟨b, y⟩).2 := by
  simp_rw [coe_linearMapAt, if_pos hb]

open Classical in
theorem linearMapAt_apply (e : Trivialization F (π F E)) [e.IsLinear R] {b : B} (y : E b) :
    e.linearMapAt R b y = if b ∈ e.baseSet then (e ⟨b, y⟩).2 else 0 := by
  rw [coe_linearMapAt]

theorem linearMapAt_def_of_mem (e : Trivialization F (π F E)) [e.IsLinear R] {b : B}
    (hb : b ∈ e.baseSet) : e.linearMapAt R b = e.linearEquivAt R b hb :=
  dif_pos hb

theorem linearMapAt_def_of_notMem (e : Trivialization F (π F E)) [e.IsLinear R] {b : B}
    (hb : b ∉ e.baseSet) : e.linearMapAt R b = 0 :=
  dif_neg hb

@[deprecated (since := "2025-05-23")] alias linearMapAt_def_of_not_mem := linearMapAt_def_of_notMem

theorem symmₗ_linearMapAt (e : Trivialization F (π F E)) [e.IsLinear R] {b : B} (hb : b ∈ e.baseSet)
    (y : E b) : e.symmₗ R b (e.linearMapAt R b y) = y :=
  e.toPretrivialization.symmₗ_linearMapAt hb y

theorem linearMapAt_symmₗ (e : Trivialization F (π F E)) [e.IsLinear R] {b : B} (hb : b ∈ e.baseSet)
    (y : F) : e.linearMapAt R b (e.symmₗ R b y) = y :=
  e.toPretrivialization.linearMapAt_symmₗ hb y

variable (R) in
open Classical in
/-- A coordinate change function between two trivializations, as a continuous linear equivalence.
  Defined to be the identity when `b` does not lie in the base set of both trivializations. -/
def coordChangeL (e e' : Trivialization F (π F E)) [e.IsLinear R] [e'.IsLinear R] (b : B) :
    F ≃L[R] F :=
  { toLinearEquiv := if hb : b ∈ e.baseSet ∩ e'.baseSet
      then (e.linearEquivAt R b (hb.1 :)).symm.trans (e'.linearEquivAt R b hb.2)
      else LinearEquiv.refl R F
    continuous_toFun := by
      by_cases hb : b ∈ e.baseSet ∩ e'.baseSet
      · rw [dif_pos hb]
        refine (e'.continuousOn.comp_continuous ?_ ?_).snd
        · exact e.continuousOn_symm.comp_continuous (Continuous.prodMk_right b) fun y =>
            mk_mem_prod hb.1 (mem_univ y)
        · exact fun y => e'.mem_source.mpr hb.2
      · rw [dif_neg hb]
        exact continuous_id
    continuous_invFun := by
      by_cases hb : b ∈ e.baseSet ∩ e'.baseSet
      · rw [dif_pos hb]
        refine (e.continuousOn.comp_continuous ?_ ?_).snd
        · exact e'.continuousOn_symm.comp_continuous (Continuous.prodMk_right b) fun y =>
            mk_mem_prod hb.2 (mem_univ y)
        exact fun y => e.mem_source.mpr hb.1
      · rw [dif_neg hb]
        exact continuous_id }

theorem coe_coordChangeL (e e' : Trivialization F (π F E)) [e.IsLinear R] [e'.IsLinear R] {b : B}
    (hb : b ∈ e.baseSet ∩ e'.baseSet) :
    ⇑(coordChangeL R e e' b) = (e.linearEquivAt R b hb.1).symm.trans (e'.linearEquivAt R b hb.2) :=
  congr_arg (fun f : F ≃ₗ[R] F ↦ ⇑f) (dif_pos hb)

theorem coe_coordChangeL' (e e' : Trivialization F (π F E)) [e.IsLinear R] [e'.IsLinear R] {b : B}
    (hb : b ∈ e.baseSet ∩ e'.baseSet) :
    (coordChangeL R e e' b).toLinearEquiv =
      (e.linearEquivAt R b hb.1).symm.trans (e'.linearEquivAt R b hb.2) :=
  LinearEquiv.coe_injective (coe_coordChangeL _ _ hb)

theorem symm_coordChangeL (e e' : Trivialization F (π F E)) [e.IsLinear R] [e'.IsLinear R] {b : B}
    (hb : b ∈ e'.baseSet ∩ e.baseSet) : (e.coordChangeL R e' b).symm = e'.coordChangeL R e b := by
  apply ContinuousLinearEquiv.toLinearEquiv_injective
<<<<<<< HEAD
  rw [coe_coordChangeL' e' e hb, ← (coordChangeL R e e' b).symm_toLinearEquiv,
=======
  rw [coe_coordChangeL' e' e hb, (coordChangeL R e e' b).toLinearEquiv_symm,
>>>>>>> d9571603
    coe_coordChangeL' e e' hb.symm, LinearEquiv.trans_symm, LinearEquiv.symm_symm]

theorem coordChangeL_apply (e e' : Trivialization F (π F E)) [e.IsLinear R] [e'.IsLinear R] {b : B}
    (hb : b ∈ e.baseSet ∩ e'.baseSet) (y : F) :
    coordChangeL R e e' b y = (e' ⟨b, e.symm b y⟩).2 :=
  congr_fun (coe_coordChangeL e e' hb) y

theorem mk_coordChangeL (e e' : Trivialization F (π F E)) [e.IsLinear R] [e'.IsLinear R] {b : B}
    (hb : b ∈ e.baseSet ∩ e'.baseSet) (y : F) :
    (b, coordChangeL R e e' b y) = e' ⟨b, e.symm b y⟩ := by
  ext
  · rw [e.mk_symm hb.1 y, e'.coe_fst', e.proj_symm_apply' hb.1]
    rw [e.proj_symm_apply' hb.1]
    exact hb.2
  · exact e.coordChangeL_apply e' hb y

theorem apply_symm_apply_eq_coordChangeL (e e' : Trivialization F (π F E)) [e.IsLinear R]
    [e'.IsLinear R] {b : B} (hb : b ∈ e.baseSet ∩ e'.baseSet) (v : F) :
    e' (e.toPartialHomeomorph.symm (b, v)) = (b, e.coordChangeL R e' b v) := by
  rw [e.mk_coordChangeL e' hb, e.mk_symm hb.1]

/-- A version of `Trivialization.coordChangeL_apply` that fully unfolds `coordChange`. The
right-hand side is ugly, but has good definitional properties for specifically defined
trivializations. -/
theorem coordChangeL_apply' (e e' : Trivialization F (π F E)) [e.IsLinear R] [e'.IsLinear R] {b : B}
    (hb : b ∈ e.baseSet ∩ e'.baseSet) (y : F) :
    coordChangeL R e e' b y = (e' (e.toPartialHomeomorph.symm (b, y))).2 := by
  rw [e.coordChangeL_apply e' hb, e.mk_symm hb.1]

theorem coordChangeL_symm_apply (e e' : Trivialization F (π F E)) [e.IsLinear R] [e'.IsLinear R]
    {b : B} (hb : b ∈ e.baseSet ∩ e'.baseSet) :
    ⇑(coordChangeL R e e' b).symm =
      (e'.linearEquivAt R b hb.2).symm.trans (e.linearEquivAt R b hb.1) :=
  congr_arg LinearEquiv.invFun (dif_pos hb)

end Trivialization

end TopologicalVectorSpace

section

namespace Bundle

/-- The zero section of a vector bundle -/
def zeroSection [∀ x, Zero (E x)] : B → TotalSpace F E := (⟨·, 0⟩)

@[simp, mfld_simps]
theorem zeroSection_proj [∀ x, Zero (E x)] (x : B) : (zeroSection F E x).proj = x :=
  rfl

@[simp, mfld_simps]
theorem zeroSection_snd [∀ x, Zero (E x)] (x : B) : (zeroSection F E x).2 = 0 :=
  rfl

end Bundle

open Bundle

variable [NontriviallyNormedField R] [∀ x, AddCommMonoid (E x)] [∀ x, Module R (E x)]
  [NormedAddCommGroup F] [NormedSpace R F] [TopologicalSpace B] [TopologicalSpace (TotalSpace F E)]
  [∀ x, TopologicalSpace (E x)] [FiberBundle F E]

/-- The space `Bundle.TotalSpace F E` (for `E : B → Type*` such that each `E x` is a topological
vector space) has a topological vector space structure with fiber `F` (denoted with
`VectorBundle R F E`) if around every point there is a fiber bundle trivialization which is linear
in the fibers. -/
class VectorBundle : Prop where
  trivialization_linear' : ∀ (e : Trivialization F (π F E)) [MemTrivializationAtlas e], e.IsLinear R
  continuousOn_coordChange' :
    ∀ (e e' : Trivialization F (π F E)) [MemTrivializationAtlas e] [MemTrivializationAtlas e'],
      ContinuousOn (fun b => Trivialization.coordChangeL R e e' b : B → F →L[R] F)
        (e.baseSet ∩ e'.baseSet)

variable {F E}

instance (priority := 100) trivialization_linear [VectorBundle R F E] (e : Trivialization F (π F E))
    [MemTrivializationAtlas e] : e.IsLinear R :=
  VectorBundle.trivialization_linear' e

theorem continuousOn_coordChange [VectorBundle R F E] (e e' : Trivialization F (π F E))
    [MemTrivializationAtlas e] [MemTrivializationAtlas e'] :
    ContinuousOn (fun b => Trivialization.coordChangeL R e e' b : B → F →L[R] F)
      (e.baseSet ∩ e'.baseSet) :=
  VectorBundle.continuousOn_coordChange' e e'

namespace Trivialization

/-- Forward map of `Trivialization.continuousLinearEquivAt` (only propositionally equal),
  defined everywhere (`0` outside domain). -/
@[simps -fullyApplied apply]
def continuousLinearMapAt (e : Trivialization F (π F E)) [e.IsLinear R] (b : B) : E b →L[R] F :=
  { e.linearMapAt R b with
    toFun := e.linearMapAt R b -- given explicitly to help `simps`
    cont := by
      rw [e.coe_linearMapAt b]
      classical
      refine continuous_if_const _ (fun hb => ?_) fun _ => continuous_zero
      exact (e.continuousOn.comp_continuous (FiberBundle.totalSpaceMk_isInducing F E b).continuous
        fun x => e.mem_source.mpr hb).snd }

/-- Backwards map of `Trivialization.continuousLinearEquivAt`, defined everywhere. -/
@[simps -fullyApplied apply]
def symmL (e : Trivialization F (π F E)) [e.IsLinear R] (b : B) : F →L[R] E b :=
  { e.symmₗ R b with
    toFun := e.symm b -- given explicitly to help `simps`
    cont := by
      by_cases hb : b ∈ e.baseSet
      · rw [(FiberBundle.totalSpaceMk_isInducing F E b).continuous_iff]
        exact e.continuousOn_symm.comp_continuous (.prodMk_right _) fun x ↦
          mk_mem_prod hb (mem_univ x)
      · refine continuous_zero.congr fun x => (e.symm_apply_of_notMem hb x).symm }

variable {R}

theorem symmL_continuousLinearMapAt (e : Trivialization F (π F E)) [e.IsLinear R] {b : B}
    (hb : b ∈ e.baseSet) (y : E b) : e.symmL R b (e.continuousLinearMapAt R b y) = y :=
  e.symmₗ_linearMapAt hb y

theorem continuousLinearMapAt_symmL (e : Trivialization F (π F E)) [e.IsLinear R] {b : B}
    (hb : b ∈ e.baseSet) (y : F) : e.continuousLinearMapAt R b (e.symmL R b y) = y :=
  e.linearMapAt_symmₗ hb y

variable (R) in
/-- In a vector bundle, a trivialization in the fiber (which is a priori only linear)
is in fact a continuous linear equiv between the fibers and the model fiber. -/
@[simps -fullyApplied apply symm_apply]
def continuousLinearEquivAt (e : Trivialization F (π F E)) [e.IsLinear R] (b : B)
    (hb : b ∈ e.baseSet) : E b ≃L[R] F :=
  { e.toPretrivialization.linearEquivAt R b hb with
    toFun := fun y => (e ⟨b, y⟩).2 -- given explicitly to help `simps`
    invFun := e.symm b -- given explicitly to help `simps`
    continuous_toFun := (e.continuousOn.comp_continuous
      (FiberBundle.totalSpaceMk_isInducing F E b).continuous fun _ => e.mem_source.mpr hb).snd
    continuous_invFun := (e.symmL R b).continuous }

theorem coe_continuousLinearEquivAt_eq (e : Trivialization F (π F E)) [e.IsLinear R] {b : B}
    (hb : b ∈ e.baseSet) :
    (e.continuousLinearEquivAt R b hb : E b → F) = e.continuousLinearMapAt R b :=
  (e.coe_linearMapAt_of_mem hb).symm

theorem symm_continuousLinearEquivAt_eq (e : Trivialization F (π F E)) [e.IsLinear R] {b : B}
    (hb : b ∈ e.baseSet) : ((e.continuousLinearEquivAt R b hb).symm : F → E b) = e.symmL R b :=
  rfl

@[simp]
theorem continuousLinearEquivAt_apply' (e : Trivialization F (π F E)) [e.IsLinear R]
    (x : TotalSpace F E) (hx : x ∈ e.source) :
    e.continuousLinearEquivAt R x.proj (e.mem_source.1 hx) x.2 = (e x).2 := rfl

variable (R)

theorem apply_eq_prod_continuousLinearEquivAt (e : Trivialization F (π F E)) [e.IsLinear R] (b : B)
    (hb : b ∈ e.baseSet) (z : E b) : e ⟨b, z⟩ = (b, e.continuousLinearEquivAt R b hb z) := by
  ext
  · refine e.coe_fst ?_
    rw [e.source_eq]
    exact hb
  · simp only [coe_coe, continuousLinearEquivAt_apply]

protected theorem zeroSection (e : Trivialization F (π F E)) [e.IsLinear R] {x : B}
    (hx : x ∈ e.baseSet) : e (zeroSection F E x) = (x, 0) := by
  simp_rw [zeroSection, e.apply_eq_prod_continuousLinearEquivAt R x hx 0, map_zero]

variable {R}

theorem symm_apply_eq_mk_continuousLinearEquivAt_symm (e : Trivialization F (π F E)) [e.IsLinear R]
    (b : B) (hb : b ∈ e.baseSet) (z : F) :
    e.toPartialHomeomorph.symm ⟨b, z⟩ = ⟨b, (e.continuousLinearEquivAt R b hb).symm z⟩ := by
  have h : (b, z) ∈ e.target := by
    rw [e.target_eq]
    exact ⟨hb, mem_univ _⟩
  apply e.injOn (e.map_target h)
  · simpa only [e.source_eq, mem_preimage]
  · simp_rw [e.right_inv h, coe_coe, e.apply_eq_prod_continuousLinearEquivAt R b hb,
      ContinuousLinearEquiv.apply_symm_apply]

theorem comp_continuousLinearEquivAt_eq_coord_change (e e' : Trivialization F (π F E))
    [e.IsLinear R] [e'.IsLinear R] {b : B} (hb : b ∈ e.baseSet ∩ e'.baseSet) :
    (e.continuousLinearEquivAt R b hb.1).symm.trans (e'.continuousLinearEquivAt R b hb.2) =
      coordChangeL R e e' b := by
  ext v
  rw [coordChangeL_apply e e' hb]
  rfl

end Trivialization

/-! ### Constructing vector bundles -/

variable (B F)

/-- Analogous construction of `FiberBundleCore` for vector bundles. This
construction gives a way to construct vector bundles from a structure registering how
trivialization changes act on fibers. -/
structure VectorBundleCore (ι : Type*) where
  baseSet : ι → Set B
  isOpen_baseSet : ∀ i, IsOpen (baseSet i)
  indexAt : B → ι
  mem_baseSet_at : ∀ x, x ∈ baseSet (indexAt x)
  coordChange : ι → ι → B → F →L[R] F
  coordChange_self : ∀ i, ∀ x ∈ baseSet i, ∀ v, coordChange i i x v = v
  continuousOn_coordChange : ∀ i j, ContinuousOn (coordChange i j) (baseSet i ∩ baseSet j)
  coordChange_comp : ∀ i j k, ∀ x ∈ baseSet i ∩ baseSet j ∩ baseSet k, ∀ v,
    (coordChange j k x) (coordChange i j x v) = coordChange i k x v

/-- The trivial vector bundle core, in which all the changes of coordinates are the
identity. -/
def trivialVectorBundleCore (ι : Type*) [Inhabited ι] : VectorBundleCore R B F ι where
  baseSet _ := univ
  isOpen_baseSet _ := isOpen_univ
  indexAt := default
  mem_baseSet_at x := mem_univ x
  coordChange _ _ _ := ContinuousLinearMap.id R F
  coordChange_self _ _ _ _ := rfl
  coordChange_comp _ _ _ _ _ _ := rfl
  continuousOn_coordChange _ _ := continuousOn_const

instance (ι : Type*) [Inhabited ι] : Inhabited (VectorBundleCore R B F ι) :=
  ⟨trivialVectorBundleCore R B F ι⟩

namespace VectorBundleCore

variable {R B F} {ι : Type*}
variable (Z : VectorBundleCore R B F ι)

/-- Natural identification to a `FiberBundleCore`. -/
@[simps (config := mfld_cfg)]
def toFiberBundleCore : FiberBundleCore ι B F :=
  { Z with
    coordChange := fun i j b => Z.coordChange i j b
    continuousOn_coordChange := fun i j =>
      isBoundedBilinearMap_apply.continuous.comp_continuousOn
        ((Z.continuousOn_coordChange i j).prodMap continuousOn_id) }

-- TODO: restore coercion?
-- instance toFiberBundleCoreCoe : Coe (VectorBundleCore R B F ι) (FiberBundleCore ι B F) :=
--   ⟨toFiberBundleCore⟩

theorem coordChange_linear_comp (i j k : ι) :
    ∀ x ∈ Z.baseSet i ∩ Z.baseSet j ∩ Z.baseSet k,
      (Z.coordChange j k x).comp (Z.coordChange i j x) = Z.coordChange i k x :=
  fun x hx => by
  ext v
  exact Z.coordChange_comp i j k x hx v

/-- The index set of a vector bundle core, as a convenience function for dot notation -/
@[nolint unusedArguments]
def Index := ι

/-- The base space of a vector bundle core, as a convenience function for dot notation -/
@[nolint unusedArguments, reducible]
def Base := B

/-- The fiber of a vector bundle core, as a convenience function for dot notation and
typeclass inference -/
@[nolint unusedArguments]
def Fiber : B → Type _ :=
  Z.toFiberBundleCore.Fiber

instance topologicalSpaceFiber (x : B) : TopologicalSpace (Z.Fiber x) :=
  Z.toFiberBundleCore.topologicalSpaceFiber x

instance addCommGroupFiber (x : B) : AddCommGroup (Z.Fiber x) :=
  inferInstanceAs (AddCommGroup F)

instance moduleFiber (x : B) : Module R (Z.Fiber x) :=
  inferInstanceAs (Module R F)

/-- The projection from the total space of a fiber bundle core, on its base. -/
@[reducible, simp, mfld_simps]
protected def proj : TotalSpace F Z.Fiber → B :=
  TotalSpace.proj

/-- The total space of the vector bundle, as a convenience function for dot notation.
It is by definition equal to `Bundle.TotalSpace F Z.Fiber`. -/
@[nolint unusedArguments, reducible]
protected def TotalSpace :=
  Bundle.TotalSpace F Z.Fiber

/-- Local homeomorphism version of the trivialization change. -/
def trivChange (i j : ι) : PartialHomeomorph (B × F) (B × F) :=
  Z.toFiberBundleCore.trivChange i j

@[simp, mfld_simps]
theorem mem_trivChange_source (i j : ι) (p : B × F) :
    p ∈ (Z.trivChange i j).source ↔ p.1 ∈ Z.baseSet i ∩ Z.baseSet j :=
  Z.toFiberBundleCore.mem_trivChange_source i j p

/-- Topological structure on the total space of a vector bundle created from core, designed so
that all the local trivialization are continuous. -/
instance toTopologicalSpace : TopologicalSpace Z.TotalSpace :=
  Z.toFiberBundleCore.toTopologicalSpace

variable (b : B) (a : F)

@[simp, mfld_simps]
theorem coe_coordChange (i j : ι) : Z.toFiberBundleCore.coordChange i j b = Z.coordChange i j b :=
  rfl

/-- One of the standard local trivializations of a vector bundle constructed from core, taken by
considering this in particular as a fiber bundle constructed from core. -/
def localTriv (i : ι) : Trivialization F (π F Z.Fiber) :=
  Z.toFiberBundleCore.localTriv i

@[simp, mfld_simps]
theorem localTriv_apply {i : ι} (p : Z.TotalSpace) :
    (Z.localTriv i) p = ⟨p.1, Z.coordChange (Z.indexAt p.1) i p.1 p.2⟩ :=
  rfl

/-- The standard local trivializations of a vector bundle constructed from core are linear. -/
instance localTriv.isLinear (i : ι) : (Z.localTriv i).IsLinear R where
  linear x _ :=
    { map_add := fun _ _ => by simp only [map_add, localTriv_apply, mfld_simps]
      map_smul := fun _ _ => by simp only [map_smul, localTriv_apply, mfld_simps] }

variable (i j : ι)

@[simp, mfld_simps]
theorem mem_localTriv_source (p : Z.TotalSpace) : p ∈ (Z.localTriv i).source ↔ p.1 ∈ Z.baseSet i :=
  Iff.rfl

@[simp, mfld_simps]
theorem baseSet_at : Z.baseSet i = (Z.localTriv i).baseSet :=
  rfl

@[simp, mfld_simps]
theorem mem_localTriv_target (p : B × F) :
    p ∈ (Z.localTriv i).target ↔ p.1 ∈ (Z.localTriv i).baseSet :=
  Z.toFiberBundleCore.mem_localTriv_target i p

@[simp, mfld_simps]
theorem localTriv_symm_fst (p : B × F) :
    (Z.localTriv i).toPartialHomeomorph.symm p = ⟨p.1, Z.coordChange i (Z.indexAt p.1) p.1 p.2⟩ :=
  rfl

@[simp, mfld_simps]
theorem localTriv_symm_apply {b : B} (hb : b ∈ (Z.localTriv i).baseSet) (v : F) :
    (Z.localTriv i).symm b v = Z.coordChange i (Z.indexAt b) b v := by
  apply (Z.localTriv i).symm_apply hb v

@[simp, mfld_simps]
theorem localTriv_coordChange_eq {b : B}
    (hb : b ∈ (Z.localTriv i).baseSet ∧ b ∈ (Z.localTriv j).baseSet) (v : F) :
    (Z.localTriv i).coordChangeL R (Z.localTriv j) b v = Z.coordChange i j b v := by
  rw [Trivialization.coordChangeL_apply', localTriv_symm_fst, localTriv_apply, coordChange_comp]
  exacts [⟨⟨hb.1, Z.mem_baseSet_at b⟩, hb.2⟩, hb]

/-- Preferred local trivialization of a vector bundle constructed from core, at a given point, as
a bundle trivialization -/
def localTrivAt (b : B) : Trivialization F (π F Z.Fiber) :=
  Z.localTriv (Z.indexAt b)

@[simp, mfld_simps]
theorem localTrivAt_def : Z.localTriv (Z.indexAt b) = Z.localTrivAt b :=
  rfl

@[simp, mfld_simps]
theorem mem_source_at : (⟨b, a⟩ : Z.TotalSpace) ∈ (Z.localTrivAt b).source := by
  rw [localTrivAt, mem_localTriv_source]
  exact Z.mem_baseSet_at b

@[simp, mfld_simps]
theorem localTrivAt_apply (p : Z.TotalSpace) : Z.localTrivAt p.1 p = ⟨p.1, p.2⟩ :=
  Z.toFiberBundleCore.localTrivAt_apply p

@[simp, mfld_simps]
theorem localTrivAt_apply_mk (b : B) (a : F) : Z.localTrivAt b ⟨b, a⟩ = ⟨b, a⟩ :=
  Z.localTrivAt_apply _

@[simp, mfld_simps]
theorem mem_localTrivAt_baseSet : b ∈ (Z.localTrivAt b).baseSet :=
  Z.toFiberBundleCore.mem_localTrivAt_baseSet b

instance fiberBundle : FiberBundle F Z.Fiber :=
  Z.toFiberBundleCore.fiberBundle

instance vectorBundle : VectorBundle R F Z.Fiber where
  trivialization_linear' := by
    rintro _ ⟨i, rfl⟩
    apply localTriv.isLinear
  continuousOn_coordChange' := by
    rintro _ _ ⟨i, rfl⟩ ⟨i', rfl⟩
    refine (Z.continuousOn_coordChange i i').congr fun b hb => ?_
    ext v
    exact Z.localTriv_coordChange_eq i i' hb v

/-- The projection on the base of a vector bundle created from core is continuous -/
@[continuity]
theorem continuous_proj : Continuous Z.proj :=
  Z.toFiberBundleCore.continuous_proj

/-- The projection on the base of a vector bundle created from core is an open map -/
theorem isOpenMap_proj : IsOpenMap Z.proj :=
  Z.toFiberBundleCore.isOpenMap_proj

variable {i j}

@[simp, mfld_simps]
theorem localTriv_continuousLinearMapAt {b : B} (hb : b ∈ (Z.localTriv i).baseSet) :
    (Z.localTriv i).continuousLinearMapAt R b = Z.coordChange (Z.indexAt b) i b := by
  ext1 v
  rw [(Z.localTriv i).continuousLinearMapAt_apply R, (Z.localTriv i).coe_linearMapAt_of_mem]
  exacts [rfl, hb]

@[simp, mfld_simps]
theorem trivializationAt_continuousLinearMapAt {b₀ b : B}
    (hb : b ∈ (trivializationAt F Z.Fiber b₀).baseSet) :
    (trivializationAt F Z.Fiber b₀).continuousLinearMapAt R b =
      Z.coordChange (Z.indexAt b) (Z.indexAt b₀) b :=
  Z.localTriv_continuousLinearMapAt hb

@[simp, mfld_simps]
theorem localTriv_symmL {b : B} (hb : b ∈ (Z.localTriv i).baseSet) :
    (Z.localTriv i).symmL R b = Z.coordChange i (Z.indexAt b) b := by
  ext1 v
  rw [(Z.localTriv i).symmL_apply R, (Z.localTriv i).symm_apply]
  exacts [rfl, hb]

@[simp, mfld_simps]
theorem trivializationAt_symmL {b₀ b : B} (hb : b ∈ (trivializationAt F Z.Fiber b₀).baseSet) :
    (trivializationAt F Z.Fiber b₀).symmL R b = Z.coordChange (Z.indexAt b₀) (Z.indexAt b) b :=
  Z.localTriv_symmL hb

@[simp, mfld_simps]
theorem trivializationAt_coordChange_eq {b₀ b₁ b : B}
    (hb : b ∈ (trivializationAt F Z.Fiber b₀).baseSet ∩ (trivializationAt F Z.Fiber b₁).baseSet)
    (v : F) :
    (trivializationAt F Z.Fiber b₀).coordChangeL R (trivializationAt F Z.Fiber b₁) b v =
      Z.coordChange (Z.indexAt b₀) (Z.indexAt b₁) b v :=
  Z.localTriv_coordChange_eq _ _ hb v

end VectorBundleCore

end

/-! ### Vector prebundle -/

section

variable [NontriviallyNormedField R] [∀ x, AddCommMonoid (E x)] [∀ x, Module R (E x)]
  [NormedAddCommGroup F] [NormedSpace R F] [TopologicalSpace B] [∀ x, TopologicalSpace (E x)]

open TopologicalSpace

open VectorBundle

/-- This structure permits to define a vector bundle when trivializations are given as local
equivalences but there is not yet a topology on the total space or the fibers.
The total space is hence given a topology in such a way that there is a fiber bundle structure for
which the partial equivalences are also partial homeomorphisms and hence vector bundle
trivializations. The topology on the fibers is induced from the one on the total space.

The field `exists_coordChange` is stated as an existential statement (instead of 3 separate
fields), since it depends on propositional information (namely `e e' ∈ pretrivializationAtlas`).
This makes it inconvenient to explicitly define a `coordChange` function when constructing a
`VectorPrebundle`. -/
structure VectorPrebundle where
  pretrivializationAtlas : Set (Pretrivialization F (π F E))
  pretrivialization_linear' : ∀ e, e ∈ pretrivializationAtlas → e.IsLinear R
  pretrivializationAt : B → Pretrivialization F (π F E)
  mem_base_pretrivializationAt : ∀ x : B, x ∈ (pretrivializationAt x).baseSet
  pretrivialization_mem_atlas : ∀ x : B, pretrivializationAt x ∈ pretrivializationAtlas
  exists_coordChange : ∀ᵉ (e ∈ pretrivializationAtlas) (e' ∈ pretrivializationAtlas),
    ∃ f : B → F →L[R] F, ContinuousOn f (e.baseSet ∩ e'.baseSet) ∧
      ∀ᵉ (b ∈ e.baseSet ∩ e'.baseSet) (v : F), f b v = (e' ⟨b, e.symm b v⟩).2
  totalSpaceMk_isInducing : ∀ b : B, IsInducing (pretrivializationAt b ∘ .mk b)

namespace VectorPrebundle

variable {R E F}

/-- A randomly chosen coordinate change on a `VectorPrebundle`, given by
  the field `exists_coordChange`. -/
def coordChange (a : VectorPrebundle R F E) {e e' : Pretrivialization F (π F E)}
    (he : e ∈ a.pretrivializationAtlas) (he' : e' ∈ a.pretrivializationAtlas) (b : B) : F →L[R] F :=
  Classical.choose (a.exists_coordChange e he e' he') b

theorem continuousOn_coordChange (a : VectorPrebundle R F E) {e e' : Pretrivialization F (π F E)}
    (he : e ∈ a.pretrivializationAtlas) (he' : e' ∈ a.pretrivializationAtlas) :
    ContinuousOn (a.coordChange he he') (e.baseSet ∩ e'.baseSet) :=
  (Classical.choose_spec (a.exists_coordChange e he e' he')).1

theorem coordChange_apply (a : VectorPrebundle R F E) {e e' : Pretrivialization F (π F E)}
    (he : e ∈ a.pretrivializationAtlas) (he' : e' ∈ a.pretrivializationAtlas) {b : B}
    (hb : b ∈ e.baseSet ∩ e'.baseSet) (v : F) :
    a.coordChange he he' b v = (e' ⟨b, e.symm b v⟩).2 :=
  (Classical.choose_spec (a.exists_coordChange e he e' he')).2 b hb v

theorem mk_coordChange (a : VectorPrebundle R F E) {e e' : Pretrivialization F (π F E)}
    (he : e ∈ a.pretrivializationAtlas) (he' : e' ∈ a.pretrivializationAtlas) {b : B}
    (hb : b ∈ e.baseSet ∩ e'.baseSet) (v : F) :
    (b, a.coordChange he he' b v) = e' ⟨b, e.symm b v⟩ := by
  ext
  · rw [e.mk_symm hb.1 v, e'.coe_fst', e.proj_symm_apply' hb.1]
    rw [e.proj_symm_apply' hb.1]
    exact hb.2
  · exact a.coordChange_apply he he' hb v

/-- Natural identification of `VectorPrebundle` as a `FiberPrebundle`. -/
def toFiberPrebundle (a : VectorPrebundle R F E) : FiberPrebundle F E :=
  { a with
    continuous_trivChange := fun e he e' he' ↦ by
      have : ContinuousOn (fun x : B × F ↦ a.coordChange he' he x.1 x.2)
          ((e'.baseSet ∩ e.baseSet) ×ˢ univ) :=
        isBoundedBilinearMap_apply.continuous.comp_continuousOn
          ((a.continuousOn_coordChange he' he).prodMap continuousOn_id)
      rw [e.target_inter_preimage_symm_source_eq e', inter_comm]
      refine (continuousOn_fst.prodMk this).congr ?_
      rintro ⟨b, f⟩ ⟨hb, -⟩
      dsimp only [Function.comp_def, Prod.map]
      rw [a.mk_coordChange _ _ hb, e'.mk_symm hb.1] }

/-- Topology on the total space that will make the prebundle into a bundle. -/
def totalSpaceTopology (a : VectorPrebundle R F E) : TopologicalSpace (TotalSpace F E) :=
  a.toFiberPrebundle.totalSpaceTopology

/-- Promotion from a `Pretrivialization` in the `pretrivializationAtlas` of a
`VectorPrebundle` to a `Trivialization`. -/
def trivializationOfMemPretrivializationAtlas (a : VectorPrebundle R F E)
    {e : Pretrivialization F (π F E)} (he : e ∈ a.pretrivializationAtlas) :
    @Trivialization B F _ _ _ a.totalSpaceTopology (π F E) :=
  a.toFiberPrebundle.trivializationOfMemPretrivializationAtlas he

theorem linear_trivializationOfMemPretrivializationAtlas (a : VectorPrebundle R F E)
    {e : Pretrivialization F (π F E)} (he : e ∈ a.pretrivializationAtlas) :
    letI := a.totalSpaceTopology
    Trivialization.IsLinear R (trivializationOfMemPretrivializationAtlas a he) :=
  letI := a.totalSpaceTopology
  { linear := (a.pretrivialization_linear' e he).linear }

variable (a : VectorPrebundle R F E)

theorem mem_trivialization_at_source (b : B) (x : E b) :
    ⟨b, x⟩ ∈ (a.pretrivializationAt b).source :=
  a.toFiberPrebundle.mem_pretrivializationAt_source b x

@[simp]
theorem totalSpaceMk_preimage_source (b : B) :
    .mk b ⁻¹' (a.pretrivializationAt b).source = univ :=
  a.toFiberPrebundle.totalSpaceMk_preimage_source b

@[continuity]
theorem continuous_totalSpaceMk (b : B) :
    Continuous[_, a.totalSpaceTopology] (.mk b) :=
  a.toFiberPrebundle.continuous_totalSpaceMk b

/-- Make a `FiberBundle` from a `VectorPrebundle`; auxiliary construction for
`VectorPrebundle.toVectorBundle`. -/
def toFiberBundle : @FiberBundle B F _ _ _ a.totalSpaceTopology _ :=
  a.toFiberPrebundle.toFiberBundle

/-- Make a `VectorBundle` from a `VectorPrebundle`.  Concretely this means
that, given a `VectorPrebundle` structure for a sigma-type `E` -- which consists of a
number of "pretrivializations" identifying parts of `E` with product spaces `U × F` -- one
establishes that for the topology constructed on the sigma-type using
`VectorPrebundle.totalSpaceTopology`, these "pretrivializations" are actually
"trivializations" (i.e., homeomorphisms with respect to the constructed topology). -/
theorem toVectorBundle : @VectorBundle R _ F E _ _ _ _ _ _ a.totalSpaceTopology _ a.toFiberBundle :=
  letI := a.totalSpaceTopology; letI := a.toFiberBundle
  { trivialization_linear' := by
      rintro _ ⟨e, he, rfl⟩
      apply linear_trivializationOfMemPretrivializationAtlas
    continuousOn_coordChange' := by
      rintro _ _ ⟨e, he, rfl⟩ ⟨e', he', rfl⟩
      refine (a.continuousOn_coordChange he he').congr fun b hb ↦ ?_
      ext v
      haveI h₁ := a.linear_trivializationOfMemPretrivializationAtlas he
      haveI h₂ := a.linear_trivializationOfMemPretrivializationAtlas he'
      rw [trivializationOfMemPretrivializationAtlas] at h₁ h₂
      rw [a.coordChange_apply he he' hb v, ContinuousLinearEquiv.coe_coe,
        Trivialization.coordChangeL_apply]
      exacts [rfl, hb] }

end VectorPrebundle

namespace ContinuousLinearMap

variable {𝕜₁ 𝕜₂ : Type*} [NontriviallyNormedField 𝕜₁] [NontriviallyNormedField 𝕜₂]
variable {σ : 𝕜₁ →+* 𝕜₂}
variable {B' : Type*} [TopologicalSpace B']
variable [NormedSpace 𝕜₁ F] [∀ x, Module 𝕜₁ (E x)] [TopologicalSpace (TotalSpace F E)]
variable {F' : Type*} [NormedAddCommGroup F'] [NormedSpace 𝕜₂ F'] {E' : B' → Type*}
  [∀ x, AddCommMonoid (E' x)] [∀ x, Module 𝕜₂ (E' x)] [TopologicalSpace (TotalSpace F' E')]

variable [FiberBundle F E] [VectorBundle 𝕜₁ F E]
variable [∀ x, TopologicalSpace (E' x)] [FiberBundle F' E'] [VectorBundle 𝕜₂ F' E']
variable (F' E')

/-- When `ϕ` is a continuous (semi)linear map between the fibers `E x` and `E' y` of two vector
bundles `E` and `E'`, `ContinuousLinearMap.inCoordinates F E F' E' x₀ x y₀ y ϕ` is a coordinate
change of this continuous linear map w.r.t. the chart around `x₀` and the chart around `y₀`.

It is defined by composing `ϕ` with appropriate coordinate changes given by the vector bundles
`E` and `E'`.
We use the operations `Trivialization.continuousLinearMapAt` and `Trivialization.symmL` in the
definition, instead of `Trivialization.continuousLinearEquivAt`, so that
`ContinuousLinearMap.inCoordinates` is defined everywhere (but see
`ContinuousLinearMap.inCoordinates_eq`).

This is the (second component of the) underlying function of a trivialization of the hom-bundle
(see `hom_trivializationAt_apply`). However, note that `ContinuousLinearMap.inCoordinates` is
defined even when `x` and `y` live in different base sets.
Therefore, it is also convenient when working with the hom-bundle between pulled back bundles.
-/
def inCoordinates (x₀ x : B) (y₀ y : B') (ϕ : E x →SL[σ] E' y) : F →SL[σ] F' :=
  ((trivializationAt F' E' y₀).continuousLinearMapAt 𝕜₂ y).comp <|
    ϕ.comp <| (trivializationAt F E x₀).symmL 𝕜₁ x

variable {E E' F F'}

/-- Rewrite `ContinuousLinearMap.inCoordinates` using continuous linear equivalences. -/
theorem inCoordinates_eq {x₀ x : B} {y₀ y : B'} {ϕ : E x →SL[σ] E' y}
    (hx : x ∈ (trivializationAt F E x₀).baseSet) (hy : y ∈ (trivializationAt F' E' y₀).baseSet) :
    inCoordinates F E F' E' x₀ x y₀ y ϕ =
      ((trivializationAt F' E' y₀).continuousLinearEquivAt 𝕜₂ y hy : E' y →L[𝕜₂] F').comp
        (ϕ.comp <|
          (((trivializationAt F E x₀).continuousLinearEquivAt 𝕜₁ x hx).symm : F →L[𝕜₁] E x)) := by
  ext
  simp_rw [inCoordinates, ContinuousLinearMap.coe_comp', ContinuousLinearEquiv.coe_coe,
    Trivialization.coe_continuousLinearEquivAt_eq, Trivialization.symm_continuousLinearEquivAt_eq]

/-- Rewrite `ContinuousLinearMap.inCoordinates` in a `VectorBundleCore`. -/
protected theorem _root_.VectorBundleCore.inCoordinates_eq {ι ι'} (Z : VectorBundleCore 𝕜₁ B F ι)
    (Z' : VectorBundleCore 𝕜₂ B' F' ι') {x₀ x : B} {y₀ y : B'} (ϕ : F →SL[σ] F')
    (hx : x ∈ Z.baseSet (Z.indexAt x₀)) (hy : y ∈ Z'.baseSet (Z'.indexAt y₀)) :
    inCoordinates F Z.Fiber F' Z'.Fiber x₀ x y₀ y ϕ =
      (Z'.coordChange (Z'.indexAt y) (Z'.indexAt y₀) y).comp
        (ϕ.comp <| Z.coordChange (Z.indexAt x₀) (Z.indexAt x) x) := by
  simp_rw [inCoordinates, Z'.trivializationAt_continuousLinearMapAt hy,
    Z.trivializationAt_symmL hx]

end ContinuousLinearMap

end<|MERGE_RESOLUTION|>--- conflicted
+++ resolved
@@ -279,11 +279,7 @@
 theorem symm_coordChangeL (e e' : Trivialization F (π F E)) [e.IsLinear R] [e'.IsLinear R] {b : B}
     (hb : b ∈ e'.baseSet ∩ e.baseSet) : (e.coordChangeL R e' b).symm = e'.coordChangeL R e b := by
   apply ContinuousLinearEquiv.toLinearEquiv_injective
-<<<<<<< HEAD
-  rw [coe_coordChangeL' e' e hb, ← (coordChangeL R e e' b).symm_toLinearEquiv,
-=======
   rw [coe_coordChangeL' e' e hb, (coordChangeL R e e' b).toLinearEquiv_symm,
->>>>>>> d9571603
     coe_coordChangeL' e e' hb.symm, LinearEquiv.trans_symm, LinearEquiv.symm_symm]
 
 theorem coordChangeL_apply (e e' : Trivialization F (π F E)) [e.IsLinear R] [e'.IsLinear R] {b : B}
