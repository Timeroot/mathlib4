--- conflicted
+++ resolved
@@ -299,15 +299,9 @@
 
 theorem extend_trans_of_le_half (γ₁ : Path x y) (γ₂ : Path y z) {t : ℝ} (ht : t ≤ 1 / 2) :
     (γ₁.trans γ₂).extend t = γ₁.extend (2 * t) := by
-<<<<<<< HEAD
-  cases le_total t 0 with
-  | inl ht₀ => simp [Path.extend_of_le_zero, ht₀, mul_nonpos_of_nonneg_of_nonpos]
-  | inr ht₀ => simp_all [extend_extends _ ⟨ht₀, by linarith⟩, Path.trans]
-=======
   obtain _ | ht₀ := le_total t 0
   · repeat rw [extend_of_le_zero _ (by linarith)]
   · rwa [extend_extends _ ⟨ht₀, by linarith⟩, trans_apply, dif_pos, extend_extends]
->>>>>>> 413a93f2
 
 theorem extend_trans_of_half_le (γ₁ : Path x y) (γ₂ : Path y z) {t : ℝ} (ht : 1 / 2 ≤ t) :
     (γ₁.trans γ₂).extend t = γ₂.extend (2 * t - 1) := by
