/-
Copyright (c) 2017 Johannes Hölzl. All rights reserved.
Released under Apache 2.0 license as described in the file LICENSE.
Authors: Johannes Hölzl, Mario Carneiro, Yury Kudryashov
<<<<<<< HEAD

! This file was ported from Lean 3 source module topology.connected
! leanprover-community/mathlib commit d101e93197bb5f6ea89bd7ba386b7f7dff1f3903
! Please do not edit these lines, except to modify the commit id
! if you have ported upstream changes.
=======
>>>>>>> 03d30d75
-/
import Mathlib.Data.Set.BoolIndicator
import Mathlib.Order.SuccPred.Relation
import Mathlib.Topology.SubsetProperties

#align_import topology.connected from "leanprover-community/mathlib"@"d101e93197bb5f6ea89bd7ba386b7f7dff1f3903"

/-!
# Connected subsets of topological spaces

In this file we define connected subsets of a topological spaces and various other properties and
classes related to connectivity.

## Main definitions

We define the following properties for sets in a topological space:

* `IsConnected`: a nonempty set that has no non-trivial open partition.
  See also the section below in the module doc.
* `connectedComponent` is the connected component of an element in the space.
* `IsTotallyDisconnected`: all of its connected components are singletons.
* `IsTotallySeparated`: any two points can be separated by two disjoint opens that cover the set.

For each of these definitions, we also have a class stating that the whole space
satisfies that property:
`ConnectedSpace`, `TotallyDisconnectedSpace`, `TotallySeparatedSpace`.

## On the definition of connected sets/spaces

In informal mathematics, connected spaces are assumed to be nonempty.
We formalise the predicate without that assumption as `IsPreconnected`.
In other words, the only difference is whether the empty space counts as connected.
There are good reasons to consider the empty space to be “too simple to be simple”
See also https://ncatlab.org/nlab/show/too+simple+to+be+simple,
and in particular
https://ncatlab.org/nlab/show/too+simple+to+be+simple#relationship_to_biased_definitions.
-/


open Set Function Topology TopologicalSpace Relation
open scoped Classical

universe u v

variable {α : Type u} {β : Type v} {ι : Type*} {π : ι → Type*} [TopologicalSpace α]
  {s t u v : Set α}

section Preconnected

/-- A preconnected set is one where there is no non-trivial open partition. -/
def IsPreconnected (s : Set α) : Prop :=
  ∀ u v : Set α, IsOpen u → IsOpen v → s ⊆ u ∪ v → (s ∩ u).Nonempty → (s ∩ v).Nonempty →
    (s ∩ (u ∩ v)).Nonempty
#align is_preconnected IsPreconnected

/-- A connected set is one that is nonempty and where there is no non-trivial open partition. -/
def IsConnected (s : Set α) : Prop :=
  s.Nonempty ∧ IsPreconnected s
#align is_connected IsConnected

theorem IsConnected.nonempty {s : Set α} (h : IsConnected s) : s.Nonempty :=
  h.1
#align is_connected.nonempty IsConnected.nonempty

theorem IsConnected.isPreconnected {s : Set α} (h : IsConnected s) : IsPreconnected s :=
  h.2
#align is_connected.is_preconnected IsConnected.isPreconnected

theorem IsPreirreducible.isPreconnected {s : Set α} (H : IsPreirreducible s) : IsPreconnected s :=
  fun _ _ hu hv _ => H _ _ hu hv
#align is_preirreducible.is_preconnected IsPreirreducible.isPreconnected

theorem IsIrreducible.isConnected {s : Set α} (H : IsIrreducible s) : IsConnected s :=
  ⟨H.nonempty, H.isPreirreducible.isPreconnected⟩
#align is_irreducible.is_connected IsIrreducible.isConnected

theorem isPreconnected_empty : IsPreconnected (∅ : Set α) :=
  isPreirreducible_empty.isPreconnected
#align is_preconnected_empty isPreconnected_empty

theorem isConnected_singleton {x} : IsConnected ({x} : Set α) :=
  isIrreducible_singleton.isConnected
#align is_connected_singleton isConnected_singleton

theorem isPreconnected_singleton {x} : IsPreconnected ({x} : Set α) :=
  isConnected_singleton.isPreconnected
#align is_preconnected_singleton isPreconnected_singleton

theorem Set.Subsingleton.isPreconnected {s : Set α} (hs : s.Subsingleton) : IsPreconnected s :=
  hs.induction_on isPreconnected_empty fun _ => isPreconnected_singleton
#align set.subsingleton.is_preconnected Set.Subsingleton.isPreconnected

/-- If any point of a set is joined to a fixed point by a preconnected subset,
then the original set is preconnected as well. -/
theorem isPreconnected_of_forall {s : Set α} (x : α)
    (H : ∀ y ∈ s, ∃ t, t ⊆ s ∧ x ∈ t ∧ y ∈ t ∧ IsPreconnected t) : IsPreconnected s := by
  rintro u v hu hv hs ⟨z, zs, zu⟩ ⟨y, ys, yv⟩
  have xs : x ∈ s := by
    rcases H y ys with ⟨t, ts, xt, -, -⟩
    exact ts xt
  -- porting note: todo: use `wlog xu : x ∈ u := hs xs using u v y z, v u z y`
  cases hs xs
  case inl xu =>
    rcases H y ys with ⟨t, ts, xt, yt, ht⟩
    have := ht u v hu hv (ts.trans hs) ⟨x, xt, xu⟩ ⟨y, yt, yv⟩
    exact this.imp fun z hz => ⟨ts hz.1, hz.2⟩
  case inr xv =>
    rcases H z zs with ⟨t, ts, xt, zt, ht⟩
    have := ht v u hv hu (ts.trans <| by rwa [union_comm]) ⟨x, xt, xv⟩ ⟨z, zt, zu⟩
    exact this.imp fun _ h => ⟨ts h.1, h.2.2, h.2.1⟩
#align is_preconnected_of_forall isPreconnected_of_forall

/-- If any two points of a set are contained in a preconnected subset,
then the original set is preconnected as well. -/
theorem isPreconnected_of_forall_pair {s : Set α}
    (H : ∀ x ∈ s, ∀ y ∈ s, ∃ t, t ⊆ s ∧ x ∈ t ∧ y ∈ t ∧ IsPreconnected t) :
    IsPreconnected s := by
  rcases eq_empty_or_nonempty s with (rfl | ⟨x, hx⟩)
  exacts [isPreconnected_empty, isPreconnected_of_forall x fun y => H x hx y]
#align is_preconnected_of_forall_pair isPreconnected_of_forall_pair

/-- A union of a family of preconnected sets with a common point is preconnected as well. -/
theorem isPreconnected_sUnion (x : α) (c : Set (Set α)) (H1 : ∀ s ∈ c, x ∈ s)
    (H2 : ∀ s ∈ c, IsPreconnected s) : IsPreconnected (⋃₀ c) := by
  apply isPreconnected_of_forall x
  rintro y ⟨s, sc, ys⟩
  exact ⟨s, subset_sUnion_of_mem sc, H1 s sc, ys, H2 s sc⟩
#align is_preconnected_sUnion isPreconnected_sUnion

theorem isPreconnected_iUnion {ι : Sort*} {s : ι → Set α} (h₁ : (⋂ i, s i).Nonempty)
    (h₂ : ∀ i, IsPreconnected (s i)) : IsPreconnected (⋃ i, s i) :=
  Exists.elim h₁ fun f hf => isPreconnected_sUnion f _ hf (forall_range_iff.2 h₂)
#align is_preconnected_Union isPreconnected_iUnion

theorem IsPreconnected.union (x : α) {s t : Set α} (H1 : x ∈ s) (H2 : x ∈ t) (H3 : IsPreconnected s)
    (H4 : IsPreconnected t) : IsPreconnected (s ∪ t) :=
  sUnion_pair s t ▸ isPreconnected_sUnion x {s, t} (by rintro r (rfl | rfl | h) <;> assumption)
    (by rintro r (rfl | rfl | h) <;> assumption)
#align is_preconnected.union IsPreconnected.union

theorem IsPreconnected.union' {s t : Set α} (H : (s ∩ t).Nonempty) (hs : IsPreconnected s)
    (ht : IsPreconnected t) : IsPreconnected (s ∪ t) := by
  rcases H with ⟨x, hxs, hxt⟩
  exact hs.union x hxs hxt ht
#align is_preconnected.union' IsPreconnected.union'

theorem IsConnected.union {s t : Set α} (H : (s ∩ t).Nonempty) (Hs : IsConnected s)
    (Ht : IsConnected t) : IsConnected (s ∪ t) := by
  rcases H with ⟨x, hx⟩
  refine' ⟨⟨x, mem_union_left t (mem_of_mem_inter_left hx)⟩, _⟩
  exact Hs.isPreconnected.union x (mem_of_mem_inter_left hx) (mem_of_mem_inter_right hx)
    Ht.isPreconnected
#align is_connected.union IsConnected.union

/-- The directed sUnion of a set S of preconnected subsets is preconnected. -/
theorem IsPreconnected.sUnion_directed {S : Set (Set α)} (K : DirectedOn (· ⊆ ·) S)
    (H : ∀ s ∈ S, IsPreconnected s) : IsPreconnected (⋃₀ S) := by
  rintro u v hu hv Huv ⟨a, ⟨s, hsS, has⟩, hau⟩ ⟨b, ⟨t, htS, hbt⟩, hbv⟩
  obtain ⟨r, hrS, hsr, htr⟩ : ∃ r ∈ S, s ⊆ r ∧ t ⊆ r := K s hsS t htS
  have Hnuv : (r ∩ (u ∩ v)).Nonempty :=
    H _ hrS u v hu hv ((subset_sUnion_of_mem hrS).trans Huv) ⟨a, hsr has, hau⟩ ⟨b, htr hbt, hbv⟩
  have Kruv : r ∩ (u ∩ v) ⊆ ⋃₀ S ∩ (u ∩ v) := inter_subset_inter_left _ (subset_sUnion_of_mem hrS)
  exact Hnuv.mono Kruv
#align is_preconnected.sUnion_directed IsPreconnected.sUnion_directed

/-- The biUnion of a family of preconnected sets is preconnected if the graph determined by
whether two sets intersect is preconnected. -/
theorem IsPreconnected.biUnion_of_reflTransGen {ι : Type*} {t : Set ι} {s : ι → Set α}
    (H : ∀ i ∈ t, IsPreconnected (s i))
    (K : ∀ i, i ∈ t → ∀ j, j ∈ t → ReflTransGen (fun i j => (s i ∩ s j).Nonempty ∧ i ∈ t) i j) :
    IsPreconnected (⋃ n ∈ t, s n) := by
  let R := fun i j : ι => (s i ∩ s j).Nonempty ∧ i ∈ t
  have P : ∀ i, i ∈ t → ∀ j, j ∈ t → ReflTransGen R i j →
      ∃ p, p ⊆ t ∧ i ∈ p ∧ j ∈ p ∧ IsPreconnected (⋃ j ∈ p, s j) := fun i hi j hj h => by
    induction h
    case refl =>
      refine ⟨{i}, singleton_subset_iff.mpr hi, mem_singleton i, mem_singleton i, ?_⟩
      rw [biUnion_singleton]
      exact H i hi
    case tail j k _ hjk ih =>
      obtain ⟨p, hpt, hip, hjp, hp⟩ := ih hjk.2
      refine ⟨insert k p, insert_subset_iff.mpr ⟨hj, hpt⟩, mem_insert_of_mem k hip,
        mem_insert k p, ?_⟩
      rw [biUnion_insert]
      refine (H k hj).union' (hjk.1.mono ?_) hp
      rw [inter_comm]
      exact inter_subset_inter_right _ (subset_biUnion_of_mem hjp)
  refine' isPreconnected_of_forall_pair _
  intro x hx y hy
  obtain ⟨i : ι, hi : i ∈ t, hxi : x ∈ s i⟩ := mem_iUnion₂.1 hx
  obtain ⟨j : ι, hj : j ∈ t, hyj : y ∈ s j⟩ := mem_iUnion₂.1 hy
  obtain ⟨p, hpt, hip, hjp, hp⟩ := P i hi j hj (K i hi j hj)
  exact ⟨⋃ j ∈ p, s j, biUnion_subset_biUnion_left hpt, mem_biUnion hip hxi,
    mem_biUnion hjp hyj, hp⟩
#align is_preconnected.bUnion_of_refl_trans_gen IsPreconnected.biUnion_of_reflTransGen

/-- The biUnion of a family of preconnected sets is preconnected if the graph determined by
whether two sets intersect is preconnected. -/
theorem IsConnected.biUnion_of_reflTransGen {ι : Type*} {t : Set ι} {s : ι → Set α}
    (ht : t.Nonempty) (H : ∀ i ∈ t, IsConnected (s i))
    (K : ∀ i, i ∈ t → ∀ j, j ∈ t → ReflTransGen (fun i j : ι => (s i ∩ s j).Nonempty ∧ i ∈ t) i j) :
    IsConnected (⋃ n ∈ t, s n) :=
  ⟨nonempty_biUnion.2 <| ⟨ht.some, ht.some_mem, (H _ ht.some_mem).nonempty⟩,
    IsPreconnected.biUnion_of_reflTransGen (fun i hi => (H i hi).isPreconnected) K⟩
#align is_connected.bUnion_of_refl_trans_gen IsConnected.biUnion_of_reflTransGen

/-- Preconnectedness of the iUnion of a family of preconnected sets
indexed by the vertices of a preconnected graph,
where two vertices are joined when the corresponding sets intersect. -/
theorem IsPreconnected.iUnion_of_reflTransGen {ι : Type*} {s : ι → Set α}
    (H : ∀ i, IsPreconnected (s i))
    (K : ∀ i j, ReflTransGen (fun i j : ι => (s i ∩ s j).Nonempty) i j) :
    IsPreconnected (⋃ n, s n) := by
  rw [← biUnion_univ]
  exact IsPreconnected.biUnion_of_reflTransGen (fun i _ => H i) fun i _ j _ => by
    simpa [mem_univ] using K i j
#align is_preconnected.Union_of_refl_trans_gen IsPreconnected.iUnion_of_reflTransGen

theorem IsConnected.iUnion_of_reflTransGen {ι : Type*} [Nonempty ι] {s : ι → Set α}
    (H : ∀ i, IsConnected (s i))
    (K : ∀ i j, ReflTransGen (fun i j : ι => (s i ∩ s j).Nonempty) i j) : IsConnected (⋃ n, s n) :=
  ⟨nonempty_iUnion.2 <| Nonempty.elim ‹_› fun i : ι => ⟨i, (H _).nonempty⟩,
    IsPreconnected.iUnion_of_reflTransGen (fun i => (H i).isPreconnected) K⟩
#align is_connected.Union_of_refl_trans_gen IsConnected.iUnion_of_reflTransGen

section SuccOrder

open Order

variable [LinearOrder β] [SuccOrder β] [IsSuccArchimedean β]

/-- The iUnion of connected sets indexed by a type with an archimedean successor (like `ℕ` or `ℤ`)
  such that any two neighboring sets meet is preconnected. -/
theorem IsPreconnected.iUnion_of_chain {s : β → Set α} (H : ∀ n, IsPreconnected (s n))
    (K : ∀ n, (s n ∩ s (succ n)).Nonempty) : IsPreconnected (⋃ n, s n) :=
  IsPreconnected.iUnion_of_reflTransGen H fun i j =>
    reflTransGen_of_succ _ (fun i _ => K i) fun i _ => by
      rw [inter_comm]
      exact K i
#align is_preconnected.Union_of_chain IsPreconnected.iUnion_of_chain

/-- The iUnion of connected sets indexed by a type with an archimedean successor (like `ℕ` or `ℤ`)
  such that any two neighboring sets meet is connected. -/
theorem IsConnected.iUnion_of_chain [Nonempty β] {s : β → Set α} (H : ∀ n, IsConnected (s n))
    (K : ∀ n, (s n ∩ s (succ n)).Nonempty) : IsConnected (⋃ n, s n) :=
  IsConnected.iUnion_of_reflTransGen H fun i j =>
    reflTransGen_of_succ _ (fun i _ => K i) fun i _ => by
      rw [inter_comm]
      exact K i
#align is_connected.Union_of_chain IsConnected.iUnion_of_chain

/-- The iUnion of preconnected sets indexed by a subset of a type with an archimedean successor
  (like `ℕ` or `ℤ`) such that any two neighboring sets meet is preconnected. -/
theorem IsPreconnected.biUnion_of_chain {s : β → Set α} {t : Set β} (ht : OrdConnected t)
    (H : ∀ n ∈ t, IsPreconnected (s n))
    (K : ∀ n : β, n ∈ t → succ n ∈ t → (s n ∩ s (succ n)).Nonempty) :
    IsPreconnected (⋃ n ∈ t, s n) := by
  have h1 : ∀ {i j k : β}, i ∈ t → j ∈ t → k ∈ Ico i j → k ∈ t := fun hi hj hk =>
    ht.out hi hj (Ico_subset_Icc_self hk)
  have h2 : ∀ {i j k : β}, i ∈ t → j ∈ t → k ∈ Ico i j → succ k ∈ t := fun hi hj hk =>
    ht.out hi hj ⟨hk.1.trans <| le_succ _, succ_le_of_lt hk.2⟩
  have h3 : ∀ {i j k : β}, i ∈ t → j ∈ t → k ∈ Ico i j → (s k ∩ s (succ k)).Nonempty :=
    fun hi hj hk => K _ (h1 hi hj hk) (h2 hi hj hk)
  refine' IsPreconnected.biUnion_of_reflTransGen H fun i hi j hj => _
  exact reflTransGen_of_succ _ (fun k hk => ⟨h3 hi hj hk, h1 hi hj hk⟩) fun k hk =>
      ⟨by rw [inter_comm]; exact h3 hj hi hk, h2 hj hi hk⟩
#align is_preconnected.bUnion_of_chain IsPreconnected.biUnion_of_chain

/-- The iUnion of connected sets indexed by a subset of a type with an archimedean successor
  (like `ℕ` or `ℤ`) such that any two neighboring sets meet is preconnected. -/
theorem IsConnected.biUnion_of_chain {s : β → Set α} {t : Set β} (hnt : t.Nonempty)
    (ht : OrdConnected t) (H : ∀ n ∈ t, IsConnected (s n))
    (K : ∀ n : β, n ∈ t → succ n ∈ t → (s n ∩ s (succ n)).Nonempty) : IsConnected (⋃ n ∈ t, s n) :=
  ⟨nonempty_biUnion.2 <| ⟨hnt.some, hnt.some_mem, (H _ hnt.some_mem).nonempty⟩,
    IsPreconnected.biUnion_of_chain ht (fun i hi => (H i hi).isPreconnected) K⟩
#align is_connected.bUnion_of_chain IsConnected.biUnion_of_chain

end SuccOrder

/-- Theorem of bark and tree: if a set is within a preconnected set and its closure, then it is
preconnected as well. See also `IsConnected.subset_closure`. -/
protected theorem IsPreconnected.subset_closure {s : Set α} {t : Set α} (H : IsPreconnected s)
    (Kst : s ⊆ t) (Ktcs : t ⊆ closure s) : IsPreconnected t :=
  fun u v hu hv htuv ⟨_y, hyt, hyu⟩ ⟨_z, hzt, hzv⟩ =>
  let ⟨p, hpu, hps⟩ := mem_closure_iff.1 (Ktcs hyt) u hu hyu
  let ⟨q, hqv, hqs⟩ := mem_closure_iff.1 (Ktcs hzt) v hv hzv
  let ⟨r, hrs, hruv⟩ := H u v hu hv (Subset.trans Kst htuv) ⟨p, hps, hpu⟩ ⟨q, hqs, hqv⟩
  ⟨r, Kst hrs, hruv⟩
#align is_preconnected.subset_closure IsPreconnected.subset_closure

/-- Theorem of bark and tree: if a set is within a connected set and its closure, then it is
connected as well. See also `IsPreconnected.subset_closure`. -/
protected theorem IsConnected.subset_closure {s : Set α} {t : Set α} (H : IsConnected s)
    (Kst : s ⊆ t) (Ktcs : t ⊆ closure s) : IsConnected t :=
  ⟨Nonempty.mono Kst H.left, IsPreconnected.subset_closure H.right Kst Ktcs⟩
#align is_connected.subset_closure IsConnected.subset_closure

/-- The closure of a preconnected set is preconnected as well. -/
protected theorem IsPreconnected.closure {s : Set α} (H : IsPreconnected s) :
    IsPreconnected (closure s) :=
  IsPreconnected.subset_closure H subset_closure Subset.rfl
#align is_preconnected.closure IsPreconnected.closure

/-- The closure of a connected set is connected as well. -/
protected theorem IsConnected.closure {s : Set α} (H : IsConnected s) : IsConnected (closure s) :=
  IsConnected.subset_closure H subset_closure <| Subset.rfl
#align is_connected.closure IsConnected.closure

/-- The image of a preconnected set is preconnected as well. -/
protected theorem IsPreconnected.image [TopologicalSpace β] {s : Set α} (H : IsPreconnected s)
    (f : α → β) (hf : ContinuousOn f s) : IsPreconnected (f '' s) := by
  -- Unfold/destruct definitions in hypotheses
  rintro u v hu hv huv ⟨_, ⟨x, xs, rfl⟩, xu⟩ ⟨_, ⟨y, ys, rfl⟩, yv⟩
  rcases continuousOn_iff'.1 hf u hu with ⟨u', hu', u'_eq⟩
  rcases continuousOn_iff'.1 hf v hv with ⟨v', hv', v'_eq⟩
  -- Reformulate `huv : f '' s ⊆ u ∪ v` in terms of `u'` and `v'`
  replace huv : s ⊆ u' ∪ v'
  · rw [image_subset_iff, preimage_union] at huv
    replace huv := subset_inter huv Subset.rfl
    rw [inter_distrib_right, u'_eq, v'_eq, ← inter_distrib_right] at huv
    exact (subset_inter_iff.1 huv).1
  -- Now `s ⊆ u' ∪ v'`, so we can apply `‹IsPreconnected s›`
  obtain ⟨z, hz⟩ : (s ∩ (u' ∩ v')).Nonempty := by
    refine H u' v' hu' hv' huv ⟨x, ?_⟩ ⟨y, ?_⟩ <;> rw [inter_comm]
    exacts [u'_eq ▸ ⟨xu, xs⟩, v'_eq ▸ ⟨yv, ys⟩]
  rw [← inter_self s, inter_assoc, inter_left_comm s u', ← inter_assoc, inter_comm s, inter_comm s,
    ← u'_eq, ← v'_eq] at hz
  exact ⟨f z, ⟨z, hz.1.2, rfl⟩, hz.1.1, hz.2.1⟩
#align is_preconnected.image IsPreconnected.image

/-- The image of a connected set is connected as well. -/
protected theorem IsConnected.image [TopologicalSpace β] {s : Set α} (H : IsConnected s) (f : α → β)
    (hf : ContinuousOn f s) : IsConnected (f '' s) :=
  ⟨nonempty_image_iff.mpr H.nonempty, H.isPreconnected.image f hf⟩
#align is_connected.image IsConnected.image

theorem isPreconnected_closed_iff {s : Set α} :
    IsPreconnected s ↔ ∀ t t', IsClosed t → IsClosed t' →
      s ⊆ t ∪ t' → (s ∩ t).Nonempty → (s ∩ t').Nonempty → (s ∩ (t ∩ t')).Nonempty :=
  ⟨by
      rintro h t t' ht ht' htt' ⟨x, xs, xt⟩ ⟨y, ys, yt'⟩
      rw [← not_disjoint_iff_nonempty_inter, ← subset_compl_iff_disjoint_right, compl_inter]
      intro h'
      have xt' : x ∉ t' := (h' xs).resolve_left (absurd xt)
      have yt : y ∉ t := (h' ys).resolve_right (absurd yt')
      have := h _ _ ht.isOpen_compl ht'.isOpen_compl h' ⟨y, ys, yt⟩ ⟨x, xs, xt'⟩
      rw [← compl_union] at this
      exact this.ne_empty htt'.disjoint_compl_right.inter_eq,
    by
      rintro h u v hu hv huv ⟨x, xs, xu⟩ ⟨y, ys, yv⟩
      rw [← not_disjoint_iff_nonempty_inter, ← subset_compl_iff_disjoint_right, compl_inter]
      intro h'
      have xv : x ∉ v := (h' xs).elim (absurd xu) id
      have yu : y ∉ u := (h' ys).elim id (absurd yv)
      have := h _ _ hu.isClosed_compl hv.isClosed_compl h' ⟨y, ys, yu⟩ ⟨x, xs, xv⟩
      rw [← compl_union] at this
      exact this.ne_empty huv.disjoint_compl_right.inter_eq⟩
#align is_preconnected_closed_iff isPreconnected_closed_iff

theorem Inducing.isPreconnected_image [TopologicalSpace β] {s : Set α} {f : α → β}
    (hf : Inducing f) : IsPreconnected (f '' s) ↔ IsPreconnected s := by
  refine' ⟨fun h => _, fun h => h.image _ hf.continuous.continuousOn⟩
  rintro u v hu' hv' huv ⟨x, hxs, hxu⟩ ⟨y, hys, hyv⟩
  rcases hf.isOpen_iff.1 hu' with ⟨u, hu, rfl⟩
  rcases hf.isOpen_iff.1 hv' with ⟨v, hv, rfl⟩
  replace huv : f '' s ⊆ u ∪ v; · rwa [image_subset_iff]
  rcases h u v hu hv huv ⟨f x, mem_image_of_mem _ hxs, hxu⟩ ⟨f y, mem_image_of_mem _ hys, hyv⟩ with
    ⟨_, ⟨z, hzs, rfl⟩, hzuv⟩
  exact ⟨z, hzs, hzuv⟩
#align inducing.is_preconnected_image Inducing.isPreconnected_image

/- TODO: The following lemmas about connection of preimages hold more generally for strict maps
(the quotient and subspace topologies of the image agree) whose fibers are preconnected. -/
theorem IsPreconnected.preimage_of_open_map [TopologicalSpace β] {s : Set β} (hs : IsPreconnected s)
    {f : α → β} (hinj : Function.Injective f) (hf : IsOpenMap f) (hsf : s ⊆ range f) :
    IsPreconnected (f ⁻¹' s) := fun u v hu hv hsuv hsu hsv => by
  replace hsf : f '' (f ⁻¹' s) = s := image_preimage_eq_of_subset hsf
  obtain ⟨_, has, ⟨a, hau, rfl⟩, hav⟩ : (s ∩ (f '' u ∩ f '' v)).Nonempty
  · refine hs (f '' u) (f '' v) (hf u hu) (hf v hv) ?_ ?_ ?_
    · simpa only [hsf, image_union] using image_subset f hsuv
    · simpa only [image_preimage_inter] using hsu.image f
    · simpa only [image_preimage_inter] using hsv.image f
  · exact ⟨a, has, hau, hinj.mem_set_image.1 hav⟩
#align is_preconnected.preimage_of_open_map IsPreconnected.preimage_of_open_map

theorem IsPreconnected.preimage_of_closed_map [TopologicalSpace β] {s : Set β}
    (hs : IsPreconnected s) {f : α → β} (hinj : Function.Injective f) (hf : IsClosedMap f)
    (hsf : s ⊆ range f) : IsPreconnected (f ⁻¹' s) :=
  isPreconnected_closed_iff.2 fun u v hu hv hsuv hsu hsv => by
    replace hsf : f '' (f ⁻¹' s) = s := image_preimage_eq_of_subset hsf
    obtain ⟨_, has, ⟨a, hau, rfl⟩, hav⟩ : (s ∩ (f '' u ∩ f '' v)).Nonempty
    · refine isPreconnected_closed_iff.1 hs (f '' u) (f '' v) (hf u hu) (hf v hv) ?_ ?_ ?_
      · simpa only [hsf, image_union] using image_subset f hsuv
      · simpa only [image_preimage_inter] using hsu.image f
      · simpa only [image_preimage_inter] using hsv.image f
    · exact ⟨a, has, hau, hinj.mem_set_image.1 hav⟩
#align is_preconnected.preimage_of_closed_map IsPreconnected.preimage_of_closed_map

theorem IsConnected.preimage_of_openMap [TopologicalSpace β] {s : Set β} (hs : IsConnected s)
    {f : α → β} (hinj : Function.Injective f) (hf : IsOpenMap f) (hsf : s ⊆ range f) :
    IsConnected (f ⁻¹' s) :=
  ⟨hs.nonempty.preimage' hsf, hs.isPreconnected.preimage_of_open_map hinj hf hsf⟩
#align is_connected.preimage_of_open_map IsConnected.preimage_of_openMap

theorem IsConnected.preimage_of_closedMap [TopologicalSpace β] {s : Set β} (hs : IsConnected s)
    {f : α → β} (hinj : Function.Injective f) (hf : IsClosedMap f) (hsf : s ⊆ range f) :
    IsConnected (f ⁻¹' s) :=
  ⟨hs.nonempty.preimage' hsf, hs.isPreconnected.preimage_of_closed_map hinj hf hsf⟩
#align is_connected.preimage_of_closed_map IsConnected.preimage_of_closedMap

theorem IsPreconnected.subset_or_subset (hu : IsOpen u) (hv : IsOpen v) (huv : Disjoint u v)
    (hsuv : s ⊆ u ∪ v) (hs : IsPreconnected s) : s ⊆ u ∨ s ⊆ v := by
  specialize hs u v hu hv hsuv
  obtain hsu | hsu := (s ∩ u).eq_empty_or_nonempty
  · exact Or.inr ((Set.disjoint_iff_inter_eq_empty.2 hsu).subset_right_of_subset_union hsuv)
  · replace hs := mt (hs hsu)
    simp_rw [Set.not_nonempty_iff_eq_empty, ← Set.disjoint_iff_inter_eq_empty,
      disjoint_iff_inter_eq_empty.1 huv] at hs
    exact Or.inl ((hs s.disjoint_empty).subset_left_of_subset_union hsuv)
#align is_preconnected.subset_or_subset IsPreconnected.subset_or_subset

theorem IsPreconnected.subset_left_of_subset_union (hu : IsOpen u) (hv : IsOpen v)
    (huv : Disjoint u v) (hsuv : s ⊆ u ∪ v) (hsu : (s ∩ u).Nonempty) (hs : IsPreconnected s) :
    s ⊆ u :=
  Disjoint.subset_left_of_subset_union hsuv
    (by
      by_contra hsv
      rw [not_disjoint_iff_nonempty_inter] at hsv
      obtain ⟨x, _, hx⟩ := hs u v hu hv hsuv hsu hsv
      exact Set.disjoint_iff.1 huv hx)
#align is_preconnected.subset_left_of_subset_union IsPreconnected.subset_left_of_subset_union

theorem IsPreconnected.subset_right_of_subset_union (hu : IsOpen u) (hv : IsOpen v)
    (huv : Disjoint u v) (hsuv : s ⊆ u ∪ v) (hsv : (s ∩ v).Nonempty) (hs : IsPreconnected s) :
    s ⊆ v :=
  hs.subset_left_of_subset_union hv hu huv.symm (union_comm u v ▸ hsuv) hsv
#align is_preconnected.subset_right_of_subset_union IsPreconnected.subset_right_of_subset_union

-- porting note: moved up
/-- Preconnected sets are either contained in or disjoint to any given clopen set. -/
theorem IsPreconnected.subset_clopen {s t : Set α} (hs : IsPreconnected s) (ht : IsClopen t)
    (hne : (s ∩ t).Nonempty) : s ⊆ t :=
  hs.subset_left_of_subset_union ht.isOpen ht.compl.isOpen disjoint_compl_right (by simp) hne
#align is_preconnected.subset_clopen IsPreconnected.subset_clopen

/-- If a preconnected set `s` intersects an open set `u`, and limit points of `u` inside `s` are
contained in `u`, then the whole set `s` is contained in `u`. -/
theorem IsPreconnected.subset_of_closure_inter_subset (hs : IsPreconnected s) (hu : IsOpen u)
    (h'u : (s ∩ u).Nonempty) (h : closure u ∩ s ⊆ u) : s ⊆ u := by
  have A : s ⊆ u ∪ (closure u)ᶜ := by
    intro x hx
    by_cases xu : x ∈ u
    · exact Or.inl xu
    · right
      intro h'x
      exact xu (h (mem_inter h'x hx))
  apply hs.subset_left_of_subset_union hu isClosed_closure.isOpen_compl _ A h'u
  exact disjoint_compl_right.mono_right (compl_subset_compl.2 subset_closure)
#align is_preconnected.subset_of_closure_inter_subset IsPreconnected.subset_of_closure_inter_subset

theorem IsPreconnected.prod [TopologicalSpace β] {s : Set α} {t : Set β} (hs : IsPreconnected s)
    (ht : IsPreconnected t) : IsPreconnected (s ×ˢ t) := by
  apply isPreconnected_of_forall_pair
  rintro ⟨a₁, b₁⟩ ⟨ha₁, hb₁⟩ ⟨a₂, b₂⟩ ⟨ha₂, hb₂⟩
  refine' ⟨Prod.mk a₁ '' t ∪ flip Prod.mk b₂ '' s, _, .inl ⟨b₁, hb₁, rfl⟩, .inr ⟨a₂, ha₂, rfl⟩, _⟩
  · rintro _ (⟨y, hy, rfl⟩ | ⟨x, hx, rfl⟩)
    exacts [⟨ha₁, hy⟩, ⟨hx, hb₂⟩]
  · exact (ht.image _ (Continuous.Prod.mk _).continuousOn).union (a₁, b₂) ⟨b₂, hb₂, rfl⟩
      ⟨a₁, ha₁, rfl⟩ (hs.image _ (continuous_id.prod_mk continuous_const).continuousOn)
#align is_preconnected.prod IsPreconnected.prod

theorem IsConnected.prod [TopologicalSpace β] {s : Set α} {t : Set β} (hs : IsConnected s)
    (ht : IsConnected t) : IsConnected (s ×ˢ t) :=
  ⟨hs.1.prod ht.1, hs.2.prod ht.2⟩
#align is_connected.prod IsConnected.prod

theorem isPreconnected_univ_pi [∀ i, TopologicalSpace (π i)] {s : ∀ i, Set (π i)}
    (hs : ∀ i, IsPreconnected (s i)) : IsPreconnected (pi univ s) := by
  rintro u v uo vo hsuv ⟨f, hfs, hfu⟩ ⟨g, hgs, hgv⟩
  rcases exists_finset_piecewise_mem_of_mem_nhds (uo.mem_nhds hfu) g with ⟨I, hI⟩
  induction' I using Finset.induction_on with i I _ ihI
  · refine' ⟨g, hgs, ⟨_, hgv⟩⟩
    simpa using hI
  · rw [Finset.piecewise_insert] at hI
    have := I.piecewise_mem_set_pi hfs hgs
    refine' (hsuv this).elim ihI fun h => _
    set S := update (I.piecewise f g) i '' s i
    have hsub : S ⊆ pi univ s := by
      refine' image_subset_iff.2 fun z hz => _
      rwa [update_preimage_univ_pi]
      exact fun j _ => this j trivial
    have hconn : IsPreconnected S :=
      (hs i).image _ (continuous_const.update i continuous_id).continuousOn
    have hSu : (S ∩ u).Nonempty := ⟨_, mem_image_of_mem _ (hfs _ trivial), hI⟩
    have hSv : (S ∩ v).Nonempty := ⟨_, ⟨_, this _ trivial, update_eq_self _ _⟩, h⟩
    refine' (hconn u v uo vo (hsub.trans hsuv) hSu hSv).mono _
    exact inter_subset_inter_left _ hsub
#align is_preconnected_univ_pi isPreconnected_univ_pi

@[simp]
theorem isConnected_univ_pi [∀ i, TopologicalSpace (π i)] {s : ∀ i, Set (π i)} :
    IsConnected (pi univ s) ↔ ∀ i, IsConnected (s i) := by
  simp only [IsConnected, ← univ_pi_nonempty_iff, forall_and, and_congr_right_iff]
  refine' fun hne => ⟨fun hc i => _, isPreconnected_univ_pi⟩
  rw [← eval_image_univ_pi hne]
  exact hc.image _ (continuous_apply _).continuousOn
#align is_connected_univ_pi isConnected_univ_pi

theorem Sigma.isConnected_iff [∀ i, TopologicalSpace (π i)] {s : Set (Σi, π i)} :
    IsConnected s ↔ ∃ i t, IsConnected t ∧ s = Sigma.mk i '' t := by
  refine' ⟨fun hs => _, _⟩
  · obtain ⟨⟨i, x⟩, hx⟩ := hs.nonempty
    have : s ⊆ range (Sigma.mk i) :=
      hs.isPreconnected.subset_clopen isClopen_range_sigmaMk ⟨⟨i, x⟩, hx, x, rfl⟩
    exact ⟨i, Sigma.mk i ⁻¹' s, hs.preimage_of_openMap sigma_mk_injective isOpenMap_sigmaMk this,
      (Set.image_preimage_eq_of_subset this).symm⟩
  · rintro ⟨i, t, ht, rfl⟩
    exact ht.image _ continuous_sigmaMk.continuousOn
#align sigma.is_connected_iff Sigma.isConnected_iff

theorem Sigma.isPreconnected_iff [hι : Nonempty ι] [∀ i, TopologicalSpace (π i)]
    {s : Set (Σi, π i)} : IsPreconnected s ↔ ∃ i t, IsPreconnected t ∧ s = Sigma.mk i '' t := by
  refine' ⟨fun hs => _, _⟩
  · obtain rfl | h := s.eq_empty_or_nonempty
    · exact ⟨Classical.choice hι, ∅, isPreconnected_empty, (Set.image_empty _).symm⟩
    · obtain ⟨a, t, ht, rfl⟩ := Sigma.isConnected_iff.1 ⟨h, hs⟩
      refine' ⟨a, t, ht.isPreconnected, rfl⟩
  · rintro ⟨a, t, ht, rfl⟩
    exact ht.image _ continuous_sigmaMk.continuousOn
#align sigma.is_preconnected_iff Sigma.isPreconnected_iff

theorem Sum.isConnected_iff [TopologicalSpace β] {s : Set (Sum α β)} :
    IsConnected s ↔
      (∃ t, IsConnected t ∧ s = Sum.inl '' t) ∨ ∃ t, IsConnected t ∧ s = Sum.inr '' t := by
  refine' ⟨fun hs => _, _⟩
  · obtain ⟨x | x, hx⟩ := hs.nonempty
    · have h : s ⊆ range Sum.inl :=
        hs.isPreconnected.subset_clopen isClopen_range_inl ⟨.inl x, hx, x, rfl⟩
      refine' Or.inl ⟨Sum.inl ⁻¹' s, _, _⟩
      · exact hs.preimage_of_openMap Sum.inl_injective isOpenMap_inl h
      · exact (image_preimage_eq_of_subset h).symm
    · have h : s ⊆ range Sum.inr :=
        hs.isPreconnected.subset_clopen isClopen_range_inr ⟨.inr x, hx, x, rfl⟩
      refine' Or.inr ⟨Sum.inr ⁻¹' s, _, _⟩
      · exact hs.preimage_of_openMap Sum.inr_injective isOpenMap_inr h
      · exact (image_preimage_eq_of_subset h).symm
  · rintro (⟨t, ht, rfl⟩ | ⟨t, ht, rfl⟩)
    · exact ht.image _ continuous_inl.continuousOn
    · exact ht.image _ continuous_inr.continuousOn
#align sum.is_connected_iff Sum.isConnected_iff

theorem Sum.isPreconnected_iff [TopologicalSpace β] {s : Set (Sum α β)} :
    IsPreconnected s ↔
      (∃ t, IsPreconnected t ∧ s = Sum.inl '' t) ∨ ∃ t, IsPreconnected t ∧ s = Sum.inr '' t := by
  refine' ⟨fun hs => _, _⟩
  · obtain rfl | h := s.eq_empty_or_nonempty
    · exact Or.inl ⟨∅, isPreconnected_empty, (Set.image_empty _).symm⟩
    obtain ⟨t, ht, rfl⟩ | ⟨t, ht, rfl⟩ := Sum.isConnected_iff.1 ⟨h, hs⟩
    · exact Or.inl ⟨t, ht.isPreconnected, rfl⟩
    · exact Or.inr ⟨t, ht.isPreconnected, rfl⟩
  · rintro (⟨t, ht, rfl⟩ | ⟨t, ht, rfl⟩)
    · exact ht.image _ continuous_inl.continuousOn
    · exact ht.image _ continuous_inr.continuousOn
#align sum.is_preconnected_iff Sum.isPreconnected_iff

/-- The connected component of a point is the maximal connected set
that contains this point. -/
def connectedComponent (x : α) : Set α :=
  ⋃₀ { s : Set α | IsPreconnected s ∧ x ∈ s }
#align connected_component connectedComponent

/-- Given a set `F` in a topological space `α` and a point `x : α`, the connected
component of `x` in `F` is the connected component of `x` in the subtype `F` seen as
a set in `α`. This definition does not make sense if `x` is not in `F` so we return the
empty set in this case. -/
def connectedComponentIn (F : Set α) (x : α) : Set α :=
  if h : x ∈ F then (↑) '' connectedComponent (⟨x, h⟩ : F) else ∅
#align connected_component_in connectedComponentIn

theorem connectedComponentIn_eq_image {F : Set α} {x : α} (h : x ∈ F) :
    connectedComponentIn F x = (↑) '' connectedComponent (⟨x, h⟩ : F) :=
  dif_pos h
#align connected_component_in_eq_image connectedComponentIn_eq_image

theorem connectedComponentIn_eq_empty {F : Set α} {x : α} (h : x ∉ F) :
    connectedComponentIn F x = ∅ :=
  dif_neg h
#align connected_component_in_eq_empty connectedComponentIn_eq_empty

theorem mem_connectedComponent {x : α} : x ∈ connectedComponent x :=
  mem_sUnion_of_mem (mem_singleton x) ⟨isPreconnected_singleton, mem_singleton x⟩
#align mem_connected_component mem_connectedComponent

theorem mem_connectedComponentIn {x : α} {F : Set α} (hx : x ∈ F) : x ∈ connectedComponentIn F x :=
  by simp [connectedComponentIn_eq_image hx, mem_connectedComponent, hx]
#align mem_connected_component_in mem_connectedComponentIn

theorem connectedComponent_nonempty {x : α} : (connectedComponent x).Nonempty :=
  ⟨x, mem_connectedComponent⟩
#align connected_component_nonempty connectedComponent_nonempty

theorem connectedComponentIn_nonempty_iff {x : α} {F : Set α} :
    (connectedComponentIn F x).Nonempty ↔ x ∈ F := by
  rw [connectedComponentIn]
  split_ifs <;> simp [connectedComponent_nonempty, *]
#align connected_component_in_nonempty_iff connectedComponentIn_nonempty_iff

theorem connectedComponentIn_subset (F : Set α) (x : α) : connectedComponentIn F x ⊆ F := by
  rw [connectedComponentIn]
  split_ifs <;> simp
#align connected_component_in_subset connectedComponentIn_subset

theorem isPreconnected_connectedComponent {x : α} : IsPreconnected (connectedComponent x) :=
  isPreconnected_sUnion x _ (fun _ => And.right) fun _ => And.left
#align is_preconnected_connected_component isPreconnected_connectedComponent

theorem isPreconnected_connectedComponentIn {x : α} {F : Set α} :
    IsPreconnected (connectedComponentIn F x) := by
  rw [connectedComponentIn]; split_ifs
  · exact inducing_subtype_val.isPreconnected_image.mpr isPreconnected_connectedComponent
  · exact isPreconnected_empty
#align is_preconnected_connected_component_in isPreconnected_connectedComponentIn

theorem isConnected_connectedComponent {x : α} : IsConnected (connectedComponent x) :=
  ⟨⟨x, mem_connectedComponent⟩, isPreconnected_connectedComponent⟩
#align is_connected_connected_component isConnected_connectedComponent

theorem isConnected_connectedComponentIn_iff {x : α} {F : Set α} :
    IsConnected (connectedComponentIn F x) ↔ x ∈ F := by
  simp_rw [← connectedComponentIn_nonempty_iff, IsConnected, isPreconnected_connectedComponentIn,
    and_true_iff]
#align is_connected_connected_component_in_iff isConnected_connectedComponentIn_iff

theorem IsPreconnected.subset_connectedComponent {x : α} {s : Set α} (H1 : IsPreconnected s)
    (H2 : x ∈ s) : s ⊆ connectedComponent x := fun _z hz => mem_sUnion_of_mem hz ⟨H1, H2⟩
#align is_preconnected.subset_connected_component IsPreconnected.subset_connectedComponent

theorem IsPreconnected.subset_connectedComponentIn {x : α} {F : Set α} (hs : IsPreconnected s)
    (hxs : x ∈ s) (hsF : s ⊆ F) : s ⊆ connectedComponentIn F x := by
  have : IsPreconnected (((↑) : F → α) ⁻¹' s) := by
    refine' inducing_subtype_val.isPreconnected_image.mp _
    rwa [Subtype.image_preimage_coe, inter_eq_left_iff_subset.mpr hsF]
  have h2xs : (⟨x, hsF hxs⟩ : F) ∈ (↑) ⁻¹' s := by
    rw [mem_preimage]
    exact hxs
  have := this.subset_connectedComponent h2xs
  rw [connectedComponentIn_eq_image (hsF hxs)]
  refine' Subset.trans _ (image_subset _ this)
  rw [Subtype.image_preimage_coe, inter_eq_left_iff_subset.mpr hsF]
#align is_preconnected.subset_connected_component_in IsPreconnected.subset_connectedComponentIn

theorem IsConnected.subset_connectedComponent {x : α} {s : Set α} (H1 : IsConnected s)
    (H2 : x ∈ s) : s ⊆ connectedComponent x :=
  H1.2.subset_connectedComponent H2
#align is_connected.subset_connected_component IsConnected.subset_connectedComponent

theorem IsPreconnected.connectedComponentIn {x : α} {F : Set α} (h : IsPreconnected F)
    (hx : x ∈ F) : connectedComponentIn F x = F :=
  (connectedComponentIn_subset F x).antisymm (h.subset_connectedComponentIn hx subset_rfl)
#align is_preconnected.connected_component_in IsPreconnected.connectedComponentIn

theorem connectedComponent_eq {x y : α} (h : y ∈ connectedComponent x) :
    connectedComponent x = connectedComponent y :=
  eq_of_subset_of_subset (isConnected_connectedComponent.subset_connectedComponent h)
    (isConnected_connectedComponent.subset_connectedComponent
      (Set.mem_of_mem_of_subset mem_connectedComponent
        (isConnected_connectedComponent.subset_connectedComponent h)))
#align connected_component_eq connectedComponent_eq

theorem connectedComponent_eq_iff_mem {x y : α} :
    connectedComponent x = connectedComponent y ↔ x ∈ connectedComponent y :=
  ⟨fun h => h ▸ mem_connectedComponent, fun h => (connectedComponent_eq h).symm⟩
<<<<<<< HEAD
#align connected_component_eq_iff_mem connectedComponent_eq_iff_mem 
=======
#align connected_component_eq_iff_mem connectedComponent_eq_iff_mem
>>>>>>> 03d30d75

theorem connectedComponentIn_eq {x y : α} {F : Set α} (h : y ∈ connectedComponentIn F x) :
    connectedComponentIn F x = connectedComponentIn F y := by
  have hx : x ∈ F := connectedComponentIn_nonempty_iff.mp ⟨y, h⟩
  simp_rw [connectedComponentIn_eq_image hx] at h ⊢
  obtain ⟨⟨y, hy⟩, h2y, rfl⟩ := h
  simp_rw [connectedComponentIn_eq_image hy, connectedComponent_eq h2y]
#align connected_component_in_eq connectedComponentIn_eq

theorem connectedComponentIn_univ (x : α) : connectedComponentIn univ x = connectedComponent x :=
  subset_antisymm
    (isPreconnected_connectedComponentIn.subset_connectedComponent <|
      mem_connectedComponentIn trivial)
    (isPreconnected_connectedComponent.subset_connectedComponentIn mem_connectedComponent <|
      subset_univ _)
#align connected_component_in_univ connectedComponentIn_univ

theorem connectedComponent_disjoint {x y : α} (h : connectedComponent x ≠ connectedComponent y) :
    Disjoint (connectedComponent x) (connectedComponent y) :=
  Set.disjoint_left.2 fun _ h1 h2 =>
    h ((connectedComponent_eq h1).trans (connectedComponent_eq h2).symm)
#align connected_component_disjoint connectedComponent_disjoint

theorem isClosed_connectedComponent {x : α} : IsClosed (connectedComponent x) :=
  closure_subset_iff_isClosed.1 <|
    isConnected_connectedComponent.closure.subset_connectedComponent <|
      subset_closure mem_connectedComponent
#align is_closed_connected_component isClosed_connectedComponent

theorem Continuous.image_connectedComponent_subset [TopologicalSpace β] {f : α → β}
    (h : Continuous f) (a : α) : f '' connectedComponent a ⊆ connectedComponent (f a) :=
  (isConnected_connectedComponent.image f h.continuousOn).subset_connectedComponent
    ((mem_image f (connectedComponent a) (f a)).2 ⟨a, mem_connectedComponent, rfl⟩)
#align continuous.image_connected_component_subset Continuous.image_connectedComponent_subset

theorem Continuous.mapsTo_connectedComponent [TopologicalSpace β] {f : α → β} (h : Continuous f)
    (a : α) : MapsTo f (connectedComponent a) (connectedComponent (f a)) :=
  mapsTo'.2 <| h.image_connectedComponent_subset a
#align continuous.maps_to_connected_component Continuous.mapsTo_connectedComponent

theorem irreducibleComponent_subset_connectedComponent {x : α} :
    irreducibleComponent x ⊆ connectedComponent x :=
  isIrreducible_irreducibleComponent.isConnected.subset_connectedComponent mem_irreducibleComponent
#align irreducible_component_subset_connected_component
  irreducibleComponent_subset_connectedComponent

@[mono]
theorem connectedComponentIn_mono (x : α) {F G : Set α} (h : F ⊆ G) :
    connectedComponentIn F x ⊆ connectedComponentIn G x := by
  by_cases hx : x ∈ F
  · rw [connectedComponentIn_eq_image hx, connectedComponentIn_eq_image (h hx), ←
      show ((↑) : G → α) ∘ inclusion h = (↑) from rfl, image_comp]
    exact image_subset _ ((continuous_inclusion h).image_connectedComponent_subset ⟨x, hx⟩)
  · rw [connectedComponentIn_eq_empty hx]
    exact Set.empty_subset _
#align connected_component_in_mono connectedComponentIn_mono

/-- A preconnected space is one where there is no non-trivial open partition. -/
class PreconnectedSpace (α : Type u) [TopologicalSpace α] : Prop where
  /-- The universal set `Set.univ` in a preconnected space is a preconnected set. -/
  isPreconnected_univ : IsPreconnected (univ : Set α)
#align preconnected_space PreconnectedSpace

export PreconnectedSpace (isPreconnected_univ)

/-- A connected space is a nonempty one where there is no non-trivial open partition. -/
class ConnectedSpace (α : Type u) [TopologicalSpace α] extends PreconnectedSpace α : Prop where
  /-- A connected space is nonempty. -/
  toNonempty : Nonempty α
#align connected_space ConnectedSpace

attribute [instance 50] ConnectedSpace.toNonempty  -- see Note [lower instance priority]

-- see Note [lower instance priority]
theorem isConnected_univ [ConnectedSpace α] : IsConnected (univ : Set α) :=
  ⟨univ_nonempty, isPreconnected_univ⟩
#align is_connected_univ isConnected_univ

lemma preconnectedSpace_iff_univ : PreconnectedSpace α ↔ IsPreconnected (univ : Set α) :=
  ⟨fun h ↦ h.1, fun h ↦ ⟨h⟩⟩

lemma connectedSpace_iff_univ : ConnectedSpace α ↔ IsConnected (univ : Set α) :=
  ⟨fun h ↦ ⟨univ_nonempty, h.1.1⟩,
   fun h ↦ ConnectedSpace.mk (toPreconnectedSpace := ⟨h.2⟩) ⟨h.1.some⟩⟩

theorem isPreconnected_range [TopologicalSpace β] [PreconnectedSpace α] {f : α → β}
    (h : Continuous f) : IsPreconnected (range f) :=
  @image_univ _ _ f ▸ isPreconnected_univ.image _ h.continuousOn
#align is_preconnected_range isPreconnected_range

theorem isConnected_range [TopologicalSpace β] [ConnectedSpace α] {f : α → β} (h : Continuous f) :
    IsConnected (range f) :=
  ⟨range_nonempty f, isPreconnected_range h⟩
#align is_connected_range isConnected_range

theorem Function.Surjective.connectedSpace [ConnectedSpace α] [TopologicalSpace β]
  {f : α → β} (hf : Surjective f) (hf' : Continuous f) : ConnectedSpace β := by
  rw [connectedSpace_iff_univ, ← hf.range_eq]
  exact isConnected_range hf'

instance Quotient.instConnectedSpace {s : Setoid α} [ConnectedSpace α] :
    ConnectedSpace (Quotient s) :=
  (surjective_quotient_mk' _).connectedSpace continuous_coinduced_rng

theorem DenseRange.preconnectedSpace [TopologicalSpace β] [PreconnectedSpace α] {f : α → β}
    (hf : DenseRange f) (hc : Continuous f) : PreconnectedSpace β :=
  ⟨hf.closure_eq ▸ (isPreconnected_range hc).closure⟩
#align dense_range.preconnected_space DenseRange.preconnectedSpace

theorem connectedSpace_iff_connectedComponent :
    ConnectedSpace α ↔ ∃ x : α, connectedComponent x = univ := by
  constructor
  · rintro ⟨⟨x⟩⟩
    exact
      ⟨x, eq_univ_of_univ_subset <| isPreconnected_univ.subset_connectedComponent (mem_univ x)⟩
  · rintro ⟨x, h⟩
    haveI : PreconnectedSpace α :=
      ⟨by rw [← h]; exact isPreconnected_connectedComponent⟩
    exact ⟨⟨x⟩⟩
#align connected_space_iff_connected_component connectedSpace_iff_connectedComponent

theorem preconnectedSpace_iff_connectedComponent :
    PreconnectedSpace α ↔ ∀ x : α, connectedComponent x = univ := by
  constructor
  · intro h x
    exact eq_univ_of_univ_subset <| isPreconnected_univ.subset_connectedComponent (mem_univ x)
  · intro h
    cases' isEmpty_or_nonempty α with hα hα
    · exact ⟨by rw [univ_eq_empty_iff.mpr hα]; exact isPreconnected_empty⟩
    · exact ⟨by rw [← h (Classical.choice hα)]; exact isPreconnected_connectedComponent⟩
#align preconnected_space_iff_connected_component preconnectedSpace_iff_connectedComponent

@[simp]
theorem PreconnectedSpace.connectedComponent_eq_univ {X : Type*} [TopologicalSpace X]
    [h : PreconnectedSpace X] (x : X) : connectedComponent x = univ :=
  preconnectedSpace_iff_connectedComponent.mp h x
#align preconnected_space.connected_component_eq_univ PreconnectedSpace.connectedComponent_eq_univ

instance [TopologicalSpace β] [PreconnectedSpace α] [PreconnectedSpace β] :
    PreconnectedSpace (α × β) :=
  ⟨by
    rw [← univ_prod_univ]
    exact isPreconnected_univ.prod isPreconnected_univ⟩

instance [TopologicalSpace β] [ConnectedSpace α] [ConnectedSpace β] : ConnectedSpace (α × β) :=
  ⟨inferInstance⟩

instance [∀ i, TopologicalSpace (π i)] [∀ i, PreconnectedSpace (π i)] :
    PreconnectedSpace (∀ i, π i) :=
  ⟨by rw [← pi_univ univ]; exact isPreconnected_univ_pi fun i => isPreconnected_univ⟩

instance [∀ i, TopologicalSpace (π i)] [∀ i, ConnectedSpace (π i)] : ConnectedSpace (∀ i, π i) :=
  ⟨inferInstance⟩

-- see Note [lower instance priority]
instance (priority := 100) PreirreducibleSpace.preconnectedSpace (α : Type u) [TopologicalSpace α]
    [PreirreducibleSpace α] : PreconnectedSpace α :=
  ⟨isPreirreducible_univ.isPreconnected⟩
#align preirreducible_space.preconnected_space PreirreducibleSpace.preconnectedSpace

-- see Note [lower instance priority]
instance (priority := 100) IrreducibleSpace.connectedSpace (α : Type u) [TopologicalSpace α]
    [IrreducibleSpace α] : ConnectedSpace α where toNonempty := IrreducibleSpace.toNonempty
#align irreducible_space.connected_space IrreducibleSpace.connectedSpace

/-- A continuous map from a connected space to a disjoint union `Σ i, π i` can be lifted to one of
the components `π i`. See also `ContinuousMap.exists_lift_sigma` for a version with bundled
`ContinuousMap`s. -/
theorem Continuous.exists_lift_sigma [ConnectedSpace α] [∀ i, TopologicalSpace (π i)]
    {f : α → Σ i, π i} (hf : Continuous f) :
    ∃ (i : ι) (g : α → π i), Continuous g ∧ f = Sigma.mk i ∘ g := by
  obtain ⟨i, hi⟩ : ∃ i, range f ⊆ range (.mk i)
  · rcases Sigma.isConnected_iff.1 (isConnected_range hf) with ⟨i, s, -, hs⟩
    exact ⟨i, hs.trans_subset (image_subset_range _ _)⟩
  rcases range_subset_range_iff_exists_comp.1 hi with ⟨g, rfl⟩
  refine ⟨i, g, ?_, rfl⟩
  rwa [← embedding_sigmaMk.continuous_iff] at hf

theorem nonempty_inter [PreconnectedSpace α] {s t : Set α} :
    IsOpen s → IsOpen t → s ∪ t = univ → s.Nonempty → t.Nonempty → (s ∩ t).Nonempty := by
  simpa only [univ_inter, univ_subset_iff] using @PreconnectedSpace.isPreconnected_univ α _ _ s t
#align nonempty_inter nonempty_inter

theorem isClopen_iff [PreconnectedSpace α] {s : Set α} : IsClopen s ↔ s = ∅ ∨ s = univ :=
  ⟨fun hs =>
    by_contradiction fun h =>
      have h1 : s ≠ ∅ ∧ sᶜ ≠ ∅ :=
        ⟨mt Or.inl h,
          mt (fun h2 => Or.inr <| (by rw [← compl_compl s, h2, compl_empty] : s = univ)) h⟩
      let ⟨_, h2, h3⟩ :=
        nonempty_inter hs.1 hs.2.isOpen_compl (union_compl_self s) (nonempty_iff_ne_empty.2 h1.1)
          (nonempty_iff_ne_empty.2 h1.2)
      h3 h2,
    by rintro (rfl | rfl) <;> [exact isClopen_empty; exact isClopen_univ]⟩
#align is_clopen_iff isClopen_iff

theorem IsClopen.eq_univ [PreconnectedSpace α] {s : Set α} (h' : IsClopen s) (h : s.Nonempty) :
    s = univ :=
  (isClopen_iff.mp h').resolve_left h.ne_empty
#align is_clopen.eq_univ IsClopen.eq_univ

section disjoint_subsets

variable [PreconnectedSpace α]
  {s : ι → Set α} (h_nonempty : ∀ i, (s i).Nonempty) (h_disj : Pairwise (Disjoint on s))

/-- In a preconnected space, any disjoint family of non-empty clopen subsets has at most one
element. -/
lemma subsingleton_of_disjoint_isClopen
    (h_clopen : ∀ i, IsClopen (s i)) :
    Subsingleton ι := by
  replace h_nonempty : ∀ i, s i ≠ ∅ := by intro i; rw [← nonempty_iff_ne_empty]; exact h_nonempty i
  rw [← not_nontrivial_iff_subsingleton]
  by_contra contra
  obtain ⟨i, j, h_ne⟩ := contra
  replace h_ne : s i ∩ s j = ∅ := by
    simpa only [← bot_eq_empty, eq_bot_iff, ← inf_eq_inter, ← disjoint_iff_inf_le] using h_disj h_ne
  cases' isClopen_iff.mp (h_clopen i) with hi hi
  · exact h_nonempty i hi
  · rw [hi, univ_inter] at h_ne
    exact h_nonempty j h_ne

/-- In a preconnected space, any disjoint cover by non-empty open subsets has at most one
element. -/
lemma subsingleton_of_disjoint_isOpen_iUnion_eq_univ
    (h_open : ∀ i, IsOpen (s i)) (h_Union : ⋃ i, s i = univ) :
    Subsingleton ι := by
  refine' subsingleton_of_disjoint_isClopen h_nonempty h_disj (fun i ↦ ⟨h_open i, _⟩)
  rw [← isOpen_compl_iff, compl_eq_univ_diff, ← h_Union, iUnion_diff]
  refine' isOpen_iUnion (fun j ↦ _)
  rcases eq_or_ne i j with rfl | h_ne
  · simp
  · simpa only [(h_disj h_ne.symm).sdiff_eq_left] using h_open j

/-- In a preconnected space, any finite disjoint cover by non-empty closed subsets has at most one
element. -/
lemma subsingleton_of_disjoint_isClosed_iUnion_eq_univ [Finite ι]
    (h_closed : ∀ i, IsClosed (s i)) (h_Union : ⋃ i, s i = univ) :
    Subsingleton ι := by
  refine' subsingleton_of_disjoint_isClopen h_nonempty h_disj (fun i ↦ ⟨_, h_closed i⟩)
  rw [← isClosed_compl_iff, compl_eq_univ_diff, ← h_Union, iUnion_diff]
  refine' isClosed_iUnion_of_finite (fun j ↦ _)
  rcases eq_or_ne i j with rfl | h_ne
  · simp
  · simpa only [(h_disj h_ne.symm).sdiff_eq_left] using h_closed j

end disjoint_subsets

theorem frontier_eq_empty_iff [PreconnectedSpace α] {s : Set α} :
    frontier s = ∅ ↔ s = ∅ ∨ s = univ :=
  isClopen_iff_frontier_eq_empty.symm.trans isClopen_iff
#align frontier_eq_empty_iff frontier_eq_empty_iff

theorem nonempty_frontier_iff [PreconnectedSpace α] {s : Set α} :
    (frontier s).Nonempty ↔ s.Nonempty ∧ s ≠ univ := by
  simp only [nonempty_iff_ne_empty, Ne.def, frontier_eq_empty_iff, not_or]
#align nonempty_frontier_iff nonempty_frontier_iff

theorem Subtype.preconnectedSpace {s : Set α} (h : IsPreconnected s) : PreconnectedSpace s where
  isPreconnected_univ := by
    rwa [← inducing_subtype_val.isPreconnected_image, image_univ, Subtype.range_val]
#align subtype.preconnected_space Subtype.preconnectedSpace

theorem Subtype.connectedSpace {s : Set α} (h : IsConnected s) : ConnectedSpace s where
  toPreconnectedSpace := Subtype.preconnectedSpace h.isPreconnected
  toNonempty := h.nonempty.to_subtype
#align subtype.connected_space Subtype.connectedSpace

theorem isPreconnected_iff_preconnectedSpace {s : Set α} : IsPreconnected s ↔ PreconnectedSpace s :=
  ⟨Subtype.preconnectedSpace, fun h => by
    simpa using isPreconnected_univ.image ((↑) : s → α) continuous_subtype_val.continuousOn⟩
#align is_preconnected_iff_preconnected_space isPreconnected_iff_preconnectedSpace

theorem isConnected_iff_connectedSpace {s : Set α} : IsConnected s ↔ ConnectedSpace s :=
  ⟨Subtype.connectedSpace, fun h =>
    ⟨nonempty_subtype.mp h.2, isPreconnected_iff_preconnectedSpace.mpr h.1⟩⟩
#align is_connected_iff_connected_space isConnected_iff_connectedSpace

/-- In a preconnected space, given a transitive relation `P`, if `P x y` and `P y x` are true
for `y` close enough to `x`, then `P x y` holds for all `x, y`. This is a version of the fact
that, if an equivalence relation has open classes, then it has a single equivalence class. -/
lemma PreconnectedSpace.induction₂' [PreconnectedSpace α] (P : α → α → Prop)
    (h : ∀ x, ∀ᶠ y in 𝓝 x, P x y ∧ P y x) (h' : Transitive P) (x y : α) :
    P x y := by
  let u := {z | P x z}
  have A : IsOpen u := by
    apply isOpen_iff_mem_nhds.2 (fun z hz ↦ ?_)
    filter_upwards [h z] with t ht
    exact h' hz ht.1
  have B : IsClosed u := by
    apply isClosed_iff_nhds.2 (fun z hz ↦ ?_)
    rcases hz _ (h z) with ⟨t, ht, h't⟩
    exact h' h't ht.2
  have C : u.Nonempty := ⟨x, (mem_of_mem_nhds (h x)).1⟩
  have D : u = Set.univ := IsClopen.eq_univ ⟨A, B⟩ C
  show y ∈ u
  simp [D]

/-- In a preconnected space, if a symmetric transitive relation `P x y` is true for `y` close
enough to `x`, then it holds for all `x, y`. This is a version of the fact that, if an equivalence
relation has open classes, then it has a single equivalence class. -/
lemma PreconnectedSpace.induction₂ [PreconnectedSpace α] (P : α → α → Prop)
    (h : ∀ x, ∀ᶠ y in 𝓝 x, P x y) (h' : Transitive P) (h'' : Symmetric P) (x y : α) :
    P x y := by
  refine PreconnectedSpace.induction₂' P (fun z ↦ ?_) h' x y
  filter_upwards [h z] with a ha
  refine ⟨ha, h'' ha⟩

/-- In a preconnected set, given a transitive relation `P`, if `P x y` and `P y x` are true
for `y` close enough to `x`, then `P x y` holds for all `x, y`. This is a version of the fact
that, if an equivalence relation has open classes, then it has a single equivalence class. -/
lemma IsPreconnected.induction₂' {s : Set α} (hs : IsPreconnected s) (P : α → α → Prop)
    (h : ∀ x ∈ s, ∀ᶠ y in 𝓝[s] x, P x y ∧ P y x)
    (h' : ∀ x y z, x ∈ s → y ∈ s → z ∈ s → P x y → P y z → P x z)
    {x y : α} (hx : x ∈ s) (hy : y ∈ s) : P x y := by
  let Q : s → s → Prop := fun a b ↦ P a b
  show Q ⟨x, hx⟩ ⟨y, hy⟩
  have : PreconnectedSpace s := Subtype.preconnectedSpace hs
  apply PreconnectedSpace.induction₂'
  · rintro ⟨x, hx⟩
    have Z := h x hx
    rwa [nhdsWithin_eq_map_subtype_coe] at Z
  · rintro ⟨a, ha⟩ ⟨b, hb⟩ ⟨c, hc⟩ hab hbc
    exact h' a b c ha hb hc  hab hbc

/-- In a preconnected set, if a symmetric transitive relation `P x y` is true for `y` close
enough to `x`, then it holds for all `x, y`. This is a version of the fact that, if an equivalence
relation has open classes, then it has a single equivalence class. -/
lemma IsPreconnected.induction₂ {s : Set α} (hs : IsPreconnected s) (P : α → α → Prop)
    (h : ∀ x ∈ s, ∀ᶠ y in 𝓝[s] x, P x y)
    (h' : ∀ x y z, x ∈ s → y ∈ s → z ∈ s → P x y → P y z → P x z)
    (h'' : ∀ x y, x ∈ s → y ∈ s → P x y → P y x)
    {x y : α} (hx : x ∈ s) (hy : y ∈ s) : P x y := by
  apply hs.induction₂' P (fun z hz ↦ ?_) h' hx hy
  filter_upwards [h z hz, self_mem_nhdsWithin] with a ha h'a
  exact ⟨ha, h'' z a hz h'a ha⟩

/-- A set `s` is preconnected if and only if for every cover by two open sets that are disjoint on
`s`, it is contained in one of the two covering sets. -/
theorem isPreconnected_iff_subset_of_disjoint {s : Set α} :
    IsPreconnected s ↔
      ∀ u v, IsOpen u → IsOpen v → s ⊆ u ∪ v → s ∩ (u ∩ v) = ∅ → s ⊆ u ∨ s ⊆ v := by
  constructor <;> intro h
  · intro u v hu hv hs huv
    specialize h u v hu hv hs
    contrapose! huv
    rw [← nonempty_iff_ne_empty]
    simp [not_subset] at huv
    rcases huv with ⟨⟨x, hxs, hxu⟩, ⟨y, hys, hyv⟩⟩
    have hxv : x ∈ v := or_iff_not_imp_left.mp (hs hxs) hxu
    have hyu : y ∈ u := or_iff_not_imp_right.mp (hs hys) hyv
    exact h ⟨y, hys, hyu⟩ ⟨x, hxs, hxv⟩
  · intro u v hu hv hs hsu hsv
    rw [nonempty_iff_ne_empty]
    intro H
    specialize h u v hu hv hs H
    contrapose H
    apply Nonempty.ne_empty
    cases' h with h h
    · rcases hsv with ⟨x, hxs, hxv⟩
      exact ⟨x, hxs, ⟨h hxs, hxv⟩⟩
    · rcases hsu with ⟨x, hxs, hxu⟩
      exact ⟨x, hxs, ⟨hxu, h hxs⟩⟩
#align is_preconnected_iff_subset_of_disjoint isPreconnected_iff_subset_of_disjoint

/-- A set `s` is connected if and only if
for every cover by a finite collection of open sets that are pairwise disjoint on `s`,
it is contained in one of the members of the collection. -/
theorem isConnected_iff_sUnion_disjoint_open {s : Set α} :
    IsConnected s ↔
      ∀ U : Finset (Set α), (∀ u v : Set α, u ∈ U → v ∈ U → (s ∩ (u ∩ v)).Nonempty → u = v) →
        (∀ u ∈ U, IsOpen u) → (s ⊆ ⋃₀ ↑U) → ∃ u ∈ U, s ⊆ u := by
  rw [IsConnected, isPreconnected_iff_subset_of_disjoint]
  refine ⟨fun ⟨hne, h⟩ U hU hUo hsU => ?_, fun h => ⟨?_, fun u v hu hv hs hsuv => ?_⟩⟩
  · induction U using Finset.induction_on
    case empty => exact absurd (by simpa using hsU) hne.not_subset_empty
    case insert u U uU IH =>
      simp only [← ball_cond_comm, Finset.forall_mem_insert, Finset.exists_mem_insert,
        Finset.coe_insert, sUnion_insert, implies_true, true_and] at *
      refine (h _ hUo.1 (⋃₀ ↑U) (isOpen_sUnion hUo.2) hsU ?_).imp_right ?_
      · refine subset_empty_iff.1 fun x ⟨hxs, hxu, v, hvU, hxv⟩ => ?_
        exact ne_of_mem_of_not_mem hvU uU (hU.1 v hvU ⟨x, hxs, hxu, hxv⟩).symm
      · exact IH (fun u hu => (hU.2 u hu).2) hUo.2
  · simpa [subset_empty_iff, nonempty_iff_ne_empty] using h ∅
  · rw [← not_nonempty_iff_eq_empty] at hsuv
    have := hsuv; rw [inter_comm u] at this
    simpa [*, or_imp, forall_and] using h {u, v}
#align is_connected_iff_sUnion_disjoint_open isConnected_iff_sUnion_disjoint_open

-- porting note: `IsPreconnected.subset_clopen` moved up from here

/-- Preconnected sets are either contained in or disjoint to any given clopen set. -/
theorem disjoint_or_subset_of_clopen {s t : Set α} (hs : IsPreconnected s) (ht : IsClopen t) :
    Disjoint s t ∨ s ⊆ t :=
  (disjoint_or_nonempty_inter s t).imp_right <| hs.subset_clopen ht
#align disjoint_or_subset_of_clopen disjoint_or_subset_of_clopen

/-- A set `s` is preconnected if and only if
for every cover by two closed sets that are disjoint on `s`,
it is contained in one of the two covering sets. -/
theorem isPreconnected_iff_subset_of_disjoint_closed :
    IsPreconnected s ↔
      ∀ u v, IsClosed u → IsClosed v → s ⊆ u ∪ v → s ∩ (u ∩ v) = ∅ → s ⊆ u ∨ s ⊆ v := by
  constructor <;> intro h
  · intro u v hu hv hs huv
    rw [isPreconnected_closed_iff] at h
    specialize h u v hu hv hs
    contrapose! huv
    rw [← nonempty_iff_ne_empty]
    simp [not_subset] at huv
    rcases huv with ⟨⟨x, hxs, hxu⟩, ⟨y, hys, hyv⟩⟩
    have hxv : x ∈ v := or_iff_not_imp_left.mp (hs hxs) hxu
    have hyu : y ∈ u := or_iff_not_imp_right.mp (hs hys) hyv
    exact h ⟨y, hys, hyu⟩ ⟨x, hxs, hxv⟩
  · rw [isPreconnected_closed_iff]
    intro u v hu hv hs hsu hsv
    rw [nonempty_iff_ne_empty]
    intro H
    specialize h u v hu hv hs H
    contrapose H
    apply Nonempty.ne_empty
    cases' h with h h
    · rcases hsv with ⟨x, hxs, hxv⟩
      exact ⟨x, hxs, ⟨h hxs, hxv⟩⟩
    · rcases hsu with ⟨x, hxs, hxu⟩
      exact ⟨x, hxs, ⟨hxu, h hxs⟩⟩
#align is_preconnected_iff_subset_of_disjoint_closed isPreconnected_iff_subset_of_disjoint_closed

/-- A closed set `s` is preconnected if and only if for every cover by two closed sets that are
disjoint, it is contained in one of the two covering sets. -/
theorem isPreconnected_iff_subset_of_fully_disjoint_closed {s : Set α} (hs : IsClosed s) :
    IsPreconnected s ↔
      ∀ u v, IsClosed u → IsClosed v → s ⊆ u ∪ v → Disjoint u v → s ⊆ u ∨ s ⊆ v := by
  refine isPreconnected_iff_subset_of_disjoint_closed.trans ⟨?_, ?_⟩ <;> intro H u v hu hv hss huv
  · apply H u v hu hv hss
    rw [huv.inter_eq, inter_empty]
  have H1 := H (u ∩ s) (v ∩ s)
  rw [subset_inter_iff, subset_inter_iff] at H1
  simp only [Subset.refl, and_true] at H1
  apply H1 (hu.inter hs) (hv.inter hs)
  · rw [← inter_distrib_right]
    exact subset_inter hss Subset.rfl
  · rwa [disjoint_iff_inter_eq_empty, ← inter_inter_distrib_right, inter_comm]
#align is_preconnected_iff_subset_of_fully_disjoint_closed
  isPreconnected_iff_subset_of_fully_disjoint_closed

theorem IsClopen.connectedComponent_subset {x} (hs : IsClopen s) (hx : x ∈ s) :
    connectedComponent x ⊆ s :=
  isPreconnected_connectedComponent.subset_clopen hs ⟨x, mem_connectedComponent, hx⟩
#align is_clopen.connected_component_subset IsClopen.connectedComponent_subset

/-- The connected component of a point is always a subset of the intersection of all its clopen
neighbourhoods. -/
theorem connectedComponent_subset_iInter_clopen {x : α} :
    connectedComponent x ⊆ ⋂ Z : { Z : Set α // IsClopen Z ∧ x ∈ Z }, Z :=
  subset_iInter fun Z => Z.2.1.connectedComponent_subset Z.2.2
#align connected_component_subset_Inter_clopen connectedComponent_subset_iInter_clopen

/-- A clopen set is the union of its connected components. -/
theorem IsClopen.biUnion_connectedComponent_eq {Z : Set α} (h : IsClopen Z) :
    ⋃ x ∈ Z, connectedComponent x = Z :=
  Subset.antisymm (iUnion₂_subset fun _ => h.connectedComponent_subset) fun _ h =>
    mem_iUnion₂_of_mem h mem_connectedComponent
#align is_clopen.bUnion_connected_component_eq IsClopen.biUnion_connectedComponent_eq

/-- The preimage of a connected component is preconnected if the function has connected fibers
and a subset is closed iff the preimage is. -/
theorem preimage_connectedComponent_connected [TopologicalSpace β] {f : α → β}
    (connected_fibers : ∀ t : β, IsConnected (f ⁻¹' {t}))
    (hcl : ∀ T : Set β, IsClosed T ↔ IsClosed (f ⁻¹' T)) (t : β) :
    IsConnected (f ⁻¹' connectedComponent t) := by
  -- The following proof is essentially https://stacks.math.columbia.edu/tag/0377
  -- although the statement is slightly different
  have hf : Surjective f := Surjective.of_comp fun t : β => (connected_fibers t).1
  refine ⟨Nonempty.preimage connectedComponent_nonempty hf, ?_⟩
  have hT : IsClosed (f ⁻¹' connectedComponent t) :=
    (hcl (connectedComponent t)).1 isClosed_connectedComponent
  -- To show it's preconnected we decompose (f ⁻¹' connectedComponent t) as a subset of two
  -- closed disjoint sets in α. We want to show that it's a subset of either.
  rw [isPreconnected_iff_subset_of_fully_disjoint_closed hT]
  intro u v hu hv huv uv_disj
  -- To do this we decompose connectedComponent t into T₁ and T₂
  -- we will show that connectedComponent t is a subset of either and hence
  -- (f ⁻¹' connectedComponent t) is a subset of u or v
  let T₁ := { t' ∈ connectedComponent t | f ⁻¹' {t'} ⊆ u }
  let T₂ := { t' ∈ connectedComponent t | f ⁻¹' {t'} ⊆ v }
  have fiber_decomp : ∀ t' ∈ connectedComponent t, f ⁻¹' {t'} ⊆ u ∨ f ⁻¹' {t'} ⊆ v := by
    intro t' ht'
    apply isPreconnected_iff_subset_of_disjoint_closed.1 (connected_fibers t').2 u v hu hv
    · exact Subset.trans (preimage_mono (singleton_subset_iff.2 ht')) huv
    rw [uv_disj.inter_eq, inter_empty]
  have T₁_u : f ⁻¹' T₁ = f ⁻¹' connectedComponent t ∩ u := by
    apply eq_of_subset_of_subset
    · rw [← biUnion_preimage_singleton]
      refine' iUnion₂_subset fun t' ht' => subset_inter _ ht'.2
      rw [hf.preimage_subset_preimage_iff, singleton_subset_iff]
      exact ht'.1
    rintro a ⟨hat, hau⟩
    constructor
    · exact mem_preimage.1 hat
    refine (fiber_decomp (f a) (mem_preimage.1 hat)).resolve_right fun h => ?_
    exact uv_disj.subset_compl_right hau (h rfl)
  -- This proof is exactly the same as the above (modulo some symmetry)
  have T₂_v : f ⁻¹' T₂ = f ⁻¹' connectedComponent t ∩ v := by
    apply eq_of_subset_of_subset
    · rw [← biUnion_preimage_singleton]
      refine' iUnion₂_subset fun t' ht' => subset_inter _ ht'.2
      rw [hf.preimage_subset_preimage_iff, singleton_subset_iff]
      exact ht'.1
    rintro a ⟨hat, hav⟩
    constructor
    · exact mem_preimage.1 hat
    · refine (fiber_decomp (f a) (mem_preimage.1 hat)).resolve_left fun h => ?_
      exact uv_disj.subset_compl_left hav (h rfl)
  -- Now we show T₁, T₂ are closed, cover connectedComponent t and are disjoint.
  have hT₁ : IsClosed T₁ := (hcl T₁).2 (T₁_u.symm ▸ IsClosed.inter hT hu)
  have hT₂ : IsClosed T₂ := (hcl T₂).2 (T₂_v.symm ▸ IsClosed.inter hT hv)
  have T_decomp : connectedComponent t ⊆ T₁ ∪ T₂ := fun t' ht' => by
    rw [mem_union t' T₁ T₂]
    cases' fiber_decomp t' ht' with htu htv
    · left
      exact ⟨ht', htu⟩
    right
    exact ⟨ht', htv⟩
  have T_disjoint : Disjoint T₁ T₂ := by
    refine' Disjoint.of_preimage hf _
    rw [T₁_u, T₂_v, disjoint_iff_inter_eq_empty, ← inter_inter_distrib_left, uv_disj.inter_eq,
      inter_empty]
  -- Now we do cases on whether (connectedComponent t) is a subset of T₁ or T₂ to show
  -- that the preimage is a subset of u or v.
  cases' (isPreconnected_iff_subset_of_fully_disjoint_closed isClosed_connectedComponent).1
    isPreconnected_connectedComponent T₁ T₂ hT₁ hT₂ T_decomp T_disjoint with h h
  · left
    rw [Subset.antisymm_iff] at T₁_u
    suffices f ⁻¹' connectedComponent t ⊆ f ⁻¹' T₁
      from (this.trans T₁_u.1).trans (inter_subset_right _ _)
    exact preimage_mono h
  · right
    rw [Subset.antisymm_iff] at T₂_v
    suffices f ⁻¹' connectedComponent t ⊆ f ⁻¹' T₂
      from (this.trans T₂_v.1).trans (inter_subset_right _ _)
    exact preimage_mono h
#align preimage_connected_component_connected preimage_connectedComponent_connected

theorem QuotientMap.preimage_connectedComponent [TopologicalSpace β] {f : α → β}
    (hf : QuotientMap f) (h_fibers : ∀ y : β, IsConnected (f ⁻¹' {y})) (a : α) :
    f ⁻¹' connectedComponent (f a) = connectedComponent a :=
  ((preimage_connectedComponent_connected h_fibers (fun _ => hf.isClosed_preimage.symm)
      _).subset_connectedComponent mem_connectedComponent).antisymm
    (hf.continuous.mapsTo_connectedComponent a)
#align quotient_map.preimage_connected_component QuotientMap.preimage_connectedComponent

theorem QuotientMap.image_connectedComponent [TopologicalSpace β] {f : α → β} (hf : QuotientMap f)
    (h_fibers : ∀ y : β, IsConnected (f ⁻¹' {y})) (a : α) :
    f '' connectedComponent a = connectedComponent (f a) := by
  rw [← hf.preimage_connectedComponent h_fibers, image_preimage_eq _ hf.surjective]
#align quotient_map.image_connected_component QuotientMap.image_connectedComponent

end Preconnected

section LocallyConnectedSpace

/-- A topological space is **locally connected** if each neighborhood filter admits a basis
of connected *open* sets. Note that it is equivalent to each point having a basis of connected
(non necessarily open) sets but in a non-trivial way, so we choose this definition and prove the
equivalence later in `locallyConnectedSpace_iff_connected_basis`. -/
class LocallyConnectedSpace (α : Type*) [TopologicalSpace α] : Prop where
  /-- Open connected neighborhoods form a basis of the neighborhoods filter. -/
  open_connected_basis : ∀ x, (𝓝 x).HasBasis (fun s : Set α => IsOpen s ∧ x ∈ s ∧ IsConnected s) id
#align locally_connected_space LocallyConnectedSpace

theorem locallyConnectedSpace_iff_open_connected_basis :
    LocallyConnectedSpace α ↔
      ∀ x, (𝓝 x).HasBasis (fun s : Set α => IsOpen s ∧ x ∈ s ∧ IsConnected s) id :=
  ⟨@LocallyConnectedSpace.open_connected_basis _ _, LocallyConnectedSpace.mk⟩
#align locally_connected_space_iff_open_connected_basis
  locallyConnectedSpace_iff_open_connected_basis

theorem locallyConnectedSpace_iff_open_connected_subsets :
    LocallyConnectedSpace α ↔
      ∀ x, ∀ U ∈ 𝓝 x, ∃ V : Set α, V ⊆ U ∧ IsOpen V ∧ x ∈ V ∧ IsConnected V := by
  simp_rw [locallyConnectedSpace_iff_open_connected_basis]
  refine forall_congr' fun _ => ?_
  constructor
  · intro h U hU
    rcases h.mem_iff.mp hU with ⟨V, hV, hVU⟩
    exact ⟨V, hVU, hV⟩
  · exact fun h => ⟨fun U => ⟨fun hU =>
      let ⟨V, hVU, hV⟩ := h U hU
      ⟨V, hV, hVU⟩, fun ⟨V, ⟨hV, hxV, _⟩, hVU⟩ => mem_nhds_iff.mpr ⟨V, hVU, hV, hxV⟩⟩⟩
#align locally_connected_space_iff_open_connected_subsets locallyConnectedSpace_iff_open_connected_subsets

/-- A space with discrete topology is a locally connected space. -/
instance (priority := 100) DiscreteTopology.toLocallyConnectedSpace (α) [TopologicalSpace α]
    [DiscreteTopology α] : LocallyConnectedSpace α :=
  locallyConnectedSpace_iff_open_connected_subsets.2 fun x _U hU =>
    ⟨{x}, singleton_subset_iff.2 <| mem_of_mem_nhds hU, isOpen_discrete _, rfl,
      isConnected_singleton⟩
#align discrete_topology.to_locally_connected_space DiscreteTopology.toLocallyConnectedSpace

theorem connectedComponentIn_mem_nhds [LocallyConnectedSpace α] {F : Set α} {x : α} (h : F ∈ 𝓝 x) :
    connectedComponentIn F x ∈ 𝓝 x := by
  rw [(LocallyConnectedSpace.open_connected_basis x).mem_iff] at h
  rcases h with ⟨s, ⟨h1s, hxs, h2s⟩, hsF⟩
  exact mem_nhds_iff.mpr ⟨s, h2s.isPreconnected.subset_connectedComponentIn hxs hsF, h1s, hxs⟩
#align connected_component_in_mem_nhds connectedComponentIn_mem_nhds

protected theorem IsOpen.connectedComponentIn [LocallyConnectedSpace α] {F : Set α} {x : α}
    (hF : IsOpen F) : IsOpen (connectedComponentIn F x) := by
  rw [isOpen_iff_mem_nhds]
  intro y hy
  rw [connectedComponentIn_eq hy]
  exact connectedComponentIn_mem_nhds (hF.mem_nhds <| connectedComponentIn_subset F x hy)
#align is_open.connected_component_in IsOpen.connectedComponentIn

theorem isOpen_connectedComponent [LocallyConnectedSpace α] {x : α} :
    IsOpen (connectedComponent x) := by
  rw [← connectedComponentIn_univ]
  exact isOpen_univ.connectedComponentIn
#align is_open_connected_component isOpen_connectedComponent

theorem isClopen_connectedComponent [LocallyConnectedSpace α] {x : α} :
    IsClopen (connectedComponent x) :=
  ⟨isOpen_connectedComponent, isClosed_connectedComponent⟩
#align is_clopen_connected_component isClopen_connectedComponent

theorem locallyConnectedSpace_iff_connectedComponentIn_open :
    LocallyConnectedSpace α ↔
      ∀ F : Set α, IsOpen F → ∀ x ∈ F, IsOpen (connectedComponentIn F x) := by
  constructor
  · intro h
    exact fun F hF x _ => hF.connectedComponentIn
  · intro h
    rw [locallyConnectedSpace_iff_open_connected_subsets]
    refine' fun x U hU =>
        ⟨connectedComponentIn (interior U) x,
          (connectedComponentIn_subset _ _).trans interior_subset, h _ isOpen_interior x _,
          mem_connectedComponentIn _, isConnected_connectedComponentIn_iff.mpr _⟩ <;>
      exact mem_interior_iff_mem_nhds.mpr hU
#align locally_connected_space_iff_connected_component_in_open locallyConnectedSpace_iff_connectedComponentIn_open

theorem locallyConnectedSpace_iff_connected_subsets :
    LocallyConnectedSpace α ↔ ∀ (x : α), ∀ U ∈ 𝓝 x, ∃ V ∈ 𝓝 x, IsPreconnected V ∧ V ⊆ U := by
  constructor
  · rw [locallyConnectedSpace_iff_open_connected_subsets]
    intro h x U hxU
    rcases h x U hxU with ⟨V, hVU, hV₁, hxV, hV₂⟩
    exact ⟨V, hV₁.mem_nhds hxV, hV₂.isPreconnected, hVU⟩
  · rw [locallyConnectedSpace_iff_connectedComponentIn_open]
    refine' fun h U hU x _ => isOpen_iff_mem_nhds.mpr fun y hy => _
    rw [connectedComponentIn_eq hy]
    rcases h y U (hU.mem_nhds <| (connectedComponentIn_subset _ _) hy) with ⟨V, hVy, hV, hVU⟩
    exact Filter.mem_of_superset hVy (hV.subset_connectedComponentIn (mem_of_mem_nhds hVy) hVU)
#align locally_connected_space_iff_connected_subsets locallyConnectedSpace_iff_connected_subsets

theorem locallyConnectedSpace_iff_connected_basis :
    LocallyConnectedSpace α ↔
      ∀ x, (𝓝 x).HasBasis (fun s : Set α => s ∈ 𝓝 x ∧ IsPreconnected s) id := by
  rw [locallyConnectedSpace_iff_connected_subsets]
  exact forall_congr' <| fun x => Filter.hasBasis_self.symm
#align locally_connected_space_iff_connected_basis locallyConnectedSpace_iff_connected_basis

theorem locallyConnectedSpace_of_connected_bases {ι : Type*} (b : α → ι → Set α) (p : α → ι → Prop)
    (hbasis : ∀ x, (𝓝 x).HasBasis (p x) (b x))
    (hconnected : ∀ x i, p x i → IsPreconnected (b x i)) : LocallyConnectedSpace α := by
  rw [locallyConnectedSpace_iff_connected_basis]
  exact fun x =>
    (hbasis x).to_hasBasis
      (fun i hi => ⟨b x i, ⟨(hbasis x).mem_of_mem hi, hconnected x i hi⟩, subset_rfl⟩) fun s hs =>
      ⟨(hbasis x).index s hs.1, ⟨(hbasis x).property_index hs.1, (hbasis x).set_index_subset hs.1⟩⟩
#align locally_connected_space_of_connected_bases locallyConnectedSpace_of_connected_bases

end LocallyConnectedSpace

section TotallyDisconnected

/-- A set `s` is called totally disconnected if every subset `t ⊆ s` which is preconnected is
a subsingleton, ie either empty or a singleton.-/
def IsTotallyDisconnected (s : Set α) : Prop :=
  ∀ t, t ⊆ s → IsPreconnected t → t.Subsingleton
#align is_totally_disconnected IsTotallyDisconnected

theorem isTotallyDisconnected_empty : IsTotallyDisconnected (∅ : Set α) := fun _ ht _ _ x_in _ _ =>
  (ht x_in).elim
#align is_totally_disconnected_empty isTotallyDisconnected_empty

theorem isTotallyDisconnected_singleton {x} : IsTotallyDisconnected ({x} : Set α) := fun _ ht _ =>
  subsingleton_singleton.anti ht
#align is_totally_disconnected_singleton isTotallyDisconnected_singleton

/-- A space is totally disconnected if all of its connected components are singletons. -/
class TotallyDisconnectedSpace (α : Type u) [TopologicalSpace α] : Prop where
  /-- The universal set `Set.univ` in a totally disconnected space is totally disconnected. -/
  isTotallyDisconnected_univ : IsTotallyDisconnected (univ : Set α)
#align totally_disconnected_space TotallyDisconnectedSpace

theorem IsPreconnected.subsingleton [TotallyDisconnectedSpace α] {s : Set α}
    (h : IsPreconnected s) : s.Subsingleton :=
  TotallyDisconnectedSpace.isTotallyDisconnected_univ s (subset_univ s) h
#align is_preconnected.subsingleton IsPreconnected.subsingleton

instance Pi.totallyDisconnectedSpace {α : Type*} {β : α → Type*}
    [∀ a, TopologicalSpace (β a)] [∀ a, TotallyDisconnectedSpace (β a)] :
    TotallyDisconnectedSpace (∀ a : α, β a) :=
  ⟨fun t _ h2 =>
    have this : ∀ a, IsPreconnected ((fun x : ∀ a, β a => x a) '' t) := fun a =>
      h2.image (fun x => x a) (continuous_apply a).continuousOn
    fun x x_in y y_in => funext fun a => (this a).subsingleton ⟨x, x_in, rfl⟩ ⟨y, y_in, rfl⟩⟩
#align pi.totally_disconnected_space Pi.totallyDisconnectedSpace

instance Prod.totallyDisconnectedSpace [TopologicalSpace β] [TotallyDisconnectedSpace α]
    [TotallyDisconnectedSpace β] : TotallyDisconnectedSpace (α × β) :=
  ⟨fun t _ h2 =>
    have H1 : IsPreconnected (Prod.fst '' t) := h2.image Prod.fst continuous_fst.continuousOn
    have H2 : IsPreconnected (Prod.snd '' t) := h2.image Prod.snd continuous_snd.continuousOn
    fun x hx y hy =>
    Prod.ext (H1.subsingleton ⟨x, hx, rfl⟩ ⟨y, hy, rfl⟩)
      (H2.subsingleton ⟨x, hx, rfl⟩ ⟨y, hy, rfl⟩)⟩
#align prod.totally_disconnected_space Prod.totallyDisconnectedSpace

instance [TopologicalSpace β] [TotallyDisconnectedSpace α] [TotallyDisconnectedSpace β] :
    TotallyDisconnectedSpace (Sum α β) := by
  refine' ⟨fun s _ hs => _⟩
  obtain ⟨t, ht, rfl⟩ | ⟨t, ht, rfl⟩ := Sum.isPreconnected_iff.1 hs
  · exact ht.subsingleton.image _
  · exact ht.subsingleton.image _

instance [∀ i, TopologicalSpace (π i)] [∀ i, TotallyDisconnectedSpace (π i)] :
    TotallyDisconnectedSpace (Σi, π i) := by
  refine' ⟨fun s _ hs => _⟩
  obtain rfl | h := s.eq_empty_or_nonempty
  · exact subsingleton_empty
  · obtain ⟨a, t, ht, rfl⟩ := Sigma.isConnected_iff.1 ⟨h, hs⟩
    exact ht.isPreconnected.subsingleton.image _

-- porting note: reformulated using `Pairwise`
/-- Let `X` be a topological space, and suppose that for all distinct `x,y ∈ X`, there
  is some clopen set `U` such that `x ∈ U` and `y ∉ U`. Then `X` is totally disconnected. -/
theorem isTotallyDisconnected_of_clopen_set {X : Type*} [TopologicalSpace X]
    (hX : Pairwise fun x y => ∃ (U : Set X), IsClopen U ∧ x ∈ U ∧ y ∉ U) :
    IsTotallyDisconnected (Set.univ : Set X) := by
  rintro S - hS
  unfold Set.Subsingleton
  by_contra' h_contra
  rcases h_contra with ⟨x, hx, y, hy, hxy⟩
  obtain ⟨U, h_clopen, hxU, hyU⟩ := hX hxy
  specialize
    hS U Uᶜ h_clopen.1 h_clopen.compl.1 (fun a _ => em (a ∈ U)) ⟨x, hx, hxU⟩ ⟨y, hy, hyU⟩
  rw [inter_compl_self, Set.inter_empty] at hS
  exact Set.not_nonempty_empty hS
#align is_totally_disconnected_of_clopen_set isTotallyDisconnected_of_clopen_set

/-- A space is totally disconnected iff its connected components are subsingletons. -/
theorem totallyDisconnectedSpace_iff_connectedComponent_subsingleton :
    TotallyDisconnectedSpace α ↔ ∀ x : α, (connectedComponent x).Subsingleton := by
  constructor
  · intro h x
    apply h.1
    · exact subset_univ _
    exact isPreconnected_connectedComponent
  intro h; constructor
  intro s s_sub hs
  rcases eq_empty_or_nonempty s with (rfl | ⟨x, x_in⟩)
  · exact subsingleton_empty
  · exact (h x).anti (hs.subset_connectedComponent x_in)
#align totally_disconnected_space_iff_connected_component_subsingleton
  totallyDisconnectedSpace_iff_connectedComponent_subsingleton

/-- A space is totally disconnected iff its connected components are singletons. -/
theorem totallyDisconnectedSpace_iff_connectedComponent_singleton :
    TotallyDisconnectedSpace α ↔ ∀ x : α, connectedComponent x = {x} := by
  rw [totallyDisconnectedSpace_iff_connectedComponent_subsingleton]
  refine forall_congr' fun x => ?_
  rw [subsingleton_iff_singleton]
  exact mem_connectedComponent
#align totally_disconnected_space_iff_connected_component_singleton
  totallyDisconnectedSpace_iff_connectedComponent_singleton

@[simp] theorem connectedComponent_eq_singleton [TotallyDisconnectedSpace α] (x : α) :
    connectedComponent x = {x} :=
  totallyDisconnectedSpace_iff_connectedComponent_singleton.1 ‹_› x
#align connected_component_eq_singleton connectedComponent_eq_singleton

@[simp] theorem connectedComponent_eq_singleton [TotallyDisconnectedSpace α] (x : α) :
    connectedComponent x = {x} :=
  totallyDisconnectedSpace_iff_connectedComponent_singleton.1 ‹_› x
#align connected_component_eq_singleton connectedComponent_eq_singleton

/-- The image of a connected component in a totally disconnected space is a singleton. -/
@[simp]
theorem Continuous.image_connectedComponent_eq_singleton {β : Type*} [TopologicalSpace β]
    [TotallyDisconnectedSpace β] {f : α → β} (h : Continuous f) (a : α) :
    f '' connectedComponent a = {f a} :=
  (Set.subsingleton_iff_singleton <| mem_image_of_mem f mem_connectedComponent).mp
    (isPreconnected_connectedComponent.image f h.continuousOn).subsingleton
#align continuous.image_connected_component_eq_singleton Continuous.image_connectedComponent_eq_singleton

theorem isTotallyDisconnected_of_totallyDisconnectedSpace [TotallyDisconnectedSpace α] (s : Set α) :
    IsTotallyDisconnected s := fun t _ ht =>
  TotallyDisconnectedSpace.isTotallyDisconnected_univ _ t.subset_univ ht
#align is_totally_disconnected_of_totally_disconnected_space isTotallyDisconnected_of_totallyDisconnectedSpace

theorem isTotallyDisconnected_of_image [TopologicalSpace β] {f : α → β} (hf : ContinuousOn f s)
    (hf' : Injective f) (h : IsTotallyDisconnected (f '' s)) : IsTotallyDisconnected s :=
  fun _t hts ht _x x_in _y y_in =>
  hf' <|
    h _ (image_subset f hts) (ht.image f <| hf.mono hts) (mem_image_of_mem f x_in)
      (mem_image_of_mem f y_in)
#align is_totally_disconnected_of_image isTotallyDisconnected_of_image

theorem Embedding.isTotallyDisconnected [TopologicalSpace β] {f : α → β} (hf : Embedding f)
    {s : Set α} (h : IsTotallyDisconnected (f '' s)) : IsTotallyDisconnected s :=
  isTotallyDisconnected_of_image hf.continuous.continuousOn hf.inj h
#align embedding.is_totally_disconnected Embedding.isTotallyDisconnected

instance Subtype.totallyDisconnectedSpace {α : Type*} {p : α → Prop} [TopologicalSpace α]
    [TotallyDisconnectedSpace α] : TotallyDisconnectedSpace (Subtype p) :=
  ⟨embedding_subtype_val.isTotallyDisconnected
      (isTotallyDisconnected_of_totallyDisconnectedSpace _)⟩
#align subtype.totally_disconnected_space Subtype.totallyDisconnectedSpace

end TotallyDisconnected

section TotallySeparated

-- todo: reformulate using `Set.Pairwise`
/-- A set `s` is called totally separated if any two points of this set can be separated
by two disjoint open sets covering `s`. -/
def IsTotallySeparated (s : Set α) : Prop :=
  ∀ x ∈ s, ∀ y ∈ s, x ≠ y →
    ∃ u v : Set α, IsOpen u ∧ IsOpen v ∧ x ∈ u ∧ y ∈ v ∧ s ⊆ u ∪ v ∧ Disjoint u v
#align is_totally_separated IsTotallySeparated

theorem isTotallySeparated_empty : IsTotallySeparated (∅ : Set α) := fun _ => False.elim
#align is_totally_separated_empty isTotallySeparated_empty

theorem isTotallySeparated_singleton {x} : IsTotallySeparated ({x} : Set α) := fun _ hp _ hq hpq =>
  (hpq <| (eq_of_mem_singleton hp).symm ▸ (eq_of_mem_singleton hq).symm).elim
#align is_totally_separated_singleton isTotallySeparated_singleton

theorem isTotallyDisconnected_of_isTotallySeparated {s : Set α} (H : IsTotallySeparated s) :
    IsTotallyDisconnected s := by
  intro t hts ht x x_in y y_in
  by_contra h
  obtain
    ⟨u : Set α, v : Set α, hu : IsOpen u, hv : IsOpen v, hxu : x ∈ u, hyv : y ∈ v, hs : s ⊆ u ∪ v,
      huv⟩ :=
    H x (hts x_in) y (hts y_in) h
  refine' (ht _ _ hu hv (hts.trans hs) ⟨x, x_in, hxu⟩ ⟨y, y_in, hyv⟩).ne_empty _
  rw [huv.inter_eq, inter_empty]
#align is_totally_disconnected_of_is_totally_separated isTotallyDisconnected_of_isTotallySeparated

alias IsTotallySeparated.isTotallyDisconnected := isTotallyDisconnected_of_isTotallySeparated
#align is_totally_separated.is_totally_disconnected IsTotallySeparated.isTotallyDisconnected

/-- A space is totally separated if any two points can be separated by two disjoint open sets
covering the whole space. -/
class TotallySeparatedSpace (α : Type u) [TopologicalSpace α] : Prop where
  /-- The universal set `Set.univ` in a totally separated space is totally separated. -/
  isTotallySeparated_univ : IsTotallySeparated (univ : Set α)
#align totally_separated_space TotallySeparatedSpace

-- see Note [lower instance priority]
instance (priority := 100) TotallySeparatedSpace.totallyDisconnectedSpace (α : Type u)
    [TopologicalSpace α] [TotallySeparatedSpace α] : TotallyDisconnectedSpace α :=
  ⟨TotallySeparatedSpace.isTotallySeparated_univ.isTotallyDisconnected⟩
#align totally_separated_space.totally_disconnected_space
  TotallySeparatedSpace.totallyDisconnectedSpace

-- see Note [lower instance priority]
instance (priority := 100) TotallySeparatedSpace.of_discrete (α : Type*) [TopologicalSpace α]
    [DiscreteTopology α] : TotallySeparatedSpace α :=
  ⟨fun _ _ b _ h => ⟨{b}ᶜ, {b}, isOpen_discrete _, isOpen_discrete _, h, rfl,
    (compl_union_self _).symm.subset, disjoint_compl_left⟩⟩
#align totally_separated_space.of_discrete TotallySeparatedSpace.of_discrete

theorem exists_clopen_of_totally_separated {α : Type*} [TopologicalSpace α]
    [TotallySeparatedSpace α] {x y : α} (hxy : x ≠ y) :
    ∃ U : Set α, IsClopen U ∧ x ∈ U ∧ y ∈ Uᶜ := by
  obtain ⟨U, V, hU, hV, Ux, Vy, f, disj⟩ :=
    TotallySeparatedSpace.isTotallySeparated_univ x (Set.mem_univ x) y (Set.mem_univ y) hxy
  have clopen_U := isClopen_inter_of_disjoint_cover_clopen isClopen_univ f hU hV disj
  rw [univ_inter _] at clopen_U
  rw [← Set.subset_compl_iff_disjoint_right, subset_compl_comm] at disj
  exact ⟨U, clopen_U, Ux, disj Vy⟩
#align exists_clopen_of_totally_separated exists_clopen_of_totally_separated

end TotallySeparated

section connectedComponentSetoid

/-- The setoid of connected components of a topological space -/
def connectedComponentSetoid (α : Type*) [TopologicalSpace α] : Setoid α :=
  ⟨fun x y => connectedComponent x = connectedComponent y,
    ⟨fun x => by trivial, fun h1 => h1.symm, fun h1 h2 => h1.trans h2⟩⟩
#align connected_component_setoid connectedComponentSetoid

/-- The quotient of a space by its connected components -/
def ConnectedComponents (α : Type u) [TopologicalSpace α] :=
  Quotient (connectedComponentSetoid α)
#align connected_components ConnectedComponents

namespace ConnectedComponents

/-- Coercion from a topological space to the set of connected components of this space. -/
def mk : α → ConnectedComponents α := Quotient.mk''

instance : CoeTC α (ConnectedComponents α) := ⟨mk⟩

@[simp]
theorem coe_eq_coe {x y : α} :
    (x : ConnectedComponents α) = y ↔ connectedComponent x = connectedComponent y :=
  Quotient.eq''
#align connected_components.coe_eq_coe ConnectedComponents.coe_eq_coe

theorem coe_ne_coe {x y : α} :
    (x : ConnectedComponents α) ≠ y ↔ connectedComponent x ≠ connectedComponent y :=
  coe_eq_coe.not
#align connected_components.coe_ne_coe ConnectedComponents.coe_ne_coe

theorem coe_eq_coe' {x y : α} : (x : ConnectedComponents α) = y ↔ x ∈ connectedComponent y :=
  coe_eq_coe.trans connectedComponent_eq_iff_mem
#align connected_components.coe_eq_coe' ConnectedComponents.coe_eq_coe'

instance [Inhabited α] : Inhabited (ConnectedComponents α) :=
  ⟨mk default⟩

instance : TopologicalSpace (ConnectedComponents α) :=
  inferInstanceAs (TopologicalSpace (Quotient _))

theorem surjective_coe : Surjective (mk : α → ConnectedComponents α) :=
  surjective_quot_mk _
#align connected_components.surjective_coe ConnectedComponents.surjective_coe

theorem quotientMap_coe : QuotientMap (mk : α → ConnectedComponents α) :=
  quotientMap_quot_mk
#align connected_components.quotient_map_coe ConnectedComponents.quotientMap_coe

@[continuity]
theorem continuous_coe : Continuous (mk : α → ConnectedComponents α) :=
  quotientMap_coe.continuous
#align connected_components.continuous_coe ConnectedComponents.continuous_coe

@[simp]
theorem range_coe : range (mk : α → ConnectedComponents α) = univ :=
  surjective_coe.range_eq
#align connected_components.range_coe ConnectedComponents.range_coe

end ConnectedComponents

variable [TopologicalSpace β] [TotallyDisconnectedSpace β] {f : α → β}

theorem Continuous.image_eq_of_connectedComponent_eq (h : Continuous f) (a b : α)
    (hab : connectedComponent a = connectedComponent b) : f a = f b :=
  singleton_eq_singleton_iff.1 <|
    h.image_connectedComponent_eq_singleton a ▸
      h.image_connectedComponent_eq_singleton b ▸ hab ▸ rfl
#align continuous.image_eq_of_connected_component_eq Continuous.image_eq_of_connectedComponent_eq

/--
The lift to `connectedComponents α` of a continuous map from `α` to a totally disconnected space
-/
def Continuous.connectedComponentsLift (h : Continuous f) : ConnectedComponents α → β := fun x =>
  Quotient.liftOn' x f h.image_eq_of_connectedComponent_eq
#align continuous.connected_components_lift Continuous.connectedComponentsLift

@[continuity]
theorem Continuous.connectedComponentsLift_continuous (h : Continuous f) :
    Continuous h.connectedComponentsLift :=
  h.quotient_liftOn' <| by convert h.image_eq_of_connectedComponent_eq
#align continuous.connected_components_lift_continuous Continuous.connectedComponentsLift_continuous

@[simp]
theorem Continuous.connectedComponentsLift_apply_coe (h : Continuous f) (x : α) :
    h.connectedComponentsLift x = f x :=
  rfl
#align continuous.connected_components_lift_apply_coe Continuous.connectedComponentsLift_apply_coe

@[simp]
theorem Continuous.connectedComponentsLift_comp_coe (h : Continuous f) :
    h.connectedComponentsLift ∘ (↑) = f :=
  rfl
#align continuous.connected_components_lift_comp_coe Continuous.connectedComponentsLift_comp_coe

theorem connectedComponents_lift_unique' {β : Sort*} {g₁ g₂ : ConnectedComponents α → β}
    (hg : g₁ ∘ ((↑) : α → ConnectedComponents α) = g₂ ∘ (↑)) : g₁ = g₂ :=
  ConnectedComponents.surjective_coe.injective_comp_right hg
#align connected_components_lift_unique' connectedComponents_lift_unique'

theorem Continuous.connectedComponentsLift_unique (h : Continuous f) (g : ConnectedComponents α → β)
    (hg : g ∘ (↑) = f) : g = h.connectedComponentsLift :=
  connectedComponents_lift_unique' <| hg.trans h.connectedComponentsLift_comp_coe.symm
#align continuous.connected_components_lift_unique Continuous.connectedComponentsLift_unique

/-- The preimage of a singleton in `connectedComponents` is the connected component
of an element in the equivalence class. -/
theorem connectedComponents_preimage_singleton {x : α} :
    (↑) ⁻¹' ({↑x} : Set (ConnectedComponents α)) = connectedComponent x := by
  ext y
  rw [mem_preimage, mem_singleton_iff, ConnectedComponents.coe_eq_coe']
#align connected_components_preimage_singleton connectedComponents_preimage_singleton

/-- The preimage of the image of a set under the quotient map to `connectedComponents α`
is the union of the connected components of the elements in it. -/
theorem connectedComponents_preimage_image (U : Set α) :
    (↑) ⁻¹' ((↑) '' U : Set (ConnectedComponents α)) = ⋃ x ∈ U, connectedComponent x := by
  simp only [connectedComponents_preimage_singleton, preimage_iUnion₂, image_eq_iUnion]
#align connected_components_preimage_image connectedComponents_preimage_image

instance ConnectedComponents.totallyDisconnectedSpace :
    TotallyDisconnectedSpace (ConnectedComponents α) := by
  rw [totallyDisconnectedSpace_iff_connectedComponent_singleton]
  refine' ConnectedComponents.surjective_coe.forall.2 fun x => _
  rw [← ConnectedComponents.quotientMap_coe.image_connectedComponent, ←
    connectedComponents_preimage_singleton, image_preimage_eq _ ConnectedComponents.surjective_coe]
  refine' ConnectedComponents.surjective_coe.forall.2 fun y => _
  rw [connectedComponents_preimage_singleton]
  exact isConnected_connectedComponent
#align connected_components.totally_disconnected_space ConnectedComponents.totallyDisconnectedSpace

/-- Functoriality of `connectedComponents` -/
def Continuous.connectedComponentsMap {β : Type*} [TopologicalSpace β] {f : α → β}
    (h : Continuous f) : ConnectedComponents α → ConnectedComponents β :=
  Continuous.connectedComponentsLift (ConnectedComponents.continuous_coe.comp h)
#align continuous.connected_components_map Continuous.connectedComponentsMap

theorem Continuous.connectedComponentsMap_continuous {β : Type*} [TopologicalSpace β] {f : α → β}
    (h : Continuous f) : Continuous h.connectedComponentsMap :=
  Continuous.connectedComponentsLift_continuous (ConnectedComponents.continuous_coe.comp h)
#align continuous.connected_components_map_continuous Continuous.connectedComponentsMap_continuous

end connectedComponentSetoid

/-- A preconnected set `s` has the property that every map to a
discrete space that is continuous on `s` is constant on `s` -/
theorem IsPreconnected.constant {Y : Type*} [TopologicalSpace Y] [DiscreteTopology Y] {s : Set α}
    (hs : IsPreconnected s) {f : α → Y} (hf : ContinuousOn f s) {x y : α} (hx : x ∈ s)
    (hy : y ∈ s) : f x = f y :=
  (hs.image f hf).subsingleton (mem_image_of_mem f hx) (mem_image_of_mem f hy)
#align is_preconnected.constant IsPreconnected.constant

/-- If every map to `Bool` (a discrete two-element space), that is
continuous on a set `s`, is constant on s, then s is preconnected -/
theorem isPreconnected_of_forall_constant {s : Set α}
    (hs : ∀ f : α → Bool, ContinuousOn f s → ∀ x ∈ s, ∀ y ∈ s, f x = f y) : IsPreconnected s := by
  unfold IsPreconnected
  by_contra'
  rcases this with ⟨u, v, u_op, v_op, hsuv, ⟨x, x_in_s, x_in_u⟩, ⟨y, y_in_s, y_in_v⟩, H⟩
  rw [not_nonempty_iff_eq_empty] at H
  have hy : y ∉ u := fun y_in_u => eq_empty_iff_forall_not_mem.mp H y ⟨y_in_s, ⟨y_in_u, y_in_v⟩⟩
  have : ContinuousOn u.boolIndicator s := by
    apply (continuousOn_boolIndicator_iff_clopen _ _).mpr ⟨_, _⟩
    · exact u_op.preimage continuous_subtype_val
    · rw [preimage_subtype_coe_eq_compl hsuv H]
      exact (v_op.preimage continuous_subtype_val).isClosed_compl
  simpa [(u.mem_iff_boolIndicator _).mp x_in_u, (u.not_mem_iff_boolIndicator _).mp hy] using
    hs _ this x x_in_s y y_in_s
#align is_preconnected_of_forall_constant isPreconnected_of_forall_constant

/-- A `PreconnectedSpace` version of `isPreconnected.constant` -/
theorem PreconnectedSpace.constant {Y : Type*} [TopologicalSpace Y] [DiscreteTopology Y]
    (hp : PreconnectedSpace α) {f : α → Y} (hf : Continuous f) {x y : α} : f x = f y :=
  IsPreconnected.constant hp.isPreconnected_univ (Continuous.continuousOn hf) trivial trivial
#align preconnected_space.constant PreconnectedSpace.constant

/-- A `PreconnectedSpace` version of `isPreconnected_of_forall_constant` -/
theorem preconnectedSpace_of_forall_constant
    (hs : ∀ f : α → Bool, Continuous f → ∀ x y, f x = f y) : PreconnectedSpace α :=
  ⟨isPreconnected_of_forall_constant fun f hf x _ y _ =>
      hs f (continuous_iff_continuousOn_univ.mpr hf) x y⟩
#align preconnected_space_of_forall_constant preconnectedSpace_of_forall_constant

/-- Refinement of `IsPreconnected.constant` only assuming the map factors through a
discrete subset of the target. -/
theorem IsPreconnected.constant_of_mapsTo [TopologicalSpace β] {S : Set α} (hS : IsPreconnected S)
    {T : Set β} [DiscreteTopology T] {f : α → β} (hc : ContinuousOn f S) (hTm : MapsTo f S T)
    {x y : α} (hx : x ∈ S) (hy : y ∈ S) : f x = f y := by
  let F : S → T := hTm.restrict f S T
  suffices F ⟨x, hx⟩ = F ⟨y, hy⟩ by rwa [← Subtype.coe_inj] at this
  exact (isPreconnected_iff_preconnectedSpace.mp hS).constant (hc.restrict_mapsTo _)
#align is_preconnected.constant_of_maps_to IsPreconnected.constant_of_mapsTo

/-- A version of `IsPreconnected.constant_of_mapsTo` that assumes that the codomain is nonempty and
proves that `f` is equal to `const α y` on `S` for some `y ∈ T`. -/
theorem IsPreconnected.eqOn_const_of_mapsTo [TopologicalSpace β] {S : Set α} (hS : IsPreconnected S)
    {T : Set β} [DiscreteTopology T] {f : α → β} (hc : ContinuousOn f S) (hTm : MapsTo f S T)
    (hne : T.Nonempty) : ∃ y ∈ T, EqOn f (const α y) S := by
  rcases S.eq_empty_or_nonempty with (rfl | ⟨x, hx⟩)
  · exact hne.imp fun _ hy => ⟨hy, eqOn_empty _ _⟩
  · exact ⟨f x, hTm hx, fun x' hx' => hS.constant_of_mapsTo hc hTm hx' hx⟩<|MERGE_RESOLUTION|>--- conflicted
+++ resolved
@@ -2,14 +2,6 @@
 Copyright (c) 2017 Johannes Hölzl. All rights reserved.
 Released under Apache 2.0 license as described in the file LICENSE.
 Authors: Johannes Hölzl, Mario Carneiro, Yury Kudryashov
-<<<<<<< HEAD
-
-! This file was ported from Lean 3 source module topology.connected
-! leanprover-community/mathlib commit d101e93197bb5f6ea89bd7ba386b7f7dff1f3903
-! Please do not edit these lines, except to modify the commit id
-! if you have ported upstream changes.
-=======
->>>>>>> 03d30d75
 -/
 import Mathlib.Data.Set.BoolIndicator
 import Mathlib.Order.SuccPred.Relation
@@ -682,11 +674,7 @@
 theorem connectedComponent_eq_iff_mem {x y : α} :
     connectedComponent x = connectedComponent y ↔ x ∈ connectedComponent y :=
   ⟨fun h => h ▸ mem_connectedComponent, fun h => (connectedComponent_eq h).symm⟩
-<<<<<<< HEAD
-#align connected_component_eq_iff_mem connectedComponent_eq_iff_mem 
-=======
 #align connected_component_eq_iff_mem connectedComponent_eq_iff_mem
->>>>>>> 03d30d75
 
 theorem connectedComponentIn_eq {x y : α} {F : Set α} (h : y ∈ connectedComponentIn F x) :
     connectedComponentIn F x = connectedComponentIn F y := by
@@ -1470,11 +1458,6 @@
   totallyDisconnectedSpace_iff_connectedComponent_singleton.1 ‹_› x
 #align connected_component_eq_singleton connectedComponent_eq_singleton
 
-@[simp] theorem connectedComponent_eq_singleton [TotallyDisconnectedSpace α] (x : α) :
-    connectedComponent x = {x} :=
-  totallyDisconnectedSpace_iff_connectedComponent_singleton.1 ‹_› x
-#align connected_component_eq_singleton connectedComponent_eq_singleton
-
 /-- The image of a connected component in a totally disconnected space is a singleton. -/
 @[simp]
 theorem Continuous.image_connectedComponent_eq_singleton {β : Type*} [TopologicalSpace β]
