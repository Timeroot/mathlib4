/-
Copyright (c) 2021 Patrick Massot. All rights reserved.
Released under Apache 2.0 license as described in the file LICENSE.
Authors: Patrick Massot
-/
import Mathlib.Topology.Algebra.Nonarchimedean.Bases
import Mathlib.Topology.Algebra.UniformFilterBasis
import Mathlib.RingTheory.Valuation.ValuationSubring

/-!
# The topology on a valued ring

In this file, we define the non archimedean topology induced by a valuation on a ring.
The main definition is a `Valued` type class which equips a ring with a valuation taking
values in a group with zero. Other instances are then deduced from this.
-/


open scoped Classical
open Topology uniformity

open Set Valuation

noncomputable section

universe v u

variable {R : Type u} [Ring R] {Γ₀ : Type v} [LinearOrderedCommGroupWithZero Γ₀]

namespace Valuation

variable (v : Valuation R Γ₀)

instance {M : Type*} [Monoid M] {r : M → M → Prop}
    [CovariantClass M M (· * ·) r] (N : Submonoid M):
      CovariantClass N N (· * ·) (fun x y ↦ r x y) := ⟨ by
  rintro ⟨m, _⟩ ⟨n₁, _⟩ ⟨n₂, _⟩
  simpa only [Submonoid.mk_mul_mk] using CovariantClass.elim m ⟩

instance {M : Type*} [Monoid M] [LT M]
    [CovariantClass M M (· * ·) (· < ·)] (N : Submonoid M):
      CovariantClass N N (· * ·) (fun x y ↦ x < y) := ⟨ by
  rintro ⟨m, _⟩ ⟨n₁, _⟩ ⟨n₂, _⟩
  simp only [Subtype.mk_lt_mk, Submonoid.mk_mul_mk]
  exact fun a ↦ mul_lt_mul_left' a m
  ⟩

/-- The basis of open subgroups for the topology on a ring determined by a valuation. -/
theorem subgroups_basis :
    RingSubgroupsBasis fun γ : v.rangeGroup => (v.ltAddSubgroup γ : AddSubgroup R) :=
  { inter := by
      intro γ₀ γ₁
      use min γ₀ γ₁
      simp only [LinearOrderedCommGroup.min_def, Subtype.mk_le_mk, le_inf_iff]
      refine ⟨fun a ha ↦ ?_ , fun a ha ↦ ?_⟩ <;>
      split_ifs at ha with ha1 <;>
      try exact ha
      try apply lt_of_lt_of_le ha
      · exact le_of_lt <| lt_of_not_ge ha1
      · exact lt_of_lt_of_le ha ha1
    mul := by
      rintro γ
      cases' exists_square_le γ with γ₀ h
      use γ₀
      rintro - ⟨r, r_in, s, s_in, rfl⟩
      simp only [SetLike.mem_coe, mem_ltAddSubgroup_iff, _root_.map_mul]
      apply lt_of_lt_of_le (mul_lt_mul₀ r_in s_in) h
    leftMul := by
      rintro x γ
      rcases GroupWithZero.eq_zero_or_unit (v x) with (Hx | ⟨γx, Hx⟩)
      · use 1
        rintro y _
        change v (x * y) < _
        simp only [_root_.map_mul, Hx, zero_mul, Units.zero_lt]
      · use ⟨γx, mem_rangeGroup v Hx⟩⁻¹ * γ
        rintro y (vy_lt : v y < ↑(γx⁻¹ * γ))
        simp only [mem_preimage, SetLike.mem_coe, mem_ltAddSubgroup_iff, _root_.map_mul]
        rw [Hx, mul_comm]
        rw [Units.val_mul, mul_comm] at vy_lt
        simpa using mul_inv_lt_of_lt_mul₀ vy_lt
    rightMul := by
      rintro x γ
      rcases GroupWithZero.eq_zero_or_unit (v x) with (Hx | ⟨γx, Hx⟩)
      · use 1
        rintro y _
        change v (y * x) < _
        rw [Valuation.map_mul, Hx, mul_zero]
        exact @Units.zero_lt Γ₀ _ γ
      · use ⟨γx, mem_rangeGroup v Hx⟩⁻¹ * γ
        rintro y (vy_lt : v y < ↑(γx⁻¹ * γ))
        simp only [mem_preimage, SetLike.mem_coe, mem_ltAddSubgroup_iff, _root_.map_mul, Hx]
        rw [Units.val_mul, mul_comm] at vy_lt
        simpa using mul_inv_lt_of_lt_mul₀ vy_lt }

end Valuation

/-- A valued ring is a ring that comes equipped with a distinguished group-valued valuation.
The class `Valued` is designed for the situation that there is a canonical valuation on the ring.

TODO: show that there always exists an equivalent valuation taking values in a type belonging to
the same universe as the ring.

See Note [forgetful inheritance] for why we extend `UniformSpace`, `UniformAddGroup`. -/
class Valued (R : Type u) [Ring R] (Γ₀ : outParam (Type v))
  [LinearOrderedCommGroupWithZero Γ₀] extends UniformSpace R, UniformAddGroup R where
  v : Valuation R Γ₀
<<<<<<< HEAD
  is_topological_valuation : ∀ s, s ∈ 𝓝 (0 : R) ↔
    ∃ γ ∈ v.rangeGroup, { x : R | v x < γ } ⊆ s
#align valued Valued
=======
  is_topological_valuation : ∀ s, s ∈ 𝓝 (0 : R) ↔ ∃ γ : Γ₀ˣ, { x : R | v x < γ } ⊆ s
>>>>>>> 465f26fd

-- Porting note(#12094): removed nolint; dangerous_instance linter not ported yet
--attribute [nolint dangerous_instance] Valued.toUniformSpace

namespace Valued

/-- Alternative `Valued` constructor for use when there is no preferred `UniformSpace` structure. -/
def mk' (v : Valuation R Γ₀) : Valued R Γ₀ :=
  { v
    toUniformSpace := @TopologicalAddGroup.toUniformSpace R _ v.subgroups_basis.topology _
    toUniformAddGroup := @comm_topologicalAddGroup_is_uniform _ _ v.subgroups_basis.topology _
    is_topological_valuation := by
      letI := @TopologicalAddGroup.toUniformSpace R _ v.subgroups_basis.topology _
      intro s
      rw [Filter.hasBasis_iff.mp v.subgroups_basis.hasBasis_nhds_zero s]
<<<<<<< HEAD
      simp only [true_and, Subtype.exists, exists_prop]
      exact rfl.to_iff
      }
#align valued.mk' Valued.mk'
=======
      exact exists_congr fun γ => by rw [true_and]; rfl }
>>>>>>> 465f26fd

variable (R Γ₀)
variable [_i : Valued R Γ₀]

theorem hasBasis_nhds_zero :
    (𝓝 (0 : R)).HasBasis (fun _ => True) fun γ : _i.v.rangeGroup => { x | v x < (γ : Γ₀ˣ) } := by
  simp [Filter.hasBasis_iff, is_topological_valuation]
<<<<<<< HEAD

#align valued.has_basis_nhds_zero Valued.hasBasis_nhds_zero
=======
>>>>>>> 465f26fd

-- Porting note: Replaced `𝓤 R` with `uniformity R`
theorem hasBasis_uniformity : (uniformity R).HasBasis (fun _ => True)
    fun γ : _i.v.rangeGroup => { p : R × R | v (p.2 - p.1) < (γ : Γ₀ˣ) } := by
  rw [uniformity_eq_comap_nhds_zero]
  exact (hasBasis_nhds_zero R Γ₀).comap _

theorem toUniformSpace_eq :
    toUniformSpace = @TopologicalAddGroup.toUniformSpace R _ v.subgroups_basis.topology _ :=
  UniformSpace.ext
    ((hasBasis_uniformity R Γ₀).eq_of_same_basis <| v.subgroups_basis.hasBasis_nhds_zero.comap _)

variable {R Γ₀}

theorem mem_nhds {s : Set R} {x : R} : s ∈ 𝓝 x ↔ ∃ γ : _i.v.rangeGroup,
    { y | v (y - x) < (γ : Γ₀ˣ) } ⊆ s := by
  simp only [← nhds_translation_add_neg x, ← sub_eq_add_neg, preimage_setOf_eq, true_and,
    ((hasBasis_nhds_zero R Γ₀).comap fun y => y - x).mem_iff]

theorem mem_nhds_zero {s : Set R} : s ∈ 𝓝 (0 : R) ↔
    ∃ γ : _i.v.rangeGroup, { x | _i.v x < (γ : Γ₀ˣ) } ⊆ s := by
  simp only [mem_nhds, sub_zero]

theorem loc_const {x : R} (h : (v x : Γ₀) ≠ 0) : { y : R | v y = v x } ∈ 𝓝 x := by
  rw [mem_nhds]
<<<<<<< HEAD
  use ⟨_, (mem_rangeGroup v rfl : Units.mk0 _ h ∈ _i.v.rangeGroup)⟩
  intro y
  exact Valuation.map_eq_of_sub_lt _
#align valued.loc_const Valued.loc_const
=======
  use Units.mk0 _ h
  rw [Units.val_mk0]
  intro y y_in
  exact Valuation.map_eq_of_sub_lt _ y_in
>>>>>>> 465f26fd

instance (priority := 100) : TopologicalRing R :=
  (toUniformSpace_eq R Γ₀).symm ▸ v.subgroups_basis.toRingFilterBasis.isTopologicalRing

theorem cauchy_iff {F : Filter R} : Cauchy F ↔
    F.NeBot ∧ ∀ γ : _i.v.rangeGroup, ∃ M ∈ F, ∀ᵉ (x ∈ M) (y ∈ M), v (y - x) < (γ : Γ₀ˣ) := by
  rw [toUniformSpace_eq, AddGroupFilterBasis.cauchy_iff]
  apply and_congr Iff.rfl
  simp_rw [Valued.v.subgroups_basis.mem_addGroupFilterBasis_iff]
  constructor
  · intro h γ
    exact h _ (Valued.v.subgroups_basis.mem_addGroupFilterBasis _)
  · rintro h - ⟨γ, rfl⟩
    exact h γ

variable (R)

/-- The unit ball of a valued ring is open. -/
theorem integer_isOpen : IsOpen (_i.v.integer : Set R) := by
  rw [isOpen_iff_mem_nhds]
  intro x hx
  rw [mem_nhds]
  exact ⟨1,
    fun y hy => (sub_add_cancel y x).symm ▸ le_trans (map_add _ _ _) (max_le (le_of_lt hy) hx)⟩

/-- The valuation subring of a valued field is open. -/
theorem valuationSubring_isOpen (K : Type u) [Field K] [hv : Valued K Γ₀] :
    IsOpen (hv.v.valuationSubring : Set K) :=
  integer_isOpen K

end Valued<|MERGE_RESOLUTION|>--- conflicted
+++ resolved
@@ -104,13 +104,8 @@
 class Valued (R : Type u) [Ring R] (Γ₀ : outParam (Type v))
   [LinearOrderedCommGroupWithZero Γ₀] extends UniformSpace R, UniformAddGroup R where
   v : Valuation R Γ₀
-<<<<<<< HEAD
   is_topological_valuation : ∀ s, s ∈ 𝓝 (0 : R) ↔
     ∃ γ ∈ v.rangeGroup, { x : R | v x < γ } ⊆ s
-#align valued Valued
-=======
-  is_topological_valuation : ∀ s, s ∈ 𝓝 (0 : R) ↔ ∃ γ : Γ₀ˣ, { x : R | v x < γ } ⊆ s
->>>>>>> 465f26fd
 
 -- Porting note(#12094): removed nolint; dangerous_instance linter not ported yet
 --attribute [nolint dangerous_instance] Valued.toUniformSpace
@@ -126,14 +121,9 @@
       letI := @TopologicalAddGroup.toUniformSpace R _ v.subgroups_basis.topology _
       intro s
       rw [Filter.hasBasis_iff.mp v.subgroups_basis.hasBasis_nhds_zero s]
-<<<<<<< HEAD
       simp only [true_and, Subtype.exists, exists_prop]
       exact rfl.to_iff
       }
-#align valued.mk' Valued.mk'
-=======
-      exact exists_congr fun γ => by rw [true_and]; rfl }
->>>>>>> 465f26fd
 
 variable (R Γ₀)
 variable [_i : Valued R Γ₀]
@@ -141,11 +131,6 @@
 theorem hasBasis_nhds_zero :
     (𝓝 (0 : R)).HasBasis (fun _ => True) fun γ : _i.v.rangeGroup => { x | v x < (γ : Γ₀ˣ) } := by
   simp [Filter.hasBasis_iff, is_topological_valuation]
-<<<<<<< HEAD
-
-#align valued.has_basis_nhds_zero Valued.hasBasis_nhds_zero
-=======
->>>>>>> 465f26fd
 
 -- Porting note: Replaced `𝓤 R` with `uniformity R`
 theorem hasBasis_uniformity : (uniformity R).HasBasis (fun _ => True)
@@ -171,17 +156,9 @@
 
 theorem loc_const {x : R} (h : (v x : Γ₀) ≠ 0) : { y : R | v y = v x } ∈ 𝓝 x := by
   rw [mem_nhds]
-<<<<<<< HEAD
   use ⟨_, (mem_rangeGroup v rfl : Units.mk0 _ h ∈ _i.v.rangeGroup)⟩
   intro y
   exact Valuation.map_eq_of_sub_lt _
-#align valued.loc_const Valued.loc_const
-=======
-  use Units.mk0 _ h
-  rw [Units.val_mk0]
-  intro y y_in
-  exact Valuation.map_eq_of_sub_lt _ y_in
->>>>>>> 465f26fd
 
 instance (priority := 100) : TopologicalRing R :=
   (toUniformSpace_eq R Γ₀).symm ▸ v.subgroups_basis.toRingFilterBasis.isTopologicalRing
