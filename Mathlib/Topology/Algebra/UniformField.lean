--- conflicted
+++ resolved
@@ -201,27 +201,14 @@
 
 /-- The pullback of a completable topological field along a uniform inducing
 ring homomorphism is a completable topological field. -/
-<<<<<<< HEAD
-theorem UniformInducing.completableTopField
-    [UniformSpace α] [T0Space α]
-    {f : α →+* β} (hf : UniformInducing f) :
-    CompletableTopField α := by
-  refine CompletableTopField.mk (fun F F_cau inf_F => ?_)
-  rw [← UniformInducing.cauchy_map_iff hf] at F_cau ⊢
-=======
 theorem IsUniformInducing.completableTopField
     [UniformSpace α] [T0Space α]
     {f : α →+* β} (hf : IsUniformInducing f) :
     CompletableTopField α := by
   refine CompletableTopField.mk (fun F F_cau inf_F => ?_)
   rw [← IsUniformInducing.cauchy_map_iff hf] at F_cau ⊢
->>>>>>> d0df76bd
   have h_comm : (f ∘ fun x => x⁻¹) = (fun x => x⁻¹) ∘ f := by
     ext; simp only [Function.comp_apply, map_inv₀, Subfield.coe_inv]
   rw [Filter.map_comm h_comm]
   apply CompletableTopField.nice _ F_cau
-<<<<<<< HEAD
-  rw [← Filter.push_pull', ← map_zero f, ← hf.inducing.nhds_eq_comap, inf_F, Filter.map_bot]
-=======
-  rw [← Filter.push_pull', ← map_zero f, ← hf.isInducing.nhds_eq_comap, inf_F, Filter.map_bot]
->>>>>>> d0df76bd
+  rw [← Filter.push_pull', ← map_zero f, ← hf.isInducing.nhds_eq_comap, inf_F, Filter.map_bot]