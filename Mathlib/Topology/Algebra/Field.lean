--- conflicted
+++ resolved
@@ -44,11 +44,7 @@
 
 /-- A topological division ring is a division ring with a topology where all operations are
     continuous, including inversion. -/
-<<<<<<< HEAD
-class TopologicalDivisionRing extends IsTopologicalRing K, HasContinuousInv₀ K : Prop
-=======
-class TopologicalDivisionRing : Prop extends TopologicalRing K, HasContinuousInv₀ K
->>>>>>> 74b1ec30
+class TopologicalDivisionRing : Prop extends IsTopologicalRing K, HasContinuousInv₀ K
 
 section Subfield
 
