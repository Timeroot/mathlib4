/-
Copyright (c) 2024 Mitchell Lee. All rights reserved.
Released under Apache 2.0 license as described in the file LICENSE.
Authors: Mitchell Lee
-/
import Mathlib.Topology.Algebra.GroupCompletion
import Mathlib.Topology.Algebra.InfiniteSum.Group

/-!
# Infinite sums and products in the completion of a topological group
-/

open UniformSpace.Completion

variable {α β : Type*} [CommGroup α] [UniformSpace α] [UniformGroup α]

/-- A function `f` has a product in an uniform group `α` if and only if it has that product in the
completion of `α`. -/
<<<<<<< HEAD
@[to_additive "A function `f` has a sum in an uniform additive group `α` if and only if it has that
sum in the completion of `α`."]
theorem hasProd_iff_hasProd_compl (f : β → α) (a : α):
    HasProd (toComplMulHom ∘ f) a ↔ HasProd f a := (denseInducing_toComplMulHom α).hasProd_iff f a

/-- A function `f` is multipliable in a uniform group `α` if and only if it is multipliable in
`Completion α` and its product in `Completion α` lies in the range of
`toComplMulHom : α →* Completion α`. -/
@[to_additive "A function `f` is summable in a uniform additive group `α` if and only if it is
summable in `Completion α` and its sum in `Completion α` lies in the range of
`toComplAddHom : α →+ Completion α`."]
theorem multipliable_iff_multipliable_compl_and_tprod_mem (f : β → α) :
    Multipliable f ↔ Multipliable (toComplMulHom ∘ f) ∧
      ∏' i, toComplMulHom (f i) ∈ Set.range toComplMulHom :=
  (denseInducing_toComplMulHom α).multipliable_iff_tprod_comp_mem_range f
=======
theorem hasSum_iff_hasSum_compl (f : β → α) (a : α) :
    HasSum (toCompl ∘ f) a ↔ HasSum f a := (isDenseInducing_toCompl α).hasSum_iff f a

/-- A function `f` is summable in a uniform additive group `α` if and only if it is summable in
`Completion α` and its sum in `Completion α` lies in the range of `toCompl : α →+ Completion α`. -/
theorem summable_iff_summable_compl_and_tsum_mem (f : β → α) :
    Summable f ↔ Summable (toCompl ∘ f) ∧ ∑' i, toCompl (f i) ∈ Set.range toCompl :=
  (isDenseInducing_toCompl α).summable_iff_tsum_comp_mem_range f
>>>>>>> e95e196c

/-- A function `f` is multipliable in a uniform group `α` if and only if the net of its partial
products is Cauchy and its product in `Completion α` lies in the range of
`toComplMulHom : α →* Completion α`. (The condition that the net of partial products is Cauchy can
be checked using `cauchySeq_finset_iff_prod_vanishing` or `cauchySeq_finset_iff_tprod_vanishing`.)
-/
@[to_additive "A function `f` is summable in a uniform additive group `α` if and only if the net of
its partial sums is Cauchy and its sum in `Completion α` lies in the range of
`toComplAddHom : α →+ Completion α`. (The condition that the net of partial sums is Cauchy can be
checked using `cauchySeq_finset_iff_sum_vanishing` or `cauchySeq_finset_iff_tsum_vanishing`.)"]
theorem multipliable_iff_cauchySeq_finset_and_tprod_mem (f : β → α) :
    Multipliable f ↔ CauchySeq (fun s : Finset β ↦ ∏ b in s, f b) ∧
      ∏' i, toComplMulHom (f i) ∈ Set.range toComplMulHom := by
  classical
  constructor
  · rintro ⟨a, ha⟩
    exact ⟨ha.cauchySeq, ((multipliable_iff_multipliable_compl_and_tprod_mem f).mp ⟨a, ha⟩).2⟩
  · rintro ⟨h_cauchy, h_tsum⟩
    apply (multipliable_iff_multipliable_compl_and_tprod_mem f).mpr
    constructor
    · apply multipliable_iff_cauchySeq_finset.mpr
      simp_rw [Function.comp_apply, ← map_prod]
      exact h_cauchy.map (uniformContinuous_coe α)
    · exact h_tsum

/-- If a function `f` is multipliable in a uniform group `α`, then its product in `α` is the same
as its product in `Completion α`. -/
@[to_additive "If a function `f` is summable in a uniform additive group `α`, then its sum in `α` is
the same as its sum in `Completion α`"]
theorem Multipliable.toCompl_tprod {f : β → α} (hf : Multipliable f) :
    ∏' i, toComplMulHom (f i) = ∏' i, f i :=
  (hf.map_tprod toComplMulHom (continuous_coe α)).symm<|MERGE_RESOLUTION|>--- conflicted
+++ resolved
@@ -16,11 +16,10 @@
 
 /-- A function `f` has a product in an uniform group `α` if and only if it has that product in the
 completion of `α`. -/
-<<<<<<< HEAD
 @[to_additive "A function `f` has a sum in an uniform additive group `α` if and only if it has that
 sum in the completion of `α`."]
 theorem hasProd_iff_hasProd_compl (f : β → α) (a : α):
-    HasProd (toComplMulHom ∘ f) a ↔ HasProd f a := (denseInducing_toComplMulHom α).hasProd_iff f a
+    HasProd (toComplMulHom ∘ f) a ↔ HasProd f a := (isDenseInducing_toComplMulHom α).hasProd_iff f a
 
 /-- A function `f` is multipliable in a uniform group `α` if and only if it is multipliable in
 `Completion α` and its product in `Completion α` lies in the range of
@@ -31,17 +30,7 @@
 theorem multipliable_iff_multipliable_compl_and_tprod_mem (f : β → α) :
     Multipliable f ↔ Multipliable (toComplMulHom ∘ f) ∧
       ∏' i, toComplMulHom (f i) ∈ Set.range toComplMulHom :=
-  (denseInducing_toComplMulHom α).multipliable_iff_tprod_comp_mem_range f
-=======
-theorem hasSum_iff_hasSum_compl (f : β → α) (a : α) :
-    HasSum (toCompl ∘ f) a ↔ HasSum f a := (isDenseInducing_toCompl α).hasSum_iff f a
-
-/-- A function `f` is summable in a uniform additive group `α` if and only if it is summable in
-`Completion α` and its sum in `Completion α` lies in the range of `toCompl : α →+ Completion α`. -/
-theorem summable_iff_summable_compl_and_tsum_mem (f : β → α) :
-    Summable f ↔ Summable (toCompl ∘ f) ∧ ∑' i, toCompl (f i) ∈ Set.range toCompl :=
-  (isDenseInducing_toCompl α).summable_iff_tsum_comp_mem_range f
->>>>>>> e95e196c
+  (isDenseInducing_toComplMulHom α).multipliable_iff_tprod_comp_mem_range f
 
 /-- A function `f` is multipliable in a uniform group `α` if and only if the net of its partial
 products is Cauchy and its product in `Completion α` lies in the range of
