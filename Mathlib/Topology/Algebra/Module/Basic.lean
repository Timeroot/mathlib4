--- conflicted
+++ resolved
@@ -250,108 +250,6 @@
 
 end Pi
 
-<<<<<<< HEAD
-/-- Continuous linear maps between modules. We only put the type classes that are necessary for the
-definition, although in applications `M` and `M₂` will be topological modules over the topological
-ring `R`. -/
-structure ContinuousLinearMap {R : Type*} {S : Type*} [Semiring R] [Semiring S] (σ : R →+* S)
-    (M : Type*) [TopologicalSpace M] [AddCommMonoid M] (M₂ : Type*) [TopologicalSpace M₂]
-    [AddCommMonoid M₂] [Module R M] [Module S M₂] extends M →ₛₗ[σ] M₂ where
-  cont : Continuous toFun := by fun_prop
-
-attribute [inherit_doc ContinuousLinearMap] ContinuousLinearMap.cont
-
-@[inherit_doc]
-notation:25 M " →SL[" σ "] " M₂ => ContinuousLinearMap σ M M₂
-
-@[inherit_doc]
-notation:25 M " →L[" R "] " M₂ => ContinuousLinearMap (RingHom.id R) M M₂
-
-/-- `ContinuousSemilinearMapClass F σ M M₂` asserts `F` is a type of bundled continuous
-`σ`-semilinear maps `M → M₂`.  See also `ContinuousLinearMapClass F R M M₂` for the case where
-`σ` is the identity map on `R`.  A map `f` between an `R`-module and an `S`-module over a ring
-homomorphism `σ : R →+* S` is semilinear if it satisfies the two properties `f (x + y) = f x + f y`
-and `f (c • x) = (σ c) • f x`. -/
-class ContinuousSemilinearMapClass (F : Type*) {R S : outParam Type*} [Semiring R] [Semiring S]
-    (σ : outParam <| R →+* S) (M : outParam Type*) [TopologicalSpace M] [AddCommMonoid M]
-    (M₂ : outParam Type*) [TopologicalSpace M₂] [AddCommMonoid M₂] [Module R M]
-    [Module S M₂] [FunLike F M M₂]
-    extends SemilinearMapClass F σ M M₂, ContinuousMapClass F M M₂ : Prop
-
--- `σ`, `R` and `S` become metavariables, but they are all outparams so it's OK
--- Porting note(#12094): removed nolint; dangerous_instance linter not ported yet
--- attribute [nolint dangerous_instance] ContinuousSemilinearMapClass.toContinuousMapClass
-
-/-- `ContinuousLinearMapClass F R M M₂` asserts `F` is a type of bundled continuous
-`R`-linear maps `M → M₂`.  This is an abbreviation for
-`ContinuousSemilinearMapClass F (RingHom.id R) M M₂`.  -/
-abbrev ContinuousLinearMapClass (F : Type*) (R : outParam Type*) [Semiring R]
-    (M : outParam Type*) [TopologicalSpace M] [AddCommMonoid M] (M₂ : outParam Type*)
-    [TopologicalSpace M₂] [AddCommMonoid M₂] [Module R M] [Module R M₂] [FunLike F M M₂] :=
-  ContinuousSemilinearMapClass F (RingHom.id R) M M₂
-
-/-- Continuous linear equivalences between modules. We only put the type classes that are necessary
-for the definition, although in applications `M` and `M₂` will be topological modules over the
-topological semiring `R`. -/
--- Porting note (#5171): linter not ported yet; was @[nolint has_nonempty_instance]
-structure ContinuousLinearEquiv {R : Type*} {S : Type*} [Semiring R] [Semiring S] (σ : R →+* S)
-    {σ' : S →+* R} [RingHomInvPair σ σ'] [RingHomInvPair σ' σ] (M : Type*) [TopologicalSpace M]
-    [AddCommMonoid M] (M₂ : Type*) [TopologicalSpace M₂] [AddCommMonoid M₂] [Module R M]
-    [Module S M₂] extends M ≃ₛₗ[σ] M₂ where
-  continuous_toFun : Continuous toFun := by fun_prop
-  continuous_invFun : Continuous invFun := by fun_prop
-
-attribute [inherit_doc ContinuousLinearEquiv] ContinuousLinearEquiv.continuous_toFun
-ContinuousLinearEquiv.continuous_invFun
-
-@[inherit_doc]
-notation:50 M " ≃SL[" σ "] " M₂ => ContinuousLinearEquiv σ M M₂
-
-@[inherit_doc]
-notation:50 M " ≃L[" R "] " M₂ => ContinuousLinearEquiv (RingHom.id R) M M₂
-
-/-- `ContinuousSemilinearEquivClass F σ M M₂` asserts `F` is a type of bundled continuous
-`σ`-semilinear equivs `M → M₂`.  See also `ContinuousLinearEquivClass F R M M₂` for the case
-where `σ` is the identity map on `R`.  A map `f` between an `R`-module and an `S`-module over a ring
-homomorphism `σ : R →+* S` is semilinear if it satisfies the two properties `f (x + y) = f x + f y`
-and `f (c • x) = (σ c) • f x`. -/
-class ContinuousSemilinearEquivClass (F : Type*) {R : outParam Type*} {S : outParam Type*}
-    [Semiring R] [Semiring S] (σ : outParam <| R →+* S) {σ' : outParam <| S →+* R}
-    [RingHomInvPair σ σ'] [RingHomInvPair σ' σ] (M : outParam Type*) [TopologicalSpace M]
-    [AddCommMonoid M] (M₂ : outParam Type*) [TopologicalSpace M₂] [AddCommMonoid M₂] [Module R M]
-    [Module S M₂] [EquivLike F M M₂] extends SemilinearEquivClass F σ M M₂ : Prop where
-  map_continuous : ∀ f : F, Continuous f := by fun_prop
-  inv_continuous : ∀ f : F, Continuous (EquivLike.inv f) := by fun_prop
-
-attribute [inherit_doc ContinuousSemilinearEquivClass]
-ContinuousSemilinearEquivClass.map_continuous
-ContinuousSemilinearEquivClass.inv_continuous
-
-/-- `ContinuousLinearEquivClass F σ M M₂` asserts `F` is a type of bundled continuous
-`R`-linear equivs `M → M₂`. This is an abbreviation for
-`ContinuousSemilinearEquivClass F (RingHom.id R) M M₂`. -/
-abbrev ContinuousLinearEquivClass (F : Type*) (R : outParam Type*) [Semiring R]
-    (M : outParam Type*) [TopologicalSpace M] [AddCommMonoid M] (M₂ : outParam Type*)
-    [TopologicalSpace M₂] [AddCommMonoid M₂] [Module R M] [Module R M₂] [EquivLike F M M₂] :=
-  ContinuousSemilinearEquivClass F (RingHom.id R) M M₂
-
-namespace ContinuousSemilinearEquivClass
-
-variable (F : Type*) {R : Type*} {S : Type*} [Semiring R] [Semiring S] (σ : R →+* S)
-  {σ' : S →+* R} [RingHomInvPair σ σ'] [RingHomInvPair σ' σ]
-  (M : Type*) [TopologicalSpace M] [AddCommMonoid M]
-  (M₂ : Type*) [TopologicalSpace M₂] [AddCommMonoid M₂]
-  [Module R M] [Module S M₂]
-
--- `σ'` becomes a metavariable, but it's OK since it's an outparam
-instance (priority := 100) continuousSemilinearMapClass [EquivLike F M M₂]
-    [s : ContinuousSemilinearEquivClass F σ M M₂] : ContinuousSemilinearMapClass F σ M M₂ :=
-  { s with }
-
-end ContinuousSemilinearEquivClass
-
-=======
->>>>>>> 4d4e085b
 section PointwiseLimits
 
 variable {M₁ M₂ α R S : Type*} [TopologicalSpace M₂] [T2Space M₂] [Semiring R] [Semiring S]
