--- conflicted
+++ resolved
@@ -21,23 +21,8 @@
 
 namespace Stonean
 
-<<<<<<< HEAD
-set_option linter.unusedVariables false in
-instance : HasExplicitFiniteCoproducts.{w}
-    (fun (Y : TopCat.{max u w}) ↦ ExtremallyDisconnected Y) where
-  hasProp _ := { hasProp := show ExtremallyDisconnected (Σ (a : _), _) from inferInstance}
-
-instance : HasExplicitFiniteCoproducts.{0} (fun (Y : TopCat.{u}) ↦ ExtremallyDisconnected Y) :=
-  inferInstance
-
-example : HasFiniteCoproducts Stonean.{u} := inferInstance
-
-example : PreservesFiniteCoproducts (CompHausLike.compHausLikeToTop _ : Stonean.{u} ⥤ _) :=
-  inferInstance
-=======
 instance : HasExplicitFiniteCoproducts.{w, u} (fun Y ↦ ExtremallyDisconnected Y) where
   hasProp _ := { hasProp := show ExtremallyDisconnected (Σ (_a : _), _) from inferInstance}
->>>>>>> 2890f3af
 
 variable {X Y Z : Stonean} {f : X ⟶ Z} (i : Y ⟶ Z) (hi : OpenEmbedding f)
 
