/-
Copyright (c) 2020 Adam Topaz. All rights reserved.
Released under Apache 2.0 license as described in the file LICENSE.
Authors: Adam Topaz, Bhavik Mehta
-/
import Mathlib.CategoryTheory.Adjunction.Reflective
import Mathlib.Topology.StoneCech
import Mathlib.CategoryTheory.Monad.Limits
import Mathlib.Topology.UrysohnsLemma
import Mathlib.Topology.Category.TopCat.Limits.Basic
import Mathlib.Data.Set.Basic

#align_import topology.category.CompHaus.basic from "leanprover-community/mathlib"@"178a32653e369dce2da68dc6b2694e385d484ef1"

/-!
# The category of Compact Hausdorff Spaces

We construct the category of compact Hausdorff spaces.
The type of compact Hausdorff spaces is denoted `CompHaus`, and it is endowed with a category
instance making it a full subcategory of `TopCat`.
The fully faithful functor `CompHaus ⥤ TopCat` is denoted `compHausToTop`.

**Note:** The file `Topology/Category/Compactum.lean` provides the equivalence between `Compactum`,
which is defined as the category of algebras for the ultrafilter monad, and `CompHaus`.
`CompactumToCompHaus` is the functor from `Compactum` to `CompHaus` which is proven to be an
equivalence of categories in `CompactumToCompHaus.isEquivalence`.
See `topology/category/Compactum.lean` for a more detailed discussion where these definitions are
introduced.

-/


universe v u

open CategoryTheory

/-- The type of Compact Hausdorff topological spaces. -/
structure CompHaus where
  /-- The underlying topological space of an object of `CompHaus`. -/
  toTop : TopCat
  -- Porting note: Renamed field.
  /-- The underlying topological space is compact. -/
  [is_compact : CompactSpace toTop]
  /-- The underlying topological space is T2. -/
  [is_hausdorff : T2Space toTop]
set_option linter.uppercaseLean3 false in
#align CompHaus CompHaus

namespace CompHaus

instance : Inhabited CompHaus :=
  ⟨{ toTop := { α := PEmpty } }⟩

instance : CoeSort CompHaus (Type*) :=
  ⟨fun X => X.toTop⟩

instance {X : CompHaus} : CompactSpace X :=
  X.is_compact

instance {X : CompHaus} : T2Space X :=
  X.is_hausdorff

instance category : Category CompHaus :=
  InducedCategory.category toTop
set_option linter.uppercaseLean3 false in
#align CompHaus.category CompHaus.category

instance concreteCategory : ConcreteCategory CompHaus :=
  InducedCategory.concreteCategory _
set_option linter.uppercaseLean3 false in
#align CompHaus.concrete_category CompHaus.concreteCategory

/-
-- Porting note: This is now a syntactic tautology.
@[simp]
theorem coe_toTop {X : CompHaus} : (X.toTop : Type*) = X :=
  rfl
set_option linter.uppercaseLean3 false in
#align CompHaus.coe_to_Top CompHaus.coe_toTop
-/

variable (X : Type*) [TopologicalSpace X] [CompactSpace X] [T2Space X]

/-- A constructor for objects of the category `CompHaus`,
taking a type, and bundling the compact Hausdorff topology
found by typeclass inference. -/
def of : CompHaus where
  toTop := TopCat.of X
  is_compact := ‹_›
  is_hausdorff := ‹_›
set_option linter.uppercaseLean3 false in
#align CompHaus.of CompHaus.of

@[simp]
theorem coe_of : (CompHaus.of X : Type _) = X :=
  rfl
set_option linter.uppercaseLean3 false in
#align CompHaus.coe_of CompHaus.coe_of

-- Porting note (#10754): Adding instance
instance (X : CompHaus.{u}) : TopologicalSpace ((forget CompHaus).obj X) :=
  show TopologicalSpace X.toTop from inferInstance

-- Porting note (#10754): Adding instance
instance (X : CompHaus.{u}) : CompactSpace ((forget CompHaus).obj X) :=
  show CompactSpace X.toTop from inferInstance

-- Porting note (#10754): Adding instance
instance (X : CompHaus.{u}) : T2Space ((forget CompHaus).obj X) :=
  show T2Space X.toTop from inferInstance

/-- Any continuous function on compact Hausdorff spaces is a closed map. -/
theorem isClosedMap {X Y : CompHaus.{u}} (f : X ⟶ Y) : IsClosedMap f := fun _ hC =>
  (hC.isCompact.image f.continuous).isClosed
set_option linter.uppercaseLean3 false in
#align CompHaus.is_closed_map CompHaus.isClosedMap

/-- Any continuous bijection of compact Hausdorff spaces is an isomorphism. -/
theorem isIso_of_bijective {X Y : CompHaus.{u}} (f : X ⟶ Y) (bij : Function.Bijective f) :
    IsIso f := by
  let E := Equiv.ofBijective _ bij
  have hE : Continuous E.symm := by
    rw [continuous_iff_isClosed]
    intro S hS
    rw [← E.image_eq_preimage]
    exact isClosedMap f S hS
  refine' ⟨⟨⟨E.symm, hE⟩, _, _⟩⟩
  · ext x
    apply E.symm_apply_apply
  · ext x
    apply E.apply_symm_apply
set_option linter.uppercaseLean3 false in
#align CompHaus.is_iso_of_bijective CompHaus.isIso_of_bijective

/-- Any continuous bijection of compact Hausdorff spaces induces an isomorphism. -/
noncomputable def isoOfBijective {X Y : CompHaus.{u}} (f : X ⟶ Y) (bij : Function.Bijective f) :
    X ≅ Y :=
  letI := isIso_of_bijective _ bij
  asIso f
set_option linter.uppercaseLean3 false in
#align CompHaus.iso_of_bijective CompHaus.isoOfBijective

/-- Construct an isomorphism from a homeomorphism. -/
@[simps hom inv]
def isoOfHomeo {X Y : CompHaus.{u}} (f : X ≃ₜ Y) : X ≅ Y where
  hom := ⟨f, f.continuous⟩
  inv := ⟨f.symm, f.symm.continuous⟩
  hom_inv_id := by
    ext x
    exact f.symm_apply_apply x
  inv_hom_id := by
    ext x
    exact f.apply_symm_apply x

/-- Construct a homeomorphism from an isomorphism. -/
@[simps]
def homeoOfIso {X Y : CompHaus.{u}} (f : X ≅ Y) : X ≃ₜ Y where
  toFun := f.hom
  invFun := f.inv
  left_inv x := by simp
  right_inv x := by simp
  continuous_toFun := f.hom.continuous
  continuous_invFun := f.inv.continuous

/-- The equivalence between isomorphisms in `CompHaus` and homeomorphisms
of topological spaces. -/
@[simps]
def isoEquivHomeo {X Y : CompHaus.{u}} : (X ≅ Y) ≃ (X ≃ₜ Y) where
  toFun := homeoOfIso
  invFun := isoOfHomeo
  left_inv f := by
    ext
    rfl
  right_inv f := by
    ext
    rfl

end CompHaus

/-- The fully faithful embedding of `CompHaus` in `TopCat`. -/
-- Porting note: `semireducible` -> `.default`.
@[simps (config := { rhsMd := .default })]
def compHausToTop : CompHaus.{u} ⥤ TopCat.{u} :=
  inducedFunctor _ -- deriving Full, Faithful -- Porting note: deriving fails, adding manually.
set_option linter.uppercaseLean3 false in
#align CompHaus_to_Top compHausToTop

instance : compHausToTop.Full  :=
  show (inducedFunctor _).Full from inferInstance

instance : compHausToTop.Faithful :=
  show (inducedFunctor _).Faithful from inferInstance

-- Porting note (#10754): Adding instance
instance (X : CompHaus) : CompactSpace (compHausToTop.obj X) :=
  show CompactSpace X.toTop from inferInstance

-- Porting note (#10754): Adding instance
instance (X : CompHaus) : T2Space (compHausToTop.obj X) :=
  show T2Space X.toTop from inferInstance

instance CompHaus.forget_reflectsIsomorphisms : (forget CompHaus.{u}).ReflectsIsomorphisms :=
  ⟨by intro A B f hf; exact CompHaus.isIso_of_bijective _ ((isIso_iff_bijective f).mp hf)⟩
set_option linter.uppercaseLean3 false in
#align CompHaus.forget_reflects_isomorphisms CompHaus.forget_reflectsIsomorphisms

/-- (Implementation) The object part of the compactification functor from topological spaces to
compact Hausdorff spaces.
-/
@[simps!]
def stoneCechObj (X : TopCat) : CompHaus :=
  CompHaus.of (StoneCech X)
set_option linter.uppercaseLean3 false in
#align StoneCech_obj stoneCechObj

/-- (Implementation) The bijection of homsets to establish the reflective adjunction of compact
Hausdorff spaces in topological spaces.
-/
noncomputable def stoneCechEquivalence (X : TopCat.{u}) (Y : CompHaus.{u}) :
    (stoneCechObj X ⟶ Y) ≃ (X ⟶ compHausToTop.obj Y) where
  toFun f :=
    { toFun := f ∘ stoneCechUnit
      continuous_toFun := f.2.comp (@continuous_stoneCechUnit X _) }
  invFun f :=
    { toFun := stoneCechExtend f.2
      continuous_toFun := continuous_stoneCechExtend f.2 }
  left_inv := by
    rintro ⟨f : StoneCech X ⟶ Y, hf : Continuous f⟩
    -- Porting note: `ext` fails.
    apply ContinuousMap.ext
    intro (x : StoneCech X)
    refine' congr_fun _ x
    apply Continuous.ext_on denseRange_stoneCechUnit (continuous_stoneCechExtend _) hf
    rintro _ ⟨y, rfl⟩
    apply congr_fun (stoneCechExtend_extends (hf.comp _)) y
    apply continuous_stoneCechUnit
  right_inv := by
    rintro ⟨f : (X : Type _) ⟶ Y, hf : Continuous f⟩
    -- Porting note: `ext` fails.
    apply ContinuousMap.ext
    intro
    exact congr_fun (stoneCechExtend_extends hf) _
#align stone_cech_equivalence stoneCechEquivalence

/-- The Stone-Cech compactification functor from topological spaces to compact Hausdorff spaces,
left adjoint to the inclusion functor.
-/
noncomputable def topToCompHaus : TopCat.{u} ⥤ CompHaus.{u} :=
  Adjunction.leftAdjointOfEquiv stoneCechEquivalence.{u} fun _ _ _ _ _ => rfl
set_option linter.uppercaseLean3 false in
#align Top_to_CompHaus topToCompHaus

theorem topToCompHaus_obj (X : TopCat) : ↥(topToCompHaus.obj X) = StoneCech X :=
  rfl
set_option linter.uppercaseLean3 false in
#align Top_to_CompHaus_obj topToCompHaus_obj

/-- The category of compact Hausdorff spaces is reflective in the category of topological spaces.
-/
noncomputable instance compHausToTop.reflective : Reflective compHausToTop where
  toIsRightAdjoint := ⟨topToCompHaus, Adjunction.adjunctionOfEquivLeft _ _⟩
set_option linter.uppercaseLean3 false in
#align CompHaus_to_Top.reflective compHausToTop.reflective

noncomputable instance compHausToTop.createsLimits : CreatesLimits compHausToTop :=
  monadicCreatesLimits _
set_option linter.uppercaseLean3 false in
#align CompHaus_to_Top.creates_limits compHausToTop.createsLimits

instance CompHaus.hasLimits : Limits.HasLimits CompHaus :=
  hasLimits_of_hasLimits_createsLimits compHausToTop
set_option linter.uppercaseLean3 false in
#align CompHaus.has_limits CompHaus.hasLimits

instance CompHaus.hasColimits : Limits.HasColimits CompHaus :=
  hasColimits_of_reflective compHausToTop
set_option linter.uppercaseLean3 false in
#align CompHaus.has_colimits CompHaus.hasColimits

namespace CompHaus

/-- An explicit limit cone for a functor `F : J ⥤ CompHaus`, defined in terms of
`TopCat.limitCone`. -/
def limitCone {J : Type v} [SmallCategory J] (F : J ⥤ CompHaus.{max v u}) : Limits.Cone F :=
  -- Porting note: Exploit the `TopCatMax` trick.
  letI FF : J ⥤ TopCatMax.{v,u} := F ⋙ compHausToTop
  { pt := {
      toTop := (TopCat.limitCone FF).pt
      is_compact := by
        show CompactSpace { u : ∀ j, F.obj j | ∀ {i j : J} (f : i ⟶ j), (F.map f) (u i) = u j }
        rw [← isCompact_iff_compactSpace]
        apply IsClosed.isCompact
        have :
          { u : ∀ j, F.obj j | ∀ {i j : J} (f : i ⟶ j), F.map f (u i) = u j } =
            ⋂ (i : J) (j : J) (f : i ⟶ j), { u | F.map f (u i) = u j } := by
          ext1
          simp only [Set.mem_iInter, Set.mem_setOf_eq]
        rw [this]
        apply isClosed_iInter
        intro i
        apply isClosed_iInter
        intro j
        apply isClosed_iInter
        intro f
        apply isClosed_eq
        · exact (ContinuousMap.continuous (F.map f)).comp (continuous_apply i)
        · exact continuous_apply j
      is_hausdorff :=
        show T2Space { u : ∀ j, F.obj j | ∀ {i j : J} (f : i ⟶ j), (F.map f) (u i) = u j } from
          inferInstance }
    π := {
      app := fun j => (TopCat.limitCone FF).π.app j
      naturality := by
        intro _ _ f
        ext ⟨x, hx⟩
        simp only [comp_apply, Functor.const_obj_map, id_apply]
        exact (hx f).symm } }
set_option linter.uppercaseLean3 false in
#align CompHaus.limit_cone CompHaus.limitCone

/-- The limit cone `CompHaus.limitCone F` is indeed a limit cone. -/
def limitConeIsLimit {J : Type v} [SmallCategory J] (F : J ⥤ CompHaus.{max v u}) :
    Limits.IsLimit.{v} (limitCone.{v,u} F) :=
  letI FF : J ⥤ TopCatMax.{v,u} := F ⋙ compHausToTop
  { lift := fun S => (TopCat.limitConeIsLimit FF).lift (compHausToTop.mapCone S)
    fac := fun S => (TopCat.limitConeIsLimit FF).fac (compHausToTop.mapCone S)
    uniq := fun S => (TopCat.limitConeIsLimit FF).uniq (compHausToTop.mapCone S) }
set_option linter.uppercaseLean3 false in
#align CompHaus.limit_cone_is_limit CompHaus.limitConeIsLimit

theorem epi_iff_surjective {X Y : CompHaus.{u}} (f : X ⟶ Y) : Epi f ↔ Function.Surjective f := by
  constructor
  · dsimp [Function.Surjective]
    contrapose!
    rintro ⟨y, hy⟩ hf
    let C := Set.range f
    have hC : IsClosed C := (isCompact_range f.continuous).isClosed
    let D := ({y} : Set Y)
    have hD : IsClosed D := isClosed_singleton
    have hCD : Disjoint C D := by
      rw [Set.disjoint_singleton_right]
      rintro ⟨y', hy'⟩
      exact hy y' hy'
    obtain ⟨φ, hφ0, hφ1, hφ01⟩ := exists_continuous_zero_one_of_isClosed hC hD hCD
    haveI : CompactSpace (ULift.{u} <| Set.Icc (0 : ℝ) 1) := Homeomorph.ulift.symm.compactSpace
    haveI : T2Space (ULift.{u} <| Set.Icc (0 : ℝ) 1) := Homeomorph.ulift.symm.t2Space
    let Z := of (ULift.{u} <| Set.Icc (0 : ℝ) 1)
    let g : Y ⟶ Z :=
      ⟨fun y' => ⟨⟨φ y', hφ01 y'⟩⟩,
        continuous_uLift_up.comp (φ.continuous.subtype_mk fun y' => hφ01 y')⟩
    let h : Y ⟶ Z := ⟨fun _ => ⟨⟨0, Set.left_mem_Icc.mpr zero_le_one⟩⟩, continuous_const⟩
    have H : h = g := by
      rw [← cancel_epi f]
      ext x
      -- Porting note: `ext` doesn't apply these two lemmas.
      apply ULift.ext
      apply Subtype.ext
      dsimp
      -- Porting note: This `change` is not ideal.
      -- I think lean is having issues understanding when a `ContinuousMap` should be considered
      -- as a morphism.
      -- TODO(?): Make morphisms in `CompHaus` (and other topological categories)
      -- into a one-field-structure.
      change 0 = φ (f x)
      simp only [hφ0 (Set.mem_range_self x), Pi.zero_apply]
    apply_fun fun e => (e y).down.1 at H
    dsimp [Z] at H
    change 0 = φ y at H
    simp only [hφ1 (Set.mem_singleton y), Pi.one_apply] at H
    exact zero_ne_one H
  · rw [← CategoryTheory.epi_iff_surjective]
    apply (forget CompHaus).epi_of_epi_map
set_option linter.uppercaseLean3 false in
#align CompHaus.epi_iff_surjective CompHaus.epi_iff_surjective

theorem mono_iff_injective {X Y : CompHaus.{u}} (f : X ⟶ Y) : Mono f ↔ Function.Injective f := by
  constructor
  · intro hf x₁ x₂ h
    let g₁ : of PUnit ⟶ X := ⟨fun _ => x₁, continuous_const⟩
    let g₂ : of PUnit ⟶ X := ⟨fun _ => x₂, continuous_const⟩
    have : g₁ ≫ f = g₂ ≫ f := by
      ext
      exact h
    rw [cancel_mono] at this
    apply_fun fun e => e PUnit.unit at this
    exact this
  · rw [← CategoryTheory.mono_iff_injective]
    apply (forget CompHaus).mono_of_mono_map
set_option linter.uppercaseLean3 false in
#align CompHaus.mono_iff_injective CompHaus.mono_iff_injective

end CompHaus

/--
Many definitions involving universe inequalities in Mathlib are expressed through use of `max u v`.
Unfortunately, this leads to unbound universes which cannot be solved for during unification, eg
`max u v =?= max v ?`.
The current solution is to wrap `Type max u v` in `TypeMax.{u,v}`
to expose both universe parameters directly.
<<<<<<< HEAD

=======
>>>>>>> 8a7f8422
Similarly, for other concrete categories for which we need to refer to the maximum of two universes
(e.g. any category for which we are constructing limits), we need an analogous abbreviation.
-/
@[nolint checkUnivs]
abbrev CompHausMax.{w, w'} := CompHaus.{max w w'}<|MERGE_RESOLUTION|>--- conflicted
+++ resolved
@@ -397,10 +397,6 @@
 `max u v =?= max v ?`.
 The current solution is to wrap `Type max u v` in `TypeMax.{u,v}`
 to expose both universe parameters directly.
-<<<<<<< HEAD
-
-=======
->>>>>>> 8a7f8422
 Similarly, for other concrete categories for which we need to refer to the maximum of two universes
 (e.g. any category for which we are constructing limits), we need an analogous abbreviation.
 -/
