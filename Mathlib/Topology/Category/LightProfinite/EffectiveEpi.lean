--- conflicted
+++ resolved
@@ -19,11 +19,7 @@
 
 open CategoryTheory Limits CompHausLike
 
-<<<<<<< HEAD
-open CategoryTheory Limits CompHausLike
-=======
 attribute [local instance] ConcreteCategory.instFunLike
->>>>>>> aaa5470e
 
 namespace LightProfinite
 
@@ -33,11 +29,7 @@
   rw [← epi_iff_surjective]
   infer_instance
 
-<<<<<<< HEAD
-instance : Preregular LightProfinite := by
-=======
 instance : Preregular LightProfinite.{u} := by
->>>>>>> aaa5470e
   apply CompHausLike.preregular
   intro _ _ f
   exact (effectiveEpi_iff_surjective f).mp
