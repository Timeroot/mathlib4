--- conflicted
+++ resolved
@@ -16,11 +16,7 @@
 The prototypical example is `V = ModuleCat R`,
 where `Action (ModuleCat R) G` is the category of `R`-linear representations of `G`.
 
-<<<<<<< HEAD
-We check `Action V G ≌ (singleObj G ⥤ V)`,
-=======
 We check `Action V G ≌ (CategoryTheory.singleObj G ⥤ V)`,
->>>>>>> d0df76bd
 and construct the restriction functors `res {G H : MonCat} (f : G ⟶ H) : Action V H ⥤ Action V G`.
 -/
 
