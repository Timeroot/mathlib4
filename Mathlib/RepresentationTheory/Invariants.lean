--- conflicted
+++ resolved
@@ -181,25 +181,4 @@
 
 instance : (invariantsFunctor k G).Additive where
 
-<<<<<<< HEAD
-/-- The adjunction between the functor equipping a module with the trivial representation, and
-the functor sending a representation to its submodule of invariants. -/
-noncomputable abbrev invariantsAdjunction : trivialFunctor ⊣ invariantsFunctor k G :=
-  Adjunction.mkOfHomEquiv {
-    homEquiv := fun _ _ => {
-      toFun := fun f => ModuleCat.ofHom <|
-        LinearMap.codRestrict _ f.hom.hom fun x g => (hom_comm_apply f _ _).symm
-      invFun := fun f => {
-        hom := ModuleCat.ofHom (Submodule.subtype _ ∘ₗ f.hom)
-        comm := fun g => by ext x; exact ((f x).2 g).symm }
-      left_inv := by intro; rfl
-      right_inv := by intro; rfl }
-    homEquiv_naturality_left_symm := by intros; rfl
-    homEquiv_naturality_right := by intros; rfl }
-
-noncomputable instance : Limits.PreservesLimits (invariantsFunctor k G) :=
-  (invariantsAdjunction k G).rightAdjoint_preservesLimits
-
-=======
->>>>>>> ab1d2f26
 end Rep