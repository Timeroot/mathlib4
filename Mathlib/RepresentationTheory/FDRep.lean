/-
Copyright (c) 2022 Kim Morrison. All rights reserved.
Released under Apache 2.0 license as described in the file LICENSE.
Authors: Kim Morrison
-/
import Mathlib.Algebra.Category.FGModuleCat.Limits
import Mathlib.CategoryTheory.Monoidal.Rigid.Braided
import Mathlib.CategoryTheory.Preadditive.Schur
import Mathlib.RepresentationTheory.Basic
import Mathlib.RepresentationTheory.Rep

/-!
# `FDRep k G` is the category of finite dimensional `k`-linear representations of `G`.

If `V : FDRep k G`, there is a coercion that allows you to treat `V` as a type,
and this type comes equipped with `Module k V` and `FiniteDimensional k V` instances.
Also `V.ρ` gives the homomorphism `G →* (V →ₗ[k] V)`.

Conversely, given a homomorphism `ρ : G →* (V →ₗ[k] V)`,
you can construct the bundled representation as `Rep.of ρ`.

We prove Schur's Lemma: the dimension of the `Hom`-space between two irreducible representation is
`0` if they are not isomorphic, and `1` if they are.
This is the content of `finrank_hom_simple_simple`

We verify that `FDRep k G` is a `k`-linear monoidal category, and rigid when `G` is a group.

`FDRep k G` has all finite limits.

## TODO
* `FdRep k G ≌ FullSubcategory (FiniteDimensional k)`
* `FdRep k G` has all finite colimits.
* `FdRep k G` is abelian.
* `FdRep k G ≌ FGModuleCat (MonoidAlgebra k G)`.

-/

suppress_compilation

universe u

open CategoryTheory

open CategoryTheory.Limits


/-- The category of finite dimensional `k`-linear representations of a monoid `G`. -/
abbrev FDRep (k G : Type u) [Field k] [Monoid G] :=
  Action (FGModuleCat k) G

namespace FDRep

variable {k G : Type u} [Field k] [Monoid G]

-- Porting note: `@[derive]` didn't work for `FDRep`. Add the 4 instances here.
instance : LargeCategory (FDRep k G) := inferInstance
instance : ConcreteCategory (FDRep k G) (Action.HomSubtype _ _) := inferInstance
instance : Preadditive (FDRep k G) := inferInstance
instance : HasFiniteLimits (FDRep k G) := inferInstance

instance : Linear k (FDRep k G) := by infer_instance

instance : CoeSort (FDRep k G) (Type u) :=
  ⟨fun V => V.V⟩

instance (V : FDRep k G) : AddCommGroup V := by
  change AddCommGroup ((forget₂ (FDRep k G) (FGModuleCat k)).obj V).obj; infer_instance

instance (V : FDRep k G) : Module k V := by
  change Module k ((forget₂ (FDRep k G) (FGModuleCat k)).obj V).obj; infer_instance

instance (V : FDRep k G) : FiniteDimensional k V := by
  change FiniteDimensional k ((forget₂ (FDRep k G) (FGModuleCat k)).obj V); infer_instance

/-- All hom spaces are finite dimensional. -/
instance (V W : FDRep k G) : FiniteDimensional k (V ⟶ W) :=
  FiniteDimensional.of_injective ((forget₂ (FDRep k G) (FGModuleCat k)).mapLinearMap k)
    (Functor.map_injective (forget₂ (FDRep k G) (FGModuleCat k)))

/-- The monoid homomorphism corresponding to the action of `G` onto `V : FDRep k G`. -/
def ρ (V : FDRep k G) : G →* V →ₗ[k] V :=
  (ModuleCat.endRingEquiv _).toMonoidHom.comp (Action.ρ V)

@[simp]
lemma endRingEquiv_symm_comp_ρ (V : FDRep k G) :
    (MonoidHomClass.toMonoidHom (ModuleCat.endRingEquiv V.V.obj).symm).comp (ρ V) =
      (Action.ρ V) :=
  rfl

@[simp]
lemma endRingEquiv_comp_ρ (V : FDRep k G) :
    (MonoidHomClass.toMonoidHom (ModuleCat.endRingEquiv V.V.obj)).comp (Action.ρ V) = ρ V := rfl

@[simp]
lemma hom_action_ρ (V : FDRep k G) (g : G) : (Action.ρ V g).hom = ρ V g := rfl

/-- The underlying `LinearEquiv` of an isomorphism of representations. -/
def isoToLinearEquiv {V W : FDRep k G} (i : V ≅ W) : V ≃ₗ[k] W :=
  FGModuleCat.isoToLinearEquiv ((Action.forget (FGModuleCat k) G).mapIso i)

theorem Iso.conj_ρ {V W : FDRep k G} (i : V ≅ W) (g : G) :
    W.ρ g = (FDRep.isoToLinearEquiv i).conj (V.ρ g) := by
<<<<<<< HEAD
  -- Porting note: Changed `rw` to `erw`
  erw [FDRep.isoToLinearEquiv, ← hom_action_ρ V, ← FGModuleCat.Iso.conj_hom_eq_conj, Iso.conj_apply]
  rw [← ModuleCat.hom_ofHom (W.ρ g), ← ModuleCat.hom_ext_iff,
      Iso.eq_inv_comp ((Action.forget (FGModuleCat k) G).mapIso i)]
=======
  rw [FDRep.isoToLinearEquiv, ← hom_action_ρ V, ← FGModuleCat.Iso.conj_hom_eq_conj, Iso.conj_apply,
      ← ModuleCat.hom_ofHom (W.ρ g), ← ModuleCat.hom_ext_iff,
      Iso.eq_inv_comp ((Action.forget (FGModuleCat k) (MonCat.of G)).mapIso i)]
>>>>>>> 6ad6b20a
  exact (i.hom.comm g).symm

/-- Lift an unbundled representation to `FDRep`. -/
@[simps ρ]
abbrev of {V : Type u} [AddCommGroup V] [Module k V] [FiniteDimensional k V]
    (ρ : Representation k G V) : FDRep k G :=
  ⟨FGModuleCat.of k V, (ModuleCat.endRingEquiv _).symm.toMonoidHom.comp ρ⟩

instance : HasForget₂ (FDRep k G) (Rep k G) where
  forget₂ := (forget₂ (FGModuleCat k) (ModuleCat k)).mapAction G

theorem forget₂_ρ (V : FDRep k G) : ((forget₂ (FDRep k G) (Rep k G)).obj V).ρ = V.ρ := by
  ext g v; rfl

-- Verify that the monoidal structure is available.
example : MonoidalCategory (FDRep k G) := by infer_instance

example : MonoidalPreadditive (FDRep k G) := by infer_instance

example : MonoidalLinear k (FDRep k G) := by infer_instance

open Module

-- We need to provide this instance explicitly as otherwise `finrank_hom_simple_simple` gives a
-- deterministic timeout.
instance : HasKernels (FDRep k G) := by infer_instance

open scoped Classical in
/-- Schur's Lemma: the dimension of the `Hom`-space between two irreducible representation is `0` if
they are not isomorphic, and `1` if they are. -/
theorem finrank_hom_simple_simple [IsAlgClosed k] (V W : FDRep k G) [Simple V] [Simple W] :
    finrank k (V ⟶ W) = if Nonempty (V ≅ W) then 1 else 0 :=
  CategoryTheory.finrank_hom_simple_simple k V W

/-- The forgetful functor to `Rep k G` preserves hom-sets and their vector space structure. -/
def forget₂HomLinearEquiv (X Y : FDRep k G) :
    ((forget₂ (FDRep k G) (Rep k G)).obj X ⟶
      (forget₂ (FDRep k G) (Rep k G)).obj Y) ≃ₗ[k] X ⟶ Y where
  toFun f := ⟨f.hom, f.comm⟩
  map_add' _ _ := rfl
  map_smul' _ _ := rfl
  invFun f := ⟨(forget₂ (FGModuleCat k) (ModuleCat k)).map f.hom, f.comm⟩
  left_inv _ := by ext; rfl
  right_inv _ := by ext; rfl

end FDRep

namespace FDRep

variable {k G : Type u} [Field k] [Group G]

-- Verify that the right rigid structure is available when the monoid is a group.
noncomputable instance : RightRigidCategory (FDRep k G) := by
  change RightRigidCategory (Action (FGModuleCat k) G); infer_instance

example : RigidCategory (FDRep k G) := by infer_instance

end FDRep

namespace FDRep

-- The variables in this section are slightly weird, living half in `Representation` and half in
-- `FDRep`. When we have a better API for general monoidal closed and rigid categories and these
-- structures on `FDRep`, we should remove the dependency of statements about `FDRep` on
-- `Representation.linHom` and `Representation.dual`. The isomorphism `dualTensorIsoLinHom`
-- below should then just be obtained from general results about rigid categories.
open Representation

variable {k G V : Type u} [Field k] [Group G]
variable [AddCommGroup V] [Module k V]
variable [FiniteDimensional k V]
variable (ρV : Representation k G V) (W : FDRep k G)

open scoped MonoidalCategory

/-- Auxiliary definition for `FDRep.dualTensorIsoLinHom`. -/
noncomputable def dualTensorIsoLinHomAux :
    (FDRep.of ρV.dual ⊗ W).V ≅ (FDRep.of (linHom ρV W.ρ)).V :=
  -- Porting note: had to make `V` explicit
  LinearEquiv.toFGModuleCatIso (V := (FDRep.of ρV.dual ⊗ W).V) (dualTensorHomEquiv k V W)

/-- When `V` and `W` are finite dimensional representations of a group `G`, the isomorphism
`dualTensorHomEquiv k V W` of vector spaces induces an isomorphism of representations. -/
noncomputable def dualTensorIsoLinHom : FDRep.of ρV.dual ⊗ W ≅ FDRep.of (linHom ρV W.ρ) := by
  refine Action.mkIso (dualTensorIsoLinHomAux ρV W) (fun g => ?_)
  ext : 1
  exact dualTensorHom_comm ρV W.ρ g

@[simp]
theorem dualTensorIsoLinHom_hom_hom :
    (dualTensorIsoLinHom ρV W).hom.hom = ModuleCat.ofHom (dualTensorHom k V W) :=
  rfl

end FDRep<|MERGE_RESOLUTION|>--- conflicted
+++ resolved
@@ -100,16 +100,9 @@
 
 theorem Iso.conj_ρ {V W : FDRep k G} (i : V ≅ W) (g : G) :
     W.ρ g = (FDRep.isoToLinearEquiv i).conj (V.ρ g) := by
-<<<<<<< HEAD
-  -- Porting note: Changed `rw` to `erw`
-  erw [FDRep.isoToLinearEquiv, ← hom_action_ρ V, ← FGModuleCat.Iso.conj_hom_eq_conj, Iso.conj_apply]
-  rw [← ModuleCat.hom_ofHom (W.ρ g), ← ModuleCat.hom_ext_iff,
-      Iso.eq_inv_comp ((Action.forget (FGModuleCat k) G).mapIso i)]
-=======
   rw [FDRep.isoToLinearEquiv, ← hom_action_ρ V, ← FGModuleCat.Iso.conj_hom_eq_conj, Iso.conj_apply,
       ← ModuleCat.hom_ofHom (W.ρ g), ← ModuleCat.hom_ext_iff,
-      Iso.eq_inv_comp ((Action.forget (FGModuleCat k) (MonCat.of G)).mapIso i)]
->>>>>>> 6ad6b20a
+      Iso.eq_inv_comp ((Action.forget (FGModuleCat k) G).mapIso i)]
   exact (i.hom.comm g).symm
 
 /-- Lift an unbundled representation to `FDRep`. -/
