--- conflicted
+++ resolved
@@ -90,8 +90,6 @@
 @[simp]
 lemma ofHom_ρ {X : Rep k G} (g : G) : ModuleCat.ofHom (X.ρ g) = Action.ρ X g := rfl
 
-<<<<<<< HEAD
-=======
 @[deprecated Representation.inv_self_apply (since := "2025-05-09")]
 theorem ρ_inv_self_apply {G : Type u} [Group G] (A : Rep k G) (g : G) (x : A) :
     A.ρ g⁻¹ (A.ρ g x) = x :=
@@ -102,7 +100,6 @@
     A.ρ g (A.ρ g⁻¹ x) = x :=
   show (A.ρ g * A.ρ g⁻¹) x = x by rw [← map_mul, mul_inv_cancel, map_one, Module.End.one_apply]
 
->>>>>>> ec35a548
 theorem hom_comm_apply {A B : Rep k G} (f : A ⟶ B) (g : G) (x : A) :
     f.hom (A.ρ g x) = B.ρ g (f.hom x) :=
   LinearMap.ext_iff.1 (ModuleCat.hom_ext_iff.mp (f.comm g)) x
@@ -795,14 +792,8 @@
 
 /-- Auxiliary definition for `equivalenceModuleMonoidAlgebra`. -/
 def unitIsoAddEquiv {V : Rep k G} : V ≃+ (toModuleMonoidAlgebra ⋙ ofModuleMonoidAlgebra).obj V := by
-<<<<<<< HEAD
-  dsimp [ofModuleMonoidAlgebra, toModuleMonoidAlgebra, coe_of]
-  refine V.ρ.asModuleEquiv.symm.trans ?_
-  exact (RestrictScalars.addEquiv _ _ _).symm
-=======
   dsimp [ofModuleMonoidAlgebra, toModuleMonoidAlgebra]
   exact V.ρ.asModuleEquiv.symm.toAddEquiv.trans (RestrictScalars.addEquiv _ _ _).symm
->>>>>>> ec35a548
 
 /-- Auxiliary definition for `equivalenceModuleMonoidAlgebra`. -/
 def counitIso (M : ModuleCat.{u} (MonoidAlgebra k G)) :
@@ -817,13 +808,7 @@
 theorem unit_iso_comm (V : Rep k G) (g : G) (x : V) :
     unitIsoAddEquiv ((V.ρ g).toFun x) = ((ofModuleMonoidAlgebra.obj
       (toModuleMonoidAlgebra.obj V)).ρ g).toFun (unitIsoAddEquiv x) := by
-<<<<<<< HEAD
-  dsimp [unitIsoAddEquiv, ofModuleMonoidAlgebra, toModuleMonoidAlgebra, coe_of]
-  simp only [AddEquiv.apply_eq_iff_eq, AddEquiv.apply_symm_apply,
-    Representation.asModuleEquiv_symm_map_rho, Representation.ofModule_asModule_act]
-=======
   simp [unitIsoAddEquiv, ofModuleMonoidAlgebra, toModuleMonoidAlgebra]
->>>>>>> ec35a548
 
 /-- Auxiliary definition for `equivalenceModuleMonoidAlgebra`. -/
 def unitIso (V : Rep k G) : V ≅ (toModuleMonoidAlgebra ⋙ ofModuleMonoidAlgebra).obj V :=
