/-
Copyright (c) 2023 Amelia Livingston. All rights reserved.
Released under Apache 2.0 license as described in the file LICENSE.
Authors: Amelia Livingston, Joël Riou

-/
import Mathlib.Algebra.Homology.ShortComplex.ModuleCat
import Mathlib.RepresentationTheory.GroupCohomology.Basic
import Mathlib.RepresentationTheory.Invariants

/-!
# The low-degree cohomology of a `k`-linear `G`-representation

Let `k` be a commutative ring and `G` a group. This file gives simple expressions for
the group cohomology of a `k`-linear `G`-representation `A` in degrees 0, 1 and 2.

In `RepresentationTheory.GroupCohomology.Basic`, we define the `n`th group cohomology of `A` to be
the cohomology of a complex `inhomogeneousCochains A`, whose objects are `(Fin n → G) → A`; this is
unnecessarily unwieldy in low degree. Moreover, cohomology of a complex is defined as an abstract
cokernel, whereas the definitions here are explicit quotients of cocycles by coboundaries.

We also show that when the representation on `A` is trivial, `H¹(G, A) ≃ Hom(G, A)`.

Given an additive or multiplicative abelian group `A` with an appropriate scalar action of `G`,
we provide support for turning a function `f : G → A` satisfying the 1-cocycle identity into an
element of the `oneCocycles` of the representation on `A` (or `Additive A`) corresponding to the
<<<<<<< HEAD
scalar action. We also do this for 1-coboundaries, 2-cocycles and 2-coboundaries.

Later this file will contain an identification between the definition in
`RepresentationTheory.GroupCohomology.Basic`, `groupCohomology A n`, and the `Hn A` in this file,
for `n = 0, 1, 2`.
=======
scalar action. We also do this for 1-coboundaries, 2-cocycles and 2-coboundaries. The
multiplicative case, starting with the section `IsMulCocycle`, just mirrors the additive case;
unfortunately `@[to_additive]` can't deal with scalar actions.

The file also contains an identification between the definitions in
`RepresentationTheory.GroupCohomology.Basic`, `groupCohomology.cocycles A n` and
`groupCohomology A n`, and the `nCocycles` and `Hn A` in this file, for `n = 0, 1, 2`.
>>>>>>> fa90a960

## Main definitions

* `groupCohomology.H0 A`: the invariants `Aᴳ` of the `G`-representation on `A`.
* `groupCohomology.H1 A`: 1-cocycles (i.e. `Z¹(G, A) := Ker(d¹ : Fun(G, A) → Fun(G², A)`) modulo
1-coboundaries (i.e. `B¹(G, A) := Im(d⁰: A → Fun(G, A))`).
* `groupCohomology.H2 A`: 2-cocycles (i.e. `Z²(G, A) := Ker(d² : Fun(G², A) → Fun(G³, A)`) modulo
2-coboundaries (i.e. `B²(G, A) := Im(d¹: Fun(G, A) → Fun(G², A))`).
* `groupCohomology.H1LequivOfIsTrivial`: the isomorphism `H¹(G, A) ≃ Hom(G, A)` when  the
representation on `A` is trivial.
* `groupCohomology.isoHn` for `n = 0, 1, 2`: an isomorphism
`groupCohomology A n ≅ groupCohomology.Hn A`.

## TODO

<<<<<<< HEAD
* Identify `Hn A` as defined in this file with `groupCohomology A n` for `n = 0, 1, 2`.
=======
>>>>>>> fa90a960
* The relationship between `H2` and group extensions
* The inflation-restriction exact sequence
* Nonabelian group cohomology

-/

universe v u

noncomputable section

open CategoryTheory Limits Representation

variable {k G : Type u} [CommRing k] [Group G] (A : Rep k G)

namespace groupCohomology

section Cochains

/-- The 0th object in the complex of inhomogeneous cochains of `A : Rep k G` is isomorphic
to `A` as a `k`-module. -/
def zeroCochainsLequiv : (inhomogeneousCochains A).X 0 ≃ₗ[k] A :=
  LinearEquiv.funUnique (Fin 0 → G) k A

/-- The 1st object in the complex of inhomogeneous cochains of `A : Rep k G` is isomorphic
to `Fun(G, A)` as a `k`-module. -/
def oneCochainsLequiv : (inhomogeneousCochains A).X 1 ≃ₗ[k] G → A :=
  LinearEquiv.funCongrLeft k A (Equiv.funUnique (Fin 1) G).symm

/-- The 2nd object in the complex of inhomogeneous cochains of `A : Rep k G` is isomorphic
to `Fun(G², A)` as a `k`-module. -/
def twoCochainsLequiv : (inhomogeneousCochains A).X 2 ≃ₗ[k] G × G → A :=
  LinearEquiv.funCongrLeft k A <| (piFinTwoEquiv fun _ => G).symm

/-- The 3rd object in the complex of inhomogeneous cochains of `A : Rep k G` is isomorphic
to `Fun(G³, A)` as a `k`-module. -/
def threeCochainsLequiv : (inhomogeneousCochains A).X 3 ≃ₗ[k] G × G × G → A :=
  LinearEquiv.funCongrLeft k A <| ((Equiv.piFinSucc 2 G).trans
    ((Equiv.refl G).prodCongr (piFinTwoEquiv fun _ => G))).symm

end Cochains

section Differentials

/-- The 0th differential in the complex of inhomogeneous cochains of `A : Rep k G`, as a
`k`-linear map `A → Fun(G, A)`. It sends `(a, g) ↦ ρ_A(g)(a) - a.` -/
@[simps]
def dZero : A →ₗ[k] G → A where
  toFun m g := A.ρ g m - m
  map_add' x y := funext fun g => by simp only [map_add, add_sub_add_comm]; rfl
  map_smul' r x := funext fun g => by dsimp; rw [map_smul, smul_sub]

theorem dZero_ker_eq_invariants : LinearMap.ker (dZero A) = invariants A.ρ := by
  ext x
  simp only [LinearMap.mem_ker, mem_invariants, ← @sub_eq_zero _ _ _ x, Function.funext_iff]
  rfl

@[simp] theorem dZero_eq_zero [A.IsTrivial] : dZero A = 0 := by
  ext
  simp only [dZero_apply, apply_eq_self, sub_self, LinearMap.zero_apply, Pi.zero_apply]

/-- The 1st differential in the complex of inhomogeneous cochains of `A : Rep k G`, as a
`k`-linear map `Fun(G, A) → Fun(G × G, A)`. It sends
`(f, (g₁, g₂)) ↦ ρ_A(g₁)(f(g₂)) - f(g₁g₂) + f(g₁).` -/
@[simps]
def dOne : (G → A) →ₗ[k] G × G → A where
  toFun f g := A.ρ g.1 (f g.2) - f (g.1 * g.2) + f g.1
  map_add' x y := funext fun g => by dsimp; rw [map_add, add_add_add_comm, add_sub_add_comm]
  map_smul' r x := funext fun g => by dsimp; rw [map_smul, smul_add, smul_sub]

/-- The 2nd differential in the complex of inhomogeneous cochains of `A : Rep k G`, as a
`k`-linear map `Fun(G × G, A) → Fun(G × G × G, A)`. It sends
`(f, (g₁, g₂, g₃)) ↦ ρ_A(g₁)(f(g₂, g₃)) - f(g₁g₂, g₃) + f(g₁, g₂g₃) - f(g₁, g₂).` -/
@[simps]
def dTwo : (G × G → A) →ₗ[k] G × G × G → A where
  toFun f g :=
    A.ρ g.1 (f (g.2.1, g.2.2)) - f (g.1 * g.2.1, g.2.2) + f (g.1, g.2.1 * g.2.2) - f (g.1, g.2.1)
  map_add' x y :=
    funext fun g => by
      dsimp
      rw [map_add, add_sub_add_comm (A.ρ _ _), add_sub_assoc, add_sub_add_comm, add_add_add_comm,
        add_sub_assoc, add_sub_assoc]
  map_smul' r x := funext fun g => by dsimp; simp only [map_smul, smul_add, smul_sub]

/-- Let `C(G, A)` denote the complex of inhomogeneous cochains of `A : Rep k G`. This lemma
says `dZero` gives a simpler expression for the 0th differential: that is, the following
square commutes:
```
  C⁰(G, A) ---d⁰---> C¹(G, A)
  |                    |
  |                    |
  |                    |
  v                    v
  A ---- dZero ---> Fun(G, A)
```
where the vertical arrows are `zeroCochainsLequiv` and `oneCochainsLequiv` respectively.
-/
theorem dZero_comp_eq : dZero A ∘ₗ (zeroCochainsLequiv A) =
    oneCochainsLequiv A ∘ₗ (inhomogeneousCochains A).d 0 1 := by
  ext x y
  show A.ρ y (x default) - x default = _ + ({0} : Finset _).sum _
  simp_rw [Fin.coe_fin_one, zero_add, pow_one, neg_smul, one_smul,
    Finset.sum_singleton, sub_eq_add_neg]
  rcongr i <;> exact Fin.elim0 i

/-- Let `C(G, A)` denote the complex of inhomogeneous cochains of `A : Rep k G`. This lemma
says `dOne` gives a simpler expression for the 1st differential: that is, the following
square commutes:
```
  C¹(G, A) ---d¹-----> C²(G, A)
    |                      |
    |                      |
    |                      |
    v                      v
  Fun(G, A) -dOne-> Fun(G × G, A)
```
where the vertical arrows are `oneCochainsLequiv` and `twoCochainsLequiv` respectively.
-/
theorem dOne_comp_eq : dOne A ∘ₗ oneCochainsLequiv A =
    twoCochainsLequiv A ∘ₗ (inhomogeneousCochains A).d 1 2 := by
  ext x y
  show A.ρ y.1 (x _) - x _ + x _ =  _ + _
  rw [Fin.sum_univ_two]
  simp only [Fin.val_zero, zero_add, pow_one, neg_smul, one_smul, Fin.val_one,
    Nat.one_add, neg_one_sq, sub_eq_add_neg, add_assoc]
  rcongr i <;> rw [Subsingleton.elim i 0] <;> rfl

/-- Let `C(G, A)` denote the complex of inhomogeneous cochains of `A : Rep k G`. This lemma
says `dTwo` gives a simpler expression for the 2nd differential: that is, the following
square commutes:
```
      C²(G, A) -------d²-----> C³(G, A)
        |                         |
        |                         |
        |                         |
        v                         v
  Fun(G × G, A) --dTwo--> Fun(G × G × G, A)
```
where the vertical arrows are `twoCochainsLequiv` and `threeCochainsLequiv` respectively.
-/
theorem dTwo_comp_eq :
    dTwo A ∘ₗ twoCochainsLequiv A = threeCochainsLequiv A ∘ₗ (inhomogeneousCochains A).d 2 3 := by
  ext x y
  show A.ρ y.1 (x _) - x _ + x _ - x _ = _ + _
  dsimp
  rw [Fin.sum_univ_three]
  simp only [sub_eq_add_neg, add_assoc, Fin.val_zero, zero_add, pow_one, neg_smul,
    one_smul, Fin.val_one, Fin.val_two, pow_succ (-1 : k) 2, neg_sq, Nat.one_add, one_pow, mul_one]
  rcongr i <;> fin_cases i <;> rfl

theorem dOne_comp_dZero : dOne A ∘ₗ dZero A = 0 := by
  ext x g
  simp only [LinearMap.coe_comp, Function.comp_apply, dOne_apply A, dZero_apply A, map_sub,
    map_mul, LinearMap.mul_apply, sub_sub_sub_cancel_left, sub_add_sub_cancel, sub_self]
  rfl

theorem dTwo_comp_dOne : dTwo A ∘ₗ dOne A = 0 := by
  show ModuleCat.ofHom (dOne A) ≫ ModuleCat.ofHom (dTwo A) = _
  have h1 : _ ≫ ModuleCat.ofHom (dOne A) = _ ≫ _ := congr_arg ModuleCat.ofHom (dOne_comp_eq A)
  have h2 : _ ≫ ModuleCat.ofHom (dTwo A) = _ ≫ _ := congr_arg ModuleCat.ofHom (dTwo_comp_eq A)
  simp only [← LinearEquiv.toModuleIso_hom] at h1 h2
  simp only [(Iso.eq_inv_comp _).2 h2, (Iso.eq_inv_comp _).2 h1,
    Category.assoc, Iso.hom_inv_id_assoc, HomologicalComplex.d_comp_d_assoc, zero_comp, comp_zero]

end Differentials

section Cocycles

/-- The 1-cocycles `Z¹(G, A)` of `A : Rep k G`, defined as the kernel of the map
`Fun(G, A) → Fun(G × G, A)` sending `(f, (g₁, g₂)) ↦ ρ_A(g₁)(f(g₂)) - f(g₁g₂) + f(g₁).` -/
def oneCocycles : Submodule k (G → A) := LinearMap.ker (dOne A)

/-- The 2-cocycles `Z²(G, A)` of `A : Rep k G`, defined as the kernel of the map
`Fun(G × G, A) → Fun(G × G × G, A)` sending
`(f, (g₁, g₂, g₃)) ↦ ρ_A(g₁)(f(g₂, g₃)) - f(g₁g₂, g₃) + f(g₁, g₂g₃) - f(g₁, g₂).` -/
def twoCocycles : Submodule k (G × G → A) := LinearMap.ker (dTwo A)

variable {A}

theorem mem_oneCocycles_def (f : G → A) :
    f ∈ oneCocycles A ↔ ∀ g h : G, A.ρ g (f h) - f (g * h) + f g = 0 :=
  LinearMap.mem_ker.trans <| by
    rw [Function.funext_iff]
    simp only [dOne_apply, Pi.zero_apply, Prod.forall]

theorem mem_oneCocycles_iff (f : G → A) :
    f ∈ oneCocycles A ↔ ∀ g h : G, f (g * h) = A.ρ g (f h) + f g := by
  simp_rw [mem_oneCocycles_def, sub_add_eq_add_sub, sub_eq_zero, eq_comm]

@[simp] theorem oneCocycles_map_one (f : oneCocycles A) : f.1 1 = 0 := by
  have := (mem_oneCocycles_def f.1).1 f.2 1 1
  simpa only [map_one, LinearMap.one_apply, mul_one, sub_self, zero_add] using this

@[simp] theorem oneCocycles_map_inv (f : oneCocycles A) (g : G) :
    A.ρ g (f.1 g⁻¹) = - f.1 g := by
  rw [← add_eq_zero_iff_eq_neg, ← oneCocycles_map_one f, ← mul_inv_self g,
    (mem_oneCocycles_iff f.1).1 f.2 g g⁻¹]

section oneCocyclesOfFiniteCyclic
open BigOperators Rep

theorem mem_oneCocycles_of_map_generator (f : G → A) (g : G) (hgmem : ∀ x, x ∈ Submonoid.powers g)
    (hg : ∀ n : ℕ, f (g ^ n) = ∑ i in Finset.range n, A.ρ (g ^ i) (f g)) :
    f ∈ oneCocycles A := (mem_oneCocycles_iff f).2 fun x y => by
  rcases hgmem x with ⟨m, rfl⟩
  rcases hgmem y with ⟨n, rfl⟩
  simp only [← pow_add, hg, map_pow, map_sum, add_comm ((Finset.range n).sum _)]
  convert Finset.sum_range_add _ _ _ using 3
  simp only [pow_add, LinearMap.mul_apply]

variable (A)

/-- The `k`-linear map sending `x : A` to `∑ ρ_A(gⁱ)(x)` for `0 ≤ i < n.` Used for defining
1-cocycles when `G` is finite and cyclic. -/
noncomputable def sumρPowers (g : G) (n : ℕ) : A →ₗ[k] A :=
∑ i in Finset.range n, A.ρ (g ^ i)

variable {A}

theorem sumρPowers_def (g : G) (n : ℕ) :
    sumρPowers A g n = ∑ i in Finset.range n, A.ρ (g ^ i) := rfl

@[simp] theorem sumρPowers_zero (g : G) : sumρPowers A g 0 = 0 := by
  simp only [sumρPowers_def, Finset.range_zero, map_pow, Finset.sum_empty]

@[simp] theorem sumρPowers_one (g : G) : sumρPowers A g 1 = 1 := by
  simp only [sumρPowers_def, Finset.range_one, map_pow, Finset.sum_singleton, pow_zero]

theorem sumρPowers_orderOf_eq_norm [Fintype G] (g : G) (hg : ∀ h, h ∈ Submonoid.powers g) :
    sumρPowers A g (orderOf g) = (norm A).hom := by
  ext
  simp only [sumρPowers, norm, map_pow, LinearMap.coeFn_sum, Finset.sum_apply, Rep.homMk_hom]
  exact Finset.sum_bij (fun n _ => g ^ n) (fun a ha => Finset.mem_univ _)
    (fun a _ => by simp only [map_pow])
    (fun a b ha hb (hab : g ^ a = g ^ b) => Nat.ModEq.eq_of_lt_of_lt (pow_eq_pow_iff_modEq.1 hab)
      (Finset.mem_range.1 ha) (Finset.mem_range.1 hb))
    (fun b _ => by
    { rcases hg b with ⟨i, hi⟩
      exact ⟨i % orderOf g, Finset.mem_range.2 (Nat.mod_lt i $ IsOfFinOrder.orderOf_pos
        (isOfFinOrder_of_finite g)), by simp only [Finset.mem_univ, pow_mod_orderOf, hi] at *⟩ })

theorem sumρPowers_add (g : G) (m n : ℕ) :
    sumρPowers A g (m + n) = sumρPowers A g m + (A.ρ g) ^ m * sumρPowers A g n := by
  simp only [sumρPowers_def, map_pow, Finset.sum_range_add, pow_add, add_right_inj,
    ← Finset.mul_sum]

theorem sumρPowers_orderOf_mul (g : G) (i : ℕ) :
    sumρPowers A g (orderOf g * i) = i * sumρPowers A g (orderOf g) := by
  induction i with
  | zero =>
    simp only [Nat.zero_eq, mul_zero, sumρPowers_def, Finset.range_zero, map_pow,
      Finset.sum_empty, Nat.cast_zero, zero_mul]
  | succ i hi =>
    simp only [sumρPowers_def] at *
    simp only [Nat.cast_succ, mul_add, add_mul, ← hi, one_mul, mul_one, Nat.succ_eq_add_one,
      Finset.sum_range_add, pow_add, pow_mul, pow_orderOf_eq_one g, one_pow]

/-- Given a generator `g` of a finite cyclic group `G`, a representation `A` of `G`, and an element
`x : A` of norm zero, the map `G → A` sending `gⁱ ↦ ∑ ρ_A(gʲ)(x)` for `0 ≤ j < i` is
a 1-cocycle. -/
noncomputable def oneCocyclesOfGenerator [Fintype G] (x : A) (g : G)
    (hg : ∀ h, h ∈ Submonoid.powers g) (hx : (norm A).hom x = 0) :
    oneCocycles A where
  val :=
    let φ := (finEquivPowers _ (isOfFinOrder_of_finite g)).symm
    fun h => sumρPowers A g (φ ⟨h, hg h⟩) x
  property := by
    by_cases h1 : g = 1
    · cases h1
      rw [mem_oneCocycles_iff]
      intro g h
      rcases hg g with ⟨n, rfl⟩
      rcases hg h with ⟨m, rfl⟩
      simp only [one_pow, mul_one, finEquivPowers_symm_one, sumρPowers_zero,
        LinearMap.zero_apply, map_one, map_zero, add_zero]
    refine' mem_oneCocycles_of_map_generator _ g hg fun j => _
    rcases Nat.dvd_sub_mod (n := orderOf g) j with ⟨b, hb⟩
    nth_rw 2 [(Nat.sub_eq_iff_eq_add (Nat.mod_le _ _)).1 hb]
    simp only [finEquivPowers_symm_apply, finEquivPowers_symm_self g h1, sumρPowers_one,
      LinearMap.one_apply, ← LinearMap.sum_apply, ← sumρPowers_def, sumρPowers_add,
      sumρPowers_orderOf_mul, ← map_pow, pow_mul, pow_orderOf_eq_one, one_pow, map_one, one_mul,
      LinearMap.add_apply, LinearMap.mul_apply, Module.End.natCast_apply, self_eq_add_left,
      Nat.isUnit_iff, sumρPowers_orderOf_eq_norm g hg]
    erw [hx] -- erw with `norm` again :(
    rw [smul_zero]

theorem oneCocyclesOfGenerator_self [Fintype G] (x : A) (g : G) {hg : ∀ h, h ∈ Submonoid.powers g}
    {hx : (norm A).hom x = (0 : A)} : (oneCocyclesOfGenerator x g hg hx).1 g = x := by
  by_cases h1 : g = 1
  · cases h1
    simp only [oneCocyclesOfGenerator, oneCocycles_map_one]
    have hU : Unique G := ⟨⟨1⟩, fun a => by rcases hg a with ⟨n, rfl⟩; simp only [one_pow]⟩
    erw [norm_of_unique (hU := hU)] at hx -- :(
    exact hx.symm
  simp_rw [oneCocyclesOfGenerator, finEquivPowers_symm_self _ h1, sumρPowers_one]
  rfl

end oneCocyclesOfFiniteCyclic

theorem oneCocycles_map_mul_of_isTrivial [A.IsTrivial] (f : oneCocycles A) (g h : G) :
    f.1 (g * h) = f.1 g + f.1 h := by
  rw [(mem_oneCocycles_iff f.1).1 f.2, apply_eq_self A.ρ g (f.1 h), add_comm]

theorem mem_oneCocycles_of_addMonoidHom [A.IsTrivial] (f : Additive G →+ A) :
    f ∘ Additive.ofMul ∈ oneCocycles A :=
  (mem_oneCocycles_iff _).2 fun g h => by
    simp only [Function.comp_apply, ofMul_mul, map_add,
      oneCocycles_map_mul_of_isTrivial, apply_eq_self A.ρ g (f (Additive.ofMul h)),
      add_comm (f (Additive.ofMul g))]

variable (A)

/-- When `A : Rep k G` is a trivial representation of `G`, `Z¹(G, A)` is isomorphic to the
group homs `G → A`. -/
@[simps] def oneCocyclesLequivOfIsTrivial [hA : A.IsTrivial] :
    oneCocycles A ≃ₗ[k] Additive G →+ A where
  toFun f :=
    { toFun := f.1 ∘ Additive.toMul
      map_zero' := oneCocycles_map_one f
      map_add' := oneCocycles_map_mul_of_isTrivial f }
  map_add' x y := rfl
  map_smul' r x := rfl
  invFun f :=
    { val := f
      property := mem_oneCocycles_of_addMonoidHom f }
  left_inv f := by ext; rfl
  right_inv f := by ext; rfl

variable {A}

theorem mem_twoCocycles_def (f : G × G → A) :
    f ∈ twoCocycles A ↔ ∀ g h j : G,
      A.ρ g (f (h, j)) - f (g * h, j) + f (g, h * j) - f (g, h) = 0 :=
  LinearMap.mem_ker.trans <| by
    rw [Function.funext_iff]
    simp only [dTwo_apply, Prod.mk.eta, Pi.zero_apply, Prod.forall]

theorem mem_twoCocycles_iff (f : G × G → A) :
    f ∈ twoCocycles A ↔ ∀ g h j : G,
      f (g * h, j) + f (g, h) =
        A.ρ g (f (h, j)) + f (g, h * j) := by
  simp_rw [mem_twoCocycles_def, sub_eq_zero, sub_add_eq_add_sub, sub_eq_iff_eq_add, eq_comm,
    add_comm (f (_ * _, _))]

theorem twoCocycles_map_one_fst (f : twoCocycles A) (g : G) :
    f.1 (1, g) = f.1 (1, 1) := by
  have := ((mem_twoCocycles_iff f.1).1 f.2 1 1 g).symm
  simpa only [map_one, LinearMap.one_apply, one_mul, add_right_inj, this]

theorem twoCocycles_map_one_snd (f : twoCocycles A) (g : G) :
    f.1 (g, 1) = A.ρ g (f.1 (1, 1)) := by
  have := (mem_twoCocycles_iff f.1).1 f.2 g 1 1
  simpa only [mul_one, add_left_inj, this]

lemma twoCocycles_ρ_map_inv_sub_map_inv (f : twoCocycles A) (g : G) :
    A.ρ g (f.1 (g⁻¹, g)) - f.1 (g, g⁻¹)
      = f.1 (1, 1) - f.1 (g, 1) := by
  have := (mem_twoCocycles_iff f.1).1 f.2 g g⁻¹ g
  simp only [mul_right_inv, mul_left_inv, twoCocycles_map_one_fst _ g]
    at this
  exact sub_eq_sub_iff_add_eq_add.2 this.symm

end Cocycles

section Coboundaries

/-- The 1-coboundaries `B¹(G, A)` of `A : Rep k G`, defined as the image of the map
`A → Fun(G, A)` sending `(a, g) ↦ ρ_A(g)(a) - a.` -/
def oneCoboundaries : Submodule k (oneCocycles A) :=
  LinearMap.range ((dZero A).codRestrict (oneCocycles A) fun c =>
    LinearMap.ext_iff.1 (dOne_comp_dZero A) c)

/-- The 2-coboundaries `B²(G, A)` of `A : Rep k G`, defined as the image of the map
`Fun(G, A) → Fun(G × G, A)` sending `(f, (g₁, g₂)) ↦ ρ_A(g₁)(f(g₂)) - f(g₁g₂) + f(g₁).` -/
def twoCoboundaries : Submodule k (twoCocycles A) :=
  LinearMap.range ((dOne A).codRestrict (twoCocycles A) fun c =>
    LinearMap.ext_iff.1 (dTwo_comp_dOne.{u} A) c)

variable {A}

/-- Makes a 1-coboundary out of `f ∈ Im(d⁰)`. -/
<<<<<<< HEAD
def oneCoboundariesOfMemRange (f : G → A) (h : f ∈ LinearMap.range (dZero A)) :
=======
def oneCoboundariesOfMemRange {f : G → A} (h : f ∈ LinearMap.range (dZero A)) :
>>>>>>> fa90a960
    oneCoboundaries A :=
  ⟨⟨f, LinearMap.range_le_ker_iff.2 (dOne_comp_dZero A) h⟩,
    by rcases h with ⟨x, rfl⟩; exact ⟨x, rfl⟩⟩

<<<<<<< HEAD
theorem oneCoboundaries_of_mem_range_apply (f : G → A) {h : f ∈ LinearMap.range (dZero A)} :
    (oneCoboundariesOfMemRange f h).1.1 = f := rfl

/-- Makes a 1-coboundary out of `f : G → A` and `x` such that
`ρ(g)(x) - x = f(g)` for all `g : G`. -/
def oneCoboundariesOfEq (f : G → A) (x : A) (hf : ∀ g, A.ρ g x - x = f g) :
    oneCoboundaries A :=
  oneCoboundariesOfMemRange f ⟨x, by ext g; exact hf g⟩

theorem oneCoboundariesOfEq_apply (f : G → A) (x : A) {hf : ∀ g, A.ρ g x - x = f g} :
    (oneCoboundariesOfEq f x hf).1.1 = f := rfl
=======
theorem oneCoboundaries_of_mem_range_apply {f : G → A} (h : f ∈ LinearMap.range (dZero A)) :
    (oneCoboundariesOfMemRange h).1.1 = f := rfl
>>>>>>> fa90a960

/-- Makes a 1-coboundary out of `f : G → A` and `x` such that
`ρ(g)(x) - x = f(g)` for all `g : G`. -/
def oneCoboundariesOfEq {f : G → A} {x : A} (hf : ∀ g, A.ρ g x - x = f g) :
    oneCoboundaries A :=
  oneCoboundariesOfMemRange ⟨x, by ext g; exact hf g⟩

theorem oneCoboundariesOfEq_apply {f : G → A} {x : A} (hf : ∀ g, A.ρ g x - x = f g) :
    (oneCoboundariesOfEq hf).1.1 = f := rfl

theorem mem_range_of_mem_oneCoboundaries {f : oneCocycles A} (h : f ∈ oneCoboundaries A) :
    f.1 ∈ LinearMap.range (dZero A) := by
  rcases h with ⟨x, rfl⟩; exact ⟨x, rfl⟩

theorem oneCoboundaries_eq_bot_of_isTrivial (A : Rep k G) [A.IsTrivial] :
    oneCoboundaries A = ⊥ := by
  simp_rw [oneCoboundaries, dZero_eq_zero]
  exact LinearMap.range_eq_bot.2 rfl

/-- Makes a 2-coboundary out of `f ∈ Im(d¹)`. -/
<<<<<<< HEAD
def twoCoboundariesOfMemRange (f : G × G → A) (h : f ∈ LinearMap.range (dOne A)) :
=======
def twoCoboundariesOfMemRange {f : G × G → A} (h : f ∈ LinearMap.range (dOne A)) :
>>>>>>> fa90a960
    twoCoboundaries A :=
  ⟨⟨f, LinearMap.range_le_ker_iff.2 (dTwo_comp_dOne A) h⟩,
    by rcases h with ⟨x, rfl⟩; exact ⟨x, rfl⟩⟩

<<<<<<< HEAD
theorem twoCoboundariesOfMemRange_apply (f : G × G → A) {h : f ∈ LinearMap.range (dOne A)} :
    (twoCoboundariesOfMemRange f h).1.1 = f := rfl

/-- Makes a 2-coboundary out of `f : G × G → A` and `x : G → A` such that
`ρ(g)(x(h)) - x(gh) + x(g) = f(g, h)` for all `g, h : G`. -/
def twoCoboundariesOfEq (f : G × G → A) (x : G → A)
    (hf : ∀ g h, A.ρ g (x h) - x (g * h) + x g = f (g, h)) :
    twoCoboundaries A :=
  twoCoboundariesOfMemRange f ⟨x, by ext g; exact hf g.1 g.2⟩

theorem twoCoboundariesOfEq_apply (f : G × G  → A) (x : G → A)
    {hf : ∀ g h, A.ρ g (x h) - x (g * h) + x g = f (g, h)} :
    (twoCoboundariesOfEq f x hf).1.1 = f := rfl
=======
theorem twoCoboundariesOfMemRange_apply {f : G × G → A} (h : f ∈ LinearMap.range (dOne A)) :
    (twoCoboundariesOfMemRange h).1.1 = f := rfl
>>>>>>> fa90a960

/-- Makes a 2-coboundary out of `f : G × G → A` and `x : G → A` such that
`ρ(g)(x(h)) - x(gh) + x(g) = f(g, h)` for all `g, h : G`. -/
def twoCoboundariesOfEq {f : G × G → A} {x : G → A}
    (hf : ∀ g h, A.ρ g (x h) - x (g * h) + x g = f (g, h)) :
    twoCoboundaries A :=
  twoCoboundariesOfMemRange ⟨x, by ext g; exact hf g.1 g.2⟩

theorem twoCoboundariesOfEq_apply {f : G × G → A} {x : G → A}
    (hf : ∀ g h, A.ρ g (x h) - x (g * h) + x g = f (g, h)) :
    (twoCoboundariesOfEq hf).1.1 = f := rfl

theorem mem_range_of_mem_twoCoboundaries {f : twoCocycles A} (h : f ∈ twoCoboundaries A) :
    (twoCocycles A).subtype f ∈ LinearMap.range (dOne A) := by
  rcases h with ⟨x, rfl⟩; exact ⟨x, rfl⟩

end Coboundaries
<<<<<<< HEAD
section ofDistribMulAction
section
variable {G A : Type*} [Mul G] [AddCommGroup A] [SMul G A] (n : ℕ)
=======

section IsCocycle

section

variable {G A : Type*} [Mul G] [AddCommGroup A] [SMul G A]
>>>>>>> fa90a960

/-- A function `f : G → A` satisfies the 1-cocycle condition if
`f(gh) = g • f(h) + f(g)` for all `g, h : G`. -/
def IsOneCocycle (f : G → A) : Prop := ∀ g h : G, f (g * h) = g • f h + f g

<<<<<<< HEAD
/-- A function `f : G → A` satisfies the 1-coboundary condition if there's `x : A` such that
`g • x - x = f(g)` for all `g : G`. -/
def IsOneCoboundary (f : G → A) : Prop := ∃ x : A, ∀ g : G, g • x - x = f g

=======
>>>>>>> fa90a960
/-- A function `f : G × G → A` satisfies the 2-cocycle condition if
`f(gh, j) + f(g, h) = g • f(h, j) + f(g, hj)` for all `g, h : G`. -/
def IsTwoCocycle (f : G × G → A) : Prop :=
  ∀ g h j : G, f (g * h, j) + f (g, h) = g • (f (h, j)) + f (g, h * j)

<<<<<<< HEAD
=======
end

section

variable {G A : Type*} [Monoid G] [AddCommGroup A] [MulAction G A]

theorem map_one_of_isOneCocycle {f : G → A} (hf : IsOneCocycle f) :
    f 1 = 0 := by
  simpa only [mul_one, one_smul, self_eq_add_right] using hf 1 1

theorem map_one_fst_of_isTwoCocycle {f : G × G → A} (hf : IsTwoCocycle f) (g : G) :
    f (1, g) = f (1, 1) := by
  simpa only [one_smul, one_mul, mul_one, add_right_inj] using (hf 1 1 g).symm

theorem map_one_snd_of_isTwoCocycle {f : G × G → A} (hf : IsTwoCocycle f) (g : G) :
    f (g, 1) = g • f (1, 1) := by
  simpa only [mul_one, add_left_inj] using hf g 1 1

end

section

variable {G A : Type*} [Group G] [AddCommGroup A] [MulAction G A]

@[simp] theorem map_inv_of_isOneCocycle {f : G → A} (hf : IsOneCocycle f) (g : G) :
    g • f g⁻¹ = - f g := by
  rw [← add_eq_zero_iff_eq_neg, ← map_one_of_isOneCocycle hf, ← mul_inv_self g, hf g g⁻¹]

theorem smul_map_inv_sub_map_inv_of_isTwoCocycle {f : G × G → A} (hf : IsTwoCocycle f) (g : G) :
    g • f (g⁻¹, g) - f (g, g⁻¹) = f (1, 1) - f (g, 1) := by
  have := hf g g⁻¹ g
  simp only [mul_right_inv, mul_left_inv, map_one_fst_of_isTwoCocycle hf g] at this
  exact sub_eq_sub_iff_add_eq_add.2 this.symm

end

end IsCocycle

section IsCoboundary

variable {G A : Type*} [Mul G] [AddCommGroup A] [SMul G A]

/-- A function `f : G → A` satisfies the 1-coboundary condition if there's `x : A` such that
`g • x - x = f(g)` for all `g : G`. -/
def IsOneCoboundary (f : G → A) : Prop := ∃ x : A, ∀ g : G, g • x - x = f g

>>>>>>> fa90a960
/-- A function `f : G × G → A` satisfies the 2-coboundary condition if there's `x : G → A` such
that `g • x(h) - x(gh) + x(g) = f(g, h)` for all `g, h : G`. -/
def IsTwoCoboundary (f : G × G → A) : Prop :=
  ∃ x : G → A, ∀ g h : G, g • x h - x (g * h) + x g = f (g, h)

<<<<<<< HEAD
end
section
=======
end IsCoboundary

section ofDistribMulAction
>>>>>>> fa90a960

variable {k G A : Type u} [CommRing k] [Group G] [AddCommGroup A] [Module k A]
  [DistribMulAction G A] [SMulCommClass G k A]

/-- Given a `k`-module `A` with a compatible `DistribMulAction` of `G`, and a function
`f : G → A` satisfying the 1-cocycle condition, produces a 1-cocycle for the representation on
`A` induced by the `DistribMulAction`. -/
<<<<<<< HEAD
def oneCocyclesOfIsOneCocycle (f : G → A) (hf : IsOneCocycle f) :
=======
def oneCocyclesOfIsOneCocycle {f : G → A} (hf : IsOneCocycle f) :
>>>>>>> fa90a960
    oneCocycles (Rep.ofDistribMulAction k G A) :=
  ⟨f, (mem_oneCocycles_iff (A := Rep.ofDistribMulAction k G A) f).2 hf⟩

theorem isOneCocycle_of_oneCocycles (f : oneCocycles (Rep.ofDistribMulAction k G A)) :
    IsOneCocycle (A := A) f.1 := (mem_oneCocycles_iff f.1).1 f.2

/-- Given a `k`-module `A` with a compatible `DistribMulAction` of `G`, and a function
`f : G → A` satisfying the 1-coboundary condition, produces a 1-coboundary for the representation
on `A` induced by the `DistribMulAction`. -/
<<<<<<< HEAD
def oneCoboundariesOfIsOneCoboundary (f : G → A) (hf : IsOneCoboundary f) :
    oneCoboundaries (Rep.ofDistribMulAction k G A) :=
  oneCoboundariesOfMemRange f (by rcases hf with ⟨x, hx⟩; exact ⟨x, by ext g; exact hx g⟩)

theorem isOneCoboundary_of_oneCoboundaries (f : oneCoboundaries (Rep.ofDistribMulAction k G A)) :
    IsOneCoboundary (A := A) f.1.1 := by
  rcases mem_range_of_mem_oneCoboundaries f.1 f.2 with ⟨x, hx⟩
=======
def oneCoboundariesOfIsOneCoboundary {f : G → A} (hf : IsOneCoboundary f) :
    oneCoboundaries (Rep.ofDistribMulAction k G A) :=
  oneCoboundariesOfMemRange (by rcases hf with ⟨x, hx⟩; exact ⟨x, by ext g; exact hx g⟩)

theorem isOneCoboundary_of_oneCoboundaries (f : oneCoboundaries (Rep.ofDistribMulAction k G A)) :
    IsOneCoboundary (A := A) f.1.1 := by
  rcases mem_range_of_mem_oneCoboundaries f.2 with ⟨x, hx⟩
>>>>>>> fa90a960
  exact ⟨x, by rw [← hx]; intro g; rfl⟩

/-- Given a `k`-module `A` with a compatible `DistribMulAction` of `G`, and a function
`f : G × G → A` satisfying the 2-cocycle condition, produces a 2-cocycle for the representation on
`A` induced by the `DistribMulAction`. -/
<<<<<<< HEAD
def twoCocyclesOfIsTwoCocycle (f : G × G → A) (hf : IsTwoCocycle f) :
=======
def twoCocyclesOfIsTwoCocycle {f : G × G → A} (hf : IsTwoCocycle f) :
>>>>>>> fa90a960
    twoCocycles (Rep.ofDistribMulAction k G A) :=
  ⟨f, (mem_twoCocycles_iff (A := Rep.ofDistribMulAction k G A) f).2 hf⟩

theorem isTwoCocycle_of_twoCocycles (f : twoCocycles (Rep.ofDistribMulAction k G A)) :
    IsTwoCocycle (A := A) f.1 := (mem_twoCocycles_iff f.1).1 f.2

/-- Given a `k`-module `A` with a compatible `DistribMulAction` of `G`, and a function
`f : G × G → A` satisfying the 2-coboundary condition, produces a 2-coboundary for the
representation on `A` induced by the `DistribMulAction`. -/
<<<<<<< HEAD
def twoCoboundariesOfIsTwoCoboundary (f : G × G → A) (hf : IsTwoCoboundary f) :
    twoCoboundaries (Rep.ofDistribMulAction k G A) :=
  twoCoboundariesOfMemRange f (by rcases hf with ⟨x, hx⟩; exact ⟨x, by ext g; exact hx g.1 g.2⟩)

theorem isTwoCoboundary_of_twoCoboundaries (f : twoCoboundaries (Rep.ofDistribMulAction k G A)) :
    IsTwoCoboundary (A := A) f.1.1 := by
  rcases mem_range_of_mem_twoCoboundaries f.1 f.2 with ⟨x, hx⟩
  exact ⟨x, fun g h => Function.funext_iff.1 hx (g, h)⟩

end
end ofDistribMulAction
section ofMulDistribMulAction
section
variable {G M : Type*} [Mul G] [Group M] [SMul G M] (n : ℕ)

/-- A function `f : G → A` satisfies the multiplicative 1-cocycle condition if
`f(gh) = g • f(h) * f(g)` for all `g, h : G`. -/
def IsMulOneCocycle (f : G → M) : Prop := ∀ g h : G, f (g * h) = g • f h * f g

/-- A function `f : G → A` satisfies the multiplicative 1-coboundary condition if there's `x : A`
such that `g • x / x = f(g)` for all `g : G`. -/
def IsMulOneCoboundary (f : G → M) : Prop := ∃ x : M, ∀ g : G, g • x / x = f g

/-- A function `f : G × G → A` satisfies the multiplicative 2-cocycle condition if
=======
def twoCoboundariesOfIsTwoCoboundary {f : G × G → A} (hf : IsTwoCoboundary f) :
    twoCoboundaries (Rep.ofDistribMulAction k G A) :=
  twoCoboundariesOfMemRange (by rcases hf with ⟨x, hx⟩; exact ⟨x, by ext g; exact hx g.1 g.2⟩)

theorem isTwoCoboundary_of_twoCoboundaries (f : twoCoboundaries (Rep.ofDistribMulAction k G A)) :
    IsTwoCoboundary (A := A) f.1.1 := by
  rcases mem_range_of_mem_twoCoboundaries f.2 with ⟨x, hx⟩
  exact ⟨x, fun g h => Function.funext_iff.1 hx (g, h)⟩

end ofDistribMulAction

/-! The next few sections, until the section `Cohomology`, are a multiplicative copy of the
previous few sections beginning with `IsCocycle`. Unfortunately `@[to_additive]` doesn't work with
scalar actions. -/

section IsMulCocycle

section

variable {G M : Type*} [Mul G] [CommGroup M] [SMul G M]

/-- A function `f : G → M` satisfies the multiplicative 1-cocycle condition if
`f(gh) = g • f(h) * f(g)` for all `g, h : G`. -/
def IsMulOneCocycle (f : G → M) : Prop := ∀ g h : G, f (g * h) = g • f h * f g

/-- A function `f : G × G → M` satisfies the multiplicative 2-cocycle condition if
>>>>>>> fa90a960
`f(gh, j) * f(g, h) = g • f(h, j) * f(g, hj)` for all `g, h : G`. -/
def IsMulTwoCocycle (f : G × G → M) : Prop :=
  ∀ g h j : G, f (g * h, j) * f (g, h) = g • (f (h, j)) * f (g, h * j)

<<<<<<< HEAD
/-- A function `f : G × G → A` satisfies the multiplicative 2-coboundary condition if there's
`x : G → A` such that `g • x(h) / x(gh) * x(g) = f(g, h)` for all `g, h : G`. -/
def IsMulTwoCoboundary (f : G × G → M) : Prop :=
  ∃ x : G → M, ∀ g h : G, g • x h / x (g * h) * x g = f (g, h)

end
section
=======
end

section

variable {G M : Type*} [Monoid G] [CommGroup M] [MulAction G M]

theorem map_one_of_isMulOneCocycle {f : G → M} (hf : IsMulOneCocycle f) :
    f 1 = 1 := by
  simpa only [mul_one, one_smul, self_eq_mul_right] using hf 1 1

theorem map_one_fst_of_isMulTwoCocycle {f : G × G → M} (hf : IsMulTwoCocycle f) (g : G) :
    f (1, g) = f (1, 1) := by
  simpa only [one_smul, one_mul, mul_one, mul_right_inj] using (hf 1 1 g).symm

theorem map_one_snd_of_isMulTwoCocycle {f : G × G → M} (hf : IsMulTwoCocycle f) (g : G) :
    f (g, 1) = g • f (1, 1) := by
  simpa only [mul_one, mul_left_inj] using hf g 1 1

end

section

variable {G M : Type*} [Group G] [CommGroup M] [MulAction G M]

@[simp] theorem map_inv_of_isMulOneCocycle {f : G → M} (hf : IsMulOneCocycle f) (g : G) :
    g • f g⁻¹ = (f g)⁻¹ := by
  rw [← mul_eq_one_iff_eq_inv, ← map_one_of_isMulOneCocycle hf, ← mul_inv_self g, hf g g⁻¹]

theorem smul_map_inv_div_map_inv_of_isMulTwoCocycle
    {f : G × G → M} (hf : IsMulTwoCocycle f) (g : G) :
    g • f (g⁻¹, g) / f (g, g⁻¹) = f (1, 1) / f (g, 1) := by
  have := hf g g⁻¹ g
  simp only [mul_right_inv, mul_left_inv, map_one_fst_of_isMulTwoCocycle hf g] at this
  exact div_eq_div_iff_mul_eq_mul.2 this.symm

end

end IsMulCocycle

section IsMulCoboundary

variable {G M : Type*} [Mul G] [CommGroup M] [SMul G M]

/-- A function `f : G → M` satisfies the multiplicative 1-coboundary condition if there's `x : M`
such that `g • x / x = f(g)` for all `g : G`. -/
def IsMulOneCoboundary (f : G → M) : Prop := ∃ x : M, ∀ g : G, g • x / x = f g

/-- A function `f : G × G → M` satisfies the 2-coboundary condition if there's `x : G → M` such
that `g • x(h) / x(gh) * x(g) = f(g, h)` for all `g, h : G`. -/
def IsMulTwoCoboundary (f : G × G → M) : Prop :=
  ∃ x : G → M, ∀ g h : G, g • x h / x (g * h) * x g = f (g, h)

end IsMulCoboundary

section ofMulDistribMulAction

>>>>>>> fa90a960
variable {G M : Type} [Group G] [CommGroup M] [MulDistribMulAction G M]

/-- Given an abelian group `M` with a `MulDistribMulAction` of `G`, and a function
`f : G → M` satisfying the multiplicative 1-cocycle condition, produces a 1-cocycle for the
representation on `Additive M` induced by the `MulDistribMulAction`. -/
<<<<<<< HEAD
def oneCocyclesOfIsMulOneCocycle (f : G → M) (hf : IsMulOneCocycle f) :
=======
def oneCocyclesOfIsMulOneCocycle {f : G → M} (hf : IsMulOneCocycle f) :
>>>>>>> fa90a960
    oneCocycles (Rep.ofMulDistribMulAction G M) :=
  ⟨Additive.ofMul ∘ f, (mem_oneCocycles_iff (A := Rep.ofMulDistribMulAction G M) f).2 hf⟩

theorem isMulOneCocycle_of_oneCocycles (f : oneCocycles (Rep.ofMulDistribMulAction G M)) :
    IsMulOneCocycle (M := M) (Additive.toMul ∘ f.1) := (mem_oneCocycles_iff f.1).1 f.2

/-- Given an abelian group `M` with a `MulDistribMulAction` of `G`, and a function
`f : G → M` satisfying the multiplicative 1-coboundary condition, produces a
1-coboundary for the representation on `Additive M` induced by the `MulDistribMulAction`. -/
<<<<<<< HEAD
def oneCoboundariesOfIsMulOneCoboundary (f : G → M) (hf : IsMulOneCoboundary f) :
    oneCoboundaries (Rep.ofMulDistribMulAction G M) :=
  oneCoboundariesOfMemRange (Additive.ofMul ∘ f)
=======
def oneCoboundariesOfIsMulOneCoboundary {f : G → M} (hf : IsMulOneCoboundary f) :
    oneCoboundaries (Rep.ofMulDistribMulAction G M) :=
  oneCoboundariesOfMemRange (f := Additive.ofMul ∘ f)
>>>>>>> fa90a960
    (by rcases hf with ⟨x, hx⟩; exact ⟨x, by ext g; exact hx g⟩)

theorem isMulOneCoboundary_of_oneCoboundaries
    (f : oneCoboundaries (Rep.ofMulDistribMulAction G M)) :
    IsMulOneCoboundary (M := M) (Additive.ofMul ∘ f.1.1) := by
<<<<<<< HEAD
  rcases mem_range_of_mem_oneCoboundaries f.1 f.2 with ⟨x, hx⟩
=======
  rcases mem_range_of_mem_oneCoboundaries f.2 with ⟨x, hx⟩
>>>>>>> fa90a960
  exact ⟨x, by rw [← hx]; intro g; rfl⟩

/-- Given an abelian group `M` with a `MulDistribMulAction` of `G`, and a function
`f : G × G → M` satisfying the multiplicative 2-cocycle condition, produces a 2-cocycle for the
representation on `Additive M` induced by the `MulDistribMulAction`. -/
<<<<<<< HEAD
def twoCocyclesOfIsMulTwoCocycle (f : G × G → M) (hf : IsMulTwoCocycle f) :
=======
def twoCocyclesOfIsMulTwoCocycle {f : G × G → M} (hf : IsMulTwoCocycle f) :
>>>>>>> fa90a960
    twoCocycles (Rep.ofMulDistribMulAction G M) :=
  ⟨Additive.ofMul ∘ f, (mem_twoCocycles_iff (A := Rep.ofMulDistribMulAction G M) f).2 hf⟩

theorem isMulTwoCocycle_of_twoCocycles (f : twoCocycles (Rep.ofMulDistribMulAction G M)) :
    IsMulTwoCocycle (M := M) (Additive.toMul ∘ f.1) := (mem_twoCocycles_iff f.1).1 f.2

/-- Given an abelian group `M` with a `MulDistribMulAction` of `G`, and a function
`f : G × G → M` satisfying the multiplicative 2-coboundary condition, produces a
2-coboundary for the representation on `M` induced by the `MulDistribMulAction`. -/
<<<<<<< HEAD
def twoCoboundariesOfIsMulTwoCoboundary (f : G × G → M) (hf : IsMulTwoCoboundary f) :
    twoCoboundaries (Rep.ofMulDistribMulAction G M) :=
  twoCoboundariesOfMemRange f (by rcases hf with ⟨x, hx⟩; exact ⟨x, by ext g; exact hx g.1 g.2⟩)
=======
def twoCoboundariesOfIsMulTwoCoboundary {f : G × G → M} (hf : IsMulTwoCoboundary f) :
    twoCoboundaries (Rep.ofMulDistribMulAction G M) :=
  twoCoboundariesOfMemRange (by rcases hf with ⟨x, hx⟩; exact ⟨x, by ext g; exact hx g.1 g.2⟩)
>>>>>>> fa90a960

theorem isMulTwoCoboundary_of_twoCoboundaries
    (f : twoCoboundaries (Rep.ofMulDistribMulAction G M)) :
    IsMulTwoCoboundary (M := M) (Additive.toMul ∘ f.1.1) := by
<<<<<<< HEAD
  rcases mem_range_of_mem_twoCoboundaries f.1 f.2 with ⟨x, hx⟩
  exact ⟨x, fun g h => Function.funext_iff.1 hx (g, h)⟩

end
end ofMulDistribMulAction
=======
  rcases mem_range_of_mem_twoCoboundaries f.2 with ⟨x, hx⟩
  exact ⟨x, fun g h => Function.funext_iff.1 hx (g, h)⟩

end ofMulDistribMulAction

>>>>>>> fa90a960
section Cohomology

/-- We define the 0th group cohomology of a `k`-linear `G`-representation `A`, `H⁰(G, A)`, to be
the invariants of the representation, `Aᴳ`. -/
abbrev H0 := A.ρ.invariants

/-- We define the 1st group cohomology of a `k`-linear `G`-representation `A`, `H¹(G, A)`, to be
1-cocycles (i.e. `Z¹(G, A) := Ker(d¹ : Fun(G, A) → Fun(G², A)`) modulo 1-coboundaries
(i.e. `B¹(G, A) := Im(d⁰: A → Fun(G, A))`). -/
abbrev H1 := oneCocycles A ⧸ oneCoboundaries A

/-- The quotient map `Z¹(G, A) → H¹(G, A).` -/
def H1_π : oneCocycles A →ₗ[k] H1 A := (oneCoboundaries A).mkQ

/-- We define the 2nd group cohomology of a `k`-linear `G`-representation `A`, `H²(G, A)`, to be
2-cocycles (i.e. `Z²(G, A) := Ker(d² : Fun(G², A) → Fun(G³, A)`) modulo 2-coboundaries
(i.e. `B²(G, A) := Im(d¹: Fun(G, A) → Fun(G², A))`). -/
abbrev H2 := twoCocycles A ⧸ twoCoboundaries A

/-- The quotient map `Z²(G, A) → H²(G, A).` -/
def H2_π : twoCocycles A →ₗ[k] H2 A := (twoCoboundaries A).mkQ

end Cohomology

section H0

/-- When the representation on `A` is trivial, then `H⁰(G, A)` is all of `A.` -/
def H0LequivOfIsTrivial [A.IsTrivial] :
    H0 A ≃ₗ[k] A := LinearEquiv.ofTop _ (invariants_eq_top A.ρ)

@[simp] theorem H0LequivOfIsTrivial_eq_subtype [A.IsTrivial] :
    H0LequivOfIsTrivial A = A.ρ.invariants.subtype := rfl

theorem H0LequivOfIsTrivial_apply [A.IsTrivial] (x : H0 A) :
    H0LequivOfIsTrivial A x = x := rfl

@[simp] theorem H0LequivOfIsTrivial_symm_apply [A.IsTrivial] (x : A) :
    (H0LequivOfIsTrivial A).symm x = x := rfl

end H0

section H1

/-- When `A : Rep k G` is a trivial representation of `G`, `H¹(G, A)` is isomorphic to the
group homs `G → A`. -/
def H1LequivOfIsTrivial [A.IsTrivial] :
    H1 A ≃ₗ[k] Additive G →+ A :=
  (Submodule.quotEquivOfEqBot _ (oneCoboundaries_eq_bot_of_isTrivial A)).trans
    (oneCocyclesLequivOfIsTrivial A)

theorem H1LequivOfIsTrivial_comp_H1_π [A.IsTrivial] :
    (H1LequivOfIsTrivial A).comp (H1_π A) = oneCocyclesLequivOfIsTrivial A := by
  ext; rfl

@[simp] theorem H1LequivOfIsTrivial_H1_π_apply_apply
    [A.IsTrivial] (f : oneCocycles A) (x : Additive G) :
    H1LequivOfIsTrivial A (H1_π A f) x = f.1 (Additive.toMul x) := rfl

@[simp] theorem H1LequivOfIsTrivial_symm_apply [A.IsTrivial] (f : Additive G →+ A) :
    (H1LequivOfIsTrivial A).symm f = H1_π A ((oneCocyclesLequivOfIsTrivial A).symm f) :=
  rfl

end H1

section groupCohomologyIso

open ShortComplex

section H0

lemma dZero_comp_H0_subtype : dZero A ∘ₗ (H0 A).subtype = 0 := by
  ext ⟨x, hx⟩ g
  replace hx := hx g
  rw [← sub_eq_zero] at hx
  exact hx

/-- The (exact) short complex `A.ρ.invariants ⟶ A ⟶ (G → A)`. -/
@[simps!]
def shortComplexH0 : ShortComplex (ModuleCat k) :=
  ShortComplex.moduleCatMk _ _ (dZero_comp_H0_subtype A)

instance : Mono (shortComplexH0 A).f := by
  rw [ModuleCat.mono_iff_injective]
  apply Submodule.injective_subtype

lemma shortComplexH0_exact : (shortComplexH0 A).Exact := by
  rw [ShortComplex.moduleCat_exact_iff]
  intro (x : A) (hx : dZero _ x = 0)
  refine' ⟨⟨x, fun g => _⟩, rfl⟩
  rw [← sub_eq_zero]
  exact congr_fun hx g

/-- The arrow `A --dZero--> Fun(G, A)` is isomorphic to the differential
`(inhomogeneousCochains A).d 0 1` of the complex of inhomogeneous cochains of `A`. -/
@[simps! hom_left hom_right inv_left inv_right]
def dZeroArrowIso : Arrow.mk ((inhomogeneousCochains A).d 0 1) ≅
    Arrow.mk (ModuleCat.ofHom (dZero A)) :=
  Arrow.isoMk (zeroCochainsLequiv A).toModuleIso
    (oneCochainsLequiv A).toModuleIso (dZero_comp_eq A)

/-- The 0-cocycles of the complex of inhomogeneous cochains of `A` are isomorphic to
`A.ρ.invariants`, which is a simpler type. -/
def isoZeroCocycles : cocycles A 0 ≅ ModuleCat.of k A.ρ.invariants :=
  KernelFork.mapIsoOfIsLimit
    ((inhomogeneousCochains A).cyclesIsKernel 0 1 (by simp)) (shortComplexH0_exact A).fIsKernel
      (dZeroArrowIso A)

lemma isoZeroCocycles_hom_comp_subtype :
    (isoZeroCocycles A).hom ≫ A.ρ.invariants.subtype =
      iCocycles A 0 ≫ (zeroCochainsLequiv A).toModuleIso.hom := by
  dsimp [isoZeroCocycles]
  apply KernelFork.mapOfIsLimit_ι

/-- The 0th group cohomology of `A`, defined as the 0th cohomology of the complex of inhomogeneous
cochains, is isomorphic to the invariants of the representation on `A`. -/
def isoH0 : groupCohomology A 0 ≅ ModuleCat.of k (H0 A) :=
  (CochainComplex.isoHomologyπ₀ _).symm ≪≫ isoZeroCocycles A

lemma groupCohomologyπ_comp_isoH0_hom  :
    groupCohomologyπ A 0 ≫ (isoH0 A).hom = (isoZeroCocycles A).hom := by
  simp [isoH0]

end H0

section H1

/-- The short complex `A --dZero--> Fun(G, A) --dOne--> Fun(G × G, A)`. -/
def shortComplexH1 : ShortComplex (ModuleCat k) :=
  moduleCatMk (dZero A) (dOne A) (dOne_comp_dZero A)

/-- The short complex `A --dZero--> Fun(G, A) --dOne--> Fun(G × G, A)` is isomorphic to the 1st
short complex associated to the complex of inhomogeneous cochains of `A`. -/
@[simps! hom inv]
def shortComplexH1Iso : (inhomogeneousCochains A).sc' 0 1 2 ≅ shortComplexH1 A :=
    isoMk (zeroCochainsLequiv A).toModuleIso (oneCochainsLequiv A).toModuleIso
      (twoCochainsLequiv A).toModuleIso (dZero_comp_eq A) (dOne_comp_eq A)

/-- The 1-cocycles of the complex of inhomogeneous cochains of `A` are isomorphic to
`oneCocycles A`, which is a simpler type. -/
def isoOneCocycles : cocycles A 1 ≅ ModuleCat.of k (oneCocycles A) :=
  (inhomogeneousCochains A).cyclesIsoSc' _ _ _ (by aesop) (by aesop) ≪≫
    cyclesMapIso (shortComplexH1Iso A) ≪≫ (shortComplexH1 A).moduleCatCyclesIso

lemma isoOneCocycles_hom_comp_subtype :
    (isoOneCocycles A).hom ≫ ModuleCat.ofHom (oneCocycles A).subtype =
      iCocycles A 1 ≫ (oneCochainsLequiv A).toModuleIso.hom := by
  dsimp [isoOneCocycles]
  rw [Category.assoc, Category.assoc]
  erw [(shortComplexH1 A).moduleCatCyclesIso_hom_subtype]
  rw [cyclesMap_i, HomologicalComplex.cyclesIsoSc'_hom_iCycles_assoc]

lemma toCocycles_comp_isoOneCocycles_hom :
    toCocycles A 0 1 ≫ (isoOneCocycles A).hom =
      (zeroCochainsLequiv A).toModuleIso.hom ≫
        ModuleCat.ofHom (shortComplexH1 A).moduleCatToCycles := by
  simp [isoOneCocycles]
  rfl

/-- The 1st group cohomology of `A`, defined as the 1st cohomology of the complex of inhomogeneous
cochains, is isomorphic to `oneCocycles A ⧸ oneCoboundaries A`, which is a simpler type. -/
def isoH1 : groupCohomology A 1 ≅ ModuleCat.of k (H1 A) :=
  (inhomogeneousCochains A).homologyIsoSc' _ _ _ (by aesop) (by aesop) ≪≫
    homologyMapIso (shortComplexH1Iso A) ≪≫ (shortComplexH1 A).moduleCatHomologyIso

lemma groupCohomologyπ_comp_isoH1_hom  :
    groupCohomologyπ A 1 ≫ (isoH1 A).hom =
      (isoOneCocycles A).hom ≫ (shortComplexH1 A).moduleCatHomologyπ := by
  simp [isoH1, isoOneCocycles]

end H1

section H2

/-- The short complex `Fun(G, A) --dOne--> Fun(G × G, A) --dTwo--> Fun(G × G × G, A)`. -/
def shortComplexH2 : ShortComplex (ModuleCat k) :=
  moduleCatMk (dOne A) (dTwo A) (dTwo_comp_dOne A)

/-- The short complex `Fun(G, A) --dOne--> Fun(G × G, A) --dTwo--> Fun(G × G × G, A)` is
isomorphic to the 2nd short complex associated to the complex of inhomogeneous cochains of `A`. -/
@[simps! hom inv]
def shortComplexH2Iso :
    (inhomogeneousCochains A).sc' 1 2 3 ≅ shortComplexH2 A :=
  isoMk (oneCochainsLequiv A).toModuleIso (twoCochainsLequiv A).toModuleIso
    (threeCochainsLequiv A).toModuleIso (dOne_comp_eq A) (dTwo_comp_eq A)

/-- The 2-cocycles of the complex of inhomogeneous cochains of `A` are isomorphic to
`twoCocycles A`, which is a simpler type. -/
def isoTwoCocycles : cocycles A 2 ≅ ModuleCat.of k (twoCocycles A) :=
  (inhomogeneousCochains A).cyclesIsoSc' _ _ _ (by aesop) (by aesop) ≪≫
    cyclesMapIso (shortComplexH2Iso A) ≪≫ (shortComplexH2 A).moduleCatCyclesIso

lemma isoTwoCocycles_hom_comp_subtype :
    (isoTwoCocycles A).hom ≫ ModuleCat.ofHom (twoCocycles A).subtype =
      iCocycles A 2 ≫ (twoCochainsLequiv A).toModuleIso.hom := by
  dsimp [isoTwoCocycles]
  rw [Category.assoc, Category.assoc]
  erw [(shortComplexH2 A).moduleCatCyclesIso_hom_subtype]
  rw [cyclesMap_i, HomologicalComplex.cyclesIsoSc'_hom_iCycles_assoc]

lemma toCocycles_comp_isoTwoCocycles_hom :
    toCocycles A 1 2 ≫ (isoTwoCocycles A).hom =
      (oneCochainsLequiv A).toModuleIso.hom ≫
        ModuleCat.ofHom (shortComplexH2 A).moduleCatToCycles := by
  simp [isoTwoCocycles]
  rfl

/-- The 2nd group cohomology of `A`, defined as the 2nd cohomology of the complex of inhomogeneous
cochains, is isomorphic to `twoCocycles A ⧸ twoCoboundaries A`, which is a simpler type. -/
def isoH2 : groupCohomology A 2 ≅ ModuleCat.of k (H2 A) :=
  (inhomogeneousCochains A).homologyIsoSc' _ _ _ (by aesop) (by aesop) ≪≫
    homologyMapIso (shortComplexH2Iso A) ≪≫ (shortComplexH2 A).moduleCatHomologyIso

lemma groupCohomologyπ_comp_isoH2_hom  :
    groupCohomologyπ A 2 ≫ (isoH2 A).hom =
      (isoTwoCocycles A).hom ≫ (shortComplexH2 A).moduleCatHomologyπ := by
  simp [isoH2, isoTwoCocycles]

end H2

end groupCohomologyIso

end groupCohomology<|MERGE_RESOLUTION|>--- conflicted
+++ resolved
@@ -24,13 +24,6 @@
 Given an additive or multiplicative abelian group `A` with an appropriate scalar action of `G`,
 we provide support for turning a function `f : G → A` satisfying the 1-cocycle identity into an
 element of the `oneCocycles` of the representation on `A` (or `Additive A`) corresponding to the
-<<<<<<< HEAD
-scalar action. We also do this for 1-coboundaries, 2-cocycles and 2-coboundaries.
-
-Later this file will contain an identification between the definition in
-`RepresentationTheory.GroupCohomology.Basic`, `groupCohomology A n`, and the `Hn A` in this file,
-for `n = 0, 1, 2`.
-=======
 scalar action. We also do this for 1-coboundaries, 2-cocycles and 2-coboundaries. The
 multiplicative case, starting with the section `IsMulCocycle`, just mirrors the additive case;
 unfortunately `@[to_additive]` can't deal with scalar actions.
@@ -38,7 +31,6 @@
 The file also contains an identification between the definitions in
 `RepresentationTheory.GroupCohomology.Basic`, `groupCohomology.cocycles A n` and
 `groupCohomology A n`, and the `nCocycles` and `Hn A` in this file, for `n = 0, 1, 2`.
->>>>>>> fa90a960
 
 ## Main definitions
 
@@ -54,10 +46,6 @@
 
 ## TODO
 
-<<<<<<< HEAD
-* Identify `Hn A` as defined in this file with `groupCohomology A n` for `n = 0, 1, 2`.
-=======
->>>>>>> fa90a960
 * The relationship between `H2` and group extensions
 * The inflation-restriction exact sequence
 * Nonabelian group cohomology
@@ -438,31 +426,13 @@
 variable {A}
 
 /-- Makes a 1-coboundary out of `f ∈ Im(d⁰)`. -/
-<<<<<<< HEAD
-def oneCoboundariesOfMemRange (f : G → A) (h : f ∈ LinearMap.range (dZero A)) :
-=======
 def oneCoboundariesOfMemRange {f : G → A} (h : f ∈ LinearMap.range (dZero A)) :
->>>>>>> fa90a960
     oneCoboundaries A :=
   ⟨⟨f, LinearMap.range_le_ker_iff.2 (dOne_comp_dZero A) h⟩,
     by rcases h with ⟨x, rfl⟩; exact ⟨x, rfl⟩⟩
 
-<<<<<<< HEAD
-theorem oneCoboundaries_of_mem_range_apply (f : G → A) {h : f ∈ LinearMap.range (dZero A)} :
-    (oneCoboundariesOfMemRange f h).1.1 = f := rfl
-
-/-- Makes a 1-coboundary out of `f : G → A` and `x` such that
-`ρ(g)(x) - x = f(g)` for all `g : G`. -/
-def oneCoboundariesOfEq (f : G → A) (x : A) (hf : ∀ g, A.ρ g x - x = f g) :
-    oneCoboundaries A :=
-  oneCoboundariesOfMemRange f ⟨x, by ext g; exact hf g⟩
-
-theorem oneCoboundariesOfEq_apply (f : G → A) (x : A) {hf : ∀ g, A.ρ g x - x = f g} :
-    (oneCoboundariesOfEq f x hf).1.1 = f := rfl
-=======
 theorem oneCoboundaries_of_mem_range_apply {f : G → A} (h : f ∈ LinearMap.range (dZero A)) :
     (oneCoboundariesOfMemRange h).1.1 = f := rfl
->>>>>>> fa90a960
 
 /-- Makes a 1-coboundary out of `f : G → A` and `x` such that
 `ρ(g)(x) - x = f(g)` for all `g : G`. -/
@@ -483,33 +453,13 @@
   exact LinearMap.range_eq_bot.2 rfl
 
 /-- Makes a 2-coboundary out of `f ∈ Im(d¹)`. -/
-<<<<<<< HEAD
-def twoCoboundariesOfMemRange (f : G × G → A) (h : f ∈ LinearMap.range (dOne A)) :
-=======
 def twoCoboundariesOfMemRange {f : G × G → A} (h : f ∈ LinearMap.range (dOne A)) :
->>>>>>> fa90a960
     twoCoboundaries A :=
   ⟨⟨f, LinearMap.range_le_ker_iff.2 (dTwo_comp_dOne A) h⟩,
     by rcases h with ⟨x, rfl⟩; exact ⟨x, rfl⟩⟩
 
-<<<<<<< HEAD
-theorem twoCoboundariesOfMemRange_apply (f : G × G → A) {h : f ∈ LinearMap.range (dOne A)} :
-    (twoCoboundariesOfMemRange f h).1.1 = f := rfl
-
-/-- Makes a 2-coboundary out of `f : G × G → A` and `x : G → A` such that
-`ρ(g)(x(h)) - x(gh) + x(g) = f(g, h)` for all `g, h : G`. -/
-def twoCoboundariesOfEq (f : G × G → A) (x : G → A)
-    (hf : ∀ g h, A.ρ g (x h) - x (g * h) + x g = f (g, h)) :
-    twoCoboundaries A :=
-  twoCoboundariesOfMemRange f ⟨x, by ext g; exact hf g.1 g.2⟩
-
-theorem twoCoboundariesOfEq_apply (f : G × G  → A) (x : G → A)
-    {hf : ∀ g h, A.ρ g (x h) - x (g * h) + x g = f (g, h)} :
-    (twoCoboundariesOfEq f x hf).1.1 = f := rfl
-=======
 theorem twoCoboundariesOfMemRange_apply {f : G × G → A} (h : f ∈ LinearMap.range (dOne A)) :
     (twoCoboundariesOfMemRange h).1.1 = f := rfl
->>>>>>> fa90a960
 
 /-- Makes a 2-coboundary out of `f : G × G → A` and `x : G → A` such that
 `ρ(g)(x(h)) - x(gh) + x(g) = f(g, h)` for all `g, h : G`. -/
@@ -527,37 +477,22 @@
   rcases h with ⟨x, rfl⟩; exact ⟨x, rfl⟩
 
 end Coboundaries
-<<<<<<< HEAD
-section ofDistribMulAction
+
+section IsCocycle
+
 section
-variable {G A : Type*} [Mul G] [AddCommGroup A] [SMul G A] (n : ℕ)
-=======
-
-section IsCocycle
-
-section
 
 variable {G A : Type*} [Mul G] [AddCommGroup A] [SMul G A]
->>>>>>> fa90a960
 
 /-- A function `f : G → A` satisfies the 1-cocycle condition if
 `f(gh) = g • f(h) + f(g)` for all `g, h : G`. -/
 def IsOneCocycle (f : G → A) : Prop := ∀ g h : G, f (g * h) = g • f h + f g
 
-<<<<<<< HEAD
-/-- A function `f : G → A` satisfies the 1-coboundary condition if there's `x : A` such that
-`g • x - x = f(g)` for all `g : G`. -/
-def IsOneCoboundary (f : G → A) : Prop := ∃ x : A, ∀ g : G, g • x - x = f g
-
-=======
->>>>>>> fa90a960
 /-- A function `f : G × G → A` satisfies the 2-cocycle condition if
 `f(gh, j) + f(g, h) = g • f(h, j) + f(g, hj)` for all `g, h : G`. -/
 def IsTwoCocycle (f : G × G → A) : Prop :=
   ∀ g h j : G, f (g * h, j) + f (g, h) = g • (f (h, j)) + f (g, h * j)
 
-<<<<<<< HEAD
-=======
 end
 
 section
@@ -604,20 +539,14 @@
 `g • x - x = f(g)` for all `g : G`. -/
 def IsOneCoboundary (f : G → A) : Prop := ∃ x : A, ∀ g : G, g • x - x = f g
 
->>>>>>> fa90a960
 /-- A function `f : G × G → A` satisfies the 2-coboundary condition if there's `x : G → A` such
 that `g • x(h) - x(gh) + x(g) = f(g, h)` for all `g, h : G`. -/
 def IsTwoCoboundary (f : G × G → A) : Prop :=
   ∃ x : G → A, ∀ g h : G, g • x h - x (g * h) + x g = f (g, h)
 
-<<<<<<< HEAD
-end
-section
-=======
 end IsCoboundary
 
 section ofDistribMulAction
->>>>>>> fa90a960
 
 variable {k G A : Type u} [CommRing k] [Group G] [AddCommGroup A] [Module k A]
   [DistribMulAction G A] [SMulCommClass G k A]
@@ -625,11 +554,7 @@
 /-- Given a `k`-module `A` with a compatible `DistribMulAction` of `G`, and a function
 `f : G → A` satisfying the 1-cocycle condition, produces a 1-cocycle for the representation on
 `A` induced by the `DistribMulAction`. -/
-<<<<<<< HEAD
-def oneCocyclesOfIsOneCocycle (f : G → A) (hf : IsOneCocycle f) :
-=======
 def oneCocyclesOfIsOneCocycle {f : G → A} (hf : IsOneCocycle f) :
->>>>>>> fa90a960
     oneCocycles (Rep.ofDistribMulAction k G A) :=
   ⟨f, (mem_oneCocycles_iff (A := Rep.ofDistribMulAction k G A) f).2 hf⟩
 
@@ -639,15 +564,6 @@
 /-- Given a `k`-module `A` with a compatible `DistribMulAction` of `G`, and a function
 `f : G → A` satisfying the 1-coboundary condition, produces a 1-coboundary for the representation
 on `A` induced by the `DistribMulAction`. -/
-<<<<<<< HEAD
-def oneCoboundariesOfIsOneCoboundary (f : G → A) (hf : IsOneCoboundary f) :
-    oneCoboundaries (Rep.ofDistribMulAction k G A) :=
-  oneCoboundariesOfMemRange f (by rcases hf with ⟨x, hx⟩; exact ⟨x, by ext g; exact hx g⟩)
-
-theorem isOneCoboundary_of_oneCoboundaries (f : oneCoboundaries (Rep.ofDistribMulAction k G A)) :
-    IsOneCoboundary (A := A) f.1.1 := by
-  rcases mem_range_of_mem_oneCoboundaries f.1 f.2 with ⟨x, hx⟩
-=======
 def oneCoboundariesOfIsOneCoboundary {f : G → A} (hf : IsOneCoboundary f) :
     oneCoboundaries (Rep.ofDistribMulAction k G A) :=
   oneCoboundariesOfMemRange (by rcases hf with ⟨x, hx⟩; exact ⟨x, by ext g; exact hx g⟩)
@@ -655,17 +571,12 @@
 theorem isOneCoboundary_of_oneCoboundaries (f : oneCoboundaries (Rep.ofDistribMulAction k G A)) :
     IsOneCoboundary (A := A) f.1.1 := by
   rcases mem_range_of_mem_oneCoboundaries f.2 with ⟨x, hx⟩
->>>>>>> fa90a960
   exact ⟨x, by rw [← hx]; intro g; rfl⟩
 
 /-- Given a `k`-module `A` with a compatible `DistribMulAction` of `G`, and a function
 `f : G × G → A` satisfying the 2-cocycle condition, produces a 2-cocycle for the representation on
 `A` induced by the `DistribMulAction`. -/
-<<<<<<< HEAD
-def twoCocyclesOfIsTwoCocycle (f : G × G → A) (hf : IsTwoCocycle f) :
-=======
 def twoCocyclesOfIsTwoCocycle {f : G × G → A} (hf : IsTwoCocycle f) :
->>>>>>> fa90a960
     twoCocycles (Rep.ofDistribMulAction k G A) :=
   ⟨f, (mem_twoCocycles_iff (A := Rep.ofDistribMulAction k G A) f).2 hf⟩
 
@@ -675,32 +586,6 @@
 /-- Given a `k`-module `A` with a compatible `DistribMulAction` of `G`, and a function
 `f : G × G → A` satisfying the 2-coboundary condition, produces a 2-coboundary for the
 representation on `A` induced by the `DistribMulAction`. -/
-<<<<<<< HEAD
-def twoCoboundariesOfIsTwoCoboundary (f : G × G → A) (hf : IsTwoCoboundary f) :
-    twoCoboundaries (Rep.ofDistribMulAction k G A) :=
-  twoCoboundariesOfMemRange f (by rcases hf with ⟨x, hx⟩; exact ⟨x, by ext g; exact hx g.1 g.2⟩)
-
-theorem isTwoCoboundary_of_twoCoboundaries (f : twoCoboundaries (Rep.ofDistribMulAction k G A)) :
-    IsTwoCoboundary (A := A) f.1.1 := by
-  rcases mem_range_of_mem_twoCoboundaries f.1 f.2 with ⟨x, hx⟩
-  exact ⟨x, fun g h => Function.funext_iff.1 hx (g, h)⟩
-
-end
-end ofDistribMulAction
-section ofMulDistribMulAction
-section
-variable {G M : Type*} [Mul G] [Group M] [SMul G M] (n : ℕ)
-
-/-- A function `f : G → A` satisfies the multiplicative 1-cocycle condition if
-`f(gh) = g • f(h) * f(g)` for all `g, h : G`. -/
-def IsMulOneCocycle (f : G → M) : Prop := ∀ g h : G, f (g * h) = g • f h * f g
-
-/-- A function `f : G → A` satisfies the multiplicative 1-coboundary condition if there's `x : A`
-such that `g • x / x = f(g)` for all `g : G`. -/
-def IsMulOneCoboundary (f : G → M) : Prop := ∃ x : M, ∀ g : G, g • x / x = f g
-
-/-- A function `f : G × G → A` satisfies the multiplicative 2-cocycle condition if
-=======
 def twoCoboundariesOfIsTwoCoboundary {f : G × G → A} (hf : IsTwoCoboundary f) :
     twoCoboundaries (Rep.ofDistribMulAction k G A) :=
   twoCoboundariesOfMemRange (by rcases hf with ⟨x, hx⟩; exact ⟨x, by ext g; exact hx g.1 g.2⟩)
@@ -727,20 +612,10 @@
 def IsMulOneCocycle (f : G → M) : Prop := ∀ g h : G, f (g * h) = g • f h * f g
 
 /-- A function `f : G × G → M` satisfies the multiplicative 2-cocycle condition if
->>>>>>> fa90a960
 `f(gh, j) * f(g, h) = g • f(h, j) * f(g, hj)` for all `g, h : G`. -/
 def IsMulTwoCocycle (f : G × G → M) : Prop :=
   ∀ g h j : G, f (g * h, j) * f (g, h) = g • (f (h, j)) * f (g, h * j)
 
-<<<<<<< HEAD
-/-- A function `f : G × G → A` satisfies the multiplicative 2-coboundary condition if there's
-`x : G → A` such that `g • x(h) / x(gh) * x(g) = f(g, h)` for all `g, h : G`. -/
-def IsMulTwoCoboundary (f : G × G → M) : Prop :=
-  ∃ x : G → M, ∀ g h : G, g • x h / x (g * h) * x g = f (g, h)
-
-end
-section
-=======
 end
 
 section
@@ -797,17 +672,12 @@
 
 section ofMulDistribMulAction
 
->>>>>>> fa90a960
 variable {G M : Type} [Group G] [CommGroup M] [MulDistribMulAction G M]
 
 /-- Given an abelian group `M` with a `MulDistribMulAction` of `G`, and a function
 `f : G → M` satisfying the multiplicative 1-cocycle condition, produces a 1-cocycle for the
 representation on `Additive M` induced by the `MulDistribMulAction`. -/
-<<<<<<< HEAD
-def oneCocyclesOfIsMulOneCocycle (f : G → M) (hf : IsMulOneCocycle f) :
-=======
 def oneCocyclesOfIsMulOneCocycle {f : G → M} (hf : IsMulOneCocycle f) :
->>>>>>> fa90a960
     oneCocycles (Rep.ofMulDistribMulAction G M) :=
   ⟨Additive.ofMul ∘ f, (mem_oneCocycles_iff (A := Rep.ofMulDistribMulAction G M) f).2 hf⟩
 
@@ -817,35 +687,21 @@
 /-- Given an abelian group `M` with a `MulDistribMulAction` of `G`, and a function
 `f : G → M` satisfying the multiplicative 1-coboundary condition, produces a
 1-coboundary for the representation on `Additive M` induced by the `MulDistribMulAction`. -/
-<<<<<<< HEAD
-def oneCoboundariesOfIsMulOneCoboundary (f : G → M) (hf : IsMulOneCoboundary f) :
-    oneCoboundaries (Rep.ofMulDistribMulAction G M) :=
-  oneCoboundariesOfMemRange (Additive.ofMul ∘ f)
-=======
 def oneCoboundariesOfIsMulOneCoboundary {f : G → M} (hf : IsMulOneCoboundary f) :
     oneCoboundaries (Rep.ofMulDistribMulAction G M) :=
   oneCoboundariesOfMemRange (f := Additive.ofMul ∘ f)
->>>>>>> fa90a960
     (by rcases hf with ⟨x, hx⟩; exact ⟨x, by ext g; exact hx g⟩)
 
 theorem isMulOneCoboundary_of_oneCoboundaries
     (f : oneCoboundaries (Rep.ofMulDistribMulAction G M)) :
     IsMulOneCoboundary (M := M) (Additive.ofMul ∘ f.1.1) := by
-<<<<<<< HEAD
-  rcases mem_range_of_mem_oneCoboundaries f.1 f.2 with ⟨x, hx⟩
-=======
   rcases mem_range_of_mem_oneCoboundaries f.2 with ⟨x, hx⟩
->>>>>>> fa90a960
   exact ⟨x, by rw [← hx]; intro g; rfl⟩
 
 /-- Given an abelian group `M` with a `MulDistribMulAction` of `G`, and a function
 `f : G × G → M` satisfying the multiplicative 2-cocycle condition, produces a 2-cocycle for the
 representation on `Additive M` induced by the `MulDistribMulAction`. -/
-<<<<<<< HEAD
-def twoCocyclesOfIsMulTwoCocycle (f : G × G → M) (hf : IsMulTwoCocycle f) :
-=======
 def twoCocyclesOfIsMulTwoCocycle {f : G × G → M} (hf : IsMulTwoCocycle f) :
->>>>>>> fa90a960
     twoCocycles (Rep.ofMulDistribMulAction G M) :=
   ⟨Additive.ofMul ∘ f, (mem_twoCocycles_iff (A := Rep.ofMulDistribMulAction G M) f).2 hf⟩
 
@@ -855,32 +711,18 @@
 /-- Given an abelian group `M` with a `MulDistribMulAction` of `G`, and a function
 `f : G × G → M` satisfying the multiplicative 2-coboundary condition, produces a
 2-coboundary for the representation on `M` induced by the `MulDistribMulAction`. -/
-<<<<<<< HEAD
-def twoCoboundariesOfIsMulTwoCoboundary (f : G × G → M) (hf : IsMulTwoCoboundary f) :
-    twoCoboundaries (Rep.ofMulDistribMulAction G M) :=
-  twoCoboundariesOfMemRange f (by rcases hf with ⟨x, hx⟩; exact ⟨x, by ext g; exact hx g.1 g.2⟩)
-=======
 def twoCoboundariesOfIsMulTwoCoboundary {f : G × G → M} (hf : IsMulTwoCoboundary f) :
     twoCoboundaries (Rep.ofMulDistribMulAction G M) :=
   twoCoboundariesOfMemRange (by rcases hf with ⟨x, hx⟩; exact ⟨x, by ext g; exact hx g.1 g.2⟩)
->>>>>>> fa90a960
 
 theorem isMulTwoCoboundary_of_twoCoboundaries
     (f : twoCoboundaries (Rep.ofMulDistribMulAction G M)) :
     IsMulTwoCoboundary (M := M) (Additive.toMul ∘ f.1.1) := by
-<<<<<<< HEAD
-  rcases mem_range_of_mem_twoCoboundaries f.1 f.2 with ⟨x, hx⟩
-  exact ⟨x, fun g h => Function.funext_iff.1 hx (g, h)⟩
-
-end
-end ofMulDistribMulAction
-=======
   rcases mem_range_of_mem_twoCoboundaries f.2 with ⟨x, hx⟩
   exact ⟨x, fun g h => Function.funext_iff.1 hx (g, h)⟩
 
 end ofMulDistribMulAction
 
->>>>>>> fa90a960
 section Cohomology
 
 /-- We define the 0th group cohomology of a `k`-linear `G`-representation `A`, `H⁰(G, A)`, to be
