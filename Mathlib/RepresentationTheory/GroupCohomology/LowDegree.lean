/-
Copyright (c) 2023 Amelia Livingston. All rights reserved.
Released under Apache 2.0 license as described in the file LICENSE.
Authors: Amelia Livingston, Joël Riou
-/
import Mathlib.Algebra.Homology.ShortComplex.ModuleCat
import Mathlib.RepresentationTheory.GroupCohomology.Basic
import Mathlib.RepresentationTheory.Invariants

/-!
# The low-degree cohomology of a `k`-linear `G`-representation

Let `k` be a commutative ring and `G` a group. This file gives simple expressions for
the group cohomology of a `k`-linear `G`-representation `A` in degrees 0, 1 and 2.

In `RepresentationTheory.GroupCohomology.Basic`, we define the `n`th group cohomology of `A` to be
the cohomology of a complex `inhomogeneousCochains A`, whose objects are `(Fin n → G) → A`; this is
unnecessarily unwieldy in low degree. Moreover, cohomology of a complex is defined as an abstract
cokernel, whereas the definitions here are explicit quotients of cocycles by coboundaries.

We also show that when the representation on `A` is trivial, `H¹(G, A) ≃ Hom(G, A)`.

Given an additive or multiplicative abelian group `A` with an appropriate scalar action of `G`,
we provide support for turning a function `f : G → A` satisfying the 1-cocycle identity into an
element of the `oneCocycles` of the representation on `A` (or `Additive A`) corresponding to the
scalar action. We also do this for 1-coboundaries, 2-cocycles and 2-coboundaries. The
multiplicative case, starting with the section `IsMulCocycle`, just mirrors the additive case;
unfortunately `@[to_additive]` can't deal with scalar actions.

The file also contains an identification between the definitions in
`RepresentationTheory.GroupCohomology.Basic`, `groupCohomology.cocycles A n` and
`groupCohomology A n`, and the `nCocycles` and `Hn A` in this file, for `n = 0, 1, 2`.

## Main definitions

* `groupCohomology.H0 A`: the invariants `Aᴳ` of the `G`-representation on `A`.
* `groupCohomology.H1 A`: 1-cocycles (i.e. `Z¹(G, A) := Ker(d¹ : Fun(G, A) → Fun(G², A)`) modulo
  1-coboundaries (i.e. `B¹(G, A) := Im(d⁰: A → Fun(G, A))`).
* `groupCohomology.H2 A`: 2-cocycles (i.e. `Z²(G, A) := Ker(d² : Fun(G², A) → Fun(G³, A)`) modulo
  2-coboundaries (i.e. `B²(G, A) := Im(d¹: Fun(G, A) → Fun(G², A))`).
* `groupCohomology.H1IsoOfIsTrivial`: the isomorphism `H¹(G, A) ≅ Hom(G, A)` when the
  representation on `A` is trivial.
* `groupCohomology.isoHn` for `n = 0, 1, 2`: an isomorphism
  `groupCohomology A n ≅ groupCohomology.Hn A`.

## TODO

* The relationship between `H2` and group extensions
* The inflation-restriction exact sequence
* Nonabelian group cohomology

-/

universe v u

noncomputable section

open CategoryTheory Limits Representation

variable {k G : Type u} [CommRing k] [Group G] (A : Rep k G)

namespace groupCohomology

section Cochains

variable [DecidableEq G]

/-- The 0th object in the complex of inhomogeneous cochains of `A : Rep k G` is isomorphic
to `A` as a `k`-module. -/
def zeroCochainsIso : (inhomogeneousCochains A).X 0 ≅ A.V :=
  (LinearEquiv.funUnique (Fin 0 → G) k A).toModuleIso

@[deprecated (since := "2025-05-09")] noncomputable alias zeroCochainsLequiv := zeroCochainsIso

/-- The 1st object in the complex of inhomogeneous cochains of `A : Rep k G` is isomorphic
to `Fun(G, A)` as a `k`-module. -/
def oneCochainsIso : (inhomogeneousCochains A).X 1 ≅ ModuleCat.of k (G → A) :=
  (LinearEquiv.funCongrLeft k A (Equiv.funUnique (Fin 1) G)).toModuleIso.symm

@[deprecated (since := "2025-05-09")] noncomputable alias oneCochainsLequiv := oneCochainsIso

/-- The 2nd object in the complex of inhomogeneous cochains of `A : Rep k G` is isomorphic
to `Fun(G², A)` as a `k`-module. -/
def twoCochainsIso : (inhomogeneousCochains A).X 2 ≅ ModuleCat.of k (G × G → A) :=
  (LinearEquiv.funCongrLeft k A <| (piFinTwoEquiv fun _ => G)).toModuleIso.symm

@[deprecated (since := "2025-05-09")] noncomputable alias twoCochainsLequiv := twoCochainsIso

/-- The 3rd object in the complex of inhomogeneous cochains of `A : Rep k G` is isomorphic
to `Fun(G³, A)` as a `k`-module. -/
def threeCochainsIso : (inhomogeneousCochains A).X 3 ≅ ModuleCat.of k (G × G × G → A) :=
  (LinearEquiv.funCongrLeft k A <| ((Fin.consEquiv _).symm.trans
    ((Equiv.refl G).prodCongr (piFinTwoEquiv fun _ => G)))).toModuleIso.symm

@[deprecated (since := "2025-05-09")] noncomputable alias threeCochainsLequiv := threeCochainsIso

end Cochains

section Differentials

/-- The 0th differential in the complex of inhomogeneous cochains of `A : Rep k G`, as a
`k`-linear map `A → Fun(G, A)`. It sends `(a, g) ↦ ρ_A(g)(a) - a.` -/
@[simps!]
def dZero : A.V ⟶ ModuleCat.of k (G → A) :=
  ModuleCat.ofHom
  { toFun m g := A.ρ g m - m
    map_add' x y := funext fun g => by simp only [map_add, add_sub_add_comm]; rfl
    map_smul' r x := funext fun g => by dsimp; rw [map_smul, smul_sub] }

theorem dZero_ker_eq_invariants : LinearMap.ker (dZero A).hom = invariants A.ρ := by
  ext x
  simp only [LinearMap.mem_ker, mem_invariants, ← @sub_eq_zero _ _ _ x, funext_iff]
  rfl

@[simp] theorem dZero_eq_zero [A.IsTrivial] : dZero A = 0 := by
  ext
  rw [dZero_hom_apply, isTrivial_apply, sub_self]
  rfl

@[reassoc (attr := simp), elementwise (attr := simp)]
lemma subtype_comp_dZero : ModuleCat.ofHom (A.ρ.invariants.subtype) ≫ dZero A = 0 := by
  ext ⟨x, hx⟩ g
  replace hx := hx g
  rw [← sub_eq_zero] at hx
  exact hx

/-- The 1st differential in the complex of inhomogeneous cochains of `A : Rep k G`, as a
`k`-linear map `Fun(G, A) → Fun(G × G, A)`. It sends
`(f, (g₁, g₂)) ↦ ρ_A(g₁)(f(g₂)) - f(g₁g₂) + f(g₁).` -/
@[simps!]
def dOne : ModuleCat.of k (G → A) ⟶ ModuleCat.of k (G × G → A) :=
  ModuleCat.ofHom
  { toFun f g := A.ρ g.1 (f g.2) - f (g.1 * g.2) + f g.1
    map_add' x y := funext fun g => by dsimp; rw [map_add, add_add_add_comm, add_sub_add_comm]
    map_smul' r x := funext fun g => by dsimp; rw [map_smul, smul_add, smul_sub] }

/-- The 2nd differential in the complex of inhomogeneous cochains of `A : Rep k G`, as a
`k`-linear map `Fun(G × G, A) → Fun(G × G × G, A)`. It sends
`(f, (g₁, g₂, g₃)) ↦ ρ_A(g₁)(f(g₂, g₃)) - f(g₁g₂, g₃) + f(g₁, g₂g₃) - f(g₁, g₂).` -/
@[simps!]
def dTwo : ModuleCat.of k (G × G → A) ⟶ ModuleCat.of k (G × G × G → A) :=
  ModuleCat.ofHom
  { toFun f g :=
      A.ρ g.1 (f (g.2.1, g.2.2)) - f (g.1 * g.2.1, g.2.2) + f (g.1, g.2.1 * g.2.2) - f (g.1, g.2.1)
    map_add' x y :=
      funext fun g => by
        dsimp
        rw [map_add, add_sub_add_comm (A.ρ _ _), add_sub_assoc, add_sub_add_comm, add_add_add_comm,
          add_sub_assoc, add_sub_assoc]
    map_smul' r x := funext fun g => by dsimp; simp only [map_smul, smul_add, smul_sub] }

variable [DecidableEq G]

/-- Let `C(G, A)` denote the complex of inhomogeneous cochains of `A : Rep k G`. This lemma
says `dZero` gives a simpler expression for the 0th differential: that is, the following
square commutes:
```
  C⁰(G, A) ---d⁰---> C¹(G, A)
  |                    |
  |                    |
  |                    |
  v                    v
  A ---- dZero ---> Fun(G, A)
```
where the vertical arrows are `zeroCochainsIso` and `oneCochainsIso` respectively.
-/
theorem comp_dZero_eq :
    (zeroCochainsIso A).hom ≫ dZero A =
      (inhomogeneousCochains A).d 0 1 ≫ (oneCochainsIso A).hom := by
  ext x y
  show A.ρ y (x default) - x default = _ + ({0} : Finset _).sum _
  simp_rw [Fin.val_eq_zero, zero_add, pow_one, neg_smul, one_smul,
    Finset.sum_singleton, sub_eq_add_neg]
  rcongr i <;> exact Fin.elim0 i

@[deprecated (since := "2025-05-09")] alias dZero_comp_eq := comp_dZero_eq

@[reassoc (attr := simp), elementwise (attr := simp)]
theorem eq_dZero_comp_inv :
    (zeroCochainsIso A).inv ≫ (inhomogeneousCochains A).d 0 1 =
      dZero A ≫ (oneCochainsIso A).inv :=
  (CommSq.horiz_inv ⟨comp_dZero_eq A⟩).w

/-- Let `C(G, A)` denote the complex of inhomogeneous cochains of `A : Rep k G`. This lemma
says `dOne` gives a simpler expression for the 1st differential: that is, the following
square commutes:
```
  C¹(G, A) ---d¹-----> C²(G, A)
    |                      |
    |                      |
    |                      |
    v                      v
  Fun(G, A) -dOne-> Fun(G × G, A)
```
where the vertical arrows are `oneCochainsIso` and `twoCochainsIso` respectively.
-/
theorem comp_dOne_eq :
    (oneCochainsIso A).hom ≫ dOne A =
      (inhomogeneousCochains A).d 1 2 ≫ (twoCochainsIso A).hom := by
  ext x y
  show A.ρ y.1 (x _) - x _ + x _ =  _ + _
  rw [Fin.sum_univ_two]
  simp only [Fin.val_zero, zero_add, pow_one, neg_smul, one_smul, Fin.val_one,
    Nat.one_add, neg_one_sq, sub_eq_add_neg, add_assoc]
  rcongr i <;> rw [Subsingleton.elim i 0] <;> rfl

@[deprecated (since := "2025-05-09")] alias dOne_comp_eq := comp_dOne_eq

@[reassoc (attr := simp), elementwise (attr := simp)]
theorem eq_dOne_comp_inv :
    (oneCochainsIso A).inv ≫ (inhomogeneousCochains A).d 1 2 =
      dOne A ≫ (twoCochainsIso A).inv :=
  (CommSq.horiz_inv ⟨comp_dOne_eq A⟩).w

/-- Let `C(G, A)` denote the complex of inhomogeneous cochains of `A : Rep k G`. This lemma
says `dTwo` gives a simpler expression for the 2nd differential: that is, the following
square commutes:
```
      C²(G, A) -------d²-----> C³(G, A)
        |                         |
        |                         |
        |                         |
        v                         v
  Fun(G × G, A) --dTwo--> Fun(G × G × G, A)
```
where the vertical arrows are `twoCochainsIso` and `threeCochainsIso` respectively.
-/
theorem comp_dTwo_eq :
    (twoCochainsIso A).hom ≫ dTwo A =
      (inhomogeneousCochains A).d 2 3 ≫ (threeCochainsIso A).hom := by
  ext x y
  show A.ρ y.1 (x _) - x _ + x _ - x _ = _ + _
  dsimp
  rw [Fin.sum_univ_three]
  simp only [sub_eq_add_neg, add_assoc, Fin.val_zero, zero_add, pow_one, neg_smul,
    one_smul, Fin.val_one, Fin.val_two, pow_succ' (-1 : k) 2, neg_sq, Nat.one_add, one_pow, mul_one]
  rcongr i <;> fin_cases i <;> rfl

@[deprecated (since := "2025-05-09")] alias dTwo_comp_eq := comp_dTwo_eq

@[reassoc (attr := simp), elementwise (attr := simp)]
theorem eq_dTwo_comp_inv :
    (twoCochainsIso A).inv ≫ (inhomogeneousCochains A).d 2 3 =
      dTwo A ≫ (threeCochainsIso A).inv :=
  (CommSq.horiz_inv ⟨comp_dTwo_eq A⟩).w

omit [DecidableEq G] in
@[reassoc (attr := simp), elementwise (attr := simp)]
theorem dZero_comp_dOne : dZero A ≫ dOne A = 0 := by
  ext
  simp [Pi.zero_apply (M := fun _ => A)]

@[deprecated (since := "2025-05-14")] alias dOne_comp_dZero := dZero_comp_dOne

omit [DecidableEq G] in
@[reassoc (attr := simp), elementwise (attr := simp)]
theorem dOne_comp_dTwo : dOne A ≫ dTwo A = 0 := by
  ext f g
  simp [mul_assoc, Pi.zero_apply (M := fun _ => A)]
  abel

@[deprecated (since := "2025-05-14")] alias dTwo_comp_dOne := dOne_comp_dTwo

open ShortComplex

/-- The (exact) short complex `A.ρ.invariants ⟶ A ⟶ (G → A)`. -/
@[simps! -isSimp f g]
def shortComplexH0 : ShortComplex (ModuleCat k) :=
  mk _ _ (subtype_comp_dZero A)

/-- The short complex `A --dZero--> Fun(G, A) --dOne--> Fun(G × G, A)`. -/
@[simps! -isSimp f g]
def shortComplexH1 : ShortComplex (ModuleCat k) :=
  mk (dZero A) (dOne A) (dZero_comp_dOne A)

/-- The short complex `Fun(G, A) --dOne--> Fun(G × G, A) --dTwo--> Fun(G × G × G, A)`. -/
@[simps!-isSimp f g]
def shortComplexH2 : ShortComplex (ModuleCat k) :=
  mk (dOne A) (dTwo A) (dOne_comp_dTwo A)

end Differentials

section Cocycles

/-- The 1-cocycles `Z¹(G, A)` of `A : Rep k G`, defined as the kernel of the map
`Fun(G, A) → Fun(G × G, A)` sending `(f, (g₁, g₂)) ↦ ρ_A(g₁)(f(g₂)) - f(g₁g₂) + f(g₁).` -/
def oneCocycles : Submodule k (G → A) := LinearMap.ker (dOne A).hom

/-- The 2-cocycles `Z²(G, A)` of `A : Rep k G`, defined as the kernel of the map
`Fun(G × G, A) → Fun(G × G × G, A)` sending
`(f, (g₁, g₂, g₃)) ↦ ρ_A(g₁)(f(g₂, g₃)) - f(g₁g₂, g₃) + f(g₁, g₂g₃) - f(g₁, g₂).` -/
def twoCocycles : Submodule k (G × G → A) := LinearMap.ker (dTwo A).hom

variable {A}

instance : FunLike (oneCocycles A) G A := ⟨Subtype.val, Subtype.val_injective⟩

@[simp]
theorem oneCocycles.coe_mk (f : G → A) (hf) : ((⟨f, hf⟩ : oneCocycles A) : G → A) = f := rfl

@[simp]
theorem oneCocycles.val_eq_coe (f : oneCocycles A) : f.1 = f := rfl

@[ext]
theorem oneCocycles_ext {f₁ f₂ : oneCocycles A} (h : ∀ g : G, f₁ g = f₂ g) : f₁ = f₂ :=
  DFunLike.ext f₁ f₂ h

theorem mem_oneCocycles_def (f : G → A) :
    f ∈ oneCocycles A ↔ ∀ g h : G, A.ρ g (f h) - f (g * h) + f g = 0 :=
  LinearMap.mem_ker.trans <| by
    simp_rw [funext_iff, dOne_hom_apply, Prod.forall]
    rfl

theorem mem_oneCocycles_iff (f : G → A) :
    f ∈ oneCocycles A ↔ ∀ g h : G, f (g * h) = A.ρ g (f h) + f g := by
  simp_rw [mem_oneCocycles_def, sub_add_eq_add_sub, sub_eq_zero, eq_comm]

@[simp] theorem oneCocycles_map_one (f : oneCocycles A) : f 1 = 0 := by
  have := (mem_oneCocycles_def f).1 f.2 1 1
  simpa only [map_one, Module.End.one_apply, mul_one, sub_self, zero_add] using this

@[simp] theorem oneCocycles_map_inv (f : oneCocycles A) (g : G) :
    A.ρ g (f g⁻¹) = - f g := by
  rw [← add_eq_zero_iff_eq_neg, ← oneCocycles_map_one f, ← mul_inv_cancel g,
    (mem_oneCocycles_iff f).1 f.2 g g⁻¹]

theorem dZero_apply_mem_oneCocycles (x : A) :
    dZero A x ∈ oneCocycles A :=
  dZero_comp_dOne_apply _ _

@[simp]
theorem oneCocycles.dOne_apply (x : oneCocycles A) :
    dOne A x = 0 := x.2

theorem oneCocycles_map_mul_of_isTrivial [A.IsTrivial] (f : oneCocycles A) (g h : G) :
    f (g * h) = f g + f h := by
  rw [(mem_oneCocycles_iff f).1 f.2, isTrivial_apply A.ρ g (f h), add_comm]

theorem mem_oneCocycles_of_addMonoidHom [A.IsTrivial] (f : Additive G →+ A) :
    f ∘ Additive.ofMul ∈ oneCocycles A :=
  (mem_oneCocycles_iff _).2 fun g h => by
    simp only [Function.comp_apply, ofMul_mul, map_add,
      oneCocycles_map_mul_of_isTrivial, isTrivial_apply A.ρ g (f (Additive.ofMul h)),
      add_comm (f (Additive.ofMul g))]

variable (A) in
/-- When `A : Rep k G` is a trivial representation of `G`, `Z¹(G, A)` is isomorphic to the
group homs `G → A`. -/
@[simps!]
def oneCocyclesIsoOfIsTrivial [hA : A.IsTrivial] :
    ModuleCat.of k (oneCocycles A) ≅ ModuleCat.of k (Additive G →+ A) :=
  LinearEquiv.toModuleIso
  { toFun f :=
      { toFun := f ∘ Additive.toMul
        map_zero' := oneCocycles_map_one f
        map_add' := oneCocycles_map_mul_of_isTrivial f }
    map_add' _ _ := rfl
    map_smul' _ _ := rfl
    invFun f :=
      { val := f
        property := mem_oneCocycles_of_addMonoidHom f }
    left_inv f := by ext; rfl
    right_inv f := by ext; rfl }

@[deprecated (since := "2025-05-09")]
noncomputable alias oneCocyclesLequivOfIsTrivial := oneCocyclesIsoOfIsTrivial

instance : FunLike (twoCocycles A) (G × G) A := ⟨Subtype.val, Subtype.val_injective⟩

@[simp]
theorem twoCocycles.coe_mk (f : G × G → A) (hf) : ((⟨f, hf⟩ : twoCocycles A) : G × G → A) = f := rfl

@[simp]
theorem twoCocycles.val_eq_coe (f : twoCocycles A) : f.1 = f := rfl

@[ext]
theorem twoCocycles_ext {f₁ f₂ : twoCocycles A} (h : ∀ g h : G, f₁ (g, h) = f₂ (g, h)) : f₁ = f₂ :=
  DFunLike.ext f₁ f₂ (Prod.forall.mpr h)

theorem mem_twoCocycles_def (f : G × G → A) :
    f ∈ twoCocycles A ↔ ∀ g h j : G,
      A.ρ g (f (h, j)) - f (g * h, j) + f (g, h * j) - f (g, h) = 0 :=
  LinearMap.mem_ker.trans <| by
    simp_rw [funext_iff, dTwo_hom_apply, Prod.forall]
    rfl

theorem mem_twoCocycles_iff (f : G × G → A) :
    f ∈ twoCocycles A ↔ ∀ g h j : G,
      f (g * h, j) + f (g, h) =
        A.ρ g (f (h, j)) + f (g, h * j) := by
  simp_rw [mem_twoCocycles_def, sub_eq_zero, sub_add_eq_add_sub, sub_eq_iff_eq_add, eq_comm,
    add_comm (f (_ * _, _))]

theorem twoCocycles_map_one_fst (f : twoCocycles A) (g : G) :
    f (1, g) = f (1, 1) := by
  have := ((mem_twoCocycles_iff f).1 f.2 1 1 g).symm
  simpa only [map_one, Module.End.one_apply, one_mul, add_right_inj, this]

theorem twoCocycles_map_one_snd (f : twoCocycles A) (g : G) :
    f (g, 1) = A.ρ g (f (1, 1)) := by
  have := (mem_twoCocycles_iff f).1 f.2 g 1 1
  simpa only [mul_one, add_left_inj, this]

lemma twoCocycles_ρ_map_inv_sub_map_inv (f : twoCocycles A) (g : G) :
    A.ρ g (f (g⁻¹, g)) - f (g, g⁻¹)
      = f (1, 1) - f (g, 1) := by
  have := (mem_twoCocycles_iff f).1 f.2 g g⁻¹ g
  simp only [mul_inv_cancel, inv_mul_cancel, twoCocycles_map_one_fst _ g]
    at this
  exact sub_eq_sub_iff_add_eq_add.2 this.symm

theorem dOne_apply_mem_twoCocycles (x : G → A) :
    dOne A x ∈ twoCocycles A :=
  dOne_comp_dTwo_apply _ _

@[simp]
theorem twoCocycles.dTwo_apply (x : twoCocycles A) :
    dTwo A x = 0 := x.2

end Cocycles

section Coboundaries

/-- The 1-coboundaries `B¹(G, A)` of `A : Rep k G`, defined as the image of the map
`A → Fun(G, A)` sending `(a, g) ↦ ρ_A(g)(a) - a.` -/
def oneCoboundaries : Submodule k (G → A) :=
  LinearMap.range (dZero A).hom

/-- The 2-coboundaries `B²(G, A)` of `A : Rep k G`, defined as the image of the map
`Fun(G, A) → Fun(G × G, A)` sending `(f, (g₁, g₂)) ↦ ρ_A(g₁)(f(g₂)) - f(g₁g₂) + f(g₁).` -/
def twoCoboundaries : Submodule k (G × G → A) :=
  LinearMap.range (dOne A).hom

variable {A}

instance : FunLike (oneCoboundaries A) G A := ⟨Subtype.val, Subtype.val_injective⟩

@[simp]
theorem oneCoboundaries.coe_mk (f : G → A) (hf) :
    ((⟨f, hf⟩ : oneCoboundaries A) : G → A) = f := rfl

@[simp]
theorem oneCoboundaries.val_eq_coe (f : oneCoboundaries A) : f.1 = f := rfl

@[ext]
theorem oneCoboundaries_ext {f₁ f₂ : oneCoboundaries A} (h : ∀ g : G, f₁ g = f₂ g) : f₁ = f₂ :=
  DFunLike.ext f₁ f₂ h

variable (A) in
lemma oneCoboundaries_le_oneCocycles : oneCoboundaries A ≤ oneCocycles A := by
  rintro _ ⟨x, rfl⟩
  exact dZero_apply_mem_oneCocycles x

variable (A) in
/-- Natural inclusion `B¹(G, A) →ₗ[k] Z¹(G, A)`. -/
abbrev oneCoboundariesToOneCocycles : oneCoboundaries A →ₗ[k] oneCocycles A :=
  Submodule.inclusion (oneCoboundaries_le_oneCocycles A)

@[simp]
lemma oneCoboundariesToOneCocycles_apply (x : oneCoboundaries A) :
    oneCoboundariesToOneCocycles A x = x.1 := rfl

theorem oneCoboundaries_eq_bot_of_isTrivial (A : Rep k G) [A.IsTrivial] :
    oneCoboundaries A = ⊥ := by
  simp_rw [oneCoboundaries, dZero_eq_zero]
  exact LinearMap.range_eq_bot.2 rfl

instance : FunLike (twoCoboundaries A) (G × G) A := ⟨Subtype.val, Subtype.val_injective⟩

@[simp]
theorem twoCoboundaries.coe_mk (f : G × G → A) (hf) :
    ((⟨f, hf⟩ : twoCoboundaries A) : G × G → A) = f := rfl

@[simp]
theorem twoCoboundaries.val_eq_coe (f : twoCoboundaries A) : f.1 = f := rfl

@[ext]
theorem twoCoboundaries_ext {f₁ f₂ : twoCoboundaries A} (h : ∀ g h : G, f₁ (g, h) = f₂ (g, h)) :
    f₁ = f₂ :=
  DFunLike.ext f₁ f₂ (Prod.forall.mpr h)

variable (A) in
lemma twoCoboundaries_le_twoCocycles : twoCoboundaries A ≤ twoCocycles A := by
  rintro _ ⟨x, rfl⟩
  exact dOne_apply_mem_twoCocycles x

variable (A) in
/-- Natural inclusion `B²(G, A) →ₗ[k] Z²(G, A)`. -/
abbrev twoCoboundariesToTwoCocycles : twoCoboundaries A →ₗ[k] twoCocycles A :=
  Submodule.inclusion (twoCoboundaries_le_twoCocycles A)

@[simp]
lemma twoCoboundariesToTwoCocycles_apply (x : twoCoboundaries A) :
    twoCoboundariesToTwoCocycles A x = x.1 := rfl

end Coboundaries

section IsCocycle

section

variable {G A : Type*} [Mul G] [AddCommGroup A] [SMul G A]

/-- A function `f : G → A` satisfies the 1-cocycle condition if
`f(gh) = g • f(h) + f(g)` for all `g, h : G`. -/
def IsOneCocycle (f : G → A) : Prop := ∀ g h : G, f (g * h) = g • f h + f g

/-- A function `f : G × G → A` satisfies the 2-cocycle condition if
`f(gh, j) + f(g, h) = g • f(h, j) + f(g, hj)` for all `g, h : G`. -/
def IsTwoCocycle (f : G × G → A) : Prop :=
  ∀ g h j : G, f (g * h, j) + f (g, h) = g • (f (h, j)) + f (g, h * j)

end

section

variable {G A : Type*} [Monoid G] [AddCommGroup A] [MulAction G A]

theorem map_one_of_isOneCocycle {f : G → A} (hf : IsOneCocycle f) :
    f 1 = 0 := by
  simpa only [mul_one, one_smul, left_eq_add] using hf 1 1

theorem map_one_fst_of_isTwoCocycle {f : G × G → A} (hf : IsTwoCocycle f) (g : G) :
    f (1, g) = f (1, 1) := by
  simpa only [one_smul, one_mul, mul_one, add_right_inj] using (hf 1 1 g).symm

theorem map_one_snd_of_isTwoCocycle {f : G × G → A} (hf : IsTwoCocycle f) (g : G) :
    f (g, 1) = g • f (1, 1) := by
  simpa only [mul_one, add_left_inj] using hf g 1 1

end

section

variable {G A : Type*} [Group G] [AddCommGroup A] [MulAction G A]

@[scoped simp] theorem map_inv_of_isOneCocycle {f : G → A} (hf : IsOneCocycle f) (g : G) :
    g • f g⁻¹ = - f g := by
  rw [← add_eq_zero_iff_eq_neg, ← map_one_of_isOneCocycle hf, ← mul_inv_cancel g, hf g g⁻¹]

theorem smul_map_inv_sub_map_inv_of_isTwoCocycle {f : G × G → A} (hf : IsTwoCocycle f) (g : G) :
    g • f (g⁻¹, g) - f (g, g⁻¹) = f (1, 1) - f (g, 1) := by
  have := hf g g⁻¹ g
  simp only [mul_inv_cancel, inv_mul_cancel, map_one_fst_of_isTwoCocycle hf g] at this
  exact sub_eq_sub_iff_add_eq_add.2 this.symm

end

end IsCocycle

section IsCoboundary

variable {G A : Type*} [Mul G] [AddCommGroup A] [SMul G A]

/-- A function `f : G → A` satisfies the 1-coboundary condition if there's `x : A` such that
`g • x - x = f(g)` for all `g : G`. -/
def IsOneCoboundary (f : G → A) : Prop := ∃ x : A, ∀ g : G, g • x - x = f g

/-- A function `f : G × G → A` satisfies the 2-coboundary condition if there's `x : G → A` such
that `g • x(h) - x(gh) + x(g) = f(g, h)` for all `g, h : G`. -/
def IsTwoCoboundary (f : G × G → A) : Prop :=
  ∃ x : G → A, ∀ g h : G, g • x h - x (g * h) + x g = f (g, h)

end IsCoboundary

section ofDistribMulAction

variable {k G A : Type u} [CommRing k] [Group G] [AddCommGroup A] [Module k A]
  [DistribMulAction G A] [SMulCommClass G k A]

/-- Given a `k`-module `A` with a compatible `DistribMulAction` of `G`, and a function
`f : G → A` satisfying the 1-cocycle condition, produces a 1-cocycle for the representation on
`A` induced by the `DistribMulAction`. -/
@[simps]
def oneCocyclesOfIsOneCocycle {f : G → A} (hf : IsOneCocycle f) :
    oneCocycles (Rep.ofDistribMulAction k G A) :=
  ⟨f, (mem_oneCocycles_iff (A := Rep.ofDistribMulAction k G A) f).2 hf⟩

theorem isOneCocycle_of_mem_oneCocycles
    (f : G → A) (hf : f ∈ oneCocycles (Rep.ofDistribMulAction k G A)) :
    IsOneCocycle f :=
  fun _ _ => (mem_oneCocycles_iff (A := Rep.ofDistribMulAction k G A) f).1 hf _ _

/-- Given a `k`-module `A` with a compatible `DistribMulAction` of `G`, and a function
`f : G → A` satisfying the 1-coboundary condition, produces a 1-coboundary for the representation
on `A` induced by the `DistribMulAction`. -/
@[simps]
def oneCoboundariesOfIsOneCoboundary {f : G → A} (hf : IsOneCoboundary f) :
    oneCoboundaries (Rep.ofDistribMulAction k G A) :=
  ⟨f, hf.choose, funext hf.choose_spec⟩

theorem isOneCoboundary_of_mem_oneCoboundaries
    (f : G → A) (hf : f ∈ oneCoboundaries (Rep.ofDistribMulAction k G A)) :
    IsOneCoboundary f := by
  rcases hf with ⟨a, rfl⟩
  exact ⟨a, fun _ => rfl⟩

/-- Given a `k`-module `A` with a compatible `DistribMulAction` of `G`, and a function
`f : G × G → A` satisfying the 2-cocycle condition, produces a 2-cocycle for the representation on
`A` induced by the `DistribMulAction`. -/
@[simps]
def twoCocyclesOfIsTwoCocycle {f : G × G → A} (hf : IsTwoCocycle f) :
    twoCocycles (Rep.ofDistribMulAction k G A) :=
  ⟨f, (mem_twoCocycles_iff (A := Rep.ofDistribMulAction k G A) f).2 hf⟩

theorem isTwoCocycle_of_mem_twoCocycles
    (f : G × G → A) (hf : f ∈ twoCocycles (Rep.ofDistribMulAction k G A)) :
    IsTwoCocycle f := (mem_twoCocycles_iff (A := Rep.ofDistribMulAction k G A) f).1 hf

/-- Given a `k`-module `A` with a compatible `DistribMulAction` of `G`, and a function
`f : G × G → A` satisfying the 2-coboundary condition, produces a 2-coboundary for the
representation on `A` induced by the `DistribMulAction`. -/
@[simps]
def twoCoboundariesOfIsTwoCoboundary {f : G × G → A} (hf : IsTwoCoboundary f) :
    twoCoboundaries (Rep.ofDistribMulAction k G A) :=
  ⟨f, hf.choose,funext fun g ↦ hf.choose_spec g.1 g.2⟩

theorem isTwoCoboundary_of_mem_twoCoboundaries
    (f : G × G → A) (hf : f ∈ twoCoboundaries (Rep.ofDistribMulAction k G A)) :
    IsTwoCoboundary f := by
  rcases hf with ⟨a, rfl⟩
  exact ⟨a, fun _ _ => rfl⟩

end ofDistribMulAction

/-! The next few sections, until the section `Cohomology`, are a multiplicative copy of the
previous few sections beginning with `IsCocycle`. Unfortunately `@[to_additive]` doesn't work with
scalar actions. -/

section IsMulCocycle

section

variable {G M : Type*} [Mul G] [CommGroup M] [SMul G M]

/-- A function `f : G → M` satisfies the multiplicative 1-cocycle condition if
`f(gh) = g • f(h) * f(g)` for all `g, h : G`. -/
def IsMulOneCocycle (f : G → M) : Prop := ∀ g h : G, f (g * h) = g • f h * f g

/-- A function `f : G × G → M` satisfies the multiplicative 2-cocycle condition if
`f(gh, j) * f(g, h) = g • f(h, j) * f(g, hj)` for all `g, h : G`. -/
def IsMulTwoCocycle (f : G × G → M) : Prop :=
  ∀ g h j : G, f (g * h, j) * f (g, h) = g • (f (h, j)) * f (g, h * j)

end

section

variable {G M : Type*} [Monoid G] [CommGroup M] [MulAction G M]

theorem map_one_of_isMulOneCocycle {f : G → M} (hf : IsMulOneCocycle f) :
    f 1 = 1 := by
  simpa only [mul_one, one_smul, left_eq_mul] using hf 1 1

theorem map_one_fst_of_isMulTwoCocycle {f : G × G → M} (hf : IsMulTwoCocycle f) (g : G) :
    f (1, g) = f (1, 1) := by
  simpa only [one_smul, one_mul, mul_one, mul_right_inj] using (hf 1 1 g).symm

theorem map_one_snd_of_isMulTwoCocycle {f : G × G → M} (hf : IsMulTwoCocycle f) (g : G) :
    f (g, 1) = g • f (1, 1) := by
  simpa only [mul_one, mul_left_inj] using hf g 1 1

end

section

variable {G M : Type*} [Group G] [CommGroup M] [MulAction G M]

@[scoped simp] theorem map_inv_of_isMulOneCocycle {f : G → M} (hf : IsMulOneCocycle f) (g : G) :
    g • f g⁻¹ = (f g)⁻¹ := by
  rw [← mul_eq_one_iff_eq_inv, ← map_one_of_isMulOneCocycle hf, ← mul_inv_cancel g, hf g g⁻¹]

theorem smul_map_inv_div_map_inv_of_isMulTwoCocycle
    {f : G × G → M} (hf : IsMulTwoCocycle f) (g : G) :
    g • f (g⁻¹, g) / f (g, g⁻¹) = f (1, 1) / f (g, 1) := by
  have := hf g g⁻¹ g
  simp only [mul_inv_cancel, inv_mul_cancel, map_one_fst_of_isMulTwoCocycle hf g] at this
  exact div_eq_div_iff_mul_eq_mul.2 this.symm

end

end IsMulCocycle

section IsMulCoboundary

variable {G M : Type*} [Mul G] [CommGroup M] [SMul G M]

/-- A function `f : G → M` satisfies the multiplicative 1-coboundary condition if there's `x : M`
such that `g • x / x = f(g)` for all `g : G`. -/
def IsMulOneCoboundary (f : G → M) : Prop := ∃ x : M, ∀ g : G, g • x / x = f g

/-- A function `f : G × G → M` satisfies the 2-coboundary condition if there's `x : G → M` such
that `g • x(h) / x(gh) * x(g) = f(g, h)` for all `g, h : G`. -/
def IsMulTwoCoboundary (f : G × G → M) : Prop :=
  ∃ x : G → M, ∀ g h : G, g • x h / x (g * h) * x g = f (g, h)

end IsMulCoboundary

section ofMulDistribMulAction

variable {G M : Type} [Group G] [CommGroup M] [MulDistribMulAction G M]

/-- Given an abelian group `M` with a `MulDistribMulAction` of `G`, and a function
`f : G → M` satisfying the multiplicative 1-cocycle condition, produces a 1-cocycle for the
representation on `Additive M` induced by the `MulDistribMulAction`. -/
@[simps]
def oneCocyclesOfIsMulOneCocycle {f : G → M} (hf : IsMulOneCocycle f) :
    oneCocycles (Rep.ofMulDistribMulAction G M) :=
  ⟨Additive.ofMul ∘ f, (mem_oneCocycles_iff (A := Rep.ofMulDistribMulAction G M) f).2 hf⟩

theorem isMulOneCocycle_of_mem_oneCocycles
    (f : G → M) (hf : f ∈ oneCocycles (Rep.ofMulDistribMulAction G M)) :
    IsMulOneCocycle (Additive.toMul ∘ f) :=
  (mem_oneCocycles_iff (A := Rep.ofMulDistribMulAction G M) f).1 hf

/-- Given an abelian group `M` with a `MulDistribMulAction` of `G`, and a function
`f : G → M` satisfying the multiplicative 1-coboundary condition, produces a
1-coboundary for the representation on `Additive M` induced by the `MulDistribMulAction`. -/
@[simps]
def oneCoboundariesOfIsMulOneCoboundary {f : G → M} (hf : IsMulOneCoboundary f) :
    oneCoboundaries (Rep.ofMulDistribMulAction G M) :=
  ⟨f, hf.choose, funext hf.choose_spec⟩

theorem isMulOneCoboundary_of_mem_oneCoboundaries
    (f : G → M) (hf : f ∈ oneCoboundaries (Rep.ofMulDistribMulAction G M)) :
    IsMulOneCoboundary (M := M) (Additive.ofMul ∘ f) := by
  rcases hf with ⟨x, rfl⟩
  exact ⟨x, fun _ =>  rfl⟩

/-- Given an abelian group `M` with a `MulDistribMulAction` of `G`, and a function
`f : G × G → M` satisfying the multiplicative 2-cocycle condition, produces a 2-cocycle for the
representation on `Additive M` induced by the `MulDistribMulAction`. -/
@[simps]
def twoCocyclesOfIsMulTwoCocycle {f : G × G → M} (hf : IsMulTwoCocycle f) :
    twoCocycles (Rep.ofMulDistribMulAction G M) :=
  ⟨Additive.ofMul ∘ f, (mem_twoCocycles_iff (A := Rep.ofMulDistribMulAction G M) f).2 hf⟩

theorem isMulTwoCocycle_of_mem_twoCocycles
    (f : G × G → M) (hf : f ∈ twoCocycles (Rep.ofMulDistribMulAction G M)) :
    IsMulTwoCocycle (Additive.toMul ∘ f) :=
  (mem_twoCocycles_iff (A := Rep.ofMulDistribMulAction G M) f).1 hf

/-- Given an abelian group `M` with a `MulDistribMulAction` of `G`, and a function
`f : G × G → M` satisfying the multiplicative 2-coboundary condition, produces a
2-coboundary for the representation on `M` induced by the `MulDistribMulAction`. -/
def twoCoboundariesOfIsMulTwoCoboundary {f : G × G → M} (hf : IsMulTwoCoboundary f) :
    twoCoboundaries (Rep.ofMulDistribMulAction G M) :=
  ⟨f, hf.choose, funext fun g ↦ hf.choose_spec g.1 g.2⟩

theorem isMulTwoCoboundary_of_mem_twoCoboundaries
    (f : G × G → M) (hf : f ∈ twoCoboundaries (Rep.ofMulDistribMulAction G M)) :
    IsMulTwoCoboundary (M := M) (Additive.toMul ∘ f) := by
  rcases hf with ⟨x, rfl⟩
  exact ⟨x, fun _ _ => rfl⟩

end ofMulDistribMulAction

open ShortComplex

section zeroCocyclesIso

instance : Mono (shortComplexH0 A).f := by
  rw [ModuleCat.mono_iff_injective]
  apply Submodule.injective_subtype

lemma shortComplexH0_exact : (shortComplexH0 A).Exact := by
  rw [ShortComplex.moduleCat_exact_iff]
  intro (x : A) (hx : dZero _ x = 0)
  refine ⟨⟨x, fun g => ?_⟩, rfl⟩
  rw [← sub_eq_zero]
  exact congr_fun hx g

variable [DecidableEq G]

/-- The arrow `A --dZero--> Fun(G, A)` is isomorphic to the differential
`(inhomogeneousCochains A).d 0 1` of the complex of inhomogeneous cochains of `A`. -/
@[simps! hom_left hom_right inv_left inv_right]
def dZeroArrowIso :
    Arrow.mk ((inhomogeneousCochains A).d 0 1) ≅ Arrow.mk (dZero A) :=
  Arrow.isoMk (zeroCochainsIso A) (oneCochainsIso A) (comp_dZero_eq A)

/-- The 0-cocycles of the complex of inhomogeneous cochains of `A` are isomorphic to
`A.ρ.invariants`, which is a simpler type. -/
def zeroCocyclesIso : cocycles A 0 ≅ ModuleCat.of k A.ρ.invariants :=
  KernelFork.mapIsoOfIsLimit
    ((inhomogeneousCochains A).cyclesIsKernel 0 1 (by simp)) (shortComplexH0_exact A).fIsKernel
      (dZeroArrowIso A)

@[reassoc (attr := simp), elementwise (attr := simp)]
lemma zeroCocyclesIso_hom_comp_f :
    (zeroCocyclesIso A).hom ≫ (shortComplexH0 A).f =
      iCocycles A 0 ≫ (zeroCochainsIso A).hom := by
  dsimp [zeroCocyclesIso]
  apply KernelFork.mapOfIsLimit_ι

@[deprecated (since := "2025-06-12")]
alias isoZeroCocycles_hom_comp_subtype := zeroCocyclesIso_hom_comp_f

@[reassoc (attr := simp), elementwise (attr := simp)]
lemma zeroCocyclesIso_inv_comp_iCocycles :
    (zeroCocyclesIso A).inv ≫ iCocycles A 0 =
      (shortComplexH0 A).f ≫ (zeroCochainsIso A).inv := by
  rw [Iso.inv_comp_eq, ← Category.assoc, Iso.eq_comp_inv, zeroCocyclesIso_hom_comp_f]

end zeroCocyclesIso

section isoOneCocycles

variable [DecidableEq G]

/-- The short complex `A --dZero--> Fun(G, A) --dOne--> Fun(G × G, A)` is isomorphic to the 1st
short complex associated to the complex of inhomogeneous cochains of `A`. -/
@[simps! hom inv]
def shortComplexH1Iso : (inhomogeneousCochains A).sc 1 ≅ shortComplexH1 A :=
  (inhomogeneousCochains A).isoSc' 0 1 2 (by simp) (by simp) ≪≫
    isoMk (zeroCochainsIso A) (oneCochainsIso A) (twoCochainsIso A)
      (comp_dZero_eq A) (comp_dOne_eq A)

/-- The 1-cocycles of the complex of inhomogeneous cochains of `A` are isomorphic to
`oneCocycles A`, which is a simpler type. -/
def isoOneCocycles : cocycles A 1 ≅ ModuleCat.of k (oneCocycles A) :=
  cyclesMapIso' (shortComplexH1Iso A) _ (shortComplexH1 A).moduleCatLeftHomologyData

@[reassoc (attr := simp), elementwise (attr := simp)]
lemma isoOneCocycles_hom_comp_i :
    (isoOneCocycles A).hom ≫ (shortComplexH1 A).moduleCatLeftHomologyData.i =
      iCocycles A 1 ≫ (oneCochainsIso A).hom := by
  simp [isoOneCocycles, iCocycles, HomologicalComplex.iCycles, iCycles]

@[deprecated (since := "2025-05-09")]
alias isoOneCocycles_hom_comp_subtype := isoOneCocycles_hom_comp_i

@[reassoc (attr := simp), elementwise (attr := simp)]
lemma isoOneCocycles_inv_comp_iCocycles :
    (isoOneCocycles A).inv ≫ iCocycles A 1 =
      (shortComplexH1 A).moduleCatLeftHomologyData.i ≫ (oneCochainsIso A).inv :=
  (CommSq.horiz_inv ⟨isoOneCocycles_hom_comp_i A⟩).w

@[reassoc (attr := simp), elementwise (attr := simp)]
lemma toCocycles_comp_isoOneCocycles_hom :
    toCocycles A 0 1 ≫ (isoOneCocycles A).hom =
      (zeroCochainsIso A).hom ≫ (shortComplexH1 A).moduleCatLeftHomologyData.f' := by
  simp [← cancel_mono (shortComplexH1 A).moduleCatLeftHomologyData.i, comp_dZero_eq,
    shortComplexH1_f]

<<<<<<< HEAD
end isoOneCocycles
=======
lemma cocyclesMk_1_eq (x : oneCocycles A) :
    cocyclesMk ((oneCochainsIso A).inv x) (by
      simp [← inhomogeneousCochains.d_def, oneCocycles.dOne_apply x]) =
      (isoOneCocycles A).inv x := by
  apply_fun (forget₂ _ Ab).map ((inhomogeneousCochains A).iCycles 1) using
    (AddCommGrp.mono_iff_injective _).1 <| (forget₂ _ _).map_mono _
  simpa only [HomologicalComplex.i_cyclesMk] using
    (isoOneCocycles_inv_comp_iCocycles_apply _ x).symm

/-- The 1st group cohomology of `A`, defined as the 1st cohomology of the complex of inhomogeneous
cochains, is isomorphic to `oneCocycles A ⧸ oneCoboundaries A`, which is a simpler type. -/
def isoH1 : groupCohomology A 1 ≅ H1 A :=
  (leftHomologyIso _).symm ≪≫ (leftHomologyMapIso' (shortComplexH1Iso A) _ _)

@[reassoc (attr := simp), elementwise (attr := simp)]
lemma π_comp_isoH1_hom  :
    π A 1 ≫ (isoH1 A).hom = (isoOneCocycles A).hom ≫ H1π A := by
  simp [isoH1, isoOneCocycles, π, HomologicalComplex.homologyπ, leftHomologyπ]

end H1
>>>>>>> a8aee168

section isoTwoCocycles

variable [DecidableEq G]

/-- The short complex `Fun(G, A) --dOne--> Fun(G × G, A) --dTwo--> Fun(G × G × G, A)` is
isomorphic to the 2nd short complex associated to the complex of inhomogeneous cochains of `A`. -/
@[simps! hom inv]
def shortComplexH2Iso :
    (inhomogeneousCochains A).sc 2 ≅ shortComplexH2 A :=
  (inhomogeneousCochains A).isoSc' 1 2 3 (by simp) (by simp) ≪≫
    isoMk (oneCochainsIso A) (twoCochainsIso A) (threeCochainsIso A)
      (comp_dOne_eq A) (comp_dTwo_eq A)

/-- The 2-cocycles of the complex of inhomogeneous cochains of `A` are isomorphic to
`twoCocycles A`, which is a simpler type. -/
def isoTwoCocycles : cocycles A 2 ≅ ModuleCat.of k (twoCocycles A) :=
  cyclesMapIso' (shortComplexH2Iso A) _ (shortComplexH2 A).moduleCatLeftHomologyData

@[reassoc (attr := simp), elementwise (attr := simp)]
lemma isoTwoCocycles_hom_comp_i :
    (isoTwoCocycles A).hom ≫ (shortComplexH2 A).moduleCatLeftHomologyData.i =
      iCocycles A 2 ≫ (twoCochainsIso A).hom := by
  simp [isoTwoCocycles, iCocycles, HomologicalComplex.iCycles, iCycles]

@[deprecated (since := "2025-05-09")]
alias isoTwoCocycles_hom_comp_subtype := isoTwoCocycles_hom_comp_i

@[reassoc (attr := simp), elementwise (attr := simp)]
lemma isoTwoCocycles_inv_comp_iCocycles :
    (isoTwoCocycles A).inv ≫ iCocycles A 2 =
      (shortComplexH2 A).moduleCatLeftHomologyData.i ≫ (twoCochainsIso A).inv :=
  (CommSq.horiz_inv ⟨isoTwoCocycles_hom_comp_i A⟩).w

@[reassoc (attr := simp), elementwise (attr := simp)]
lemma toCocycles_comp_isoTwoCocycles_hom :
    toCocycles A 1 2 ≫ (isoTwoCocycles A).hom =
      (oneCochainsIso A).hom ≫ (shortComplexH2 A).moduleCatLeftHomologyData.f' := by
  simp [← cancel_mono (shortComplexH2 A).moduleCatLeftHomologyData.i, comp_dOne_eq,
    shortComplexH2_f]

lemma cocyclesMk_2_eq (x : twoCocycles A) :
    cocyclesMk ((twoCochainsIso A).inv x) (by
      simp [← inhomogeneousCochains.d_def, twoCocycles.dTwo_apply x]) =
      (isoTwoCocycles A).inv x := by
  apply_fun (forget₂ _ Ab).map ((inhomogeneousCochains A).iCycles 2) using
    (AddCommGrp.mono_iff_injective _).1 <| (forget₂ _ _).map_mono _
  simpa only [HomologicalComplex.i_cyclesMk] using
    (isoTwoCocycles_inv_comp_iCocycles_apply _ x).symm

<<<<<<< HEAD
end isoTwoCocycles

section Cohomology

open ShortComplex

variable [DecidableEq G]

section H0

/-- Shorthand for the 0th group cohomology of a `k`-linear `G`-representation `A`, `H⁰(G, A)`,
defined as the 0th cohomology of the complex of inhomogeneous cochains of `A`. -/
abbrev H0 := groupCohomology A 0

/-- The 0th group cohomology of `A`, defined as the 0th cohomology of the complex of inhomogeneous
cochains, is isomorphic to the invariants of the representation on `A`. -/
def H0Iso : H0 A ≅ ModuleCat.of k A.ρ.invariants :=
  (CochainComplex.isoHomologyπ₀ _).symm ≪≫ zeroCocyclesIso A

@[deprecated (since := "2025-06-11")]
noncomputable alias isoH0 := H0Iso

@[reassoc (attr := simp), elementwise (attr := simp)]
lemma π_comp_H0Iso_hom  :
    π A 0 ≫ (H0Iso A).hom = (zeroCocyclesIso A).hom := by
  simp [← cancel_mono (shortComplexH0 A).f, H0Iso]

@[elab_as_elim]
theorem H0_induction_on {C : H0 A → Prop} (x : H0 A)
    (h : ∀ x : A.ρ.invariants, C ((H0Iso A).inv x)) : C x := by
  simpa using h ((H0Iso A).hom x)

section IsTrivial

variable [A.IsTrivial]

/-- When the representation on `A` is trivial, then `H⁰(G, A)` is all of `A.` -/
def H0IsoOfIsTrivial :
    H0 A ≅ A.V := H0Iso A ≪≫ (LinearEquiv.ofTop _ (invariants_eq_top A.ρ)).toModuleIso

@[deprecated (since := "2025-05-09")]
noncomputable alias H0LequivOfIsTrivial := H0IsoOfIsTrivial

@[simp, elementwise]
theorem H0IsoOfIsTrivial_hom :
    (H0IsoOfIsTrivial A).hom = (H0Iso A).hom ≫ (shortComplexH0 A).f := rfl

@[deprecated (since := "2025-06-11")]
alias H0LequivOfIsTrivial_eq_subtype := H0IsoOfIsTrivial_hom

@[deprecated (since := "2025-05-09")]
alias H0LequivOfIsTrivial_apply := H0IsoOfIsTrivial_hom_apply

@[reassoc, elementwise]
theorem π_comp_H0IsoOfIsTrivial_hom :
    π A 0 ≫ (H0IsoOfIsTrivial A).hom = iCocycles A 0 ≫ (zeroCochainsIso A).hom := by
  simp

variable {A} in
@[simp]
theorem H0IsoOfIsTrivial_inv_apply (x : A) :
    (H0IsoOfIsTrivial A).inv x = (H0Iso A).inv ⟨x, by simp⟩ := rfl

@[deprecated (since := "2025-05-09")]
alias H0LequivOfIsTrivial_symm_apply := H0IsoOfIsTrivial_inv_apply

end IsTrivial
end H0
section H1

/-- Shorthand for the 1st group cohomology of a `k`-linear `G`-representation `A`, `H¹(G, A)`,
defined as the 1st cohomology of the complex of inhomogeneous cochains of `A`. -/
abbrev H1 := groupCohomology A 1

/-- The quotient map from the 1-cocycles of `A`, as a submodule of `G → A`, to `H¹(G, A)`. -/
def H1π : ModuleCat.of k (oneCocycles A) ⟶ H1 A :=
  (isoOneCocycles A).inv ≫ π A 1

instance : Epi (H1π A) := by unfold H1π; infer_instance

variable {A}

lemma H1π_eq_zero_iff (x : oneCocycles A) : H1π A x = 0 ↔ ⇑x ∈ oneCoboundaries A := by
  have h := leftHomologyπ_naturality'_assoc (shortComplexH1Iso A).inv
    (shortComplexH1 A).moduleCatLeftHomologyData (leftHomologyData _)
    ((inhomogeneousCochains A).sc 1).leftHomologyIso.hom
  simp only [H1π, isoOneCocycles, π, HomologicalComplex.homologyπ, homologyπ,
    cyclesMapIso'_inv, leftHomologyπ, ← h, ← leftHomologyMapIso'_inv, ModuleCat.hom_comp,
    LinearMap.coe_comp, Function.comp_apply, map_eq_zero_iff _
    ((ModuleCat.mono_iff_injective <|  _).1 inferInstance)]
  simp [LinearMap.range_codRestrict, oneCoboundaries, shortComplexH1, oneCocycles]

lemma H1π_eq_iff (x y : oneCocycles A) :
    H1π A x = H1π A y ↔ ⇑x - ⇑y ∈ oneCoboundaries A := by
  rw [← sub_eq_zero, ← map_sub, H1π_eq_zero_iff]
  rfl

@[elab_as_elim]
theorem H1_induction_on {C : H1 A → Prop} (x : H1 A) (h : ∀ x : oneCocycles A, C (H1π A x)) :
    C x :=
  groupCohomology_induction_on x (fun y => by have := h ((isoOneCocycles A).hom y); simpa [H1π])

variable (A)

/-- The 1st group cohomology of `A`, defined as the 1st cohomology of the complex of inhomogeneous
cochains, is isomorphic to `oneCocycles A ⧸ oneCoboundaries A`, which is a simpler type. -/
def H1Iso : H1 A ≅ (shortComplexH1 A).moduleCatLeftHomologyData.H :=
  (leftHomologyIso _).symm ≪≫ (leftHomologyMapIso' (shortComplexH1Iso A) _ _)

@[deprecated (since := "2025-06-11")]
noncomputable alias isoH1 := H1Iso

@[reassoc (attr := simp), elementwise (attr := simp)]
lemma π_comp_H1Iso_hom  :
    π A 1 ≫ (H1Iso A).hom = (isoOneCocycles A).hom ≫
      (shortComplexH1 A).moduleCatLeftHomologyData.π := by
  simp [H1Iso, isoOneCocycles, π, HomologicalComplex.homologyπ, leftHomologyπ]

@[deprecated (since := "2025-06-12")]
noncomputable alias π_comp_isoH1_hom := π_comp_H1Iso_hom

section IsTrivial

variable [A.IsTrivial]

/-- When `A : Rep k G` is a trivial representation of `G`, `H¹(G, A)` is isomorphic to the
group homs `G → A`. -/
def H1IsoOfIsTrivial :
    H1 A ≅ ModuleCat.of k (Additive G →+ A) :=
  (HomologicalComplex.isoHomologyπ _ 0 1 (CochainComplex.prev_nat_succ 0) <| by
    ext; simp [inhomogeneousCochains.d_def, inhomogeneousCochains.d,
      Unique.eq_default (α := Fin 0 → G), Pi.zero_apply (M := fun _ => A)]).symm ≪≫
  isoOneCocycles A ≪≫ oneCocyclesIsoOfIsTrivial A

@[deprecated (since := "2025-05-09")]
noncomputable alias H1LequivOfIsTrivial := H1IsoOfIsTrivial

@[reassoc (attr := simp), elementwise (attr := simp)]
theorem H1π_comp_H1IsoOfIsTrivial_hom:
    H1π A ≫ (H1IsoOfIsTrivial A).hom = (oneCocyclesIsoOfIsTrivial A).hom := by
  simp [H1IsoOfIsTrivial, H1π]

@[deprecated (since := "2025-05-09")]
alias H1LequivOfIsTrivial_comp_H1π := H1π_comp_H1IsoOfIsTrivial_hom

variable {A}

theorem H1IsoOfIsTrivial_H1π_apply_apply
    (f : oneCocycles A) (x : Additive G) :
    (H1IsoOfIsTrivial A).hom (H1π A f) x = f x.toMul := by simp

@[deprecated (since := "2025-05-09")]
alias H1LequivOfIsTrivial_comp_H1_π_apply_apply := H1IsoOfIsTrivial_H1π_apply_apply

theorem H1IsoOfIsTrivial_inv_apply (f : Additive G →+ A) :
    (H1IsoOfIsTrivial A).inv f = H1π A ((oneCocyclesIsoOfIsTrivial A).inv f) := rfl

@[deprecated (since := "2025-05-09")]
alias H1LequivOfIsTrivial_symm_apply := H1IsoOfIsTrivial_inv_apply

end IsTrivial
end H1
section H2

/-- Shorthand for the 2nd group cohomology of a `k`-linear `G`-representation `A`, `H²(G, A)`,
defined as the 2nd cohomology of the complex of inhomogeneous cochains of `A`. -/
abbrev H2 := groupCohomology A 2

/-- The quotient map from the 1-cocycles of `A`, as a submodule of `G → A`, to `H¹(G, A)`. -/
def H2π : ModuleCat.of k (twoCocycles A) ⟶ H2 A :=
  (isoTwoCocycles A).inv ≫ π A 2

instance : Epi (H2π A) := by unfold H2π; infer_instance

variable {A}

lemma H2π_eq_zero_iff (x : twoCocycles A) : H2π A x = 0 ↔ ⇑x ∈ twoCoboundaries A := by
  have h := leftHomologyπ_naturality'_assoc (shortComplexH2Iso A).inv
    (shortComplexH2 A).moduleCatLeftHomologyData (leftHomologyData _)
    ((inhomogeneousCochains A).sc 2).leftHomologyIso.hom
  simp only [H2π, isoTwoCocycles, π, HomologicalComplex.homologyπ, homologyπ,
    cyclesMapIso'_inv, leftHomologyπ, ← h, ← leftHomologyMapIso'_inv, ModuleCat.hom_comp,
    LinearMap.coe_comp, Function.comp_apply, map_eq_zero_iff _
    ((ModuleCat.mono_iff_injective <|  _).1 inferInstance)]
  simp [LinearMap.range_codRestrict, twoCoboundaries, shortComplexH2, twoCocycles]

lemma H2π_eq_iff (x y : twoCocycles A) :
    H2π A x = H2π A y ↔ ⇑x - ⇑y ∈ twoCoboundaries A := by
  rw [← sub_eq_zero, ← map_sub, H2π_eq_zero_iff]
  rfl

@[elab_as_elim]
theorem H2_induction_on {C : H2 A → Prop} (x : H2 A) (h : ∀ x : twoCocycles A, C (H2π A x)) :
    C x :=
  groupCohomology_induction_on x (fun y => by have := h ((isoTwoCocycles A).hom y); simpa [H2π])

variable (A)

=======
>>>>>>> a8aee168
/-- The 2nd group cohomology of `A`, defined as the 2nd cohomology of the complex of inhomogeneous
cochains, is isomorphic to `twoCocycles A ⧸ twoCoboundaries A`, which is a simpler type. -/
def H2Iso : H2 A ≅ (shortComplexH2 A).moduleCatLeftHomologyData.H :=
  (leftHomologyIso _).symm ≪≫ (leftHomologyMapIso' (shortComplexH2Iso A) _ _)

@[deprecated (since := "2025-06-11")]
noncomputable alias isoH2 := H2Iso

@[reassoc (attr := simp), elementwise (attr := simp)]
lemma π_comp_H2Iso_hom  :
    π A 2 ≫ (H2Iso A).hom = (isoTwoCocycles A).hom ≫
      (shortComplexH2 A).moduleCatLeftHomologyData.π := by
  simp [H2Iso, isoTwoCocycles, π, HomologicalComplex.homologyπ, leftHomologyπ]

@[deprecated (since := "2025-06-12")]
noncomputable alias π_comp_isoH2_hom := π_comp_H2Iso_hom

end H2
end Cohomology
end groupCohomology<|MERGE_RESOLUTION|>--- conflicted
+++ resolved
@@ -843,30 +843,7 @@
   simp [← cancel_mono (shortComplexH1 A).moduleCatLeftHomologyData.i, comp_dZero_eq,
     shortComplexH1_f]
 
-<<<<<<< HEAD
 end isoOneCocycles
-=======
-lemma cocyclesMk_1_eq (x : oneCocycles A) :
-    cocyclesMk ((oneCochainsIso A).inv x) (by
-      simp [← inhomogeneousCochains.d_def, oneCocycles.dOne_apply x]) =
-      (isoOneCocycles A).inv x := by
-  apply_fun (forget₂ _ Ab).map ((inhomogeneousCochains A).iCycles 1) using
-    (AddCommGrp.mono_iff_injective _).1 <| (forget₂ _ _).map_mono _
-  simpa only [HomologicalComplex.i_cyclesMk] using
-    (isoOneCocycles_inv_comp_iCocycles_apply _ x).symm
-
-/-- The 1st group cohomology of `A`, defined as the 1st cohomology of the complex of inhomogeneous
-cochains, is isomorphic to `oneCocycles A ⧸ oneCoboundaries A`, which is a simpler type. -/
-def isoH1 : groupCohomology A 1 ≅ H1 A :=
-  (leftHomologyIso _).symm ≪≫ (leftHomologyMapIso' (shortComplexH1Iso A) _ _)
-
-@[reassoc (attr := simp), elementwise (attr := simp)]
-lemma π_comp_isoH1_hom  :
-    π A 1 ≫ (isoH1 A).hom = (isoOneCocycles A).hom ≫ H1π A := by
-  simp [isoH1, isoOneCocycles, π, HomologicalComplex.homologyπ, leftHomologyπ]
-
-end H1
->>>>>>> a8aee168
 
 section isoTwoCocycles
 
@@ -908,16 +885,6 @@
   simp [← cancel_mono (shortComplexH2 A).moduleCatLeftHomologyData.i, comp_dOne_eq,
     shortComplexH2_f]
 
-lemma cocyclesMk_2_eq (x : twoCocycles A) :
-    cocyclesMk ((twoCochainsIso A).inv x) (by
-      simp [← inhomogeneousCochains.d_def, twoCocycles.dTwo_apply x]) =
-      (isoTwoCocycles A).inv x := by
-  apply_fun (forget₂ _ Ab).map ((inhomogeneousCochains A).iCycles 2) using
-    (AddCommGrp.mono_iff_injective _).1 <| (forget₂ _ _).map_mono _
-  simpa only [HomologicalComplex.i_cyclesMk] using
-    (isoTwoCocycles_inv_comp_iCocycles_apply _ x).symm
-
-<<<<<<< HEAD
 end isoTwoCocycles
 
 section Cohomology
@@ -1116,8 +1083,6 @@
 
 variable (A)
 
-=======
->>>>>>> a8aee168
 /-- The 2nd group cohomology of `A`, defined as the 2nd cohomology of the complex of inhomogeneous
 cochains, is isomorphic to `twoCocycles A ⧸ twoCoboundaries A`, which is a simpler type. -/
 def H2Iso : H2 A ≅ (shortComplexH2 A).moduleCatLeftHomologyData.H :=
