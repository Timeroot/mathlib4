--- conflicted
+++ resolved
@@ -15,7 +15,8 @@
 
 In `RepresentationTheory.GroupCohomology.Basic`, we define the `n`th group cohomology of `A` to be
 the cohomology of a complex `inhomogeneousCochains A`, whose objects are `(Fin n → G) → A`; this is
-unnecessarily unwieldy in low degree.
+unnecessarily unwieldy in low degree. Here, meanwhile, we define the one and two cocycles and
+coboundaries as submodules of `Fun(G, A)` and `Fun(G × G, A)`, and provide maps to `H1` and `H2`.
 
 We also show that when the representation on `A` is trivial, `H¹(G, A) ≃ Hom(G, A)`.
 
@@ -26,22 +27,24 @@
 multiplicative case, starting with the section `IsMulCocycle`, just mirrors the additive case;
 unfortunately `@[to_additive]` can't deal with scalar actions.
 
+The file also contains an identification between the definitions in
+`RepresentationTheory.GroupCohomology.Basic`, `groupCohomology.cocycles A n`, and the `nCocycles`
+in this file, for `n = 0, 1, 2`.
+
 ## Main definitions
 
-* `groupCohomology.H0 A`: the invariants `Aᴳ` of the `G`-representation on `A`.
-* `groupCohomology.H1 A`: 1-cocycles (i.e. `Z¹(G, A) := Ker(d¹ : Fun(G, A) → Fun(G², A)`) modulo
-  1-coboundaries (i.e. `B¹(G, A) := Im(d⁰: A → Fun(G, A))`).
-* `groupCohomology.H2 A`: 2-cocycles (i.e. `Z²(G, A) := Ker(d² : Fun(G², A) → Fun(G³, A)`) modulo
-  2-coboundaries (i.e. `B²(G, A) := Im(d¹: Fun(G, A) → Fun(G², A))`).
+* `groupCohomology.H0Iso A`: isomorphism between `H⁰(G, A)` and the invariants `Aᴳ` of the
+  `G`-representation on `A`.
+* `groupCohomology.H1π A`: epimorphism from the 1-cocycles
+  (i.e. `Z¹(G, A) := Ker(d¹ : Fun(G, A) → Fun(G², A)`) to `H¹(G, A)`.
+* `groupCohomology.H2π A`: epimorphism from the 2-cocycles
+  (i.e. `Z²(G, A) := Ker(d² : Fun(G², A) → Fun(G³, A)`) to `H²(G, A)`.
 * `groupCohomology.H1IsoOfIsTrivial`: the isomorphism `H¹(G, A) ≅ Hom(G, A)` when the
   representation on `A` is trivial.
-* `groupCohomology.isoHn` for `n = 0, 1, 2`: an isomorphism
-  `groupCohomology A n ≅ groupCohomology.Hn A`.
 
 ## TODO
 
 * The relationship between `H2` and group extensions
-* The inflation-restriction exact sequence
 * Nonabelian group cohomology
 
 -/
@@ -112,6 +115,7 @@
   rw [dZero_hom_apply, isTrivial_apply, sub_self]
   rfl
 
+@[reassoc (attr := simp), elementwise (attr := simp)]
 lemma subtype_comp_dZero : ModuleCat.ofHom (A.ρ.invariants.subtype) ≫ dZero A = 0 := by
   ext ⟨x, hx⟩ g
   replace hx := hx g
@@ -168,6 +172,12 @@
   rcongr i <;> exact Fin.elim0 i
 
 @[deprecated (since := "2025-05-09")] alias dZero_comp_eq := comp_dZero_eq
+
+@[reassoc (attr := simp), elementwise (attr := simp)]
+theorem eq_dZero_comp_inv :
+    (zeroCochainsIso A).inv ≫ (inhomogeneousCochains A).d 0 1 =
+      dZero A ≫ (oneCochainsIso A).inv :=
+  (CommSq.horiz_inv ⟨comp_dZero_eq A⟩).w
 
 /-- Let `C(G, A)` denote the complex of inhomogeneous cochains of `A : Rep k G`. This lemma
 says `dOne` gives a simpler expression for the 1st differential: that is, the following
@@ -193,6 +203,12 @@
   rcongr i <;> rw [Subsingleton.elim i 0] <;> rfl
 
 @[deprecated (since := "2025-05-09")] alias dOne_comp_eq := comp_dOne_eq
+
+@[reassoc (attr := simp), elementwise (attr := simp)]
+theorem eq_dOne_comp_inv :
+    (oneCochainsIso A).inv ≫ (inhomogeneousCochains A).d 1 2 =
+      dOne A ≫ (twoCochainsIso A).inv :=
+  (CommSq.horiz_inv ⟨comp_dOne_eq A⟩).w
 
 /-- Let `C(G, A)` denote the complex of inhomogeneous cochains of `A : Rep k G`. This lemma
 says `dTwo` gives a simpler expression for the 2nd differential: that is, the following
@@ -220,6 +236,12 @@
 
 @[deprecated (since := "2025-05-09")] alias dTwo_comp_eq := comp_dTwo_eq
 
+@[reassoc (attr := simp), elementwise (attr := simp)]
+theorem eq_dTwo_comp_inv :
+    (twoCochainsIso A).inv ≫ (inhomogeneousCochains A).d 2 3 =
+      dTwo A ≫ (threeCochainsIso A).inv :=
+  (CommSq.horiz_inv ⟨comp_dTwo_eq A⟩).w
+
 omit [DecidableEq G] in
 @[reassoc (attr := simp), elementwise (attr := simp)]
 theorem dZero_comp_dOne : dZero A ≫ dOne A = 0 := by
@@ -240,237 +262,158 @@
 open ShortComplex
 
 /-- The (exact) short complex `A.ρ.invariants ⟶ A ⟶ (G → A)`. -/
+@[simps! -isSimp f g]
 def shortComplexH0 : ShortComplex (ModuleCat k) :=
   mk _ _ (subtype_comp_dZero A)
 
-/-- The arrow `A --dZero--> Fun(G, A)` is isomorphic to the differential
-`(inhomogeneousCochains A).d 0 1` of the complex of inhomogeneous cochains of `A`. -/
-@[simps! hom_left hom_right inv_left inv_right]
-def dZeroArrowIso : Arrow.mk ((inhomogeneousCochains A).d 0 1) ≅ Arrow.mk (dZero A) :=
-  Arrow.isoMk (zeroCochainsIso A) (oneCochainsIso A) (comp_dZero_eq A)
-
 /-- The short complex `A --dZero--> Fun(G, A) --dOne--> Fun(G × G, A)`. -/
+@[simps! -isSimp f g]
 def shortComplexH1 : ShortComplex (ModuleCat k) :=
   mk (dZero A) (dOne A) (dZero_comp_dOne A)
 
-/-- The short complex `A --dZero--> Fun(G, A) --dOne--> Fun(G × G, A)` is isomorphic to the 1st
-short complex associated to the complex of inhomogeneous cochains of `A`. -/
-@[simps! hom_τ₁ hom_τ₂ hom_τ₃ inv_τ₁ inv_τ₂ inv_τ₃]
-def shortComplexH1Iso : (inhomogeneousCochains A).sc 1 ≅ shortComplexH1 A :=
-    (inhomogeneousCochains A).isoSc' 0 1 2 (by simp) (by simp) ≪≫
-    isoMk (zeroCochainsIso A) (oneCochainsIso A) (twoCochainsIso A)
-      (comp_dZero_eq A) (comp_dOne_eq A)
-
 /-- The short complex `Fun(G, A) --dOne--> Fun(G × G, A) --dTwo--> Fun(G × G × G, A)`. -/
+@[simps!-isSimp f g]
 def shortComplexH2 : ShortComplex (ModuleCat k) :=
   mk (dOne A) (dTwo A) (dOne_comp_dTwo A)
 
-/-- The short complex `A --dZero--> Fun(G, A) --dOne--> Fun(G × G, A)` is isomorphic to the 1st
-short complex associated to the complex of inhomogeneous cochains of `A`. -/
-@[simps! hom_τ₁ hom_τ₂ hom_τ₃ inv_τ₁ inv_τ₂ inv_τ₃]
-def shortComplexH2Iso : (inhomogeneousCochains A).sc 2 ≅ shortComplexH2 A :=
-    (inhomogeneousCochains A).isoSc' 1 2 3 (by simp) (by simp) ≪≫
-    isoMk (oneCochainsIso A) (twoCochainsIso A) (threeCochainsIso A)
-      (comp_dOne_eq A) (comp_dTwo_eq A)
-
 end Differentials
 
 section Cocycles
 
-instance : FunLike (cocycles A 1) G A :=
-  ⟨iCocycles A 1 ≫ (oneCochainsIso A).hom, (ModuleCat.mono_iff_injective _).1 inferInstance⟩
-
-def iOneCocycles : cocycles A 1 ⟶ ModuleCat.of k (G → A) :=
-  iCocycles A 1 ≫ (oneCochainsIso A).hom
-
-instance : Mono (iOneCocycles A) := by unfold iOneCocycles; infer_instance
+/-- The 1-cocycles `Z¹(G, A)` of `A : Rep k G`, defined as the kernel of the map
+`Fun(G, A) → Fun(G × G, A)` sending `(f, (g₁, g₂)) ↦ ρ_A(g₁)(f(g₂)) - f(g₁g₂) + f(g₁).` -/
+def oneCocycles : Submodule k (G → A) := LinearMap.ker (dOne A).hom
+
+/-- The 2-cocycles `Z²(G, A)` of `A : Rep k G`, defined as the kernel of the map
+`Fun(G × G, A) → Fun(G × G × G, A)` sending
+`(f, (g₁, g₂, g₃)) ↦ ρ_A(g₁)(f(g₂, g₃)) - f(g₁g₂, g₃) + f(g₁, g₂g₃) - f(g₁, g₂).` -/
+def twoCocycles : Submodule k (G × G → A) := LinearMap.ker (dTwo A).hom
 
 variable {A}
 
-@[simp]
-lemma iOneCocycles_apply (f : cocycles A 1) :
-    iOneCocycles A f = f := rfl
-
-/-- Given a `G`-representation `A`, we say a function `f : G → A` is a member of the 1-cocycles
-if the function `(g, h) ↦ A.ρ(g)(f(h)) - f(gh) + f(g)` is 0. -/
-abbrev MemOneCocycles (f : G → A) := dOne A f = 0
-
-/-- Given a `G`-representation `A`, this produces an element of the 1-cocycles of `A` given a
-function `f : G → A` satisfying `MemOneCocycles`. -/
-def mkOneCocycles (f : G → A) (hf : MemOneCocycles f) : cocycles A 1 :=
-  ((inhomogeneousCochains A).sc 1).cyclesMk ((oneCochainsIso A).inv f) <| by
-    apply (ModuleCat.mono_iff_injective
-      ((inhomogeneousCochains A).XIsoOfEq (CochainComplex.next ℕ 1)).hom).1 inferInstance
-    have := congr($((inhomogeneousCochains A).d_comp_XIsoOfEq_hom
-      (CochainComplex.next _ 1) 1) ((oneCochainsIso A).inv f))
-    have := congr($((CommSq.horiz_inv ⟨comp_dOne_eq A⟩).w) f)
-    simp_all [-HomologicalComplex.d_comp_XIsoOfEq_hom]
-
-theorem memOneCocycles (f : cocycles A 1) :
-    MemOneCocycles f := by
-  simpa using congr($(congr(iCocycles A 1 ≫ $(comp_dOne_eq A))) f)
-
-theorem iOneCocycles_mkOneCocycles (f : G → A) (hf) :
-    iOneCocycles A (mkOneCocycles f hf) = f := by
-  apply (ModuleCat.mono_iff_injective (oneCochainsIso A).inv).1 inferInstance
-  simpa [iOneCocycles] using ((inhomogeneousCochains A).sc 1).i_cyclesMk _ _
-
-@[simp]
-theorem coe_mkOneCocycles (f : G → A) (hf) :
-    (mkOneCocycles f hf : G → A) = f := iOneCocycles_mkOneCocycles _ _
+instance : FunLike (oneCocycles A) G A := ⟨Subtype.val, Subtype.val_injective⟩
+
+@[simp]
+theorem oneCocycles.coe_mk (f : G → A) (hf) : ((⟨f, hf⟩ : oneCocycles A) : G → A) = f := rfl
+
+@[simp]
+theorem oneCocycles.val_eq_coe (f : oneCocycles A) : f.1 = f := rfl
 
 @[ext]
-theorem oneCocycles_ext {f₁ f₂ : cocycles A 1} (h : ∀ g : G, f₁ g = f₂ g) : f₁ = f₂ :=
+theorem oneCocycles_ext {f₁ f₂ : oneCocycles A} (h : ∀ g : G, f₁ g = f₂ g) : f₁ = f₂ :=
   DFunLike.ext f₁ f₂ h
 
-@[simp]
-theorem mkOneCocycles_coe (f : cocycles A 1) :
-    mkOneCocycles (f : G → A) (memOneCocycles f) = f := by ext; simp
-
-theorem memOneCocycles_def (f : G → A) :
-    MemOneCocycles f ↔ ∀ g h : G, A.ρ g (f h) - f (g * h) + f g = 0 :=
+theorem mem_oneCocycles_def (f : G → A) :
+    f ∈ oneCocycles A ↔ ∀ g h : G, A.ρ g (f h) - f (g * h) + f g = 0 :=
   LinearMap.mem_ker.trans <| by
     simp_rw [funext_iff, dOne_hom_apply, Prod.forall]
     rfl
 
-theorem memOneCocycles_iff (f : G → A) :
-    MemOneCocycles f ↔ ∀ g h : G, f (g * h) = A.ρ g (f h) + f g := by
-  simp_rw [memOneCocycles_def, sub_add_eq_add_sub, sub_eq_zero, eq_comm]
-
-theorem memOneCocycles_map_one (f : G → A) (hf : MemOneCocycles f) : f 1 = 0 := by
-  have := (memOneCocycles_def f).1 hf 1 1
+theorem mem_oneCocycles_iff (f : G → A) :
+    f ∈ oneCocycles A ↔ ∀ g h : G, f (g * h) = A.ρ g (f h) + f g := by
+  simp_rw [mem_oneCocycles_def, sub_add_eq_add_sub, sub_eq_zero, eq_comm]
+
+@[simp] theorem oneCocycles_map_one (f : oneCocycles A) : f 1 = 0 := by
+  have := (mem_oneCocycles_def f).1 f.2 1 1
   simpa only [map_one, Module.End.one_apply, mul_one, sub_self, zero_add] using this
 
-@[simp]
-theorem oneCocycles_map_one (f : cocycles A 1) : f 1 = 0 :=
-  memOneCocycles_map_one f (memOneCocycles f)
-
-theorem memOneCocycles_map_inv (f : G → A) (hf : MemOneCocycles f) (g : G) :
+@[simp] theorem oneCocycles_map_inv (f : oneCocycles A) (g : G) :
     A.ρ g (f g⁻¹) = - f g := by
-  rw [← add_eq_zero_iff_eq_neg, ← memOneCocycles_map_one f hf, ← mul_inv_cancel g,
-    (memOneCocycles_iff f).1 hf g g⁻¹]
-
-@[simp]
-theorem oneCocycles_map_inv (f : cocycles A 1) (g : G) :
-    A.ρ g (f g⁻¹) = - f g :=
-  memOneCocycles_map_inv f (memOneCocycles f) g
-
-theorem memOneCocycles_dZero_apply (x : A) :
-    MemOneCocycles (dZero A x) :=
-  congr($(dZero_comp_dOne A) x)
-
-theorem memOneCocycles_map_mul_of_isTrivial [A.IsTrivial]
-    (f : G → A) (hf : MemOneCocycles f) (g h : G) :
+  rw [← add_eq_zero_iff_eq_neg, ← oneCocycles_map_one f, ← mul_inv_cancel g,
+    (mem_oneCocycles_iff f).1 f.2 g g⁻¹]
+
+theorem dZero_apply_mem_oneCocycles (x : A) :
+    dZero A x ∈ oneCocycles A :=
+  dZero_comp_dOne_apply _ _
+
+@[simp]
+theorem oneCocycles.dOne_apply (x : oneCocycles A) :
+    dOne A x = 0 := x.2
+
+theorem oneCocycles_map_mul_of_isTrivial [A.IsTrivial] (f : oneCocycles A) (g h : G) :
     f (g * h) = f g + f h := by
-  rw [(memOneCocycles_iff f).1 hf, isTrivial_apply A.ρ g (f h), add_comm]
-
-theorem memOneCocycles_of_addMonoidHom [A.IsTrivial] (f : Additive G →+ A) :
-    MemOneCocycles (f ∘ Additive.ofMul) :=
-  (memOneCocycles_iff _).2 fun g h => by
+  rw [(mem_oneCocycles_iff f).1 f.2, isTrivial_apply A.ρ g (f h), add_comm]
+
+theorem mem_oneCocycles_of_addMonoidHom [A.IsTrivial] (f : Additive G →+ A) :
+    f ∘ Additive.ofMul ∈ oneCocycles A :=
+  (mem_oneCocycles_iff _).2 fun g h => by
     simp only [Function.comp_apply, ofMul_mul, map_add,
-      memOneCocycles_map_mul_of_isTrivial, isTrivial_apply A.ρ g (f (Additive.ofMul h)),
+      oneCocycles_map_mul_of_isTrivial, isTrivial_apply A.ρ g (f (Additive.ofMul h)),
       add_comm (f (Additive.ofMul g))]
 
-variable (A)
-
+variable (A) in
 /-- When `A : Rep k G` is a trivial representation of `G`, `Z¹(G, A)` is isomorphic to the
 group homs `G → A`. -/
 @[simps!]
 def oneCocyclesIsoOfIsTrivial [hA : A.IsTrivial] :
-    cocycles A 1 ≅ ModuleCat.of k (Additive G →+ A) :=
+    ModuleCat.of k (oneCocycles A) ≅ ModuleCat.of k (Additive G →+ A) :=
   LinearEquiv.toModuleIso
-  { toFun (f : cocycles A 1) :=
+  { toFun f :=
       { toFun := f ∘ Additive.toMul
-        map_zero' := memOneCocycles_map_one f (memOneCocycles f)
-        map_add' := memOneCocycles_map_mul_of_isTrivial f (memOneCocycles f) }
-    map_add' _ _ := by ext; simp [← iOneCocycles_apply]
-    map_smul' _ _ := by ext; simp [← iOneCocycles_apply]
-    invFun f := mkOneCocycles (f ∘ Additive.ofMul) (memOneCocycles_of_addMonoidHom f)
-    left_inv _ := oneCocycles_ext <| fun _ => by simp
-    right_inv _ := by ext; simp }
-
-instance : FunLike (cocycles A 2) (G × G) A :=
-  ⟨iCocycles A 2 ≫ (twoCochainsIso A).hom, (ModuleCat.mono_iff_injective _).1 inferInstance⟩
-
-def iTwoCocycles : cocycles A 2 ⟶ ModuleCat.of k (G × G → A) :=
-  iCocycles A 2 ≫ (twoCochainsIso A).hom
-
-variable {A}
-
-@[simp]
-lemma iTwoCocycles_apply (f : cocycles A 2) :
-    iTwoCocycles A f = f := rfl
-
-/-- Given a `G`-representation `A`, we say a function `f : G × G → A` is a member of the 2-cocycles
-if the function `(g, h, j) ↦ A.ρ(g)(f(h, j)) - f(gh, j) + f(g, hj) - f(g, h)` is 0. -/
-abbrev MemTwoCocycles (f : G × G → A) := dTwo A f = 0
-
-/-- Given a `G`-representation `A`, this produces an element of the 2-cocycles of `A` given a
-function `f : G × G → A` satisfying `MemTwoCocycles`. -/
-def mkTwoCocycles (f : G × G → A) (hf : MemTwoCocycles f) : cocycles A 2 :=
-  ((inhomogeneousCochains A).sc 2).cyclesMk ((twoCochainsIso A).inv f) <| by
-    apply (ModuleCat.mono_iff_injective
-      ((inhomogeneousCochains A).XIsoOfEq (CochainComplex.next ℕ 2)).hom).1 inferInstance
-    have := congr($((inhomogeneousCochains A).d_comp_XIsoOfEq_hom
-      (CochainComplex.next _ 2) 2) ((twoCochainsIso A).inv f))
-    have := congr($((CommSq.horiz_inv ⟨comp_dTwo_eq A⟩).w) f)
-    simp_all [-HomologicalComplex.d_comp_XIsoOfEq_hom]
-
-theorem memTwoCocycles (f : cocycles A 2) :
-    MemTwoCocycles f := by
-  simpa using congr($(congr(iCocycles A 2 ≫ $(comp_dTwo_eq A))) f)
-
-theorem iTwoCocycles_mkTwoCocycles (f : G × G → A) (hf) :
-    iTwoCocycles A (mkTwoCocycles f hf) = f := by
-  apply (ModuleCat.mono_iff_injective (twoCochainsIso A).inv).1 inferInstance
-  simpa [iTwoCocycles] using ((inhomogeneousCochains A).sc 2).i_cyclesMk _ _
-
-@[simp]
-theorem coe_mkTwoCocycles (f : G × G → A) (hf) :
-    (mkTwoCocycles f hf : G × G → A) = f := iTwoCocycles_mkTwoCocycles _ _
+        map_zero' := oneCocycles_map_one f
+        map_add' := oneCocycles_map_mul_of_isTrivial f }
+    map_add' _ _ := rfl
+    map_smul' _ _ := rfl
+    invFun f :=
+      { val := f
+        property := mem_oneCocycles_of_addMonoidHom f }
+    left_inv f := by ext; rfl
+    right_inv f := by ext; rfl }
+
+@[deprecated (since := "2025-05-09")]
+noncomputable alias oneCocyclesLequivOfIsTrivial := oneCocyclesIsoOfIsTrivial
+
+instance : FunLike (twoCocycles A) (G × G) A := ⟨Subtype.val, Subtype.val_injective⟩
+
+@[simp]
+theorem twoCocycles.coe_mk (f : G × G → A) (hf) : ((⟨f, hf⟩ : twoCocycles A) : G × G → A) = f := rfl
+
+@[simp]
+theorem twoCocycles.val_eq_coe (f : twoCocycles A) : f.1 = f := rfl
 
 @[ext]
-theorem twoCocycles_ext {f₁ f₂ : cocycles A 2} (h : ∀ g h : G, f₁ (g, h) = f₂ (g, h)) : f₁ = f₂ :=
-  DFunLike.ext f₁ f₂ (Prod.forall.2 h)
-
-@[simp]
-theorem mkTwoCocycles_coe (f : cocycles A 2) :
-    mkTwoCocycles (f : G × G → A) (memTwoCocycles f) = f := by ext; simp
-
-theorem memTwoCocycles_def (f : G × G → A) :
-    MemTwoCocycles f ↔
-      ∀ g h j : G, A.ρ g (f (h, j)) - f (g * h, j) + f (g, h * j) - f (g, h) = 0 :=
+theorem twoCocycles_ext {f₁ f₂ : twoCocycles A} (h : ∀ g h : G, f₁ (g, h) = f₂ (g, h)) : f₁ = f₂ :=
+  DFunLike.ext f₁ f₂ (Prod.forall.mpr h)
+
+theorem mem_twoCocycles_def (f : G × G → A) :
+    f ∈ twoCocycles A ↔ ∀ g h j : G,
+      A.ρ g (f (h, j)) - f (g * h, j) + f (g, h * j) - f (g, h) = 0 :=
   LinearMap.mem_ker.trans <| by
     simp_rw [funext_iff, dTwo_hom_apply, Prod.forall]
     rfl
 
-theorem memTwoCocycles_iff (f : G × G → A) :
-    MemTwoCocycles f ↔ ∀ g h j : G,
+theorem mem_twoCocycles_iff (f : G × G → A) :
+    f ∈ twoCocycles A ↔ ∀ g h j : G,
       f (g * h, j) + f (g, h) =
         A.ρ g (f (h, j)) + f (g, h * j) := by
-  simp_rw [memTwoCocycles_def, sub_eq_zero, sub_add_eq_add_sub, sub_eq_iff_eq_add, eq_comm,
+  simp_rw [mem_twoCocycles_def, sub_eq_zero, sub_add_eq_add_sub, sub_eq_iff_eq_add, eq_comm,
     add_comm (f (_ * _, _))]
 
-theorem memTwoCocycles_map_one_fst (f : G × G → A) (hf : MemTwoCocycles f) (g : G) :
+theorem twoCocycles_map_one_fst (f : twoCocycles A) (g : G) :
     f (1, g) = f (1, 1) := by
-  have := ((memTwoCocycles_iff f).1 hf 1 1 g).symm
+  have := ((mem_twoCocycles_iff f).1 f.2 1 1 g).symm
   simpa only [map_one, Module.End.one_apply, one_mul, add_right_inj, this]
 
-theorem memTwoCocycles_map_one_snd (f : G × G → A) (hf : MemTwoCocycles f) (g : G) :
+theorem twoCocycles_map_one_snd (f : twoCocycles A) (g : G) :
     f (g, 1) = A.ρ g (f (1, 1)) := by
-  have := (memTwoCocycles_iff f).1 hf g 1 1
+  have := (mem_twoCocycles_iff f).1 f.2 g 1 1
   simpa only [mul_one, add_left_inj, this]
 
-lemma memTwoCocycles_ρ_map_inv_sub_map_inv (f : G × G → A) (hf : MemTwoCocycles f) (g : G) :
+lemma twoCocycles_ρ_map_inv_sub_map_inv (f : twoCocycles A) (g : G) :
     A.ρ g (f (g⁻¹, g)) - f (g, g⁻¹)
       = f (1, 1) - f (g, 1) := by
-  have := (memTwoCocycles_iff f).1 hf g g⁻¹ g
-  simp only [mul_inv_cancel, inv_mul_cancel, memTwoCocycles_map_one_fst f hf g] at this
+  have := (mem_twoCocycles_iff f).1 f.2 g g⁻¹ g
+  simp only [mul_inv_cancel, inv_mul_cancel, twoCocycles_map_one_fst _ g]
+    at this
   exact sub_eq_sub_iff_add_eq_add.2 this.symm
 
-theorem memTwoCocycles_dOne_apply (x : G → A) :
-    MemTwoCocycles (dOne A x) :=
-  congr($(dOne_comp_dTwo A) x)
+theorem dOne_apply_mem_twoCocycles (x : G → A) :
+    dOne A x ∈ twoCocycles A :=
+  dOne_comp_dTwo_apply _ _
+
+@[simp]
+theorem twoCocycles.dTwo_apply (x : twoCocycles A) :
+    dTwo A x = 0 := x.2
 
 end Cocycles
 
@@ -501,37 +444,19 @@
 theorem oneCoboundaries_ext {f₁ f₂ : oneCoboundaries A} (h : ∀ g : G, f₁ g = f₂ g) : f₁ = f₂ :=
   DFunLike.ext f₁ f₂ h
 
-lemma oneCoboundaries_memOneCocycles (x : oneCoboundaries A) : MemOneCocycles x := by
-  rcases x with ⟨_, ⟨x, rfl⟩⟩
-  exact memOneCocycles_dZero_apply x
+variable (A) in
+lemma oneCoboundaries_le_oneCocycles : oneCoboundaries A ≤ oneCocycles A := by
+  rintro _ ⟨x, rfl⟩
+  exact dZero_apply_mem_oneCocycles x
 
 variable (A) in
 /-- Natural inclusion `B¹(G, A) →ₗ[k] Z¹(G, A)`. -/
-abbrev oneCoboundariesToOneCocycles :
-    ModuleCat.of k (oneCoboundaries A) ⟶ cocycles A 1 :=
-  ((inhomogeneousCochains A).sc 1).liftCycles
-    (ModuleCat.ofHom (Submodule.subtype _) ≫ (oneCochainsIso A).inv) <| by
-    ext x
-    apply (ModuleCat.mono_iff_injective
-      ((inhomogeneousCochains A).XIsoOfEq (CochainComplex.next ℕ 1)).hom).1 inferInstance
-    have := congr($((inhomogeneousCochains A).d_comp_XIsoOfEq_hom
-      (CochainComplex.next _ 1) 1) ((oneCochainsIso A).inv x))
-    have := congr($((CommSq.horiz_inv ⟨comp_dOne_eq A⟩).w) x)
-    simp_all [-HomologicalComplex.d_comp_XIsoOfEq_hom, oneCoboundaries_memOneCocycles x]
-
-@[reassoc (attr := simp), elementwise (attr := simp)]
-theorem oneCoboundariesToOneCocycles_iOneCocycles :
-    oneCoboundariesToOneCocycles A ≫ iOneCocycles A =
-      ModuleCat.ofHom (Submodule.subtype _) := by
-  ext x : 2
-  apply (ModuleCat.mono_iff_injective (oneCochainsIso A).inv).1 inferInstance
-  simpa [oneCoboundariesToOneCocycles, iOneCocycles, -ShortComplex.liftCycles_i] using
-    (congr($(((inhomogeneousCochains A).sc 1).liftCycles_i _ _) x))
+abbrev oneCoboundariesToOneCocycles : oneCoboundaries A →ₗ[k] oneCocycles A :=
+  Submodule.inclusion (oneCoboundaries_le_oneCocycles A)
 
 @[simp]
 lemma oneCoboundariesToOneCocycles_apply (x : oneCoboundaries A) :
-    oneCoboundariesToOneCocycles A x = x.1 := by
-  simp [← iOneCocycles_apply]
+    oneCoboundariesToOneCocycles A x = x.1 := rfl
 
 theorem oneCoboundaries_eq_bot_of_isTrivial (A : Rep k G) [A.IsTrivial] :
     oneCoboundaries A = ⊥ := by
@@ -552,37 +477,19 @@
     f₁ = f₂ :=
   DFunLike.ext f₁ f₂ (Prod.forall.mpr h)
 
-lemma twoCoboundaries_memTwoCocycles (x : twoCoboundaries A) : MemTwoCocycles x := by
-  rcases x with ⟨_, ⟨x, rfl⟩⟩
-  exact memTwoCocycles_dOne_apply x
+variable (A) in
+lemma twoCoboundaries_le_twoCocycles : twoCoboundaries A ≤ twoCocycles A := by
+  rintro _ ⟨x, rfl⟩
+  exact dOne_apply_mem_twoCocycles x
 
 variable (A) in
 /-- Natural inclusion `B²(G, A) →ₗ[k] Z²(G, A)`. -/
-abbrev twoCoboundariesToTwoCocycles :
-    ModuleCat.of k (twoCoboundaries A) ⟶ cocycles A 2 :=
-  ((inhomogeneousCochains A).sc 2).liftCycles
-    (ModuleCat.ofHom (Submodule.subtype _) ≫ (twoCochainsIso A).inv) <| by
-    ext x
-    apply (ModuleCat.mono_iff_injective
-      ((inhomogeneousCochains A).XIsoOfEq (CochainComplex.next ℕ 2)).hom).1 inferInstance
-    have := congr($((inhomogeneousCochains A).d_comp_XIsoOfEq_hom
-      (CochainComplex.next _ 2) 2) ((twoCochainsIso A).inv x))
-    have := congr($((CommSq.horiz_inv ⟨comp_dTwo_eq A⟩).w) x)
-    simp_all [-HomologicalComplex.d_comp_XIsoOfEq_hom, twoCoboundaries_memTwoCocycles x]
-
-@[reassoc (attr := simp), elementwise (attr := simp)]
-theorem twoCoboundariesToTwoCocycles_iTwoCocycles :
-    twoCoboundariesToTwoCocycles A ≫ iTwoCocycles A =
-      ModuleCat.ofHom (Submodule.subtype _) := by
-  ext x : 2
-  apply (ModuleCat.mono_iff_injective (twoCochainsIso A).inv).1 inferInstance
-  simpa [twoCoboundariesToTwoCocycles, iTwoCocycles, -ShortComplex.liftCycles_i] using
-    (congr($(((inhomogeneousCochains A).sc 2).liftCycles_i _ _) x))
+abbrev twoCoboundariesToTwoCocycles : twoCoboundaries A →ₗ[k] twoCocycles A :=
+  Submodule.inclusion (twoCoboundaries_le_twoCocycles A)
 
 @[simp]
 lemma twoCoboundariesToTwoCocycles_apply (x : twoCoboundaries A) :
-    twoCoboundariesToTwoCocycles A x = x.1 := by
-  simp [← iTwoCocycles_apply]
+    twoCoboundariesToTwoCocycles A x = x.1 := rfl
 
 end Coboundaries
 
@@ -662,14 +569,15 @@
 /-- Given a `k`-module `A` with a compatible `DistribMulAction` of `G`, and a function
 `f : G → A` satisfying the 1-cocycle condition, produces a 1-cocycle for the representation on
 `A` induced by the `DistribMulAction`. -/
-abbrev oneCocyclesOfIsOneCocycle {f : G → A} (hf : IsOneCocycle f) :
-    cocycles (Rep.ofDistribMulAction k G A) 1 :=
-  mkOneCocycles f <| (memOneCocycles_iff (A := Rep.ofDistribMulAction k G A) f).2 hf
-
-theorem isOneCocycle_of_memOneCocycles
-    (f : G → A) (hf : MemOneCocycles (A := Rep.ofDistribMulAction k G A) f) :
+@[simps]
+def oneCocyclesOfIsOneCocycle {f : G → A} (hf : IsOneCocycle f) :
+    oneCocycles (Rep.ofDistribMulAction k G A) :=
+  ⟨f, (mem_oneCocycles_iff (A := Rep.ofDistribMulAction k G A) f).2 hf⟩
+
+theorem isOneCocycle_of_mem_oneCocycles
+    (f : G → A) (hf : f ∈ oneCocycles (Rep.ofDistribMulAction k G A)) :
     IsOneCocycle f :=
-  fun _ _ => (memOneCocycles_iff (A := Rep.ofDistribMulAction k G A) f).1 hf _ _
+  fun _ _ => (mem_oneCocycles_iff (A := Rep.ofDistribMulAction k G A) f).1 hf _ _
 
 /-- Given a `k`-module `A` with a compatible `DistribMulAction` of `G`, and a function
 `f : G → A` satisfying the 1-coboundary condition, produces a 1-coboundary for the representation
@@ -688,13 +596,14 @@
 /-- Given a `k`-module `A` with a compatible `DistribMulAction` of `G`, and a function
 `f : G × G → A` satisfying the 2-cocycle condition, produces a 2-cocycle for the representation on
 `A` induced by the `DistribMulAction`. -/
-abbrev twoCocyclesOfIsTwoCocycle {f : G × G → A} (hf : IsTwoCocycle f) :
-    cocycles (Rep.ofDistribMulAction k G A) 2 :=
-  mkTwoCocycles f <| (memTwoCocycles_iff (A := Rep.ofDistribMulAction k G A) f).2 hf
-
-theorem isTwoCocycle_of_memTwoCocycles
-    (f : G × G → A) (hf : MemTwoCocycles (A := Rep.ofDistribMulAction k G A) f) :
-    IsTwoCocycle f := (memTwoCocycles_iff (A := Rep.ofDistribMulAction k G A) f).1 hf
+@[simps]
+def twoCocyclesOfIsTwoCocycle {f : G × G → A} (hf : IsTwoCocycle f) :
+    twoCocycles (Rep.ofDistribMulAction k G A) :=
+  ⟨f, (mem_twoCocycles_iff (A := Rep.ofDistribMulAction k G A) f).2 hf⟩
+
+theorem isTwoCocycle_of_mem_twoCocycles
+    (f : G × G → A) (hf : f ∈ twoCocycles (Rep.ofDistribMulAction k G A)) :
+    IsTwoCocycle f := (mem_twoCocycles_iff (A := Rep.ofDistribMulAction k G A) f).1 hf
 
 /-- Given a `k`-module `A` with a compatible `DistribMulAction` of `G`, and a function
 `f : G × G → A` satisfying the 2-coboundary condition, produces a 2-coboundary for the
@@ -792,15 +701,15 @@
 /-- Given an abelian group `M` with a `MulDistribMulAction` of `G`, and a function
 `f : G → M` satisfying the multiplicative 1-cocycle condition, produces a 1-cocycle for the
 representation on `Additive M` induced by the `MulDistribMulAction`. -/
-abbrev oneCocyclesOfIsMulOneCocycle {f : G → M} (hf : IsMulOneCocycle f) :
-    cocycles (Rep.ofMulDistribMulAction G M) 1 :=
-  mkOneCocycles (Additive.ofMul ∘ f) <| (memOneCocycles_iff
-    (A := Rep.ofMulDistribMulAction G M) f).2 hf
-
-theorem isMulOneCocycle_of_memOneCocycles
-    (f : G → M) (hf : MemOneCocycles (A := Rep.ofMulDistribMulAction G M) f) :
+@[simps]
+def oneCocyclesOfIsMulOneCocycle {f : G → M} (hf : IsMulOneCocycle f) :
+    oneCocycles (Rep.ofMulDistribMulAction G M) :=
+  ⟨Additive.ofMul ∘ f, (mem_oneCocycles_iff (A := Rep.ofMulDistribMulAction G M) f).2 hf⟩
+
+theorem isMulOneCocycle_of_mem_oneCocycles
+    (f : G → M) (hf : f ∈ oneCocycles (Rep.ofMulDistribMulAction G M)) :
     IsMulOneCocycle (Additive.toMul ∘ f) :=
-  (memOneCocycles_iff (A := Rep.ofMulDistribMulAction G M) f).1 hf
+  (mem_oneCocycles_iff (A := Rep.ofMulDistribMulAction G M) f).1 hf
 
 /-- Given an abelian group `M` with a `MulDistribMulAction` of `G`, and a function
 `f : G → M` satisfying the multiplicative 1-coboundary condition, produces a
@@ -819,15 +728,15 @@
 /-- Given an abelian group `M` with a `MulDistribMulAction` of `G`, and a function
 `f : G × G → M` satisfying the multiplicative 2-cocycle condition, produces a 2-cocycle for the
 representation on `Additive M` induced by the `MulDistribMulAction`. -/
-abbrev twoCocyclesOfIsMulTwoCocycle {f : G × G → M} (hf : IsMulTwoCocycle f) :
-    cocycles (Rep.ofMulDistribMulAction G M) 2 :=
-  mkTwoCocycles (Additive.ofMul ∘ f) <|
-    (memTwoCocycles_iff (A := Rep.ofMulDistribMulAction G M) f).2 hf
-
-theorem isMulTwoCocycle_of_memTwoCocycles
-    (f : G × G → M) (hf : MemTwoCocycles (A := Rep.ofMulDistribMulAction G M) f) :
+@[simps]
+def twoCocyclesOfIsMulTwoCocycle {f : G × G → M} (hf : IsMulTwoCocycle f) :
+    twoCocycles (Rep.ofMulDistribMulAction G M) :=
+  ⟨Additive.ofMul ∘ f, (mem_twoCocycles_iff (A := Rep.ofMulDistribMulAction G M) f).2 hf⟩
+
+theorem isMulTwoCocycle_of_mem_twoCocycles
+    (f : G × G → M) (hf : f ∈ twoCocycles (Rep.ofMulDistribMulAction G M)) :
     IsMulTwoCocycle (Additive.toMul ∘ f) :=
-  (memTwoCocycles_iff (A := Rep.ofMulDistribMulAction G M) f).1 hf
+  (mem_twoCocycles_iff (A := Rep.ofMulDistribMulAction G M) f).1 hf
 
 /-- Given an abelian group `M` with a `MulDistribMulAction` of `G`, and a function
 `f : G × G → M` satisfying the multiplicative 2-coboundary condition, produces a
@@ -844,7 +753,9 @@
 
 end ofMulDistribMulAction
 
-section H0
+open ShortComplex
+
+section zeroCocyclesIso
 
 instance : Mono (shortComplexH0 A).f := by
   rw [ModuleCat.mono_iff_injective]
@@ -857,9 +768,6 @@
   rw [← sub_eq_zero]
   exact congr_fun hx g
 
-<<<<<<< HEAD
-def zeroCocyclesIso : cocycles A 0 ≅ ModuleCat.of k A.ρ.invariants :=
-=======
 variable [DecidableEq G]
 
 /-- The arrow `A --dZero--> Fun(G, A)` is isomorphic to the differential
@@ -871,11 +779,13 @@
 
 /-- The 0-cocycles of the complex of inhomogeneous cochains of `A` are isomorphic to
 `A.ρ.invariants`, which is a simpler type. -/
-def isoZeroCocycles : cocycles A 0 ≅ H0 A :=
->>>>>>> f3cb4ca9
+def zeroCocyclesIso : cocycles A 0 ≅ ModuleCat.of k A.ρ.invariants :=
   KernelFork.mapIsoOfIsLimit
     ((inhomogeneousCochains A).cyclesIsKernel 0 1 (by simp)) (shortComplexH0_exact A).fIsKernel
       (dZeroArrowIso A)
+
+@[deprecated (since := "2025-06-12")]
+noncomputable alias isoZeroCocycles := zeroCocyclesIso
 
 @[reassoc (attr := simp), elementwise (attr := simp)]
 lemma zeroCocyclesIso_hom_comp_f :
@@ -884,7 +794,7 @@
   dsimp [zeroCocyclesIso]
   apply KernelFork.mapOfIsLimit_ι
 
-@[deprecated (since := "2025-05-09")]
+@[deprecated (since := "2025-06-12")]
 alias isoZeroCocycles_hom_comp_subtype := zeroCocyclesIso_hom_comp_f
 
 @[reassoc (attr := simp), elementwise (attr := simp)]
@@ -893,182 +803,310 @@
       (shortComplexH0 A).f ≫ (zeroCochainsIso A).inv := by
   rw [Iso.inv_comp_eq, ← Category.assoc, Iso.eq_comp_inv, zeroCocyclesIso_hom_comp_f]
 
-variable {A} in
-lemma mk_eq_zeroCocyclesIso_inv_apply (x : A.ρ.invariants) :
-    cocyclesMk ((zeroCochainsIso A).inv x.1) (by
-      ext g; simp [zeroCochainsIso, x.2 (g 0)]) = (zeroCocyclesIso A).inv x :=
-  (ModuleCat.mono_iff_injective <| iCocycles A 0).1 inferInstance <| by
-    rw [iCocycles_mk]
-    exact (zeroCocyclesIso_inv_comp_iCocycles_apply A x).symm
-
-/-- The 0-opcocycles of the complex of inhomogeneous chains of `A` are isomorphic to `A`. -/
-def zeroOpcocyclesIso : (inhomogeneousCochains A).opcycles 0 ≅ A.V :=
-  ((inhomogeneousCochains A).pOpcyclesIso 0 _ (by simp) (by simp)).symm ≪≫ zeroCochainsIso A
-
-@[reassoc (attr := simp), elementwise (attr := simp)]
-lemma pOpcocycles_hom_comp_zeroOpcocyclesIso :
-    (inhomogeneousCochains A).pOpcycles 0 ≫ (zeroOpcocyclesIso A).hom =
-      (zeroCochainsIso A).hom := by
-  simp [zeroOpcocyclesIso]
-
-/-- The 0-cocycles of the complex of inhomogeneous cochains of `A` are isomorphic to
-`A.ρ.invariants`, which is a simpler type. -/
-def isoZeroCocycles : groupCohomology A 0 ≅ cocycles A 0 :=
-  (CochainComplex.isoHomologyπ₀ _).symm
-
-<<<<<<< HEAD
-abbrev iZero : groupCohomology A 0 ⟶ A.V :=
-  (isoZeroCocycles A).hom ≫ iCocycles A 0 ≫ (zeroCochainsIso A).hom
-=======
+@[deprecated (since := "2025-06-12")]
+alias isoZeroCocycles_inv_comp_iCocycles := zeroCocyclesIso_inv_comp_iCocycles
+
+end zeroCocyclesIso
+
+section isoOneCocycles
+
 variable [DecidableEq G]
 
 /-- The short complex `A --dZero--> Fun(G, A) --dOne--> Fun(G × G, A)` is isomorphic to the 1st
 short complex associated to the complex of inhomogeneous cochains of `A`. -/
 @[simps! hom inv]
-def shortComplexH1Iso : (inhomogeneousCochains A).sc' 0 1 2 ≅ shortComplexH1 A :=
-    isoMk (zeroCochainsIso A) (oneCochainsIso A)
-      (twoCochainsIso A) (comp_dZero_eq A) (comp_dOne_eq A)
->>>>>>> f3cb4ca9
-
-instance : Mono (iZero A) := by unfold iZero; infer_instance
-
-@[reassoc (attr := simp), elementwise (attr := simp)]
-theorem π_isoZeroCocycles_hom :
-    groupCohomologyπ A 0 ≫ (isoZeroCocycles A).hom = 𝟙 _ := by
-  simp [isoZeroCocycles, groupCohomologyπ]
-
-def H0Iso : groupCohomology A 0 ≅ ModuleCat.of k A.ρ.invariants :=
-  isoZeroCocycles A ≪≫ zeroCocyclesIso A
-
-@[reassoc (attr := simp), elementwise (attr := simp)]
-theorem π_H0Iso_hom :
-    groupCohomologyπ A 0 ≫ (H0Iso A).hom = (zeroCocyclesIso A).hom := by
-  simp [H0Iso]
-
-@[ext]
-theorem H0_ext {x y : groupCohomology A 0}
-    (h : iZero A x = iZero A y) : x = y := (ModuleCat.mono_iff_injective _).1 inferInstance h
-
-/-- When the representation on `A` is trivial, then `H⁰(G, A)` is all of `A.` -/
-def H0IsoOfIsTrivial [A.IsTrivial] :
-    groupCohomology A 0 ≅ A.V :=
-  H0Iso A ≪≫ LinearEquiv.toModuleIso (LinearEquiv.ofTop _ (invariants_eq_top A.ρ))
-
-@[simp] theorem H0IsoOfIsTrivial_hom_eq_iZero [A.IsTrivial] :
-    (H0IsoOfIsTrivial A).hom = iZero A := by
-  simp [H0IsoOfIsTrivial, H0Iso, ← zeroCocyclesIso_hom_comp_f, shortComplexH0,
-    LinearEquiv.ofTop]
-
-@[reassoc]
-lemma groupCohomologyπ_comp_H0Iso_hom  :
-    groupCohomologyπ A 0 ≫ (H0Iso A).hom = (zeroCocyclesIso A).hom := by
-  simp
-
-<<<<<<< HEAD
-end H0
-=======
+def shortComplexH1Iso : (inhomogeneousCochains A).sc 1 ≅ shortComplexH1 A :=
+  (inhomogeneousCochains A).isoSc' 0 1 2 (by simp) (by simp) ≪≫
+    isoMk (zeroCochainsIso A) (oneCochainsIso A) (twoCochainsIso A)
+      (comp_dZero_eq A) (comp_dOne_eq A)
+
+/-- The 1-cocycles of the complex of inhomogeneous cochains of `A` are isomorphic to
+`oneCocycles A`, which is a simpler type. -/
+def isoOneCocycles : cocycles A 1 ≅ ModuleCat.of k (oneCocycles A) :=
+  cyclesMapIso' (shortComplexH1Iso A) _ (shortComplexH1 A).moduleCatLeftHomologyData
+
+@[reassoc (attr := simp), elementwise (attr := simp)]
+lemma isoOneCocycles_hom_comp_i :
+    (isoOneCocycles A).hom ≫ (shortComplexH1 A).moduleCatLeftHomologyData.i =
+      iCocycles A 1 ≫ (oneCochainsIso A).hom := by
+  simp [isoOneCocycles, iCocycles, HomologicalComplex.iCycles, iCycles]
+
+@[deprecated (since := "2025-05-09")]
+alias isoOneCocycles_hom_comp_subtype := isoOneCocycles_hom_comp_i
+
+@[reassoc (attr := simp), elementwise (attr := simp)]
+lemma isoOneCocycles_inv_comp_iCocycles :
+    (isoOneCocycles A).inv ≫ iCocycles A 1 =
+      (shortComplexH1 A).moduleCatLeftHomologyData.i ≫ (oneCochainsIso A).inv :=
+  (CommSq.horiz_inv ⟨isoOneCocycles_hom_comp_i A⟩).w
+
+@[reassoc (attr := simp), elementwise (attr := simp)]
+lemma toCocycles_comp_isoOneCocycles_hom :
+    toCocycles A 0 1 ≫ (isoOneCocycles A).hom =
+      (zeroCochainsIso A).hom ≫ (shortComplexH1 A).moduleCatLeftHomologyData.f' := by
+  simp [← cancel_mono (shortComplexH1 A).moduleCatLeftHomologyData.i, comp_dZero_eq,
+    shortComplexH1_f]
+
+end isoOneCocycles
+
+section isoTwoCocycles
+
 variable [DecidableEq G]
 
 /-- The short complex `Fun(G, A) --dOne--> Fun(G × G, A) --dTwo--> Fun(G × G × G, A)` is
 isomorphic to the 2nd short complex associated to the complex of inhomogeneous cochains of `A`. -/
 @[simps! hom inv]
 def shortComplexH2Iso :
-    (inhomogeneousCochains A).sc' 1 2 3 ≅ shortComplexH2 A :=
-  isoMk (oneCochainsIso A) (twoCochainsIso A) (threeCochainsIso A)
-    (comp_dOne_eq A) (comp_dTwo_eq A)
->>>>>>> f3cb4ca9
-
+    (inhomogeneousCochains A).sc 2 ≅ shortComplexH2 A :=
+  (inhomogeneousCochains A).isoSc' 1 2 3 (by simp) (by simp) ≪≫
+    isoMk (oneCochainsIso A) (twoCochainsIso A) (threeCochainsIso A)
+      (comp_dOne_eq A) (comp_dTwo_eq A)
+
+/-- The 2-cocycles of the complex of inhomogeneous cochains of `A` are isomorphic to
+`twoCocycles A`, which is a simpler type. -/
+def isoTwoCocycles : cocycles A 2 ≅ ModuleCat.of k (twoCocycles A) :=
+  cyclesMapIso' (shortComplexH2Iso A) _ (shortComplexH2 A).moduleCatLeftHomologyData
+
+@[reassoc (attr := simp), elementwise (attr := simp)]
+lemma isoTwoCocycles_hom_comp_i :
+    (isoTwoCocycles A).hom ≫ (shortComplexH2 A).moduleCatLeftHomologyData.i =
+      iCocycles A 2 ≫ (twoCochainsIso A).hom := by
+  simp [isoTwoCocycles, iCocycles, HomologicalComplex.iCycles, iCycles]
+
+@[deprecated (since := "2025-05-09")]
+alias isoTwoCocycles_hom_comp_subtype := isoTwoCocycles_hom_comp_i
+
+@[reassoc (attr := simp), elementwise (attr := simp)]
+lemma isoTwoCocycles_inv_comp_iCocycles :
+    (isoTwoCocycles A).inv ≫ iCocycles A 2 =
+      (shortComplexH2 A).moduleCatLeftHomologyData.i ≫ (twoCochainsIso A).inv :=
+  (CommSq.horiz_inv ⟨isoTwoCocycles_hom_comp_i A⟩).w
+
+@[reassoc (attr := simp), elementwise (attr := simp)]
+lemma toCocycles_comp_isoTwoCocycles_hom :
+    toCocycles A 1 2 ≫ (isoTwoCocycles A).hom =
+      (oneCochainsIso A).hom ≫ (shortComplexH2 A).moduleCatLeftHomologyData.f' := by
+  simp [← cancel_mono (shortComplexH2 A).moduleCatLeftHomologyData.i, comp_dOne_eq,
+    shortComplexH2_f]
+
+end isoTwoCocycles
+
+section Cohomology
+
+open ShortComplex
+
+variable [DecidableEq G]
+
+section H0
+
+/-- Shorthand for the 0th group cohomology of a `k`-linear `G`-representation `A`, `H⁰(G, A)`,
+defined as the 0th cohomology of the complex of inhomogeneous cochains of `A`. -/
+abbrev H0 := groupCohomology A 0
+
+/-- The 0th group cohomology of `A`, defined as the 0th cohomology of the complex of inhomogeneous
+cochains, is isomorphic to the invariants of the representation on `A`. -/
+def H0Iso : H0 A ≅ ModuleCat.of k A.ρ.invariants :=
+  (CochainComplex.isoHomologyπ₀ _).symm ≪≫ zeroCocyclesIso A
+
+@[deprecated (since := "2025-06-11")]
+noncomputable alias isoH0 := H0Iso
+
+@[reassoc (attr := simp), elementwise (attr := simp)]
+lemma π_comp_H0Iso_hom  :
+    π A 0 ≫ (H0Iso A).hom = (zeroCocyclesIso A).hom := by
+  simp [← cancel_mono (shortComplexH0 A).f, H0Iso]
+
+@[deprecated (since := "2025-06-12")]
+alias groupCohomologyπ_comp_isoH0_hom := π_comp_H0Iso_hom
+
+@[elab_as_elim]
+theorem H0_induction_on {C : H0 A → Prop} (x : H0 A)
+    (h : ∀ x : A.ρ.invariants, C ((H0Iso A).inv x)) : C x := by
+  simpa using h ((H0Iso A).hom x)
+
+section IsTrivial
+
+variable [A.IsTrivial]
+
+/-- When the representation on `A` is trivial, then `H⁰(G, A)` is all of `A.` -/
+def H0IsoOfIsTrivial :
+    H0 A ≅ A.V := H0Iso A ≪≫ (LinearEquiv.ofTop _ (invariants_eq_top A.ρ)).toModuleIso
+
+@[deprecated (since := "2025-05-09")]
+noncomputable alias H0LequivOfIsTrivial := H0IsoOfIsTrivial
+
+@[simp, elementwise]
+theorem H0IsoOfIsTrivial_hom :
+    (H0IsoOfIsTrivial A).hom = (H0Iso A).hom ≫ (shortComplexH0 A).f := rfl
+
+@[deprecated (since := "2025-06-11")]
+alias H0LequivOfIsTrivial_eq_subtype := H0IsoOfIsTrivial_hom
+
+@[deprecated (since := "2025-05-09")]
+alias H0LequivOfIsTrivial_apply := H0IsoOfIsTrivial_hom_apply
+
+@[reassoc, elementwise]
+theorem π_comp_H0IsoOfIsTrivial_hom :
+    π A 0 ≫ (H0IsoOfIsTrivial A).hom = iCocycles A 0 ≫ (zeroCochainsIso A).hom := by
+  simp
+
+variable {A} in
+@[simp]
+theorem H0IsoOfIsTrivial_inv_apply (x : A) :
+    (H0IsoOfIsTrivial A).inv x = (H0Iso A).inv ⟨x, by simp⟩ := rfl
+
+@[deprecated (since := "2025-05-09")]
+alias H0LequivOfIsTrivial_symm_apply := H0IsoOfIsTrivial_inv_apply
+
+end IsTrivial
+end H0
 section H1
-open ShortComplex
-
-/-- The quotient map `Z¹(G, A) → H¹(G, A).` -/
-abbrev H1π : cocycles A 1 ⟶ groupCohomology A 1 := groupCohomologyπ A 1
-
-open ShortComplex
-
-theorem _root_.CategoryTheory.ShortComplex.moduleCat_ker_homologyπ_eq
-    (S : ShortComplex (ModuleCat k)) :
-    LinearMap.ker S.homologyπ.hom = (LinearMap.range S.f.hom).comap S.iCycles.hom := by
-  ext x
-  constructor
-  · intro (h : _ = _)
-    apply_fun S.moduleCatHomologyIso.hom.hom at h
-    simp only [moduleCatLeftHomologyData_H, S.π_moduleCatCyclesIso_hom_apply x, map_zero,
-      Submodule.Quotient.mk_eq_zero] at h
-    rcases h with ⟨y, hy⟩
-    use y
-    simpa using congr(S.moduleCatLeftHomologyData.i $hy)
-  · rintro ⟨y, hy⟩
-    have := congr($(S.liftCycles_homologyπ_eq_zero_of_boundary S.f (𝟙 _)
-      (Category.id_comp _).symm) <| y)
-    simp only [← S.leftHomologyData.f'_i] at hy
-    simpa [← (ModuleCat.mono_iff_injective S.leftHomologyData.i).1 inferInstance hy]
-
-theorem _root_.CategoryTheory.HomologicalComplex.moduleCat_ker_homologyπ_eq
-    {ι : Type*} (c : ComplexShape ι) (X : HomologicalComplex (ModuleCat k) c) (i : ι) :
-    LinearMap.ker (X.homologyπ i).hom =
-      (LinearMap.range (X.dTo i).hom).comap (X.iCycles i).hom :=
-  (X.sc i).moduleCat_ker_homologyπ_eq
-
-variable {A} in
-lemma H1π_eq_zero_iff (x : cocycles A 1) : H1π A x = 0 ↔ ⇑x ∈ oneCoboundaries A := by
-  sorry
-
-variable {A} in
-lemma H1π_eq_iff (x y : cocycles A 1) : H1π A x = H1π A y ↔ ⇑(x - y) ∈ oneCoboundaries A := by
+
+/-- Shorthand for the 1st group cohomology of a `k`-linear `G`-representation `A`, `H¹(G, A)`,
+defined as the 1st cohomology of the complex of inhomogeneous cochains of `A`. -/
+abbrev H1 := groupCohomology A 1
+
+/-- The quotient map from the 1-cocycles of `A`, as a submodule of `G → A`, to `H¹(G, A)`. -/
+def H1π : ModuleCat.of k (oneCocycles A) ⟶ H1 A :=
+  (isoOneCocycles A).inv ≫ π A 1
+
+instance : Epi (H1π A) := by unfold H1π; infer_instance
+
+variable {A}
+
+lemma H1π_eq_zero_iff (x : oneCocycles A) : H1π A x = 0 ↔ ⇑x ∈ oneCoboundaries A := by
+  have h := leftHomologyπ_naturality'_assoc (shortComplexH1Iso A).inv
+    (shortComplexH1 A).moduleCatLeftHomologyData (leftHomologyData _)
+    ((inhomogeneousCochains A).sc 1).leftHomologyIso.hom
+  simp only [H1π, isoOneCocycles, π, HomologicalComplex.homologyπ, homologyπ,
+    cyclesMapIso'_inv, leftHomologyπ, ← h, ← leftHomologyMapIso'_inv, ModuleCat.hom_comp,
+    LinearMap.coe_comp, Function.comp_apply, map_eq_zero_iff _
+    ((ModuleCat.mono_iff_injective <|  _).1 inferInstance)]
+  simp [LinearMap.range_codRestrict, oneCoboundaries, shortComplexH1, oneCocycles]
+
+lemma H1π_eq_iff (x y : oneCocycles A) :
+    H1π A x = H1π A y ↔ ⇑x - ⇑y ∈ oneCoboundaries A := by
   rw [← sub_eq_zero, ← map_sub, H1π_eq_zero_iff]
+  rfl
 
 @[elab_as_elim]
-theorem H1_induction {C : groupCohomology A 1 → Prop}
-    (h : ∀ (f : G → A) (hf : MemOneCocycles f), C (H1π A <| mkOneCocycles f hf))
-    (x : groupCohomology A 1) : C x := by
-  induction x using groupCohomology_induction with | @h x =>
-  simpa using h x (memOneCocycles x)
+theorem H1_induction_on {C : H1 A → Prop} (x : H1 A) (h : ∀ x : oneCocycles A, C (H1π A x)) :
+    C x :=
+  groupCohomology_induction_on x (fun y => by have := h ((isoOneCocycles A).hom y); simpa [H1π])
+
+variable (A)
+
+/-- The 1st group cohomology of `A`, defined as the 1st cohomology of the complex of inhomogeneous
+cochains, is isomorphic to `oneCocycles A ⧸ oneCoboundaries A`, which is a simpler type. -/
+def H1Iso : H1 A ≅ (shortComplexH1 A).moduleCatLeftHomologyData.H :=
+  (leftHomologyIso _).symm ≪≫ (leftHomologyMapIso' (shortComplexH1Iso A) _ _)
+
+@[deprecated (since := "2025-06-11")]
+noncomputable alias isoH1 := H1Iso
+
+@[reassoc (attr := simp), elementwise (attr := simp)]
+lemma π_comp_H1Iso_hom  :
+    π A 1 ≫ (H1Iso A).hom = (isoOneCocycles A).hom ≫
+      (shortComplexH1 A).moduleCatLeftHomologyData.π := by
+  simp [H1Iso, isoOneCocycles, π, HomologicalComplex.homologyπ, leftHomologyπ]
+
+@[deprecated (since := "2025-06-12")]
+alias groupCohomologyπ_comp_isoH1_hom := π_comp_H1Iso_hom
+
+section IsTrivial
+
+variable [A.IsTrivial]
 
 /-- When `A : Rep k G` is a trivial representation of `G`, `H¹(G, A)` is isomorphic to the
 group homs `G → A`. -/
-def H1IsoOfIsTrivial [A.IsTrivial] :
-    groupCohomology A 1 ≅ ModuleCat.of k (Additive G →+ A) :=
-    (((inhomogeneousCochains A).sc 1).asIsoHomologyπ <| sorry).symm ≪≫ oneCocyclesIsoOfIsTrivial A
-
-@[reassoc (attr := simp), elementwise (attr := simp)]
-theorem H1π_comp_H1IsoOfIsTrivial [A.IsTrivial] :
+def H1IsoOfIsTrivial :
+    H1 A ≅ ModuleCat.of k (Additive G →+ A) :=
+  (HomologicalComplex.isoHomologyπ _ 0 1 (CochainComplex.prev_nat_succ 0) <| by
+    ext; simp [inhomogeneousCochains.d_def, inhomogeneousCochains.d,
+      Unique.eq_default (α := Fin 0 → G), Pi.zero_apply (M := fun _ => A)]).symm ≪≫
+  isoOneCocycles A ≪≫ oneCocyclesIsoOfIsTrivial A
+
+@[deprecated (since := "2025-05-09")]
+noncomputable alias H1LequivOfIsTrivial := H1IsoOfIsTrivial
+
+@[reassoc (attr := simp), elementwise (attr := simp)]
+theorem H1π_comp_H1IsoOfIsTrivial_hom:
     H1π A ≫ (H1IsoOfIsTrivial A).hom = (oneCocyclesIsoOfIsTrivial A).hom := by
-  simp [H1IsoOfIsTrivial, HomologicalComplex.homologyπ]
+  simp [H1IsoOfIsTrivial, H1π]
+
+@[deprecated (since := "2025-05-09")]
+alias H1LequivOfIsTrivial_comp_H1π := H1π_comp_H1IsoOfIsTrivial_hom
+
+variable {A}
 
 theorem H1IsoOfIsTrivial_H1π_apply_apply
-    [A.IsTrivial] (f : cocycles A 1) (x : Additive G) :
-    (H1IsoOfIsTrivial A).hom (H1π A f) x = f x.toMul := by
-  simp only [H1π_comp_H1IsoOfIsTrivial_apply]
-  exact oneCocyclesIsoOfIsTrivial_hom_hom_apply_apply A f x
-
-@[simp]
-theorem H1IsoOfIsTrivial_inv_apply [A.IsTrivial] (f : Additive G →+ A) :
-    (H1IsoOfIsTrivial A).inv f = H1π A ((oneCocyclesIsoOfIsTrivial A).inv f) := by
+    (f : oneCocycles A) (x : Additive G) :
+    (H1IsoOfIsTrivial A).hom (H1π A f) x = f x.toMul := by simp
+
+@[deprecated (since := "2025-05-09")]
+alias H1LequivOfIsTrivial_comp_H1_π_apply_apply := H1IsoOfIsTrivial_H1π_apply_apply
+
+theorem H1IsoOfIsTrivial_inv_apply (f : Additive G →+ A) :
+    (H1IsoOfIsTrivial A).inv f = H1π A ((oneCocyclesIsoOfIsTrivial A).inv f) := rfl
+
+@[deprecated (since := "2025-05-09")]
+alias H1LequivOfIsTrivial_symm_apply := H1IsoOfIsTrivial_inv_apply
+
+end IsTrivial
+end H1
+section H2
+
+/-- Shorthand for the 2nd group cohomology of a `k`-linear `G`-representation `A`, `H²(G, A)`,
+defined as the 2nd cohomology of the complex of inhomogeneous cochains of `A`. -/
+abbrev H2 := groupCohomology A 2
+
+/-- The quotient map from the 1-cocycles of `A`, as a submodule of `G → A`, to `H¹(G, A)`. -/
+def H2π : ModuleCat.of k (twoCocycles A) ⟶ H2 A :=
+  (isoTwoCocycles A).inv ≫ π A 2
+
+instance : Epi (H2π A) := by unfold H2π; infer_instance
+
+variable {A}
+
+lemma H2π_eq_zero_iff (x : twoCocycles A) : H2π A x = 0 ↔ ⇑x ∈ twoCoboundaries A := by
+  have h := leftHomologyπ_naturality'_assoc (shortComplexH2Iso A).inv
+    (shortComplexH2 A).moduleCatLeftHomologyData (leftHomologyData _)
+    ((inhomogeneousCochains A).sc 2).leftHomologyIso.hom
+  simp only [H2π, isoTwoCocycles, π, HomologicalComplex.homologyπ, homologyπ,
+    cyclesMapIso'_inv, leftHomologyπ, ← h, ← leftHomologyMapIso'_inv, ModuleCat.hom_comp,
+    LinearMap.coe_comp, Function.comp_apply, map_eq_zero_iff _
+    ((ModuleCat.mono_iff_injective <|  _).1 inferInstance)]
+  simp [LinearMap.range_codRestrict, twoCoboundaries, shortComplexH2, twoCocycles]
+
+lemma H2π_eq_iff (x y : twoCocycles A) :
+    H2π A x = H2π A y ↔ ⇑x - ⇑y ∈ twoCoboundaries A := by
+  rw [← sub_eq_zero, ← map_sub, H2π_eq_zero_iff]
   rfl
 
-end H1
-
-section H2
-open ShortComplex
-
-/-- The quotient map `Z²(G, A) → H²(G, A).` -/
-abbrev H2π : cocycles A 2 ⟶ groupCohomology A 2 := groupCohomologyπ A 2
-
-variable {A} in
-lemma H2π_eq_zero_iff (x : cocycles A 2) : H2π A x = 0 ↔ ⇑x ∈ twoCoboundaries A := by
-  sorry
-
-variable {A} in
-lemma H2π_eq_iff (x y : cocycles A 2) : H2π A x = H2π A y ↔ ⇑(x - y) ∈ twoCoboundaries A := by
-  rw [← sub_eq_zero, ← map_sub, H2π_eq_zero_iff]
-
 @[elab_as_elim]
-theorem H2_induction {C : groupCohomology A 2 → Prop}
-    (h : ∀ (f : G × G → A) (hf : MemTwoCocycles f), C (H2π A <| mkTwoCocycles f hf))
-    (x : groupCohomology A 2) : C x := by
-  induction x using groupCohomology_induction with | @h x =>
-  simpa using h x (memTwoCocycles x)
+theorem H2_induction_on {C : H2 A → Prop} (x : H2 A) (h : ∀ x : twoCocycles A, C (H2π A x)) :
+    C x :=
+  groupCohomology_induction_on x (fun y => by have := h ((isoTwoCocycles A).hom y); simpa [H2π])
+
+variable (A)
+
+/-- The 2nd group cohomology of `A`, defined as the 2nd cohomology of the complex of inhomogeneous
+cochains, is isomorphic to `twoCocycles A ⧸ twoCoboundaries A`, which is a simpler type. -/
+def H2Iso : H2 A ≅ (shortComplexH2 A).moduleCatLeftHomologyData.H :=
+  (leftHomologyIso _).symm ≪≫ (leftHomologyMapIso' (shortComplexH2Iso A) _ _)
+
+@[deprecated (since := "2025-06-11")]
+noncomputable alias isoH2 := H2Iso
+
+@[reassoc (attr := simp), elementwise (attr := simp)]
+lemma π_comp_H2Iso_hom  :
+    π A 2 ≫ (H2Iso A).hom = (isoTwoCocycles A).hom ≫
+      (shortComplexH2 A).moduleCatLeftHomologyData.π := by
+  simp [H2Iso, isoTwoCocycles, π, HomologicalComplex.homologyπ, leftHomologyπ]
+
+@[deprecated (since := "2025-06-12")]
+alias groupCohomologyπ_comp_isoH2_hom := π_comp_H2Iso_hom
 
 end H2
+end Cohomology
 end groupCohomology