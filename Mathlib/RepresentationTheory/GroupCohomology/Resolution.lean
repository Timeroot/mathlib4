--- conflicted
+++ resolved
@@ -424,11 +424,7 @@
   simp [Unique.eq_default (terminal.from _), single_apply, if_pos (Subsingleton.elim _ _)]
 
 theorem d_comp_ε : (standardComplex k G).d 1 0 ≫ ε k G = 0 := by
-<<<<<<< HEAD
-  ext x : 3
-=======
   ext : 3
->>>>>>> 0c6e6cb3
   have : (forget₂ToModuleCat k G).d 1 0
       ≫ (forget₂ (Rep k G) (ModuleCat.{u} k)).map (ε k G) = 0 := by
     rw [← forget₂ToModuleCatHomotopyEquiv_f_0_eq,
@@ -472,24 +468,20 @@
   complex := standardComplex k G
   π := εToSingle₀ k G
 
-<<<<<<< HEAD
-/-- Given a `k`-linear `G`-representation `V`, `Extⁿ(k, V)` (where `k` is the trivial `k`-linear
-`G`-representation) is isomorphic to the `n`th cohomology group of `Hom(P, V)`, where `P` is the
-standard resolution of `k`. -/
-=======
 @[deprecated (since := "2025-06-06")]
 alias groupCohomology.projectiveResolution := Rep.standardResolution
 
 /-- Given a `k`-linear `G`-representation `V`, `Extⁿ(k, V)` (where `k` is a trivial `k`-linear
 `G`-representation) is isomorphic to the `n`th cohomology group of `Hom(P, V)`, where `P` is the
 standard resolution of `k` called `standardComplex k G`. -/
->>>>>>> 0c6e6cb3
 def standardResolution.extIso (V : Rep k G) (n : ℕ) :
     ((Ext k (Rep k G) n).obj (Opposite.op <| Rep.trivial k G k)).obj V ≅
       ((standardComplex k G).linearYonedaObj k V).homology n :=
   (standardResolution k G).isoExt n V
 
-<<<<<<< HEAD
+@[deprecated (since := "2025-06-06")]
+alias groupCohomology.extIso := Rep.standardResolution.extIso
+
 namespace barComplex
 
 open Rep Finsupp
@@ -566,9 +558,5 @@
     ((Ext k (Rep k G) n).obj (Opposite.op <| Rep.trivial k G k)).obj V ≅
       ((barComplex k G).linearYonedaObj k V).homology n :=
   (barResolution k G).isoExt n V
-=======
-@[deprecated (since := "2025-06-06")]
-alias groupCohomology.extIso := Rep.standardResolution.extIso
->>>>>>> 0c6e6cb3
 
 end Rep