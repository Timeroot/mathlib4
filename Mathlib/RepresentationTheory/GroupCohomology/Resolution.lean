--- conflicted
+++ resolved
@@ -694,10 +694,6 @@
   Rep.equivalenceModuleMonoidAlgebra.enoughProjectives_iff.2
     ModuleCat.moduleCat_enoughProjectives.{u}
 
-<<<<<<< HEAD
-=======
-set_option maxHeartbeats 1200000 in
->>>>>>> d04897a6
 /-- Given a `k`-linear `G`-representation `V`, `Extⁿ(k, V)` (where `k` is a trivial `k`-linear
 `G`-representation) is isomorphic to the `n`th cohomology group of `Hom(P, V)`, where `P` is the
 standard resolution of `k` called `GroupCohomology.resolution k G`. -/
