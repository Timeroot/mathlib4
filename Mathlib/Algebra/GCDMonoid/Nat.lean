--- conflicted
+++ resolved
@@ -5,11 +5,7 @@
 -/
 import Mathlib.Algebra.GCDMonoid.Basic
 import Mathlib.Algebra.Order.Group.Unbundled.Int
-<<<<<<< HEAD
-import Mathlib.Algebra.Ring.Int
-=======
 import Mathlib.Algebra.Ring.Int.Units
->>>>>>> d0df76bd
 import Mathlib.Data.Int.GCD
 
 /-!
@@ -83,11 +79,7 @@
 
 theorem abs_eq_normalize (z : ℤ) : |z| = normalize z := by
   cases le_total 0 z <;>
-<<<<<<< HEAD
-  simp [-normalize_apply, abs_of_nonneg, abs_of_nonpos, normalize_of_nonneg, normalize_of_nonpos, *]
-=======
   simp [abs_of_nonneg, abs_of_nonpos, normalize_of_nonneg, normalize_of_nonpos, *]
->>>>>>> d0df76bd
 
 theorem nonneg_of_normalize_eq_self {z : ℤ} (hz : normalize z = z) : 0 ≤ z := by
   by_cases h : 0 ≤ z
