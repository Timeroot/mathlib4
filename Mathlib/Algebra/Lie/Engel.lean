/-
Copyright (c) 2022 Oliver Nash. All rights reserved.
Released under Apache 2.0 license as described in the file LICENSE.
Authors: Oliver Nash
-/
import Mathlib.Algebra.Lie.Nilpotent
import Mathlib.Algebra.Lie.Normalizer

#align_import algebra.lie.engel from "leanprover-community/mathlib"@"210657c4ea4a4a7b234392f70a3a2a83346dfa90"

/-!
# Engel's theorem

This file contains a proof of Engel's theorem providing necessary and sufficient conditions for Lie
algebras and Lie modules to be nilpotent.

The key result `LieModule.isNilpotent_iff_forall` says that if `M` is a Lie module of a
Noetherian Lie algebra `L`, then `M` is nilpotent iff the image of `L → End(M)` consists of
nilpotent elements. In the special case that we have the adjoint representation `M = L`, this says
that a Lie algebra is nilpotent iff `ad x : End(L)` is nilpotent for all `x : L`.

Engel's theorem is true for any coefficients (i.e., it is really a theorem about Lie rings) and so
we work with coefficients in any commutative ring `R` throughout.

On the other hand, Engel's theorem is not true for infinite-dimensional Lie algebras and so a
finite-dimensionality assumption is required. We prove the theorem subject to the assumption
that the Lie algebra is Noetherian as an `R`-module, though actually we only need the slightly
weaker property that the relation `>` is well-founded on the complete lattice of Lie subalgebras.

## Remarks about the proof

Engel's theorem is usually proved in the special case that the coefficients are a field, and uses
an inductive argument on the dimension of the Lie algebra. One begins by choosing either a maximal
proper Lie subalgebra (in some proofs) or a maximal nilpotent Lie subalgebra (in other proofs, at
the cost of obtaining a weaker end result).

Since we work with general coefficients, we cannot induct on dimension and an alternate approach
must be taken. The key ingredient is the concept of nilpotency, not just for Lie algebras, but for
Lie modules. Using this concept, we define an _Engelian Lie algebra_ `LieAlgebra.IsEngelian` to
be one for which a Lie module is nilpotent whenever the action consists of nilpotent endomorphisms.
The argument then proceeds by selecting a maximal Engelian Lie subalgebra and showing that it cannot
be proper.

The first part of the traditional statement of Engel's theorem consists of the statement that if `M`
is a non-trivial `R`-module and `L ⊆ End(M)` is a finite-dimensional Lie subalgebra of nilpotent
elements, then there exists a non-zero element `m : M` that is annihilated by every element of `L`.
This follows trivially from the result established here `LieModule.isNilpotent_iff_forall`, that
`M` is a nilpotent Lie module over `L`, since the last non-zero term in the lower central series
will consist of such elements `m` (see: `LieModule.nontrivial_max_triv_of_isNilpotent`). It seems
that this result has not previously been established at this level of generality.

The second part of the traditional statement of Engel's theorem concerns nilpotency of the Lie
algebra and a proof of this for general coefficients appeared in the literature as long ago
[as 1937](zorn1937). This also follows trivially from `LieModule.isNilpotent_iff_forall` simply by
taking `M = L`.

It is pleasing that the two parts of the traditional statements of Engel's theorem are thus unified
into a single statement about nilpotency of Lie modules. This is not usually emphasised.

## Main definitions

  * `LieAlgebra.IsEngelian`
  * `LieAlgebra.isEngelian_of_isNoetherian`
  * `LieModule.isNilpotent_iff_forall`
  * `LieAlgebra.isNilpotent_iff_forall`

-/


universe u₁ u₂ u₃ u₄

variable {R : Type u₁} {L : Type u₂} {L₂ : Type u₃} {M : Type u₄}
variable [CommRing R] [LieRing L] [LieAlgebra R L] [LieRing L₂] [LieAlgebra R L₂]
variable [AddCommGroup M] [Module R M] [LieRingModule L M] [LieModule R L M]

namespace LieSubmodule

open LieModule

variable {I : LieIdeal R L} {x : L} (hxI : (R ∙ x) ⊔ I = ⊤)

theorem exists_smul_add_of_span_sup_eq_top (y : L) : ∃ t : R, ∃ z ∈ I, y = t • x + z := by
  have hy : y ∈ (⊤ : Submodule R L) := Submodule.mem_top
  simp only [← hxI, Submodule.mem_sup, Submodule.mem_span_singleton] at hy
  obtain ⟨-, ⟨t, rfl⟩, z, hz, rfl⟩ := hy
  exact ⟨t, z, hz, rfl⟩
#align lie_submodule.exists_smul_add_of_span_sup_eq_top LieSubmodule.exists_smul_add_of_span_sup_eq_top

theorem lie_top_eq_of_span_sup_eq_top (N : LieSubmodule R L M) :
    (↑⁅(⊤ : LieIdeal R L), N⁆ : Submodule R M) =
      (N : Submodule R M).map (toEnd R L M x) ⊔ (↑⁅I, N⁆ : Submodule R M) := by
  simp only [lieIdeal_oper_eq_linear_span', Submodule.sup_span, mem_top, exists_prop,
    true_and, Submodule.map_coe, toEnd_apply_apply]
<<<<<<< HEAD
  refine' le_antisymm (Submodule.span_le.mpr _) (Submodule.span_mono fun z hz => _)
=======
  refine le_antisymm (Submodule.span_le.mpr ?_) (Submodule.span_mono fun z hz => ?_)
>>>>>>> 20c42930
  · rintro z ⟨y, n, hn : n ∈ N, rfl⟩
    obtain ⟨t, z, hz, rfl⟩ := exists_smul_add_of_span_sup_eq_top hxI y
    simp only [SetLike.mem_coe, Submodule.span_union, Submodule.mem_sup]
    exact
      ⟨t • ⁅x, n⁆, Submodule.subset_span ⟨t • n, N.smul_mem' t hn, lie_smul t x n⟩, ⁅z, n⁆,
        Submodule.subset_span ⟨z, hz, n, hn, rfl⟩, by simp⟩
  · rcases hz with (⟨m, hm, rfl⟩ | ⟨y, -, m, hm, rfl⟩)
    exacts [⟨x, m, hm, rfl⟩, ⟨y, m, hm, rfl⟩]
#align lie_submodule.lie_top_eq_of_span_sup_eq_top LieSubmodule.lie_top_eq_of_span_sup_eq_top

theorem lcs_le_lcs_of_is_nilpotent_span_sup_eq_top {n i j : ℕ}
    (hxn : toEnd R L M x ^ n = 0) (hIM : lowerCentralSeries R L M i ≤ I.lcs M j) :
    lowerCentralSeries R L M (i + n) ≤ I.lcs M (j + 1) := by
  suffices
    ∀ l,
      ((⊤ : LieIdeal R L).lcs M (i + l) : Submodule R M) ≤
        (I.lcs M j : Submodule R M).map (toEnd R L M x ^ l) ⊔
          (I.lcs M (j + 1) : Submodule R M)
    by simpa only [bot_sup_eq, LieIdeal.incl_coe, Submodule.map_zero, hxn] using this n
  intro l
  induction' l with l ih
  · simp only [Nat.zero_eq, add_zero, LieIdeal.lcs_succ, pow_zero, LinearMap.one_eq_id,
      Submodule.map_id]
    exact le_sup_of_le_left hIM
  · simp only [LieIdeal.lcs_succ, i.add_succ l, lie_top_eq_of_span_sup_eq_top hxI, sup_le_iff]
    refine ⟨(Submodule.map_mono ih).trans ?_, le_sup_of_le_right ?_⟩
    · rw [Submodule.map_sup, ← Submodule.map_comp, ← LinearMap.mul_eq_comp, ← pow_succ', ←
        I.lcs_succ]
      exact sup_le_sup_left coe_map_toEnd_le _
<<<<<<< HEAD
    · refine' le_trans (mono_lie_right _ _ I _) (mono_lie_right _ _ I hIM)
=======
    · refine le_trans (mono_lie_right _ _ I ?_) (mono_lie_right _ _ I hIM)
>>>>>>> 20c42930
      exact antitone_lowerCentralSeries R L M le_self_add
#align lie_submodule.lcs_le_lcs_of_is_nilpotent_span_sup_eq_top LieSubmodule.lcs_le_lcs_of_is_nilpotent_span_sup_eq_top

theorem isNilpotentOfIsNilpotentSpanSupEqTop (hnp : IsNilpotent <| toEnd R L M x)
    (hIM : IsNilpotent R I M) : IsNilpotent R L M := by
  obtain ⟨n, hn⟩ := hnp
  obtain ⟨k, hk⟩ := hIM
  have hk' : I.lcs M k = ⊥ := by
    simp only [← coe_toSubmodule_eq_iff, I.coe_lcs_eq, hk, bot_coeSubmodule]
  suffices ∀ l, lowerCentralSeries R L M (l * n) ≤ I.lcs M l by
    use k * n
    simpa [hk'] using this k
  intro l
  induction' l with l ih
  · simp
  · exact (l.succ_mul n).symm ▸ lcs_le_lcs_of_is_nilpotent_span_sup_eq_top hxI hn ih
#align lie_submodule.is_nilpotent_of_is_nilpotent_span_sup_eq_top LieSubmodule.isNilpotentOfIsNilpotentSpanSupEqTop

end LieSubmodule

section LieAlgebra

-- Porting note: somehow this doesn't hide `LieModule.IsNilpotent`, so `_root_.IsNilpotent` is used
-- a number of times below.
open LieModule hiding IsNilpotent

variable (R L)

/-- A Lie algebra `L` is said to be Engelian if a sufficient condition for any `L`-Lie module `M` to
be nilpotent is that the image of the map `L → End(M)` consists of nilpotent elements.

Engel's theorem `LieAlgebra.isEngelian_of_isNoetherian` states that any Noetherian Lie algebra is
Engelian. -/
def LieAlgebra.IsEngelian : Prop :=
  ∀ (M : Type u₄) [AddCommGroup M] [Module R M] [LieRingModule L M] [LieModule R L M],
    (∀ x : L, _root_.IsNilpotent (toEnd R L M x)) → LieModule.IsNilpotent R L M
#align lie_algebra.is_engelian LieAlgebra.IsEngelian

variable {R L}

theorem LieAlgebra.isEngelian_of_subsingleton [Subsingleton L] : LieAlgebra.IsEngelian R L := by
  intro M _i1 _i2 _i3 _i4 _h
  use 1
  suffices (⊤ : LieIdeal R L) = ⊥ by simp [this]
  haveI := (LieSubmodule.subsingleton_iff R L L).mpr inferInstance
  apply Subsingleton.elim
#align lie_algebra.is_engelian_of_subsingleton LieAlgebra.isEngelian_of_subsingleton

theorem Function.Surjective.isEngelian {f : L →ₗ⁅R⁆ L₂} (hf : Function.Surjective f)
    (h : LieAlgebra.IsEngelian.{u₁, u₂, u₄} R L) : LieAlgebra.IsEngelian.{u₁, u₃, u₄} R L₂ := by
  intro M _i1 _i2 _i3 _i4 h'
  letI : LieRingModule L M := LieRingModule.compLieHom M f
  letI : LieModule R L M := compLieHom M f
  have hnp : ∀ x, IsNilpotent (toEnd R L M x) := fun x => h' (f x)
  have surj_id : Function.Surjective (LinearMap.id : M →ₗ[R] M) := Function.surjective_id
  haveI : LieModule.IsNilpotent R L M := h M hnp
  apply hf.lieModuleIsNilpotent surj_id
  -- porting note (#10745): was `simp`
  intros; simp only [LinearMap.id_coe, id_eq]; rfl
#align function.surjective.is_engelian Function.Surjective.isEngelian

theorem LieEquiv.isEngelian_iff (e : L ≃ₗ⁅R⁆ L₂) :
    LieAlgebra.IsEngelian.{u₁, u₂, u₄} R L ↔ LieAlgebra.IsEngelian.{u₁, u₃, u₄} R L₂ :=
  ⟨e.surjective.isEngelian, e.symm.surjective.isEngelian⟩
#align lie_equiv.is_engelian_iff LieEquiv.isEngelian_iff

-- Porting note: changed statement from `∃ ∃ ..` to `∃ .. ∧ ..`
theorem LieAlgebra.exists_engelian_lieSubalgebra_of_lt_normalizer {K : LieSubalgebra R L}
    (hK₁ : LieAlgebra.IsEngelian.{u₁, u₂, u₄} R K) (hK₂ : K < K.normalizer) :
    ∃ (K' : LieSubalgebra R L), LieAlgebra.IsEngelian.{u₁, u₂, u₄} R K' ∧ K < K' := by
  obtain ⟨x, hx₁, hx₂⟩ := SetLike.exists_of_lt hK₂
  let K' : LieSubalgebra R L :=
    { (R ∙ x) ⊔ (K : Submodule R L) with
      lie_mem' := fun {y z} => LieSubalgebra.lie_mem_sup_of_mem_normalizer hx₁ }
  have hxK' : x ∈ K' := Submodule.mem_sup_left (Submodule.subset_span (Set.mem_singleton _))
  have hKK' : K ≤ K' := (LieSubalgebra.coe_submodule_le_coe_submodule K K').mp le_sup_right
  have hK' : K' ≤ K.normalizer := by
    rw [← LieSubalgebra.coe_submodule_le_coe_submodule]
    exact sup_le ((Submodule.span_singleton_le_iff_mem _ _).mpr hx₁) hK₂.le
  refine ⟨K', ?_, lt_iff_le_and_ne.mpr ⟨hKK', fun contra => hx₂ (contra.symm ▸ hxK')⟩⟩
  intro M _i1 _i2 _i3 _i4 h
  obtain ⟨I, hI₁ : (I : LieSubalgebra R K') = LieSubalgebra.ofLe hKK'⟩ :=
    LieSubalgebra.exists_nested_lieIdeal_ofLe_normalizer hKK' hK'
  have hI₂ : (R ∙ (⟨x, hxK'⟩ : K')) ⊔ (LieSubmodule.toSubmodule I) = ⊤ := by
    rw [← LieIdeal.coe_to_lieSubalgebra_to_submodule R K' I, hI₁]
    apply Submodule.map_injective_of_injective (K' : Submodule R L).injective_subtype
    simp
  have e : K ≃ₗ⁅R⁆ I :=
    (LieSubalgebra.equivOfLe hKK').trans
      (LieEquiv.ofEq _ _ ((LieSubalgebra.coe_set_eq _ _).mpr hI₁.symm))
  have hI₃ : LieAlgebra.IsEngelian R I := e.isEngelian_iff.mp hK₁
  exact LieSubmodule.isNilpotentOfIsNilpotentSpanSupEqTop hI₂ (h _) (hI₃ _ fun x => h x)
#align lie_algebra.exists_engelian_lie_subalgebra_of_lt_normalizer LieAlgebra.exists_engelian_lieSubalgebra_of_lt_normalizer

attribute [local instance] LieSubalgebra.subsingleton_bot

/-- *Engel's theorem*.

Note that this implies all traditional forms of Engel's theorem via
`LieModule.nontrivial_max_triv_of_isNilpotent`, `LieModule.isNilpotent_iff_forall`,
`LieAlgebra.isNilpotent_iff_forall`. -/
theorem LieAlgebra.isEngelian_of_isNoetherian [IsNoetherian R L] : LieAlgebra.IsEngelian R L := by
  intro M _i1 _i2 _i3 _i4 h
  rw [← isNilpotent_range_toEnd_iff]
  let L' := (toEnd R L M).range
  replace h : ∀ y : L', _root_.IsNilpotent (y : Module.End R M) := by
    rintro ⟨-, ⟨y, rfl⟩⟩
    simp [h]
  change LieModule.IsNilpotent R L' M
  let s := {K : LieSubalgebra R L' | LieAlgebra.IsEngelian R K}
  have hs : s.Nonempty := ⟨⊥, LieAlgebra.isEngelian_of_subsingleton⟩
  suffices ⊤ ∈ s by
    rw [← isNilpotent_of_top_iff]
    apply this M
    simp [LieSubalgebra.toEnd_eq, h]
  have : ∀ K ∈ s, K ≠ ⊤ → ∃ K' ∈ s, K < K' := by
    rintro K (hK₁ : LieAlgebra.IsEngelian R K) hK₂
    apply LieAlgebra.exists_engelian_lieSubalgebra_of_lt_normalizer hK₁
    apply lt_of_le_of_ne K.le_normalizer
    rw [Ne, eq_comm, K.normalizer_eq_self_iff, ← Ne, ←
      LieSubmodule.nontrivial_iff_ne_bot R K]
    have : Nontrivial (L' ⧸ K.toLieSubmodule) := by
      replace hK₂ : K.toLieSubmodule ≠ ⊤ := by
        rwa [Ne, ← LieSubmodule.coe_toSubmodule_eq_iff, K.coe_toLieSubmodule,
          LieSubmodule.top_coeSubmodule, ← LieSubalgebra.top_coe_submodule,
          K.coe_to_submodule_eq_iff]
      exact Submodule.Quotient.nontrivial_of_lt_top _ hK₂.lt_top
    have : LieModule.IsNilpotent R K (L' ⧸ K.toLieSubmodule) := by
      -- Porting note: was refine' hK₁ _ fun x => _
      apply hK₁
      intro x
      have hx := LieAlgebra.isNilpotent_ad_of_isNilpotent (h x)
      apply Module.End.IsNilpotent.mapQ ?_ hx
      -- Porting note: mathlib3 solved this on its own with `submodule.mapq_linear._proof_5`
      intro X HX
      simp only [LieSubalgebra.coe_toLieSubmodule, LieSubalgebra.mem_coe_submodule] at HX
      simp only [LieSubalgebra.coe_toLieSubmodule, Submodule.mem_comap, ad_apply,
        LieSubalgebra.mem_coe_submodule]
      exact LieSubalgebra.lie_mem K x.prop HX
    exact nontrivial_max_triv_of_isNilpotent R K (L' ⧸ K.toLieSubmodule)
  haveI _i5 : IsNoetherian R L' := by
    -- Porting note: was
    -- isNoetherian_of_surjective L _ (LinearMap.range_rangeRestrict (toEnd R L M))
    -- abusing the relation between `LieHom.rangeRestrict` and `LinearMap.rangeRestrict`
    refine isNoetherian_of_surjective L (LieHom.rangeRestrict (toEnd R L M)) ?_
    simp only [LieHom.range_coeSubmodule, LieHom.coe_toLinearMap, LinearMap.range_eq_top]
    exact LieHom.surjective_rangeRestrict (toEnd R L M)
  obtain ⟨K, hK₁, hK₂⟩ := (LieSubalgebra.wellFounded_of_noetherian R L').has_min s hs
  have hK₃ : K = ⊤ := by
    by_contra contra
    obtain ⟨K', hK'₁, hK'₂⟩ := this K hK₁ contra
    exact hK₂ K' hK'₁ hK'₂
  exact hK₃ ▸ hK₁
#align lie_algebra.is_engelian_of_is_noetherian LieAlgebra.isEngelian_of_isNoetherian

/-- Engel's theorem.

See also `LieModule.isNilpotent_iff_forall'` which assumes that `M` is Noetherian instead of `L`. -/
theorem LieModule.isNilpotent_iff_forall [IsNoetherian R L] :
    LieModule.IsNilpotent R L M ↔ ∀ x, _root_.IsNilpotent <| toEnd R L M x :=
  ⟨fun _ ↦ isNilpotent_toEnd_of_isNilpotent R L M,
   fun h => LieAlgebra.isEngelian_of_isNoetherian M h⟩
#align lie_module.is_nilpotent_iff_forall LieModule.isNilpotent_iff_forall

/-- Engel's theorem. -/
theorem LieModule.isNilpotent_iff_forall' [IsNoetherian R M] :
    LieModule.IsNilpotent R L M ↔ ∀ x, _root_.IsNilpotent <| toEnd R L M x := by
  rw [← isNilpotent_range_toEnd_iff, LieModule.isNilpotent_iff_forall]; simp

/-- Engel's theorem. -/
theorem LieAlgebra.isNilpotent_iff_forall [IsNoetherian R L] :
    LieAlgebra.IsNilpotent R L ↔ ∀ x, _root_.IsNilpotent <| LieAlgebra.ad R L x :=
  LieModule.isNilpotent_iff_forall
#align lie_algebra.is_nilpotent_iff_forall LieAlgebra.isNilpotent_iff_forall

end LieAlgebra<|MERGE_RESOLUTION|>--- conflicted
+++ resolved
@@ -91,11 +91,7 @@
       (N : Submodule R M).map (toEnd R L M x) ⊔ (↑⁅I, N⁆ : Submodule R M) := by
   simp only [lieIdeal_oper_eq_linear_span', Submodule.sup_span, mem_top, exists_prop,
     true_and, Submodule.map_coe, toEnd_apply_apply]
-<<<<<<< HEAD
-  refine' le_antisymm (Submodule.span_le.mpr _) (Submodule.span_mono fun z hz => _)
-=======
   refine le_antisymm (Submodule.span_le.mpr ?_) (Submodule.span_mono fun z hz => ?_)
->>>>>>> 20c42930
   · rintro z ⟨y, n, hn : n ∈ N, rfl⟩
     obtain ⟨t, z, hz, rfl⟩ := exists_smul_add_of_span_sup_eq_top hxI y
     simp only [SetLike.mem_coe, Submodule.span_union, Submodule.mem_sup]
@@ -125,11 +121,7 @@
     · rw [Submodule.map_sup, ← Submodule.map_comp, ← LinearMap.mul_eq_comp, ← pow_succ', ←
         I.lcs_succ]
       exact sup_le_sup_left coe_map_toEnd_le _
-<<<<<<< HEAD
-    · refine' le_trans (mono_lie_right _ _ I _) (mono_lie_right _ _ I hIM)
-=======
     · refine le_trans (mono_lie_right _ _ I ?_) (mono_lie_right _ _ I hIM)
->>>>>>> 20c42930
       exact antitone_lowerCentralSeries R L M le_self_add
 #align lie_submodule.lcs_le_lcs_of_is_nilpotent_span_sup_eq_top LieSubmodule.lcs_le_lcs_of_is_nilpotent_span_sup_eq_top
 
