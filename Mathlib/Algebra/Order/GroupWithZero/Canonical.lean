/-
Copyright (c) 2020 Kenny Lau. All rights reserved.
Released under Apache 2.0 license as described in the file LICENSE.
Authors: Kenny Lau, Johan Commelin, Patrick Massot
-/
import Mathlib.Algebra.GroupWithZero.InjSurj
import Mathlib.Algebra.GroupWithZero.Units.Equiv
import Mathlib.Algebra.GroupWithZero.WithZero
import Mathlib.Algebra.Order.AddGroupWithTop
import Mathlib.Algebra.Order.Group.Units
import Mathlib.Algebra.Order.GroupWithZero.Synonym
import Mathlib.Algebra.Order.GroupWithZero.Unbundled
import Mathlib.Algebra.Order.Monoid.Basic
import Mathlib.Algebra.Order.Monoid.OrderDual
import Mathlib.Algebra.Order.Monoid.TypeTags

/-!
# Linearly ordered commutative groups and monoids with a zero element adjoined

This file sets up a special class of linearly ordered commutative monoids
that show up as the target of so-called “valuations” in algebraic number theory.

Usually, in the informal literature, these objects are constructed
by taking a linearly ordered commutative group Γ and formally adjoining a zero element: Γ ∪ {0}.

The disadvantage is that a type such as `NNReal` is not of that form,
whereas it is a very common target for valuations.
The solutions is to use a typeclass, and that is exactly what we do in this file.
-/

variable {α : Type*}

/-- A linearly ordered commutative monoid with a zero element. -/
class LinearOrderedCommMonoidWithZero (α : Type*) extends LinearOrderedCommMonoid α,
  CommMonoidWithZero α where
  /-- `0 ≤ 1` in any linearly ordered commutative monoid. -/
  zero_le_one : (0 : α) ≤ 1

/-- A linearly ordered commutative group with a zero element. -/
class LinearOrderedCommGroupWithZero (α : Type*) extends LinearOrderedCommMonoidWithZero α,
  CommGroupWithZero α

instance (priority := 100) LinearOrderedCommMonoidWithZero.toZeroLeOneClass
    [LinearOrderedCommMonoidWithZero α] : ZeroLEOneClass α :=
  { ‹LinearOrderedCommMonoidWithZero α› with }

instance (priority := 100) CanonicallyOrderedAdd.toZeroLeOneClass
    [AddZeroClass α] [LE α] [CanonicallyOrderedAdd α] [One α] : ZeroLEOneClass α :=
  ⟨zero_le 1⟩
<<<<<<< HEAD
#align canonically_ordered_add_monoid.to_zero_le_one_class CanonicallyOrderedAdd.toZeroLeOneClass
=======
>>>>>>> 875821f5

section LinearOrderedCommMonoidWithZero
variable [LinearOrderedCommMonoidWithZero α] {a b c d x y z : α} {n : ℕ}

/-
The following facts are true more generally in a (linearly) ordered commutative monoid.
-/
/-- Pullback a `LinearOrderedCommMonoidWithZero` under an injective map.
See note [reducible non-instances]. -/
abbrev Function.Injective.linearOrderedCommMonoidWithZero {β : Type*} [Zero β] [One β] [Mul β]
    [Pow β ℕ] [Sup β] [Inf β] (f : β → α) (hf : Function.Injective f) (zero : f 0 = 0)
    (one : f 1 = 1) (mul : ∀ x y, f (x * y) = f x * f y) (npow : ∀ (x) (n : ℕ), f (x ^ n) = f x ^ n)
    (hsup : ∀ x y, f (x ⊔ y) = max (f x) (f y)) (hinf : ∀ x y, f (x ⊓ y) = min (f x) (f y)) :
    LinearOrderedCommMonoidWithZero β :=
  { LinearOrder.lift f hf hsup hinf, hf.orderedCommMonoid f one mul npow,
    hf.commMonoidWithZero f zero one mul npow with
    zero_le_one :=
      show f 0 ≤ f 1 by simp only [zero, one, LinearOrderedCommMonoidWithZero.zero_le_one] }

@[simp] lemma zero_le' : 0 ≤ a := by
  simpa only [mul_zero, mul_one] using mul_le_mul_left' (zero_le_one' α) a

@[simp]
theorem not_lt_zero' : ¬a < 0 :=
  not_lt_of_le zero_le'

@[simp]
theorem le_zero_iff : a ≤ 0 ↔ a = 0 :=
  ⟨fun h ↦ le_antisymm h zero_le', fun h ↦ h ▸ le_rfl⟩

theorem zero_lt_iff : 0 < a ↔ a ≠ 0 :=
  ⟨ne_of_gt, fun h ↦ lt_of_le_of_ne zero_le' h.symm⟩

theorem ne_zero_of_lt (h : b < a) : a ≠ 0 := fun h1 ↦ not_lt_zero' <| show b < 0 from h1 ▸ h

instance instLinearOrderedAddCommMonoidWithTopAdditiveOrderDual :
    LinearOrderedAddCommMonoidWithTop (Additive αᵒᵈ) :=
  { Additive.orderedAddCommMonoid, Additive.linearOrder with
    top := (0 : α)
    top_add' := fun a ↦ zero_mul (Additive.toMul a)
    le_top := fun _ ↦ zero_le' }

variable [NoZeroDivisors α]

lemma pow_pos_iff (hn : n ≠ 0) : 0 < a ^ n ↔ 0 < a := by simp_rw [zero_lt_iff, pow_ne_zero_iff hn]

end LinearOrderedCommMonoidWithZero

section LinearOrderedCommGroupWithZero
variable [LinearOrderedCommGroupWithZero α] {a b c d : α} {m n : ℕ}

-- See note [lower instance priority]
instance (priority := 100) LinearOrderedCommGroupWithZero.toMulPosMono : MulPosMono α where
  elim _a _b _c hbc := mul_le_mul_right' hbc _

-- See note [lower instance priority]
instance (priority := 100) LinearOrderedCommGroupWithZero.toPosMulMono : PosMulMono α where
  elim _a _b _c hbc := mul_le_mul_left' hbc _

-- See note [lower instance priority]
instance (priority := 100) LinearOrderedCommGroupWithZero.toPosMulReflectLE :
    PosMulReflectLE α where
  elim a b c hbc := by simpa [a.2.ne'] using mul_le_mul_left' hbc a⁻¹

-- See note [lower instance priority]
instance (priority := 100) LinearOrderedCommGroupWithZero.toMulPosReflectLE :
    MulPosReflectLE α where
  elim a b c hbc := by simpa [a.2.ne'] using mul_le_mul_right' hbc a⁻¹

-- See note [lower instance priority]
instance (priority := 100) LinearOrderedCommGroupWithZero.toPosMulReflectLT :
    PosMulReflectLT α where elim _a _b _c := lt_of_mul_lt_mul_left'

-- See note [lower instance priority]
instance (priority := 100) LinearOrderedCommGroupWithZero.toPosMulStrictMono :
    PosMulStrictMono α where
  elim a b c hbc := by by_contra! h; exact hbc.not_le <| (mul_le_mul_left a.2).1 h

-- See note [lower instance priority]
instance (priority := 100) LinearOrderedCommGroupWithZero.toMulPosStrictMono :
    MulPosStrictMono α where
  elim a b c hbc := by by_contra! h; exact hbc.not_le <| (mul_le_mul_right a.2).1 h

/-- Alias of `mul_le_one'` for unification. -/
@[deprecated mul_le_one' (since := "2024-08-21")]
theorem mul_le_one₀ (ha : a ≤ 1) (hb : b ≤ 1) : a * b ≤ 1 :=
  mul_le_one' ha hb

/-- Alias of `one_le_mul'` for unification. -/
@[deprecated one_le_mul (since := "2024-08-21")]
theorem one_le_mul₀ (ha : 1 ≤ a) (hb : 1 ≤ b) : 1 ≤ a * b :=
  one_le_mul ha hb

@[deprecated mul_le_mul_right (since := "2024-08-21")]
theorem le_of_le_mul_right (h : c ≠ 0) (hab : a * c ≤ b * c) : a ≤ b :=
  (mul_le_mul_right (zero_lt_iff.2 h)).1 hab

@[deprecated le_mul_inv_iff₀ (since := "2024-08-21")]
theorem le_mul_inv_of_mul_le (h : c ≠ 0) (hab : a * c ≤ b) : a ≤ b * c⁻¹ :=
  (le_mul_inv_iff₀ (zero_lt_iff.2 h)).2 hab

theorem mul_inv_le_of_le_mul (hab : a ≤ b * c) : a * c⁻¹ ≤ b := by
  by_cases h : c = 0
  · simp [h]
  · exact (mul_le_mul_right (zero_lt_iff.2 h)).1 (by simpa [h] using hab)

@[simp]
theorem Units.zero_lt (u : αˣ) : (0 : α) < u :=
  zero_lt_iff.2 <| u.ne_zero

theorem mul_lt_mul_of_lt_of_le₀ (hab : a ≤ b) (hb : b ≠ 0) (hcd : c < d) : a * c < b * d :=
  have hd : d ≠ 0 := ne_zero_of_lt hcd
  if ha : a = 0 then by
    rw [ha, zero_mul, zero_lt_iff]
    exact mul_ne_zero hb hd
  else
    if hc : c = 0 then by
      rw [hc, mul_zero, zero_lt_iff]
      exact mul_ne_zero hb hd
    else
      show Units.mk0 a ha * Units.mk0 c hc < Units.mk0 b hb * Units.mk0 d hd from
        mul_lt_mul_of_le_of_lt hab hcd

theorem mul_lt_mul₀ (hab : a < b) (hcd : c < d) : a * c < b * d :=
  mul_lt_mul_of_lt_of_le₀ hab.le (ne_zero_of_lt hab) hcd

theorem mul_inv_lt_of_lt_mul₀ (h : a < b * c) : a * c⁻¹ < b := by
  contrapose! h
  simpa only [inv_inv] using mul_inv_le_of_le_mul h

theorem inv_mul_lt_of_lt_mul₀ (h : a < b * c) : b⁻¹ * a < c := by
  rw [mul_comm] at *
  exact mul_inv_lt_of_lt_mul₀ h

@[deprecated mul_lt_mul_of_pos_right (since := "2024-08-21")]
theorem mul_lt_right₀ (c : α) (h : a < b) (hc : c ≠ 0) : a * c < b * c :=
  mul_lt_mul_of_pos_right h (zero_lt_iff.2 hc)

theorem inv_lt_inv₀ (ha : a ≠ 0) (hb : b ≠ 0) : a⁻¹ < b⁻¹ ↔ b < a :=
  show (Units.mk0 a ha)⁻¹ < (Units.mk0 b hb)⁻¹ ↔ Units.mk0 b hb < Units.mk0 a ha from
    have : CovariantClass αˣ αˣ (· * ·) (· < ·) :=
      IsLeftCancelMul.covariant_mul_lt_of_covariant_mul_le αˣ
    inv_lt_inv_iff

theorem inv_le_inv₀ (ha : a ≠ 0) (hb : b ≠ 0) : a⁻¹ ≤ b⁻¹ ↔ b ≤ a :=
  show (Units.mk0 a ha)⁻¹ ≤ (Units.mk0 b hb)⁻¹ ↔ Units.mk0 b hb ≤ Units.mk0 a ha from
    inv_le_inv_iff

theorem lt_of_mul_lt_mul_of_le₀ (h : a * b < c * d) (hc : 0 < c) (hh : c ≤ a) : b < d := by
  have ha : a ≠ 0 := ne_of_gt (lt_of_lt_of_le hc hh)
  simp_rw [← inv_le_inv₀ ha (ne_of_gt hc)] at hh
  have := mul_lt_mul_of_lt_of_le₀ hh (inv_ne_zero (ne_of_gt hc)) h
  simpa [inv_mul_cancel_left₀ ha, inv_mul_cancel_left₀ (ne_of_gt hc)] using this

@[deprecated mul_le_mul_right (since := "2024-08-21")]
theorem mul_le_mul_right₀ (hc : c ≠ 0) : a * c ≤ b * c ↔ a ≤ b :=
  mul_le_mul_right (zero_lt_iff.2 hc)

@[deprecated mul_le_mul_left (since := "2024-08-21")]
theorem mul_le_mul_left₀ (ha : a ≠ 0) : a * b ≤ a * c ↔ b ≤ c :=
  mul_le_mul_left (zero_lt_iff.2 ha)

theorem div_le_div_right₀ (hc : c ≠ 0) : a / c ≤ b / c ↔ a ≤ b := by
  rw [div_eq_mul_inv, div_eq_mul_inv, mul_le_mul_right (zero_lt_iff.2 (inv_ne_zero hc))]

theorem div_le_div_left₀ (ha : a ≠ 0) (hb : b ≠ 0) (hc : c ≠ 0) : a / b ≤ a / c ↔ c ≤ b := by
  simp only [div_eq_mul_inv, mul_le_mul_left (zero_lt_iff.2 ha), inv_le_inv₀ hb hc]

/-- `Equiv.mulLeft₀` as an `OrderIso` on a `LinearOrderedCommGroupWithZero.`.

Note that `OrderIso.mulLeft₀` refers to the `LinearOrderedField` version. -/
@[simps! (config := { simpRhs := true }) apply toEquiv]
def OrderIso.mulLeft₀' {a : α} (ha : a ≠ 0) : α ≃o α :=
  { Equiv.mulLeft₀ a ha with map_rel_iff' := mul_le_mul_left (zero_lt_iff.2 ha) }

theorem OrderIso.mulLeft₀'_symm {a : α} (ha : a ≠ 0) :
    (OrderIso.mulLeft₀' ha).symm = OrderIso.mulLeft₀' (inv_ne_zero ha) := by
  ext
  rfl

/-- `Equiv.mulRight₀` as an `OrderIso` on a `LinearOrderedCommGroupWithZero.`.

Note that `OrderIso.mulRight₀` refers to the `LinearOrderedField` version. -/
@[simps! (config := { simpRhs := true }) apply toEquiv]
def OrderIso.mulRight₀' {a : α} (ha : a ≠ 0) : α ≃o α :=
  { Equiv.mulRight₀ a ha with map_rel_iff' := mul_le_mul_right (zero_lt_iff.2 ha) }

theorem OrderIso.mulRight₀'_symm {a : α} (ha : a ≠ 0) :
    (OrderIso.mulRight₀' ha).symm = OrderIso.mulRight₀' (inv_ne_zero ha) := by
  ext
  rfl

#adaptation_note /-- 2024-04-23
After https://github.com/leanprover/lean4/pull/3965,
we need to either write `@inv_zero (G₀ := α) (_)` in `neg_top`,
or use `set_option backward.isDefEq.lazyProjDelta false`.
See https://github.com/leanprover-community/mathlib4/issues/12535 -/
instance : LinearOrderedAddCommGroupWithTop (Additive αᵒᵈ) :=
  { Additive.subNegMonoid, instLinearOrderedAddCommMonoidWithTopAdditiveOrderDual,
    Additive.instNontrivial with
    neg_top := set_option backward.isDefEq.lazyProjDelta false in @inv_zero _ (_)
    add_neg_cancel := fun a ha ↦ mul_inv_cancel₀ (G₀ := α) (id ha : Additive.toMul a ≠ 0) }

lemma pow_lt_pow_succ (ha : 1 < a) : a ^ n < a ^ n.succ := by
  rw [← one_mul (a ^ n), pow_succ']
  exact mul_lt_mul_of_pos_right ha (pow_pos (zero_lt_one.trans ha) _)

lemma pow_lt_pow_right₀ (ha : 1 < a) (hmn : m < n) : a ^ m < a ^ n := by
  induction' hmn with n _ ih; exacts [pow_lt_pow_succ ha, lt_trans ih (pow_lt_pow_succ ha)]

end LinearOrderedCommGroupWithZero

instance instLinearOrderedCommMonoidWithZeroMultiplicativeOrderDual
    [LinearOrderedAddCommMonoidWithTop α] :
    LinearOrderedCommMonoidWithZero (Multiplicative αᵒᵈ) :=
  { Multiplicative.orderedCommMonoid, Multiplicative.linearOrder with
    zero := Multiplicative.ofAdd (⊤ : α)
    zero_mul := @top_add _ (_)
    -- Porting note:  Here and elsewhere in the file, just `zero_mul` worked in Lean 3. See
    -- https://leanprover.zulipchat.com/#narrow/stream/287929-mathlib4/topic/Type.20synonyms
    mul_zero := @add_top _ (_)
    zero_le_one := (le_top : (0 : α) ≤ ⊤) }

instance [LinearOrderedAddCommGroupWithTop α] :
    LinearOrderedCommGroupWithZero (Multiplicative αᵒᵈ) :=
  { Multiplicative.divInvMonoid, instLinearOrderedCommMonoidWithZeroMultiplicativeOrderDual,
    Multiplicative.instNontrivial with
    inv_zero := @LinearOrderedAddCommGroupWithTop.neg_top _ (_)
    mul_inv_cancel := @LinearOrderedAddCommGroupWithTop.add_neg_cancel _ (_) }

namespace WithZero
section Preorder
variable [Preorder α] {a b : α}

instance preorder : Preorder (WithZero α) := WithBot.preorder
instance orderBot : OrderBot (WithZero α) := WithBot.orderBot

lemma zero_le (a : WithZero α) : 0 ≤ a := bot_le

lemma zero_lt_coe (a : α) : (0 : WithZero α) < a := WithBot.bot_lt_coe a

lemma zero_eq_bot : (0 : WithZero α) = ⊥ := rfl

@[simp, norm_cast] lemma coe_lt_coe : (a : WithZero α) < b ↔ a < b := WithBot.coe_lt_coe

@[simp, norm_cast] lemma coe_le_coe : (a : WithZero α) ≤ b ↔ a ≤ b := WithBot.coe_le_coe

@[simp, norm_cast] lemma one_lt_coe [One α] : 1 < (a : WithZero α) ↔ 1 < a := coe_lt_coe

@[simp, norm_cast] lemma one_le_coe [One α] : 1 ≤ (a : WithZero α) ↔ 1 ≤ a := coe_le_coe

@[simp, norm_cast] lemma coe_lt_one [One α] : (a : WithZero α) < 1 ↔ a < 1 := coe_lt_coe

@[simp, norm_cast] lemma coe_le_one [One α] : (a : WithZero α) ≤ 1 ↔ a ≤ 1 := coe_le_coe

theorem coe_le_iff {x : WithZero α} : (a : WithZero α) ≤ x ↔ ∃ b : α, x = b ∧ a ≤ b :=
  WithBot.coe_le_iff

instance covariantClass_mul_le [Mul α] [CovariantClass α α (· * ·) (· ≤ ·)] :
    CovariantClass (WithZero α) (WithZero α) (· * ·) (· ≤ ·) := by
  refine ⟨fun a b c hbc => ?_⟩
  induction a; · exact zero_le _
  induction b; · exact zero_le _
  rcases WithZero.coe_le_iff.1 hbc with ⟨c, rfl, hbc'⟩
  rw [← coe_mul _ c, ← coe_mul, coe_le_coe]
  exact mul_le_mul_left' hbc' _

protected lemma covariantClass_add_le [AddZeroClass α] [CovariantClass α α (· + ·) (· ≤ ·)]
    (h : ∀ a : α, 0 ≤ a) : CovariantClass (WithZero α) (WithZero α) (· + ·) (· ≤ ·) := by
  refine ⟨fun a b c hbc => ?_⟩
  induction a
  · rwa [zero_add, zero_add]
  induction b
  · rw [add_zero]
    induction c
    · rw [add_zero]
    · rw [← coe_add, coe_le_coe]
      exact le_add_of_nonneg_right (h _)
  · rcases WithZero.coe_le_iff.1 hbc with ⟨c, rfl, hbc'⟩
    rw [← coe_add, ← coe_add _ c, coe_le_coe]
    exact add_le_add_left hbc' _

instance existsAddOfLE [Add α] [ExistsAddOfLE α] : ExistsAddOfLE (WithZero α) :=
  ⟨fun {a b} => by
    induction a
    · exact fun _ => ⟨b, (zero_add b).symm⟩
    induction b
    · exact fun h => (WithBot.not_coe_le_bot _ h).elim
    intro h
    obtain ⟨c, rfl⟩ := exists_add_of_le (WithZero.coe_le_coe.1 h)
    exact ⟨c, rfl⟩⟩

end Preorder

section PartialOrder
variable [PartialOrder α]

instance partialOrder : PartialOrder (WithZero α) := WithBot.partialOrder

instance contravariantClass_mul_lt [Mul α] [ContravariantClass α α (· * ·) (· < ·)] :
    ContravariantClass (WithZero α) (WithZero α) (· * ·) (· < ·) := by
  refine ⟨fun a b c h => ?_⟩
  have := ((zero_le _).trans_lt h).ne'
  induction a
  · simp at this
  induction c
  · simp at this
  induction b
  exacts [zero_lt_coe _, coe_lt_coe.mpr (lt_of_mul_lt_mul_left' <| coe_lt_coe.mp h)]

end PartialOrder

instance lattice [Lattice α] : Lattice (WithZero α) := WithBot.lattice

section LinearOrder
variable [LinearOrder α] {a b c : α}

instance linearOrder : LinearOrder (WithZero α) := WithBot.linearOrder

-- Porting note (#10618): @[simp] can prove this
protected lemma le_max_iff : (a : WithZero α) ≤ max (b : WithZero α) c ↔ a ≤ max b c := by
  simp only [WithZero.coe_le_coe, le_max_iff]

-- Porting note (#10618): @[simp] can prove this
protected lemma min_le_iff : min (a : WithZero α) b ≤ c ↔ min a b ≤ c := by
  simp only [WithZero.coe_le_coe, min_le_iff]

end LinearOrder

instance orderedCommMonoid [OrderedCommMonoid α] : OrderedCommMonoid (WithZero α) :=
  { WithZero.commMonoidWithZero.toCommMonoid, WithZero.partialOrder with
    mul_le_mul_left := fun _ _ => mul_le_mul_left' }

/-
Note 1 : the below is not an instance because it requires `zero_le`. It seems
like a rather pathological definition because α already has a zero.
Note 2 : there is no multiplicative analogue because it does not seem necessary.
Mathematicians might be more likely to use the order-dual version, where all
elements are ≤ 1 and then 1 is the top element.
-/
/-- If `0` is the least element in `α`, then `WithZero α` is an `OrderedAddCommMonoid`. -/
-- See note [reducible non-instances]
protected abbrev orderedAddCommMonoid [OrderedAddCommMonoid α] (zero_le : ∀ a : α, 0 ≤ a) :
    OrderedAddCommMonoid (WithZero α) :=
  { WithZero.partialOrder, WithZero.addCommMonoid with
    add_le_add_left := @add_le_add_left _ _ _ (WithZero.covariantClass_add_le zero_le).. }

/-- Adding a new zero to a canonically ordered additive monoid produces another one. -/
instance canonicallyOrderedAdd [AddZeroClass α] [Preorder α] [CanonicallyOrderedAdd α] :
    CanonicallyOrderedAdd (WithZero α) :=
  { WithZero.existsAddOfLE with
    le_self_add := fun a b => by
      induction a
      · exact bot_le
      induction b
      · exact le_rfl
      · exact WithZero.coe_le_coe.2 le_self_add }
<<<<<<< HEAD
#align with_zero.canonically_ordered_add_monoid WithZero.canonicallyOrderedAdd
=======

instance canonicallyLinearOrderedAddCommMonoid [CanonicallyLinearOrderedAddCommMonoid α] :
    CanonicallyLinearOrderedAddCommMonoid (WithZero α) :=
  { WithZero.canonicallyOrderedAddCommMonoid, WithZero.linearOrder with }
>>>>>>> 875821f5

instance instLinearOrderedCommMonoidWithZero [LinearOrderedCommMonoid α] :
    LinearOrderedCommMonoidWithZero (WithZero α) :=
  { WithZero.linearOrder, WithZero.commMonoidWithZero with
    mul_le_mul_left := fun _ _ ↦ mul_le_mul_left', zero_le_one := WithZero.zero_le _ }

instance instLinearOrderedCommGroupWithZero [LinearOrderedCommGroup α] :
    LinearOrderedCommGroupWithZero (WithZero α) where
  __ := instLinearOrderedCommMonoidWithZero
  __ := commGroupWithZero

end WithZero

section MultiplicativeNotation

/-- Notation for `WithZero (Multiplicative ℕ)` -/
scoped[Multiplicative] notation "ℕₘ₀" => WithZero (Multiplicative ℕ)

/-- Notation for `WithZero (Multiplicative ℤ)` -/
scoped[Multiplicative] notation "ℤₘ₀" => WithZero (Multiplicative ℤ)

end MultiplicativeNotation<|MERGE_RESOLUTION|>--- conflicted
+++ resolved
@@ -47,10 +47,6 @@
 instance (priority := 100) CanonicallyOrderedAdd.toZeroLeOneClass
     [AddZeroClass α] [LE α] [CanonicallyOrderedAdd α] [One α] : ZeroLEOneClass α :=
   ⟨zero_le 1⟩
-<<<<<<< HEAD
-#align canonically_ordered_add_monoid.to_zero_le_one_class CanonicallyOrderedAdd.toZeroLeOneClass
-=======
->>>>>>> 875821f5
 
 section LinearOrderedCommMonoidWithZero
 variable [LinearOrderedCommMonoidWithZero α] {a b c d x y z : α} {n : ℕ}
@@ -408,14 +404,6 @@
       induction b
       · exact le_rfl
       · exact WithZero.coe_le_coe.2 le_self_add }
-<<<<<<< HEAD
-#align with_zero.canonically_ordered_add_monoid WithZero.canonicallyOrderedAdd
-=======
-
-instance canonicallyLinearOrderedAddCommMonoid [CanonicallyLinearOrderedAddCommMonoid α] :
-    CanonicallyLinearOrderedAddCommMonoid (WithZero α) :=
-  { WithZero.canonicallyOrderedAddCommMonoid, WithZero.linearOrder with }
->>>>>>> 875821f5
 
 instance instLinearOrderedCommMonoidWithZero [LinearOrderedCommMonoid α] :
     LinearOrderedCommMonoidWithZero (WithZero α) :=
