--- conflicted
+++ resolved
@@ -389,13 +389,9 @@
   ext
   simp [le_floor_iff, ha]
 
-<<<<<<< HEAD
 end Intervals
 
-theorem floor_add_nat (ha : 0 ≤ a) (n : ℕ) : ⌊a + n⌋₊ = ⌊a⌋₊ + n :=
-=======
 theorem floor_add_natCast (ha : 0 ≤ a) (n : ℕ) : ⌊a + n⌋₊ = ⌊a⌋₊ + n :=
->>>>>>> a2a95ac6
   eq_of_forall_le_iff fun b => by
     rw [le_floor_iff (add_nonneg ha n.cast_nonneg)]
     obtain hb | hb := le_total n b
@@ -1581,8 +1577,5 @@
 
 end Mathlib.Meta.Positivity
 
-<<<<<<< HEAD
-=======
 -- Pushed over the limit by deprecations
->>>>>>> a2a95ac6
 set_option linter.style.longFile 1600