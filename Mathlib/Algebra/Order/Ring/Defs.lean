/-
Copyright (c) 2016 Jeremy Avigad. All rights reserved.
Released under Apache 2.0 license as described in the file LICENSE.
Authors: Jeremy Avigad, Leonardo de Moura, Mario Carneiro, Yaël Dillies
-/
import Mathlib.Algebra.Group.Units
import Mathlib.Algebra.GroupPower.Basic
import Mathlib.Algebra.GroupWithZero.NeZero
import Mathlib.Algebra.Order.Group.Defs
import Mathlib.Algebra.Order.Monoid.Canonical.Defs
import Mathlib.Algebra.Order.Monoid.MinMax
import Mathlib.Algebra.Order.Monoid.NatCast
import Mathlib.Algebra.Order.Monoid.WithZero.Defs
import Mathlib.Algebra.Order.Ring.Lemmas
import Mathlib.Data.Pi.Algebra
import Mathlib.Tactic.ByContra
import Mathlib.Tactic.Nontriviality
import Mathlib.Tactic.Tauto

#align_import algebra.order.ring.defs from "leanprover-community/mathlib"@"44e29dbcff83ba7114a464d592b8c3743987c1e5"

/-!
# Ordered rings and semirings

This file develops the basics of ordered (semi)rings.

Each typeclass here comprises
* an algebraic class (`Semiring`, `CommSemiring`, `Ring`, `CommRing`)
* an order class (`PartialOrder`, `LinearOrder`)
* assumptions on how both interact ((strict) monotonicity, canonicity)

For short,
* "`+` respects `≤`" means "monotonicity of addition"
* "`+` respects `<`" means "strict monotonicity of addition"
* "`*` respects `≤`" means "monotonicity of multiplication by a nonnegative number".
* "`*` respects `<`" means "strict monotonicity of multiplication by a positive number".

## Typeclasses

* `OrderedSemiring`: Semiring with a partial order such that `+` and `*` respect `≤`.
* `StrictOrderedSemiring`: Nontrivial semiring with a partial order such that `+` and `*` respects
  `<`.
* `OrderedCommSemiring`: Commutative semiring with a partial order such that `+` and `*` respect
  `≤`.
* `StrictOrderedCommSemiring`: Nontrivial commutative semiring with a partial order such that `+`
  and `*` respect `<`.
* `OrderedRing`: Ring with a partial order such that `+` respects `≤` and `*` respects `<`.
* `OrderedCommRing`: Commutative ring with a partial order such that `+` respects `≤` and
  `*` respects `<`.
* `LinearOrderedSemiring`: Nontrivial semiring with a linear order such that `+` respects `≤` and
  `*` respects `<`.
* `LinearOrderedCommSemiring`: Nontrivial commutative semiring with a linear order such that `+`
  respects `≤` and `*` respects `<`.
* `LinearOrderedRing`: Nontrivial ring with a linear order such that `+` respects `≤` and `*`
  respects `<`.
* `LinearOrderedCommRing`: Nontrivial commutative ring with a linear order such that `+` respects
  `≤` and `*` respects `<`.
* `CanonicallyOrderedCommSemiring`: Commutative semiring with a partial order such that `+`
  respects `≤`, `*` respects `<`, and `a ≤ b ↔ ∃ c, b = a + c`.

## Hierarchy

The hardest part of proving order lemmas might be to figure out the correct generality and its
corresponding typeclass. Here's an attempt at demystifying it. For each typeclass, we list its
immediate predecessors and what conditions are added to each of them.

* `OrderedSemiring`
  - `OrderedAddCommMonoid` & multiplication & `*` respects `≤`
  - `Semiring` & partial order structure & `+` respects `≤` & `*` respects `≤`
* `StrictOrderedSemiring`
  - `OrderedCancelAddCommMonoid` & multiplication & `*` respects `<` & nontriviality
  - `OrderedSemiring` & `+` respects `<` & `*` respects `<` & nontriviality
* `OrderedCommSemiring`
  - `OrderedSemiring` & commutativity of multiplication
  - `CommSemiring` & partial order structure & `+` respects `≤` & `*` respects `<`
* `StrictOrderedCommSemiring`
  - `StrictOrderedSemiring` & commutativity of multiplication
  - `OrderedCommSemiring` & `+` respects `<` & `*` respects `<` & nontriviality
* `OrderedRing`
  - `OrderedSemiring` & additive inverses
  - `OrderedAddCommGroup` & multiplication & `*` respects `<`
  - `Ring` & partial order structure & `+` respects `≤` & `*` respects `<`
* `StrictOrderedRing`
  - `StrictOrderedSemiring` & additive inverses
  - `OrderedSemiring` & `+` respects `<` & `*` respects `<` & nontriviality
* `OrderedCommRing`
  - `OrderedRing` & commutativity of multiplication
  - `OrderedCommSemiring` & additive inverses
  - `CommRing` & partial order structure & `+` respects `≤` & `*` respects `<`
* `StrictOrderedCommRing`
  - `StrictOrderedCommSemiring` & additive inverses
  - `StrictOrderedRing` & commutativity of multiplication
  - `OrderedCommRing` & `+` respects `<` & `*` respects `<` & nontriviality
* `LinearOrderedSemiring`
  - `StrictOrderedSemiring` & totality of the order
  - `LinearOrderedAddCommMonoid` & multiplication & nontriviality & `*` respects `<`
* `LinearOrderedCommSemiring`
  - `StrictOrderedCommSemiring` & totality of the order
  - `LinearOrderedSemiring` & commutativity of multiplication
* `LinearOrderedRing`
  - `StrictOrderedRing` & totality of the order
  - `LinearOrderedSemiring` & additive inverses
  - `LinearOrderedAddCommGroup` & multiplication & `*` respects `<`
  - `Ring` & `IsDomain` & linear order structure
* `LinearOrderedCommRing`
  - `StrictOrderedCommRing` & totality of the order
  - `LinearOrderedRing` & commutativity of multiplication
  - `LinearOrderedCommSemiring` & additive inverses
  - `CommRing` & `IsDomain` & linear order structure
-/

open Function

universe u

variable {α : Type u} {β : Type*}

/-! Note that `OrderDual` does not satisfy any of the ordered ring typeclasses due to the
`zero_le_one` field. -/


theorem add_one_le_two_mul [LE α] [Semiring α] [CovariantClass α α (· + ·) (· ≤ ·)] {a : α}
    (a1 : 1 ≤ a) : a + 1 ≤ 2 * a :=
  calc
    a + 1 ≤ a + a := add_le_add_left a1 a
    _ = 2 * a := (two_mul _).symm
#align add_one_le_two_mul add_one_le_two_mul

/-- An `OrderedSemiring` is a semiring with a partial order such that addition is monotone and
multiplication by a nonnegative number is monotone. -/
class OrderedSemiring (α : Type u) extends Semiring α, OrderedAddCommMonoid α where
  /-- `0 ≤ 1` in any ordered semiring. -/
  protected zero_le_one : (0 : α) ≤ 1
  /-- In an ordered semiring, we can multiply an inequality `a ≤ b` on the left
  by a non-negative element `0 ≤ c` to obtain `c * a ≤ c * b`. -/
  protected mul_le_mul_of_nonneg_left : ∀ a b c : α, a ≤ b → 0 ≤ c → c * a ≤ c * b
  /-- In an ordered semiring, we can multiply an inequality `a ≤ b` on the right
  by a non-negative element `0 ≤ c` to obtain `a * c ≤ b * c`. -/
  protected mul_le_mul_of_nonneg_right : ∀ a b c : α, a ≤ b → 0 ≤ c → a * c ≤ b * c
#align ordered_semiring OrderedSemiring

/-- An `OrderedCommSemiring` is a commutative semiring with a partial order such that addition is
monotone and multiplication by a nonnegative number is monotone. -/
class OrderedCommSemiring (α : Type u) extends OrderedSemiring α, CommSemiring α where
  mul_le_mul_of_nonneg_right a b c ha hc :=
    -- parentheses ensure this generates an `optParam` rather than an `autoParam`
    (by simpa only [mul_comm] using mul_le_mul_of_nonneg_left a b c ha hc)
#align ordered_comm_semiring OrderedCommSemiring

/-- An `OrderedRing` is a ring with a partial order such that addition is monotone and
multiplication by a nonnegative number is monotone. -/
class OrderedRing (α : Type u) extends Ring α, OrderedAddCommGroup α where
  /-- `0 ≤ 1` in any ordered ring. -/
  protected zero_le_one : 0 ≤ (1 : α)
  /-- The product of non-negative elements is non-negative. -/
  protected mul_nonneg : ∀ a b : α, 0 ≤ a → 0 ≤ b → 0 ≤ a * b
#align ordered_ring OrderedRing

/-- An `OrderedCommRing` is a commutative ring with a partial order such that addition is monotone
and multiplication by a nonnegative number is monotone. -/
class OrderedCommRing (α : Type u) extends OrderedRing α, CommRing α
#align ordered_comm_ring OrderedCommRing

/-- A `StrictOrderedSemiring` is a nontrivial semiring with a partial order such that addition is
strictly monotone and multiplication by a positive number is strictly monotone. -/
class StrictOrderedSemiring (α : Type u) extends Semiring α, OrderedCancelAddCommMonoid α,
    Nontrivial α where
  /-- In a strict ordered semiring, `0 ≤ 1`. -/
  protected zero_le_one : (0 : α) ≤ 1
  /-- Left multiplication by a positive element is strictly monotone. -/
  protected mul_lt_mul_of_pos_left : ∀ a b c : α, a < b → 0 < c → c * a < c * b
  /-- Right multiplication by a positive element is strictly monotone. -/
  protected mul_lt_mul_of_pos_right : ∀ a b c : α, a < b → 0 < c → a * c < b * c
#align strict_ordered_semiring StrictOrderedSemiring

/-- A `StrictOrderedCommSemiring` is a commutative semiring with a partial order such that
addition is strictly monotone and multiplication by a positive number is strictly monotone. -/
class StrictOrderedCommSemiring (α : Type u) extends StrictOrderedSemiring α, CommSemiring α
#align strict_ordered_comm_semiring StrictOrderedCommSemiring

/-- A `StrictOrderedRing` is a ring with a partial order such that addition is strictly monotone
and multiplication by a positive number is strictly monotone. -/
class StrictOrderedRing (α : Type u) extends Ring α, OrderedAddCommGroup α, Nontrivial α where
  /-- In a strict ordered ring, `0 ≤ 1`. -/
  protected zero_le_one : 0 ≤ (1 : α)
  /-- The product of two positive elements is positive. -/
  protected mul_pos : ∀ a b : α, 0 < a → 0 < b → 0 < a * b
#align strict_ordered_ring StrictOrderedRing

/-- A `StrictOrderedCommRing` is a commutative ring with a partial order such that addition is
strictly monotone and multiplication by a positive number is strictly monotone. -/
class StrictOrderedCommRing (α : Type*) extends StrictOrderedRing α, CommRing α
#align strict_ordered_comm_ring StrictOrderedCommRing

/- It's not entirely clear we should assume `Nontrivial` at this point; it would be reasonable to
explore changing this, but be warned that the instances involving `Domain` may cause typeclass
search loops. -/
/-- A `LinearOrderedSemiring` is a nontrivial semiring with a linear order such that
addition is monotone and multiplication by a positive number is strictly monotone. -/
class LinearOrderedSemiring (α : Type u) extends StrictOrderedSemiring α,
  LinearOrderedAddCommMonoid α
#align linear_ordered_semiring LinearOrderedSemiring

/-- A `LinearOrderedCommSemiring` is a nontrivial commutative semiring with a linear order such
that addition is monotone and multiplication by a positive number is strictly monotone. -/
class LinearOrderedCommSemiring (α : Type*) extends StrictOrderedCommSemiring α,
  LinearOrderedSemiring α
#align linear_ordered_comm_semiring LinearOrderedCommSemiring

/-- A `LinearOrderedRing` is a ring with a linear order such that addition is monotone and
multiplication by a positive number is strictly monotone. -/
class LinearOrderedRing (α : Type u) extends StrictOrderedRing α, LinearOrder α
#align linear_ordered_ring LinearOrderedRing

/-- A `LinearOrderedCommRing` is a commutative ring with a linear order such that addition is
monotone and multiplication by a positive number is strictly monotone. -/
class LinearOrderedCommRing (α : Type u) extends LinearOrderedRing α, CommMonoid α
#align linear_ordered_comm_ring LinearOrderedCommRing

section OrderedSemiring

variable [OrderedSemiring α] {a b c d : α}

-- see Note [lower instance priority]
instance (priority := 100) OrderedSemiring.zeroLEOneClass : ZeroLEOneClass α :=
  { ‹OrderedSemiring α› with }
#align ordered_semiring.zero_le_one_class OrderedSemiring.zeroLEOneClass

-- see Note [lower instance priority]
instance (priority := 200) OrderedSemiring.toPosMulMono : PosMulMono α :=
  ⟨fun x _ _ h => OrderedSemiring.mul_le_mul_of_nonneg_left _ _ _ h x.2⟩
#align ordered_semiring.to_pos_mul_mono OrderedSemiring.toPosMulMono

-- see Note [lower instance priority]
instance (priority := 200) OrderedSemiring.toMulPosMono : MulPosMono α :=
  ⟨fun x _ _ h => OrderedSemiring.mul_le_mul_of_nonneg_right _ _ _ h x.2⟩
#align ordered_semiring.to_mul_pos_mono OrderedSemiring.toMulPosMono

set_option linter.deprecated false in
theorem bit1_mono : Monotone (bit1 : α → α) := fun _ _ h => add_le_add_right (bit0_mono h) _
#align bit1_mono bit1_mono

@[simp]
theorem pow_nonneg (H : 0 ≤ a) : ∀ n : ℕ, 0 ≤ a ^ n
  | 0 => by
    rw [pow_zero]
    exact zero_le_one
  | n + 1 => by
    rw [pow_succ]
    exact mul_nonneg H (pow_nonneg H _)
#align pow_nonneg pow_nonneg

-- Porting note: it's unfortunate we need to write `(@one_le_two α)` here.
theorem add_le_mul_two_add (a2 : 2 ≤ a) (b0 : 0 ≤ b) : a + (2 + b) ≤ a * (2 + b) :=
  calc
    a + (2 + b) ≤ a + (a + a * b) :=
      add_le_add_left (add_le_add a2 <| le_mul_of_one_le_left b0 <| (@one_le_two α).trans a2) a
    _ ≤ a * (2 + b) := by rw [mul_add, mul_two, add_assoc]
#align add_le_mul_two_add add_le_mul_two_add

theorem one_le_mul_of_one_le_of_one_le (ha : 1 ≤ a) (hb : 1 ≤ b) : (1 : α) ≤ a * b :=
  Left.one_le_mul_of_le_of_le ha hb <| zero_le_one.trans ha
#align one_le_mul_of_one_le_of_one_le one_le_mul_of_one_le_of_one_le

section Monotone

variable [Preorder β] {f g : β → α}

theorem monotone_mul_left_of_nonneg (ha : 0 ≤ a) : Monotone fun x => a * x := fun _ _ h =>
  mul_le_mul_of_nonneg_left h ha
#align monotone_mul_left_of_nonneg monotone_mul_left_of_nonneg

theorem monotone_mul_right_of_nonneg (ha : 0 ≤ a) : Monotone fun x => x * a := fun _ _ h =>
  mul_le_mul_of_nonneg_right h ha
#align monotone_mul_right_of_nonneg monotone_mul_right_of_nonneg

theorem Monotone.mul_const (hf : Monotone f) (ha : 0 ≤ a) : Monotone fun x => f x * a :=
  (monotone_mul_right_of_nonneg ha).comp hf
#align monotone.mul_const Monotone.mul_const

theorem Monotone.const_mul (hf : Monotone f) (ha : 0 ≤ a) : Monotone fun x => a * f x :=
  (monotone_mul_left_of_nonneg ha).comp hf
#align monotone.const_mul Monotone.const_mul

theorem Antitone.mul_const (hf : Antitone f) (ha : 0 ≤ a) : Antitone fun x => f x * a :=
  (monotone_mul_right_of_nonneg ha).comp_antitone hf
#align antitone.mul_const Antitone.mul_const

theorem Antitone.const_mul (hf : Antitone f) (ha : 0 ≤ a) : Antitone fun x => a * f x :=
  (monotone_mul_left_of_nonneg ha).comp_antitone hf
#align antitone.const_mul Antitone.const_mul

theorem Monotone.mul (hf : Monotone f) (hg : Monotone g) (hf₀ : ∀ x, 0 ≤ f x) (hg₀ : ∀ x, 0 ≤ g x) :
    Monotone (f * g) := fun _ _ h => mul_le_mul (hf h) (hg h) (hg₀ _) (hf₀ _)
#align monotone.mul Monotone.mul

end Monotone

section
set_option linter.deprecated false

theorem bit1_pos [Nontrivial α] (h : 0 ≤ a) : 0 < bit1 a :=
  zero_lt_one.trans_le <| bit1_zero.symm.trans_le <| bit1_mono h
#align bit1_pos bit1_pos

theorem bit1_pos' (h : 0 < a) : 0 < bit1 a := by
  nontriviality
  exact bit1_pos h.le
#align bit1_pos' bit1_pos'

end

theorem mul_le_one (ha : a ≤ 1) (hb' : 0 ≤ b) (hb : b ≤ 1) : a * b ≤ 1 :=
  one_mul (1 : α) ▸ mul_le_mul ha hb hb' zero_le_one
#align mul_le_one mul_le_one

theorem one_lt_mul_of_le_of_lt (ha : 1 ≤ a) (hb : 1 < b) : 1 < a * b :=
  hb.trans_le <| le_mul_of_one_le_left (zero_le_one.trans hb.le) ha
#align one_lt_mul_of_le_of_lt one_lt_mul_of_le_of_lt

theorem one_lt_mul_of_lt_of_le (ha : 1 < a) (hb : 1 ≤ b) : 1 < a * b :=
  ha.trans_le <| le_mul_of_one_le_right (zero_le_one.trans ha.le) hb
#align one_lt_mul_of_lt_of_le one_lt_mul_of_lt_of_le

alias one_lt_mul := one_lt_mul_of_le_of_lt
#align one_lt_mul one_lt_mul

theorem mul_lt_one_of_nonneg_of_lt_one_left (ha₀ : 0 ≤ a) (ha : a < 1) (hb : b ≤ 1) : a * b < 1 :=
  (mul_le_of_le_one_right ha₀ hb).trans_lt ha
#align mul_lt_one_of_nonneg_of_lt_one_left mul_lt_one_of_nonneg_of_lt_one_left

theorem mul_lt_one_of_nonneg_of_lt_one_right (ha : a ≤ 1) (hb₀ : 0 ≤ b) (hb : b < 1) : a * b < 1 :=
  (mul_le_of_le_one_left hb₀ ha).trans_lt hb
#align mul_lt_one_of_nonneg_of_lt_one_right mul_lt_one_of_nonneg_of_lt_one_right

variable [ExistsAddOfLE α] [ContravariantClass α α (swap (· + ·)) (· ≤ ·)]

theorem mul_le_mul_of_nonpos_left (h : b ≤ a) (hc : c ≤ 0) : c * a ≤ c * b := by
  obtain ⟨d, hcd⟩ := exists_add_of_le hc
  refine le_of_add_le_add_right (a := d * b + d * a) ?_
  calc
    _ = d * b := by rw [add_left_comm, ← add_mul, ← hcd, zero_mul, add_zero]
    _ ≤ d * a := mul_le_mul_of_nonneg_left h <| hcd.trans_le <| add_le_of_nonpos_left hc
    _ = _ := by rw [← add_assoc, ← add_mul, ← hcd, zero_mul, zero_add]
#align mul_le_mul_of_nonpos_left mul_le_mul_of_nonpos_left

theorem mul_le_mul_of_nonpos_right (h : b ≤ a) (hc : c ≤ 0) : a * c ≤ b * c := by
  obtain ⟨d, hcd⟩ := exists_add_of_le hc
  refine le_of_add_le_add_right (a := b * d + a * d) ?_
  calc
    _ = b * d := by rw [add_left_comm, ← mul_add, ← hcd, mul_zero, add_zero]
    _ ≤ a * d := mul_le_mul_of_nonneg_right h <| hcd.trans_le <| add_le_of_nonpos_left hc
    _ = _ := by rw [← add_assoc, ← mul_add, ← hcd, mul_zero, zero_add]
#align mul_le_mul_of_nonpos_right mul_le_mul_of_nonpos_right

theorem mul_nonneg_of_nonpos_of_nonpos (ha : a ≤ 0) (hb : b ≤ 0) : 0 ≤ a * b := by
  simpa only [zero_mul] using mul_le_mul_of_nonpos_right ha hb
#align mul_nonneg_of_nonpos_of_nonpos mul_nonneg_of_nonpos_of_nonpos

theorem mul_le_mul_of_nonneg_of_nonpos (hca : c ≤ a) (hbd : b ≤ d) (hc : 0 ≤ c) (hb : b ≤ 0) :
    a * b ≤ c * d :=
  (mul_le_mul_of_nonpos_right hca hb).trans <| mul_le_mul_of_nonneg_left hbd hc
#align mul_le_mul_of_nonneg_of_nonpos mul_le_mul_of_nonneg_of_nonpos

theorem mul_le_mul_of_nonneg_of_nonpos' (hca : c ≤ a) (hbd : b ≤ d) (ha : 0 ≤ a) (hd : d ≤ 0) :
    a * b ≤ c * d :=
  (mul_le_mul_of_nonneg_left hbd ha).trans <| mul_le_mul_of_nonpos_right hca hd
#align mul_le_mul_of_nonneg_of_nonpos' mul_le_mul_of_nonneg_of_nonpos'

theorem mul_le_mul_of_nonpos_of_nonneg (hac : a ≤ c) (hdb : d ≤ b) (hc : c ≤ 0) (hb : 0 ≤ b) :
    a * b ≤ c * d :=
  (mul_le_mul_of_nonneg_right hac hb).trans <| mul_le_mul_of_nonpos_left hdb hc
#align mul_le_mul_of_nonpos_of_nonneg mul_le_mul_of_nonpos_of_nonneg

theorem mul_le_mul_of_nonpos_of_nonneg' (hca : c ≤ a) (hbd : b ≤ d) (ha : 0 ≤ a) (hd : d ≤ 0) :
    a * b ≤ c * d :=
  (mul_le_mul_of_nonneg_left hbd ha).trans <| mul_le_mul_of_nonpos_right hca hd
#align mul_le_mul_of_nonpos_of_nonneg' mul_le_mul_of_nonpos_of_nonneg'

theorem mul_le_mul_of_nonpos_of_nonpos (hca : c ≤ a) (hdb : d ≤ b) (hc : c ≤ 0) (hb : b ≤ 0) :
    a * b ≤ c * d :=
  (mul_le_mul_of_nonpos_right hca hb).trans <| mul_le_mul_of_nonpos_left hdb hc
#align mul_le_mul_of_nonpos_of_nonpos mul_le_mul_of_nonpos_of_nonpos

theorem mul_le_mul_of_nonpos_of_nonpos' (hca : c ≤ a) (hdb : d ≤ b) (ha : a ≤ 0) (hd : d ≤ 0) :
    a * b ≤ c * d :=
  (mul_le_mul_of_nonpos_left hdb ha).trans <| mul_le_mul_of_nonpos_right hca hd
#align mul_le_mul_of_nonpos_of_nonpos' mul_le_mul_of_nonpos_of_nonpos'

/-- Variant of `mul_le_of_le_one_left` for `b` non-positive instead of non-negative.  -/
theorem le_mul_of_le_one_left (hb : b ≤ 0) (h : a ≤ 1) : b ≤ a * b := by
  simpa only [one_mul] using mul_le_mul_of_nonpos_right h hb
#align le_mul_of_le_one_left le_mul_of_le_one_left

/-- Variant of `le_mul_of_one_le_left` for `b` non-positive instead of non-negative. -/
theorem mul_le_of_one_le_left (hb : b ≤ 0) (h : 1 ≤ a) : a * b ≤ b := by
  simpa only [one_mul] using mul_le_mul_of_nonpos_right h hb
#align mul_le_of_one_le_left mul_le_of_one_le_left

/-- Variant of `mul_le_of_le_one_right` for `a` non-positive instead of non-negative. -/
theorem le_mul_of_le_one_right (ha : a ≤ 0) (h : b ≤ 1) : a ≤ a * b := by
  simpa only [mul_one] using mul_le_mul_of_nonpos_left h ha
#align le_mul_of_le_one_right le_mul_of_le_one_right

/-- Variant of `le_mul_of_one_le_right` for `a` non-positive instead of non-negative. -/
theorem mul_le_of_one_le_right (ha : a ≤ 0) (h : 1 ≤ b) : a * b ≤ a := by
  simpa only [mul_one] using mul_le_mul_of_nonpos_left h ha
#align mul_le_of_one_le_right mul_le_of_one_le_right

section Monotone

variable [Preorder β] {f g : β → α}

theorem antitone_mul_left {a : α} (ha : a ≤ 0) : Antitone (a * ·) := fun _ _ b_le_c =>
  mul_le_mul_of_nonpos_left b_le_c ha
#align antitone_mul_left antitone_mul_left

theorem antitone_mul_right {a : α} (ha : a ≤ 0) : Antitone fun x => x * a := fun _ _ b_le_c =>
  mul_le_mul_of_nonpos_right b_le_c ha
#align antitone_mul_right antitone_mul_right

theorem Monotone.const_mul_of_nonpos (hf : Monotone f) (ha : a ≤ 0) : Antitone fun x => a * f x :=
  (antitone_mul_left ha).comp_monotone hf
#align monotone.const_mul_of_nonpos Monotone.const_mul_of_nonpos

theorem Monotone.mul_const_of_nonpos (hf : Monotone f) (ha : a ≤ 0) : Antitone fun x => f x * a :=
  (antitone_mul_right ha).comp_monotone hf
#align monotone.mul_const_of_nonpos Monotone.mul_const_of_nonpos

theorem Antitone.const_mul_of_nonpos (hf : Antitone f) (ha : a ≤ 0) : Monotone fun x => a * f x :=
  (antitone_mul_left ha).comp hf
#align antitone.const_mul_of_nonpos Antitone.const_mul_of_nonpos

theorem Antitone.mul_const_of_nonpos (hf : Antitone f) (ha : a ≤ 0) : Monotone fun x => f x * a :=
  (antitone_mul_right ha).comp hf
#align antitone.mul_const_of_nonpos Antitone.mul_const_of_nonpos

theorem Antitone.mul_monotone (hf : Antitone f) (hg : Monotone g) (hf₀ : ∀ x, f x ≤ 0)
    (hg₀ : ∀ x, 0 ≤ g x) : Antitone (f * g) := fun _ _ h =>
  mul_le_mul_of_nonpos_of_nonneg (hf h) (hg h) (hf₀ _) (hg₀ _)
#align antitone.mul_monotone Antitone.mul_monotone

theorem Monotone.mul_antitone (hf : Monotone f) (hg : Antitone g) (hf₀ : ∀ x, 0 ≤ f x)
    (hg₀ : ∀ x, g x ≤ 0) : Antitone (f * g) := fun _ _ h =>
  mul_le_mul_of_nonneg_of_nonpos (hf h) (hg h) (hf₀ _) (hg₀ _)
#align monotone.mul_antitone Monotone.mul_antitone

theorem Antitone.mul (hf : Antitone f) (hg : Antitone g) (hf₀ : ∀ x, f x ≤ 0) (hg₀ : ∀ x, g x ≤ 0) :
    Monotone (f * g) := fun _ _ h => mul_le_mul_of_nonpos_of_nonpos (hf h) (hg h) (hf₀ _) (hg₀ _)
#align antitone.mul Antitone.mul

end Monotone

variable [ContravariantClass α α (· + ·) (· ≤ ·)]

lemma le_iff_exists_nonneg_add (a b : α) : a ≤ b ↔ ∃ c ≥ 0, b = a + c := by
  refine ⟨fun h ↦ ?_, ?_⟩
  · obtain ⟨c, rfl⟩ := exists_add_of_le h
    exact ⟨c, nonneg_of_le_add_right h, rfl⟩
  · rintro ⟨c, hc, rfl⟩
    exact le_add_of_nonneg_right hc
#align le_iff_exists_nonneg_add le_iff_exists_nonneg_add

end OrderedSemiring

section OrderedRing

variable [OrderedRing α] {a b c d : α}

-- see Note [lower instance priority]
instance (priority := 100) OrderedRing.toOrderedSemiring : OrderedSemiring α :=
  { ‹OrderedRing α›, (Ring.toSemiring : Semiring α) with
    mul_le_mul_of_nonneg_left := fun a b c h hc => by
      simpa only [mul_sub, sub_nonneg] using OrderedRing.mul_nonneg _ _ hc (sub_nonneg.2 h),
    mul_le_mul_of_nonneg_right := fun a b c h hc => by
      simpa only [sub_mul, sub_nonneg] using OrderedRing.mul_nonneg _ _ (sub_nonneg.2 h) hc }
#align ordered_ring.to_ordered_semiring OrderedRing.toOrderedSemiring

end OrderedRing

section OrderedCommRing

variable [OrderedCommRing α]

-- See note [lower instance priority]
instance (priority := 100) OrderedCommRing.toOrderedCommSemiring : OrderedCommSemiring α :=
  { OrderedRing.toOrderedSemiring, ‹OrderedCommRing α› with }
#align ordered_comm_ring.to_ordered_comm_semiring OrderedCommRing.toOrderedCommSemiring

end OrderedCommRing

section StrictOrderedSemiring

variable [StrictOrderedSemiring α] {a b c d : α}

-- see Note [lower instance priority]
instance (priority := 200) StrictOrderedSemiring.toPosMulStrictMono : PosMulStrictMono α :=
  ⟨fun x _ _ h => StrictOrderedSemiring.mul_lt_mul_of_pos_left _ _ _ h x.prop⟩
#align strict_ordered_semiring.to_pos_mul_strict_mono StrictOrderedSemiring.toPosMulStrictMono

-- see Note [lower instance priority]
instance (priority := 200) StrictOrderedSemiring.toMulPosStrictMono : MulPosStrictMono α :=
  ⟨fun x _ _ h => StrictOrderedSemiring.mul_lt_mul_of_pos_right _ _ _ h x.prop⟩
#align strict_ordered_semiring.to_mul_pos_strict_mono StrictOrderedSemiring.toMulPosStrictMono

-- See note [reducible non-instances]
/-- A choice-free version of `StrictOrderedSemiring.toOrderedSemiring` to avoid using choice in
basic `Nat` lemmas. -/
@[reducible]
def StrictOrderedSemiring.toOrderedSemiring' [@DecidableRel α (· ≤ ·)] : OrderedSemiring α :=
  { ‹StrictOrderedSemiring α› with
    mul_le_mul_of_nonneg_left := fun a b c hab hc => by
      obtain rfl | hab := Decidable.eq_or_lt_of_le hab
      · rfl
      obtain rfl | hc := Decidable.eq_or_lt_of_le hc
      · simp
      · exact (mul_lt_mul_of_pos_left hab hc).le,
    mul_le_mul_of_nonneg_right := fun a b c hab hc => by
      obtain rfl | hab := Decidable.eq_or_lt_of_le hab
      · rfl
      obtain rfl | hc := Decidable.eq_or_lt_of_le hc
      · simp
      · exact (mul_lt_mul_of_pos_right hab hc).le }
#align strict_ordered_semiring.to_ordered_semiring' StrictOrderedSemiring.toOrderedSemiring'

-- see Note [lower instance priority]
instance (priority := 100) StrictOrderedSemiring.toOrderedSemiring : OrderedSemiring α :=
  { ‹StrictOrderedSemiring α› with
    mul_le_mul_of_nonneg_left := fun _ _ _ =>
      letI := @StrictOrderedSemiring.toOrderedSemiring' α _ (Classical.decRel _)
      mul_le_mul_of_nonneg_left,
    mul_le_mul_of_nonneg_right := fun _ _ _ =>
      letI := @StrictOrderedSemiring.toOrderedSemiring' α _ (Classical.decRel _)
      mul_le_mul_of_nonneg_right }
#align strict_ordered_semiring.to_ordered_semiring StrictOrderedSemiring.toOrderedSemiring

theorem mul_lt_mul (hac : a < c) (hbd : b ≤ d) (hb : 0 < b) (hc : 0 ≤ c) : a * b < c * d :=
  (mul_lt_mul_of_pos_right hac hb).trans_le <| mul_le_mul_of_nonneg_left hbd hc
#align mul_lt_mul mul_lt_mul

theorem mul_lt_mul' (hac : a ≤ c) (hbd : b < d) (hb : 0 ≤ b) (hc : 0 < c) : a * b < c * d :=
  (mul_le_mul_of_nonneg_right hac hb).trans_lt <| mul_lt_mul_of_pos_left hbd hc
#align mul_lt_mul' mul_lt_mul'

@[simp]
theorem pow_pos (H : 0 < a) : ∀ n : ℕ, 0 < a ^ n
  | 0 => by
    nontriviality
    rw [pow_zero]
    exact zero_lt_one
  | n + 1 => by
    rw [pow_succ]
    exact mul_pos H (pow_pos H _)
#align pow_pos pow_pos

theorem mul_self_lt_mul_self (h1 : 0 ≤ a) (h2 : a < b) : a * a < b * b :=
  mul_lt_mul' h2.le h2 h1 <| h1.trans_lt h2
#align mul_self_lt_mul_self mul_self_lt_mul_self

-- In the next lemma, we used to write `Set.Ici 0` instead of `{x | 0 ≤ x}`.
-- As this lemma is not used outside this file,
-- and the import for `Set.Ici` is not otherwise needed until later,
-- we choose not to use it here.
theorem strictMonoOn_mul_self : StrictMonoOn (fun x : α => x * x) { x | 0 ≤ x } :=
  fun _ hx _ _ hxy => mul_self_lt_mul_self hx hxy
#align strict_mono_on_mul_self strictMonoOn_mul_self

-- See Note [decidable namespace]
protected theorem Decidable.mul_lt_mul'' [@DecidableRel α (· ≤ ·)] (h1 : a < c) (h2 : b < d)
    (h3 : 0 ≤ a) (h4 : 0 ≤ b) : a * b < c * d :=
  h4.lt_or_eq_dec.elim (fun b0 => mul_lt_mul h1 h2.le b0 <| h3.trans h1.le) fun b0 => by
    rw [← b0, mul_zero]; exact mul_pos (h3.trans_lt h1) (h4.trans_lt h2)
#align decidable.mul_lt_mul'' Decidable.mul_lt_mul''

theorem mul_lt_mul'' : a < c → b < d → 0 ≤ a → 0 ≤ b → a * b < c * d := by classical
  exact Decidable.mul_lt_mul''
#align mul_lt_mul'' mul_lt_mul''

theorem lt_mul_left (hn : 0 < a) (hm : 1 < b) : a < b * a := by
  convert mul_lt_mul_of_pos_right hm hn
  rw [one_mul]
#align lt_mul_left lt_mul_left

theorem lt_mul_right (hn : 0 < a) (hm : 1 < b) : a < a * b := by
  convert mul_lt_mul_of_pos_left hm hn
  rw [mul_one]
#align lt_mul_right lt_mul_right

theorem lt_mul_self (hn : 1 < a) : a < a * a :=
  lt_mul_left (hn.trans_le' zero_le_one) hn
#align lt_mul_self lt_mul_self

section Monotone

variable [Preorder β] {f g : β → α}

theorem strictMono_mul_left_of_pos (ha : 0 < a) : StrictMono fun x => a * x := fun _ _ b_lt_c =>
  mul_lt_mul_of_pos_left b_lt_c ha
#align strict_mono_mul_left_of_pos strictMono_mul_left_of_pos

theorem strictMono_mul_right_of_pos (ha : 0 < a) : StrictMono fun x => x * a := fun _ _ b_lt_c =>
  mul_lt_mul_of_pos_right b_lt_c ha
#align strict_mono_mul_right_of_pos strictMono_mul_right_of_pos

theorem StrictMono.mul_const (hf : StrictMono f) (ha : 0 < a) : StrictMono fun x => f x * a :=
  (strictMono_mul_right_of_pos ha).comp hf
#align strict_mono.mul_const StrictMono.mul_const

theorem StrictMono.const_mul (hf : StrictMono f) (ha : 0 < a) : StrictMono fun x => a * f x :=
  (strictMono_mul_left_of_pos ha).comp hf
#align strict_mono.const_mul StrictMono.const_mul

theorem StrictAnti.mul_const (hf : StrictAnti f) (ha : 0 < a) : StrictAnti fun x => f x * a :=
  (strictMono_mul_right_of_pos ha).comp_strictAnti hf
#align strict_anti.mul_const StrictAnti.mul_const

theorem StrictAnti.const_mul (hf : StrictAnti f) (ha : 0 < a) : StrictAnti fun x => a * f x :=
  (strictMono_mul_left_of_pos ha).comp_strictAnti hf
#align strict_anti.const_mul StrictAnti.const_mul

theorem StrictMono.mul_monotone (hf : StrictMono f) (hg : Monotone g) (hf₀ : ∀ x, 0 ≤ f x)
    (hg₀ : ∀ x, 0 < g x) : StrictMono (f * g) := fun _ _ h =>
  mul_lt_mul (hf h) (hg h.le) (hg₀ _) (hf₀ _)
#align strict_mono.mul_monotone StrictMono.mul_monotone

theorem Monotone.mul_strictMono (hf : Monotone f) (hg : StrictMono g) (hf₀ : ∀ x, 0 < f x)
    (hg₀ : ∀ x, 0 ≤ g x) : StrictMono (f * g) := fun _ _ h =>
  mul_lt_mul' (hf h.le) (hg h) (hg₀ _) (hf₀ _)
#align monotone.mul_strict_mono Monotone.mul_strictMono

theorem StrictMono.mul (hf : StrictMono f) (hg : StrictMono g) (hf₀ : ∀ x, 0 ≤ f x)
    (hg₀ : ∀ x, 0 ≤ g x) : StrictMono (f * g) := fun _ _ h =>
  mul_lt_mul'' (hf h) (hg h) (hf₀ _) (hg₀ _)
#align strict_mono.mul StrictMono.mul

end Monotone

theorem lt_two_mul_self (ha : 0 < a) : a < 2 * a :=
  lt_mul_of_one_lt_left ha one_lt_two
#align lt_two_mul_self lt_two_mul_self

-- see Note [lower instance priority]
instance (priority := 100) StrictOrderedSemiring.toNoMaxOrder : NoMaxOrder α :=
  ⟨fun a => ⟨a + 1, lt_add_of_pos_right _ one_pos⟩⟩
#align strict_ordered_semiring.to_no_max_order StrictOrderedSemiring.toNoMaxOrder

variable [ExistsAddOfLE α]

theorem mul_lt_mul_of_neg_left (h : b < a) (hc : c < 0) : c * a < c * b := by
  obtain ⟨d, hcd⟩ := exists_add_of_le hc.le
  refine (add_lt_add_iff_right (d * b + d * a)).1 ?_
  calc
    _ = d * b := by rw [add_left_comm, ← add_mul, ← hcd, zero_mul, add_zero]
    _ < d * a := mul_lt_mul_of_pos_left h <| hcd.trans_lt <| add_lt_of_neg_left _ hc
    _ = _ := by rw [← add_assoc, ← add_mul, ← hcd, zero_mul, zero_add]
#align mul_lt_mul_of_neg_left mul_lt_mul_of_neg_left

theorem mul_lt_mul_of_neg_right (h : b < a) (hc : c < 0) : a * c < b * c := by
  obtain ⟨d, hcd⟩ := exists_add_of_le hc.le
  refine (add_lt_add_iff_right (b * d + a * d)).1 ?_
  calc
    _ = b * d := by rw [add_left_comm, ← mul_add, ← hcd, mul_zero, add_zero]
    _ < a * d := mul_lt_mul_of_pos_right h <| hcd.trans_lt <| add_lt_of_neg_left _ hc
    _ = _ := by rw [← add_assoc, ← mul_add, ← hcd, mul_zero, zero_add]
#align mul_lt_mul_of_neg_right mul_lt_mul_of_neg_right

theorem mul_pos_of_neg_of_neg {a b : α} (ha : a < 0) (hb : b < 0) : 0 < a * b := by
  simpa only [zero_mul] using mul_lt_mul_of_neg_right ha hb
#align mul_pos_of_neg_of_neg mul_pos_of_neg_of_neg

/-- Variant of `mul_lt_of_lt_one_left` for `b` negative instead of positive. -/
theorem lt_mul_of_lt_one_left (hb : b < 0) (h : a < 1) : b < a * b := by
  simpa only [one_mul] using mul_lt_mul_of_neg_right h hb
#align lt_mul_of_lt_one_left lt_mul_of_lt_one_left

/-- Variant of `lt_mul_of_one_lt_left` for `b` negative instead of positive. -/
theorem mul_lt_of_one_lt_left (hb : b < 0) (h : 1 < a) : a * b < b := by
  simpa only [one_mul] using mul_lt_mul_of_neg_right h hb
#align mul_lt_of_one_lt_left mul_lt_of_one_lt_left

/-- Variant of `mul_lt_of_lt_one_right` for `a` negative instead of positive. -/
theorem lt_mul_of_lt_one_right (ha : a < 0) (h : b < 1) : a < a * b := by
  simpa only [mul_one] using mul_lt_mul_of_neg_left h ha
#align lt_mul_of_lt_one_right lt_mul_of_lt_one_right

/-- Variant of `lt_mul_of_lt_one_right` for `a` negative instead of positive. -/
theorem mul_lt_of_one_lt_right (ha : a < 0) (h : 1 < b) : a * b < a := by
  simpa only [mul_one] using mul_lt_mul_of_neg_left h ha
#align mul_lt_of_one_lt_right mul_lt_of_one_lt_right

section Monotone

variable [Preorder β] {f g : β → α}

theorem strictAnti_mul_left {a : α} (ha : a < 0) : StrictAnti (a * ·) := fun _ _ b_lt_c =>
  mul_lt_mul_of_neg_left b_lt_c ha
#align strict_anti_mul_left strictAnti_mul_left

theorem strictAnti_mul_right {a : α} (ha : a < 0) : StrictAnti fun x => x * a := fun _ _ b_lt_c =>
  mul_lt_mul_of_neg_right b_lt_c ha
#align strict_anti_mul_right strictAnti_mul_right

theorem StrictMono.const_mul_of_neg (hf : StrictMono f) (ha : a < 0) :
    StrictAnti fun x => a * f x :=
  (strictAnti_mul_left ha).comp_strictMono hf
#align strict_mono.const_mul_of_neg StrictMono.const_mul_of_neg

theorem StrictMono.mul_const_of_neg (hf : StrictMono f) (ha : a < 0) :
    StrictAnti fun x => f x * a :=
  (strictAnti_mul_right ha).comp_strictMono hf
#align strict_mono.mul_const_of_neg StrictMono.mul_const_of_neg

theorem StrictAnti.const_mul_of_neg (hf : StrictAnti f) (ha : a < 0) :
    StrictMono fun x => a * f x :=
  (strictAnti_mul_left ha).comp hf
#align strict_anti.const_mul_of_neg StrictAnti.const_mul_of_neg

theorem StrictAnti.mul_const_of_neg (hf : StrictAnti f) (ha : a < 0) :
    StrictMono fun x => f x * a :=
  (strictAnti_mul_right ha).comp hf
#align strict_anti.mul_const_of_neg StrictAnti.mul_const_of_neg

end Monotone

/-- Binary **rearrangement inequality**. -/
lemma mul_add_mul_le_mul_add_mul (hab : a ≤ b) (hcd : c ≤ d) : a * d + b * c ≤ a * c + b * d := by
  obtain ⟨b, rfl⟩ := exists_add_of_le hab
  obtain ⟨d, rfl⟩ := exists_add_of_le hcd
  rw [mul_add, add_right_comm, mul_add, ← add_assoc]
  exact add_le_add_left (mul_le_mul_of_nonneg_right hab <| (le_add_iff_nonneg_right _).1 hcd) _
#align mul_add_mul_le_mul_add_mul mul_add_mul_le_mul_add_mul

/-- Binary **rearrangement inequality**. -/
lemma mul_add_mul_le_mul_add_mul' (hba : b ≤ a) (hdc : d ≤ c) : a * d + b * c ≤ a * c + b * d := by
  rw [add_comm (a * d), add_comm (a * c)]; exact mul_add_mul_le_mul_add_mul hba hdc
#align mul_add_mul_le_mul_add_mul' mul_add_mul_le_mul_add_mul'

/-- Binary strict **rearrangement inequality**. -/
lemma mul_add_mul_lt_mul_add_mul (hab : a < b) (hcd : c < d) : a * d + b * c < a * c + b * d := by
  obtain ⟨b, rfl⟩ := exists_add_of_le hab.le
  obtain ⟨d, rfl⟩ := exists_add_of_le hcd.le
  rw [mul_add, add_right_comm, mul_add, ← add_assoc]
  exact add_lt_add_left (mul_lt_mul_of_pos_right hab <| (lt_add_iff_pos_right _).1 hcd) _
#align mul_add_mul_lt_mul_add_mul mul_add_mul_lt_mul_add_mul

/-- Binary **rearrangement inequality**. -/
lemma mul_add_mul_lt_mul_add_mul' (hba : b < a) (hdc : d < c) : a * d + b * c < a * c + b * d := by
  rw [add_comm (a * d), add_comm (a * c)]
  exact mul_add_mul_lt_mul_add_mul hba hdc
#align mul_add_mul_lt_mul_add_mul' mul_add_mul_lt_mul_add_mul'

end StrictOrderedSemiring

section StrictOrderedCommSemiring
variable [StrictOrderedCommSemiring α]

-- See note [reducible non-instances]
/-- A choice-free version of `StrictOrderedCommSemiring.toOrderedCommSemiring'` to avoid using
choice in basic `Nat` lemmas. -/
@[reducible]
def StrictOrderedCommSemiring.toOrderedCommSemiring' [@DecidableRel α (· ≤ ·)] :
    OrderedCommSemiring α :=
  { ‹StrictOrderedCommSemiring α›, StrictOrderedSemiring.toOrderedSemiring' with }
#align strict_ordered_comm_semiring.to_ordered_comm_semiring' StrictOrderedCommSemiring.toOrderedCommSemiring'

-- see Note [lower instance priority]
instance (priority := 100) StrictOrderedCommSemiring.toOrderedCommSemiring :
    OrderedCommSemiring α :=
  { ‹StrictOrderedCommSemiring α›, StrictOrderedSemiring.toOrderedSemiring with }
#align strict_ordered_comm_semiring.to_ordered_comm_semiring StrictOrderedCommSemiring.toOrderedCommSemiring

end StrictOrderedCommSemiring

section StrictOrderedRing
variable [StrictOrderedRing α] {a b c : α}

-- see Note [lower instance priority]
instance (priority := 100) StrictOrderedRing.toStrictOrderedSemiring : StrictOrderedSemiring α :=
  { ‹StrictOrderedRing α›, (Ring.toSemiring : Semiring α) with
    le_of_add_le_add_left := @le_of_add_le_add_left α _ _ _,
    mul_lt_mul_of_pos_left := fun a b c h hc => by
      simpa only [mul_sub, sub_pos] using StrictOrderedRing.mul_pos _ _ hc (sub_pos.2 h),
    mul_lt_mul_of_pos_right := fun a b c h hc => by
      simpa only [sub_mul, sub_pos] using StrictOrderedRing.mul_pos _ _ (sub_pos.2 h) hc }
#align strict_ordered_ring.to_strict_ordered_semiring StrictOrderedRing.toStrictOrderedSemiring

-- See note [reducible non-instances]
/-- A choice-free version of `StrictOrderedRing.toOrderedRing` to avoid using choice in basic
`Int` lemmas. -/
@[reducible]
def StrictOrderedRing.toOrderedRing' [@DecidableRel α (· ≤ ·)] : OrderedRing α :=
  { ‹StrictOrderedRing α›, (Ring.toSemiring : Semiring α) with
    mul_nonneg := fun a b ha hb => by
      obtain ha | ha := Decidable.eq_or_lt_of_le ha
      · rw [← ha, zero_mul]
      obtain hb | hb := Decidable.eq_or_lt_of_le hb
      · rw [← hb, mul_zero]
      · exact (StrictOrderedRing.mul_pos _ _ ha hb).le }
#align strict_ordered_ring.to_ordered_ring' StrictOrderedRing.toOrderedRing'

-- see Note [lower instance priority]
instance (priority := 100) StrictOrderedRing.toOrderedRing : OrderedRing α :=
  { ‹StrictOrderedRing α› with
    mul_nonneg := fun a b =>
      letI := @StrictOrderedRing.toOrderedRing' α _ (Classical.decRel _)
      mul_nonneg }
#align strict_ordered_ring.to_ordered_ring StrictOrderedRing.toOrderedRing

end StrictOrderedRing

section StrictOrderedCommRing

variable [StrictOrderedCommRing α]

-- See note [reducible non-instances]
/-- A choice-free version of `StrictOrderedCommRing.toOrderedCommRing` to avoid using
choice in basic `Int` lemmas. -/
@[reducible]
def StrictOrderedCommRing.toOrderedCommRing' [@DecidableRel α (· ≤ ·)] : OrderedCommRing α :=
  { ‹StrictOrderedCommRing α›, StrictOrderedRing.toOrderedRing' with }
#align strict_ordered_comm_ring.to_ordered_comm_ring' StrictOrderedCommRing.toOrderedCommRing'

-- See note [lower instance priority]
instance (priority := 100) StrictOrderedCommRing.toStrictOrderedCommSemiring :
    StrictOrderedCommSemiring α :=
  { ‹StrictOrderedCommRing α›, StrictOrderedRing.toStrictOrderedSemiring with }
#align strict_ordered_comm_ring.to_strict_ordered_comm_semiring StrictOrderedCommRing.toStrictOrderedCommSemiring

-- See note [lower instance priority]
instance (priority := 100) StrictOrderedCommRing.toOrderedCommRing : OrderedCommRing α :=
  { ‹StrictOrderedCommRing α›, StrictOrderedRing.toOrderedRing with }
#align strict_ordered_comm_ring.to_ordered_comm_ring StrictOrderedCommRing.toOrderedCommRing

end StrictOrderedCommRing

section LinearOrderedSemiring

variable [LinearOrderedSemiring α] {a b c d : α}

-- see Note [lower instance priority]
instance (priority := 200) LinearOrderedSemiring.toPosMulReflectLT : PosMulReflectLT α :=
  ⟨fun a _ _ => (monotone_mul_left_of_nonneg a.2).reflect_lt⟩
#align linear_ordered_semiring.to_pos_mul_reflect_lt LinearOrderedSemiring.toPosMulReflectLT

-- see Note [lower instance priority]
instance (priority := 200) LinearOrderedSemiring.toMulPosReflectLT : MulPosReflectLT α :=
  ⟨fun a _ _ => (monotone_mul_right_of_nonneg a.2).reflect_lt⟩
#align linear_ordered_semiring.to_mul_pos_reflect_lt LinearOrderedSemiring.toMulPosReflectLT

attribute [local instance] LinearOrderedSemiring.decidableLE LinearOrderedSemiring.decidableLT

theorem nonneg_and_nonneg_or_nonpos_and_nonpos_of_mul_nonneg (hab : 0 ≤ a * b) :
    0 ≤ a ∧ 0 ≤ b ∨ a ≤ 0 ∧ b ≤ 0 := by
  refine' Decidable.or_iff_not_and_not.2 _
  simp only [not_and, not_le]; intro ab nab; apply not_lt_of_le hab _
  rcases lt_trichotomy 0 a with (ha | rfl | ha)
  · exact mul_neg_of_pos_of_neg ha (ab ha.le)
  · exact ((ab le_rfl).asymm (nab le_rfl)).elim
  · exact mul_neg_of_neg_of_pos ha (nab ha.le)
#align nonneg_and_nonneg_or_nonpos_and_nonpos_of_mul_nnonneg nonneg_and_nonneg_or_nonpos_and_nonpos_of_mul_nonneg

theorem nonneg_of_mul_nonneg_left (h : 0 ≤ a * b) (hb : 0 < b) : 0 ≤ a :=
  le_of_not_gt fun ha => (mul_neg_of_neg_of_pos ha hb).not_le h
#align nonneg_of_mul_nonneg_left nonneg_of_mul_nonneg_left

theorem nonneg_of_mul_nonneg_right (h : 0 ≤ a * b) (ha : 0 < a) : 0 ≤ b :=
  le_of_not_gt fun hb => (mul_neg_of_pos_of_neg ha hb).not_le h
#align nonneg_of_mul_nonneg_right nonneg_of_mul_nonneg_right

theorem neg_of_mul_neg_left (h : a * b < 0) (hb : 0 ≤ b) : a < 0 :=
  lt_of_not_ge fun ha => (mul_nonneg ha hb).not_lt h
#align neg_of_mul_neg_left neg_of_mul_neg_left

theorem neg_of_mul_neg_right (h : a * b < 0) (ha : 0 ≤ a) : b < 0 :=
  lt_of_not_ge fun hb => (mul_nonneg ha hb).not_lt h
#align neg_of_mul_neg_right neg_of_mul_neg_right

theorem nonpos_of_mul_nonpos_left (h : a * b ≤ 0) (hb : 0 < b) : a ≤ 0 :=
  le_of_not_gt fun ha : a > 0 => (mul_pos ha hb).not_le h
#align nonpos_of_mul_nonpos_left nonpos_of_mul_nonpos_left

theorem nonpos_of_mul_nonpos_right (h : a * b ≤ 0) (ha : 0 < a) : b ≤ 0 :=
  le_of_not_gt fun hb : b > 0 => (mul_pos ha hb).not_le h
#align nonpos_of_mul_nonpos_right nonpos_of_mul_nonpos_right

@[simp]
theorem mul_nonneg_iff_of_pos_left (h : 0 < c) : 0 ≤ c * b ↔ 0 ≤ b := by
  convert mul_le_mul_left h
  simp
#align zero_le_mul_left mul_nonneg_iff_of_pos_left

@[simp]
theorem mul_nonneg_iff_of_pos_right (h : 0 < c) : 0 ≤ b * c ↔ 0 ≤ b := by
  simpa using (mul_le_mul_right h : 0 * c ≤ b * c ↔ 0 ≤ b)
#align zero_le_mul_right mul_nonneg_iff_of_pos_right

-- Porting note: we used to not need the type annotation on `(0 : α)` at the start of the `calc`.
theorem add_le_mul_of_left_le_right (a2 : 2 ≤ a) (ab : a ≤ b) : a + b ≤ a * b :=
  have : 0 < b :=
    calc (0 : α)
      _ < 2 := zero_lt_two
      _ ≤ a := a2
      _ ≤ b := ab
  calc
    a + b ≤ b + b := add_le_add_right ab b
    _ = 2 * b := (two_mul b).symm
    _ ≤ a * b := (mul_le_mul_right this).mpr a2
#align add_le_mul_of_left_le_right add_le_mul_of_left_le_right

-- Porting note: we used to not need the type annotation on `(0 : α)` at the start of the `calc`.
theorem add_le_mul_of_right_le_left (b2 : 2 ≤ b) (ba : b ≤ a) : a + b ≤ a * b :=
  have : 0 < a :=
    calc (0 : α)
      _ < 2 := zero_lt_two
      _ ≤ b := b2
      _ ≤ a := ba
  calc
    a + b ≤ a + a := add_le_add_left ba a
    _ = a * 2 := (mul_two a).symm
    _ ≤ a * b := (mul_le_mul_left this).mpr b2
#align add_le_mul_of_right_le_left add_le_mul_of_right_le_left

theorem add_le_mul (a2 : 2 ≤ a) (b2 : 2 ≤ b) : a + b ≤ a * b :=
  if hab : a ≤ b then add_le_mul_of_left_le_right a2 hab
  else add_le_mul_of_right_le_left b2 (le_of_not_le hab)
#align add_le_mul add_le_mul

theorem add_le_mul' (a2 : 2 ≤ a) (b2 : 2 ≤ b) : a + b ≤ b * a :=
  (le_of_eq (add_comm _ _)).trans (add_le_mul b2 a2)
#align add_le_mul' add_le_mul'

set_option linter.deprecated false in
section

@[simp]
theorem bit0_le_bit0 : bit0 a ≤ bit0 b ↔ a ≤ b := by
  rw [bit0, bit0, ← two_mul, ← two_mul, mul_le_mul_left (zero_lt_two : 0 < (2 : α))]
#align bit0_le_bit0 bit0_le_bit0

@[simp]
theorem bit0_lt_bit0 : bit0 a < bit0 b ↔ a < b := by
  rw [bit0, bit0, ← two_mul, ← two_mul, mul_lt_mul_left (zero_lt_two : 0 < (2 : α))]
#align bit0_lt_bit0 bit0_lt_bit0

@[simp]
theorem bit1_le_bit1 : bit1 a ≤ bit1 b ↔ a ≤ b :=
  (add_le_add_iff_right 1).trans bit0_le_bit0
#align bit1_le_bit1 bit1_le_bit1

@[simp]
theorem bit1_lt_bit1 : bit1 a < bit1 b ↔ a < b :=
  (add_lt_add_iff_right 1).trans bit0_lt_bit0
#align bit1_lt_bit1 bit1_lt_bit1

@[simp]
theorem one_le_bit1 : (1 : α) ≤ bit1 a ↔ 0 ≤ a := by
  rw [bit1, le_add_iff_nonneg_left, bit0, ← two_mul, mul_nonneg_iff_of_pos_left (zero_lt_two' α)]
#align one_le_bit1 one_le_bit1

@[simp]
theorem one_lt_bit1 : (1 : α) < bit1 a ↔ 0 < a := by
  rw [bit1, lt_add_iff_pos_left, bit0, ← two_mul, mul_pos_iff_of_pos_left (zero_lt_two' α)]
#align one_lt_bit1 one_lt_bit1

@[simp]
theorem zero_le_bit0 : (0 : α) ≤ bit0 a ↔ 0 ≤ a := by
  rw [bit0, ← two_mul, mul_nonneg_iff_of_pos_left (zero_lt_two : 0 < (2 : α))]
#align zero_le_bit0 zero_le_bit0

@[simp]
theorem zero_lt_bit0 : (0 : α) < bit0 a ↔ 0 < a := by
  rw [bit0, ← two_mul, mul_pos_iff_of_pos_left (zero_lt_two : 0 < (2 : α))]
#align zero_lt_bit0 zero_lt_bit0

end

theorem mul_nonneg_iff_right_nonneg_of_pos (ha : 0 < a) : 0 ≤ a * b ↔ 0 ≤ b :=
  ⟨fun h => nonneg_of_mul_nonneg_right h ha, mul_nonneg ha.le⟩
#align mul_nonneg_iff_right_nonneg_of_pos mul_nonneg_iff_right_nonneg_of_pos

theorem mul_nonneg_iff_left_nonneg_of_pos (hb : 0 < b) : 0 ≤ a * b ↔ 0 ≤ a :=
  ⟨fun h => nonneg_of_mul_nonneg_left h hb, fun h => mul_nonneg h hb.le⟩
#align mul_nonneg_iff_left_nonneg_of_pos mul_nonneg_iff_left_nonneg_of_pos

theorem nonpos_of_mul_nonneg_left (h : 0 ≤ a * b) (hb : b < 0) : a ≤ 0 :=
  le_of_not_gt fun ha => absurd h (mul_neg_of_pos_of_neg ha hb).not_le
#align nonpos_of_mul_nonneg_left nonpos_of_mul_nonneg_left

theorem nonpos_of_mul_nonneg_right (h : 0 ≤ a * b) (ha : a < 0) : b ≤ 0 :=
  le_of_not_gt fun hb => absurd h (mul_neg_of_neg_of_pos ha hb).not_le
#align nonpos_of_mul_nonneg_right nonpos_of_mul_nonneg_right

@[simp]
theorem Units.inv_pos {u : αˣ} : (0 : α) < ↑u⁻¹ ↔ (0 : α) < u :=
  have : ∀ {u : αˣ}, (0 : α) < u → (0 : α) < ↑u⁻¹ := @fun u h =>
    (mul_pos_iff_of_pos_left h).mp <| u.mul_inv.symm ▸ zero_lt_one
  ⟨this, this⟩
#align units.inv_pos Units.inv_pos

@[simp]
theorem Units.inv_neg {u : αˣ} : ↑u⁻¹ < (0 : α) ↔ ↑u < (0 : α) :=
  have : ∀ {u : αˣ}, ↑u < (0 : α) → ↑u⁻¹ < (0 : α) := @fun u h =>
    neg_of_mul_pos_right (u.mul_inv.symm ▸ zero_lt_one) h.le
  ⟨this, this⟩
#align units.inv_neg Units.inv_neg

theorem cmp_mul_pos_left (ha : 0 < a) (b c : α) : cmp (a * b) (a * c) = cmp b c :=
  (strictMono_mul_left_of_pos ha).cmp_map_eq b c
#align cmp_mul_pos_left cmp_mul_pos_left

theorem cmp_mul_pos_right (ha : 0 < a) (b c : α) : cmp (b * a) (c * a) = cmp b c :=
  (strictMono_mul_right_of_pos ha).cmp_map_eq b c
#align cmp_mul_pos_right cmp_mul_pos_right

theorem mul_max_of_nonneg (b c : α) (ha : 0 ≤ a) : a * max b c = max (a * b) (a * c) :=
  (monotone_mul_left_of_nonneg ha).map_max
#align mul_max_of_nonneg mul_max_of_nonneg

theorem mul_min_of_nonneg (b c : α) (ha : 0 ≤ a) : a * min b c = min (a * b) (a * c) :=
  (monotone_mul_left_of_nonneg ha).map_min
#align mul_min_of_nonneg mul_min_of_nonneg

theorem max_mul_of_nonneg (a b : α) (hc : 0 ≤ c) : max a b * c = max (a * c) (b * c) :=
  (monotone_mul_right_of_nonneg hc).map_max
#align max_mul_of_nonneg max_mul_of_nonneg

theorem min_mul_of_nonneg (a b : α) (hc : 0 ≤ c) : min a b * c = min (a * c) (b * c) :=
  (monotone_mul_right_of_nonneg hc).map_min
#align min_mul_of_nonneg min_mul_of_nonneg

theorem le_of_mul_le_of_one_le {a b c : α} (h : a * c ≤ b) (hb : 0 ≤ b) (hc : 1 ≤ c) : a ≤ b :=
  le_of_mul_le_mul_right (h.trans <| le_mul_of_one_le_right hb hc) <| zero_lt_one.trans_le hc
#align le_of_mul_le_of_one_le le_of_mul_le_of_one_le

theorem nonneg_le_nonneg_of_sq_le_sq {a b : α} (hb : 0 ≤ b) (h : a * a ≤ b * b) : a ≤ b :=
  le_of_not_gt fun hab => (mul_self_lt_mul_self hb hab).not_le h
#align nonneg_le_nonneg_of_sq_le_sq nonneg_le_nonneg_of_sq_le_sq

theorem mul_self_le_mul_self_iff {a b : α} (h1 : 0 ≤ a) (h2 : 0 ≤ b) : a ≤ b ↔ a * a ≤ b * b :=
  ⟨mul_self_le_mul_self h1, nonneg_le_nonneg_of_sq_le_sq h2⟩
#align mul_self_le_mul_self_iff mul_self_le_mul_self_iff

theorem mul_self_lt_mul_self_iff {a b : α} (h1 : 0 ≤ a) (h2 : 0 ≤ b) : a < b ↔ a * a < b * b :=
  ((@strictMonoOn_mul_self α _).lt_iff_lt h1 h2).symm
#align mul_self_lt_mul_self_iff mul_self_lt_mul_self_iff

theorem mul_self_inj {a b : α} (h1 : 0 ≤ a) (h2 : 0 ≤ b) : a * a = b * b ↔ a = b :=
  (@strictMonoOn_mul_self α _).eq_iff_eq h1 h2
#align mul_self_inj mul_self_inj

variable [ExistsAddOfLE α]

-- See note [lower instance priority]
instance (priority := 100) LinearOrderedSemiring.noZeroDivisors : NoZeroDivisors α where
  eq_zero_or_eq_zero_of_mul_eq_zero {a b} hab := by
    contrapose! hab
    obtain ha | ha := hab.1.lt_or_lt <;> obtain hb | hb := hab.2.lt_or_lt
    exacts [(mul_pos_of_neg_of_neg ha hb).ne', (mul_neg_of_neg_of_pos ha hb).ne,
      (mul_neg_of_pos_of_neg ha hb).ne, (mul_pos ha hb).ne']
#align linear_ordered_ring.no_zero_divisors LinearOrderedSemiring.noZeroDivisors

-- Note that we can't use `NoZeroDivisors.to_isDomain` since we are merely in a semiring.
-- See note [lower instance priority]
instance (priority := 100) LinearOrderedRing.isDomain : IsDomain α where
  mul_left_cancel_of_ne_zero {a b c} ha h := by
    obtain ha | ha := ha.lt_or_lt
    exacts [(strictAnti_mul_left ha).injective h, (strictMono_mul_left_of_pos ha).injective h]
  mul_right_cancel_of_ne_zero {b a c} ha h := by
    obtain ha | ha := ha.lt_or_lt
    exacts [(strictAnti_mul_right ha).injective h, (strictMono_mul_right_of_pos ha).injective h]
#align linear_ordered_ring.is_domain LinearOrderedRing.isDomain

theorem mul_pos_iff : 0 < a * b ↔ 0 < a ∧ 0 < b ∨ a < 0 ∧ b < 0 :=
  ⟨pos_and_pos_or_neg_and_neg_of_mul_pos, fun h =>
    h.elim (and_imp.2 mul_pos) (and_imp.2 mul_pos_of_neg_of_neg)⟩
#align mul_pos_iff mul_pos_iff

theorem mul_nonneg_iff : 0 ≤ a * b ↔ 0 ≤ a ∧ 0 ≤ b ∨ a ≤ 0 ∧ b ≤ 0 :=
  ⟨nonneg_and_nonneg_or_nonpos_and_nonpos_of_mul_nonneg, fun h =>
    h.elim (and_imp.2 mul_nonneg) (and_imp.2 mul_nonneg_of_nonpos_of_nonpos)⟩
#align mul_nonneg_iff mul_nonneg_iff

/-- Out of three elements of a `LinearOrderedRing`, two must have the same sign. -/
theorem mul_nonneg_of_three (a b c : α) : 0 ≤ a * b ∨ 0 ≤ b * c ∨ 0 ≤ c * a := by
  iterate 3 rw [mul_nonneg_iff]
  have or_a := le_total 0 a
  have or_b := le_total 0 b
  have or_c := le_total 0 c
  -- Porting note used to be by `itauto` from here
  exact Or.elim or_c
    (fun (h0 : 0 ≤ c) =>
      Or.elim or_b
        (fun (h1 : 0 ≤ b) =>
            Or.elim or_a (fun (h2 : 0 ≤ a) => Or.inl (Or.inl ⟨h2, h1⟩))
              (fun (_ : a ≤ 0) => Or.inr (Or.inl (Or.inl ⟨h1, h0⟩))))
        (fun (h1 : b ≤ 0) =>
            Or.elim or_a (fun (h3 : 0 ≤ a) => Or.inr (Or.inr (Or.inl ⟨h0, h3⟩)))
              (fun (h3 : a ≤ 0) => Or.inl (Or.inr ⟨h3, h1⟩))))
    (fun (h0 : c ≤ 0) =>
      Or.elim or_b
        (fun (h4 : 0 ≤ b) =>
            Or.elim or_a (fun (h5 : 0 ≤ a) => Or.inl (Or.inl ⟨h5, h4⟩))
              (fun (h5 : a ≤ 0) => Or.inr (Or.inr (Or.inr ⟨h0, h5⟩))))
        (fun (h4 : b ≤ 0) =>
            Or.elim or_a (fun (_ : 0 ≤ a) => Or.inr (Or.inl (Or.inr ⟨h4, h0⟩)))
              (fun (h6 : a ≤ 0) => Or.inl (Or.inr ⟨h6, h4⟩))))
#align mul_nonneg_of_three mul_nonneg_of_three

<<<<<<< HEAD
theorem mul_nonpos_iff : a * b ≤ 0 ↔ 0 ≤ a ∧ b ≤ 0 ∨ a ≤ 0 ∧ 0 ≤ b := by
  rw [← neg_nonneg, neg_mul_eq_mul_neg, mul_nonneg_iff, neg_nonneg, neg_nonpos]
#align mul_nonpos_iff mul_nonpos_iff

theorem mul_self_nonneg (a : α) : 0 ≤ a * a :=
  (le_total 0 a).elim (fun h => mul_nonneg h h) fun h => mul_nonneg_of_nonpos_of_nonpos h h
#align mul_self_nonneg mul_self_nonneg

theorem neg_one_lt_zero : -1 < (0 : α) :=
  neg_lt_zero.2 zero_lt_one
#align neg_one_lt_zero neg_one_lt_zero
=======
lemma mul_nonneg_iff_pos_imp_nonneg : 0 ≤ a * b ↔ (0 < a → 0 ≤ b) ∧ (0 < b → 0 ≤ a) := by
  refine mul_nonneg_iff.trans ?_
  simp_rw [← not_le, ← or_iff_not_imp_left]
  have := le_total a 0
  have := le_total b 0
  tauto
>>>>>>> 9f35a083

@[simp]
theorem mul_le_mul_left_of_neg {a b c : α} (h : c < 0) : c * a ≤ c * b ↔ b ≤ a :=
  (strictAnti_mul_left h).le_iff_le
#align mul_le_mul_left_of_neg mul_le_mul_left_of_neg

@[simp]
theorem mul_le_mul_right_of_neg {a b c : α} (h : c < 0) : a * c ≤ b * c ↔ b ≤ a :=
  (strictAnti_mul_right h).le_iff_le
#align mul_le_mul_right_of_neg mul_le_mul_right_of_neg

@[simp]
theorem mul_lt_mul_left_of_neg {a b c : α} (h : c < 0) : c * a < c * b ↔ b < a :=
  (strictAnti_mul_left h).lt_iff_lt
#align mul_lt_mul_left_of_neg mul_lt_mul_left_of_neg

@[simp]
theorem mul_lt_mul_right_of_neg {a b c : α} (h : c < 0) : a * c < b * c ↔ b < a :=
  (strictAnti_mul_right h).lt_iff_lt
#align mul_lt_mul_right_of_neg mul_lt_mul_right_of_neg

theorem lt_of_mul_lt_mul_of_nonpos_left (h : c * a < c * b) (hc : c ≤ 0) : b < a :=
  (antitone_mul_left hc).reflect_lt h
#align lt_of_mul_lt_mul_of_nonpos_left lt_of_mul_lt_mul_of_nonpos_left

theorem lt_of_mul_lt_mul_of_nonpos_right (h : a * c < b * c) (hc : c ≤ 0) : b < a :=
  (antitone_mul_right hc).reflect_lt h
#align lt_of_mul_lt_mul_of_nonpos_right lt_of_mul_lt_mul_of_nonpos_right

theorem cmp_mul_neg_left {a : α} (ha : a < 0) (b c : α) : cmp (a * b) (a * c) = cmp c b :=
  (strictAnti_mul_left ha).cmp_map_eq b c
#align cmp_mul_neg_left cmp_mul_neg_left

theorem cmp_mul_neg_right {a : α} (ha : a < 0) (b c : α) : cmp (b * a) (c * a) = cmp c b :=
  (strictAnti_mul_right ha).cmp_map_eq b c
#align cmp_mul_neg_right cmp_mul_neg_right

@[simp]
theorem mul_self_pos {a : α} : 0 < a * a ↔ a ≠ 0 := by
  constructor
  · rintro h rfl
    rw [mul_zero] at h
    exact h.false
  · intro h
    cases' h.lt_or_lt with h h
    exacts [mul_pos_of_neg_of_neg h h, mul_pos h h]
#align mul_self_pos mul_self_pos

theorem nonneg_of_mul_nonpos_left {a b : α} (h : a * b ≤ 0) (hb : b < 0) : 0 ≤ a :=
  le_of_not_gt fun ha => absurd h (mul_pos_of_neg_of_neg ha hb).not_le
#align nonneg_of_mul_nonpos_left nonneg_of_mul_nonpos_left

theorem nonneg_of_mul_nonpos_right {a b : α} (h : a * b ≤ 0) (ha : a < 0) : 0 ≤ b :=
  le_of_not_gt fun hb => absurd h (mul_pos_of_neg_of_neg ha hb).not_le
#align nonneg_of_mul_nonpos_right nonneg_of_mul_nonpos_right

theorem pos_of_mul_neg_left {a b : α} (h : a * b < 0) (hb : b ≤ 0) : 0 < a :=
  lt_of_not_ge fun ha => absurd h (mul_nonneg_of_nonpos_of_nonpos ha hb).not_lt
#align pos_of_mul_neg_left pos_of_mul_neg_left

theorem pos_of_mul_neg_right {a b : α} (h : a * b < 0) (ha : a ≤ 0) : 0 < b :=
  lt_of_not_ge fun hb => absurd h (mul_nonneg_of_nonpos_of_nonpos ha hb).not_lt
#align pos_of_mul_neg_right pos_of_mul_neg_right

theorem neg_iff_pos_of_mul_neg (hab : a * b < 0) : a < 0 ↔ 0 < b :=
  ⟨pos_of_mul_neg_right hab ∘ le_of_lt, neg_of_mul_neg_left hab ∘ le_of_lt⟩
#align neg_iff_pos_of_mul_neg neg_iff_pos_of_mul_neg

theorem pos_iff_neg_of_mul_neg (hab : a * b < 0) : 0 < a ↔ b < 0 :=
  ⟨neg_of_mul_neg_right hab ∘ le_of_lt, pos_of_mul_neg_left hab ∘ le_of_lt⟩
#align pos_iff_neg_of_mul_neg pos_iff_neg_of_mul_neg

lemma sq_nonneg (a : α) : 0 ≤ a ^ 2 := by
  obtain ha | ha := le_total 0 a
  · exact pow_nonneg ha _
  obtain ⟨b, hab⟩ := exists_add_of_le ha
  calc
    0 ≤ b ^ 2 := pow_nonneg (not_lt.1 fun hb ↦ hab.not_gt <| add_neg_of_nonpos_of_neg ha hb) _
    _ = a ^ 2 := add_left_injective (a * b) ?_
  calc
    b ^ 2 + a * b = (a + b) * b := by rw [add_comm, sq, add_mul]
    _ = a * (a + b) := by simp [← hab]
    _ = a ^ 2 + a * b := by rw [sq, mul_add]

lemma mul_self_nonneg (a : α) : 0 ≤ a * a := by simpa only [sq] using sq_nonneg a

/-- The sum of two squares is zero iff both elements are zero. -/
lemma mul_self_add_mul_self_eq_zero : a * a + b * b = 0 ↔ a = 0 ∧ b = 0 := by
  rw [add_eq_zero_iff', mul_self_eq_zero, mul_self_eq_zero] <;> apply mul_self_nonneg
#align mul_self_add_mul_self_eq_zero mul_self_add_mul_self_eq_zero

lemma eq_zero_of_mul_self_add_mul_self_eq_zero (h : a * a + b * b = 0) : a = 0 :=
  (mul_self_add_mul_self_eq_zero.mp h).left
#align eq_zero_of_mul_self_add_mul_self_eq_zero eq_zero_of_mul_self_add_mul_self_eq_zero

lemma add_sq_le : (a + b) ^ 2 ≤ 2 * (a ^ 2 + b ^ 2) := by
  calc
    (a + b) ^ 2 = a ^ 2 + b ^ 2 + (a * b + b * a) := by
        simp_rw [pow_succ, pow_zero, mul_one, add_mul, mul_add, add_comm (b * a), add_add_add_comm]
    _ ≤ a ^ 2 + b ^ 2 + (a * a + b * b) := add_le_add_left ?_ _
    _ = _ := by simp_rw [pow_succ, pow_zero, mul_one, two_mul]
  cases le_total a b
  · exact mul_add_mul_le_mul_add_mul ‹_› ‹_›
  · exact mul_add_mul_le_mul_add_mul' ‹_› ‹_›

end LinearOrderedSemiring

section LinearOrderedCommSemiring
variable [LinearOrderedCommSemiring α] {a b c d : α}

-- See note [lower instance priority]
instance (priority := 100) LinearOrderedCommSemiring.toLinearOrderedCancelAddCommMonoid :
    LinearOrderedCancelAddCommMonoid α where __ := ‹LinearOrderedCommSemiring α›
#align linear_ordered_comm_semiring.to_linear_ordered_cancel_add_comm_monoid LinearOrderedCommSemiring.toLinearOrderedCancelAddCommMonoid

lemma max_mul_mul_le_max_mul_max (b c : α) (ha : 0 ≤ a) (hd : 0 ≤ d) :
    max (a * b) (d * c) ≤ max a c * max d b :=
  have ba : b * a ≤ max d b * max c a :=
    mul_le_mul (le_max_right d b) (le_max_right c a) ha (le_trans hd (le_max_left d b))
  have cd : c * d ≤ max a c * max b d :=
    mul_le_mul (le_max_right a c) (le_max_right b d) hd (le_trans ha (le_max_left a c))
  max_le (by simpa [mul_comm, max_comm] using ba) (by simpa [mul_comm, max_comm] using cd)
#align max_mul_mul_le_max_mul_max max_mul_mul_le_max_mul_max

variable [ExistsAddOfLE α]

/-- Binary **arithmetic mean-geometric mean inequality** (aka AM-GM inequality) for linearly ordered
commutative semirings. -/
lemma two_mul_le_add_sq (a b : α) : 2 * a * b ≤ a ^ 2 + b ^ 2 := by
  simpa [fn_min_add_fn_max (fun x ↦ x * x), sq, two_mul, add_mul]
    using mul_add_mul_le_mul_add_mul (@min_le_max _ _ a b) (@min_le_max _ _ a b)
#align two_mul_le_add_sq two_mul_le_add_sq

alias two_mul_le_add_pow_two := two_mul_le_add_sq
#align two_mul_le_add_pow_two two_mul_le_add_pow_two

end LinearOrderedCommSemiring

section LinearOrderedRing
variable [LinearOrderedRing α] {a b c : α}

attribute [local instance] LinearOrderedRing.decidableLE LinearOrderedRing.decidableLT

-- see Note [lower instance priority]
instance (priority := 100) LinearOrderedRing.toLinearOrderedSemiring : LinearOrderedSemiring α :=
  { ‹LinearOrderedRing α›, StrictOrderedRing.toStrictOrderedSemiring with }
#align linear_ordered_ring.to_linear_ordered_semiring LinearOrderedRing.toLinearOrderedSemiring

-- see Note [lower instance priority]
instance (priority := 100) LinearOrderedRing.toLinearOrderedAddCommGroup :
    LinearOrderedAddCommGroup α where __ := ‹LinearOrderedRing α›
#align linear_ordered_ring.to_linear_ordered_add_comm_group LinearOrderedRing.toLinearOrderedAddCommGroup

-- TODO: Can the following five lemmas be generalised to
-- `[LinearOrderedSemiring α] [ExistsAddOfLE α]`?

lemma mul_neg_iff : a * b < 0 ↔ 0 < a ∧ b < 0 ∨ a < 0 ∧ 0 < b := by
  rw [← neg_pos, neg_mul_eq_mul_neg, mul_pos_iff, neg_pos, neg_lt_zero]
#align mul_neg_iff mul_neg_iff

lemma mul_nonpos_iff : a * b ≤ 0 ↔ 0 ≤ a ∧ b ≤ 0 ∨ a ≤ 0 ∧ 0 ≤ b := by
  rw [← neg_nonneg, neg_mul_eq_mul_neg, mul_nonneg_iff, neg_nonneg, neg_nonpos]
#align mul_nonpos_iff mul_nonpos_iff

lemma mul_nonneg_iff_neg_imp_nonpos : 0 ≤ a * b ↔ (a < 0 → b ≤ 0) ∧ (b < 0 → a ≤ 0) := by
  rw [← neg_mul_neg, mul_nonneg_iff_pos_imp_nonneg]; simp only [neg_pos, neg_nonneg]

lemma mul_nonpos_iff_pos_imp_nonpos : a * b ≤ 0 ↔ (0 < a → b ≤ 0) ∧ (b < 0 → 0 ≤ a) := by
  rw [← neg_nonneg, ← mul_neg, mul_nonneg_iff_pos_imp_nonneg]; simp only [neg_pos, neg_nonneg]

lemma mul_nonpos_iff_neg_imp_nonneg : a * b ≤ 0 ↔ (a < 0 → 0 ≤ b) ∧ (0 < b → a ≤ 0) := by
  rw [← neg_nonneg, ← neg_mul, mul_nonneg_iff_pos_imp_nonneg]; simp only [neg_pos, neg_nonneg]

lemma neg_one_lt_zero : -1 < (0 : α) := neg_lt_zero.2 zero_lt_one
#align neg_one_lt_zero neg_one_lt_zero

lemma sub_one_lt (a : α) : a - 1 < a := sub_lt_iff_lt_add.2 <| lt_add_one a
#align sub_one_lt sub_one_lt

lemma mul_self_le_mul_self_of_le_of_neg_le (h₁ : a ≤ b) (h₂ : -a ≤ b) : a * a ≤ b * b :=
  (le_total 0 a).elim (mul_self_le_mul_self · h₁) fun h ↦
    (neg_mul_neg a a).symm.trans_le <|
      mul_le_mul h₂ h₂ (neg_nonneg.2 h) <| (neg_nonneg.2 h).trans h₂
#align mul_self_le_mul_self_of_le_of_neg_le mul_self_le_mul_self_of_le_of_neg_le

end LinearOrderedRing

-- see Note [lower instance priority]
instance (priority := 100) LinearOrderedCommRing.toStrictOrderedCommRing
    [d : LinearOrderedCommRing α] : StrictOrderedCommRing α :=
  { d with }
#align linear_ordered_comm_ring.to_strict_ordered_comm_ring LinearOrderedCommRing.toStrictOrderedCommRing

-- see Note [lower instance priority]
instance (priority := 100) LinearOrderedCommRing.toLinearOrderedCommSemiring
    [d : LinearOrderedCommRing α] : LinearOrderedCommSemiring α :=
  { d, LinearOrderedRing.toLinearOrderedSemiring with }
#align linear_ordered_comm_ring.to_linear_ordered_comm_semiring LinearOrderedCommRing.toLinearOrderedCommSemiring

/-!
### Deprecated lemmas

Those lemmas have been deprecated on 2023/12/23
-/

@[deprecated] alias zero_le_mul_left := mul_nonneg_iff_of_pos_left
@[deprecated] alias zero_le_mul_right := mul_nonneg_iff_of_pos_right
@[deprecated] alias zero_lt_mul_left := mul_pos_iff_of_pos_left
@[deprecated] alias zero_lt_mul_right := mul_pos_iff_of_pos_right

assert_not_exists MonoidHom<|MERGE_RESOLUTION|>--- conflicted
+++ resolved
@@ -1106,26 +1106,12 @@
               (fun (h6 : a ≤ 0) => Or.inl (Or.inr ⟨h6, h4⟩))))
 #align mul_nonneg_of_three mul_nonneg_of_three
 
-<<<<<<< HEAD
-theorem mul_nonpos_iff : a * b ≤ 0 ↔ 0 ≤ a ∧ b ≤ 0 ∨ a ≤ 0 ∧ 0 ≤ b := by
-  rw [← neg_nonneg, neg_mul_eq_mul_neg, mul_nonneg_iff, neg_nonneg, neg_nonpos]
-#align mul_nonpos_iff mul_nonpos_iff
-
-theorem mul_self_nonneg (a : α) : 0 ≤ a * a :=
-  (le_total 0 a).elim (fun h => mul_nonneg h h) fun h => mul_nonneg_of_nonpos_of_nonpos h h
-#align mul_self_nonneg mul_self_nonneg
-
-theorem neg_one_lt_zero : -1 < (0 : α) :=
-  neg_lt_zero.2 zero_lt_one
-#align neg_one_lt_zero neg_one_lt_zero
-=======
 lemma mul_nonneg_iff_pos_imp_nonneg : 0 ≤ a * b ↔ (0 < a → 0 ≤ b) ∧ (0 < b → 0 ≤ a) := by
   refine mul_nonneg_iff.trans ?_
   simp_rw [← not_le, ← or_iff_not_imp_left]
   have := le_total a 0
   have := le_total b 0
   tauto
->>>>>>> 9f35a083
 
 @[simp]
 theorem mul_le_mul_left_of_neg {a b c : α} (h : c < 0) : c * a ≤ c * b ↔ b ≤ a :=
