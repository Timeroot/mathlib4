/-
Copyright (c) 2016 Jeremy Avigad. All rights reserved.
Released under Apache 2.0 license as described in the file LICENSE.
Authors: Jeremy Avigad, Leonardo de Moura, Mario Carneiro
-/
import Mathlib.Algebra.Order.Ring.Defs
import Mathlib.Algebra.Order.Sub.Canonical
import Mathlib.Algebra.Ring.Parity

#align_import algebra.order.ring.canonical from "leanprover-community/mathlib"@"824f9ae93a4f5174d2ea948e2d75843dd83447bb"

/-!
# Canonically ordered rings and semirings.

-/


open Function

universe u

variable {α : Type u} {β : Type*}

-- see Note [lower instance priority]
instance (priority := 10) CanonicallyOrderedAdd.toZeroLEOneClass
    [AddZeroClass α] [One α] [LE α] [CanonicallyOrderedAdd α] : ZeroLEOneClass α where
  zero_le_one := zero_le _

-- this holds more generally if we refactor `Odd` to use
-- either `2 • t` or `t + t` instead of `2 * t`.
lemma Odd.pos [Semiring α] [PartialOrder α] [CanonicallyOrderedAdd α] [Nontrivial α] {a : α} :
    Odd a → 0 < a := by
  rintro ⟨k, rfl⟩; simp
#align odd.pos Odd.pos

namespace CanonicallyOrderedAdd

-- see Note [lower instance priority]
instance (priority := 100) toCovariantClassMulLE [NonUnitalNonAssocSemiring α]
    [LE α] [CanonicallyOrderedAdd α] : CovariantClass α α (· * ·) (· ≤ ·) := by
  refine ⟨fun a b c h => ?_⟩
  rcases exists_add_of_le h with ⟨c, rfl⟩
  rw [mul_add]
  apply self_le_add_right
#align canonically_ordered_comm_semiring.to_covariant_mul_le CanonicallyOrderedAdd.toCovariantClassMulLE

variable [CommSemiring α] [PartialOrder α] [CanonicallyOrderedAdd α]

-- see Note [lower instance priority]
instance (priority := 100) toOrderedCommMonoid : OrderedCommMonoid α where
  mul_le_mul_left _ _ := mul_le_mul_left'
#align canonically_ordered_comm_semiring.to_ordered_comm_monoid CanonicallyOrderedAdd.toOrderedCommMonoid

@[nolint docBlame]
abbrev toOrderedCommSemiring : OrderedCommSemiring α where
  mul_comm := mul_comm
  zero_le_one := zero_le _
  add_le_add_left _ _ := add_le_add_left
  mul_le_mul_of_nonneg_left := fun _ _ _ h _ => mul_le_mul_left' h _
  mul_le_mul_of_nonneg_right := fun _ _ _ h _ => mul_le_mul_right' h _
#align canonically_ordered_comm_semiring.to_ordered_comm_semiring CanonicallyOrderedAdd.toOrderedCommSemiring

@[simp]
protected theorem mul_pos [NoZeroDivisors α] {a b : α} :
    0 < a * b ↔ 0 < a ∧ 0 < b := by
  simp only [pos_iff_ne_zero, ne_eq, mul_eq_zero, not_or]
#align canonically_ordered_comm_semiring.mul_pos CanonicallyOrderedAdd.mul_pos

<<<<<<< HEAD
protected lemma mul_lt_mul_of_lt_of_lt
    [PosMulStrictMono α] {a b c d : α} (hab : a < b) (hcd : c < d) :
=======
lemma pow_pos (ha : 0 < a) (n : ℕ) : 0 < a ^ n := pos_iff_ne_zero.2 <| pow_ne_zero _ ha.ne'
#align canonically_ordered_comm_semiring.pow_pos CanonicallyOrderedCommSemiring.pow_pos

protected lemma mul_lt_mul_of_lt_of_lt [PosMulStrictMono α] (hab : a < b) (hcd : c < d) :
>>>>>>> 04c29e25
    a * c < b * d := by
  -- TODO: This should be an instance but it currently times out
  have := posMulStrictMono_iff_mulPosStrictMono.1 ‹_›
  obtain rfl | hc := eq_zero_or_pos c
  · rw [mul_zero]
    exact mul_pos ((zero_le _).trans_lt hab) hcd
  · exact mul_lt_mul_of_lt_of_lt' hab hcd ((zero_le _).trans_lt hab) hc

end CanonicallyOrderedAdd

section Sub

namespace AddLECancellable

protected theorem mul_tsub [NonUnitalNonAssocSemiring α] [PartialOrder α]
    [CanonicallyOrderedAdd α]
    [Sub α] [OrderedSub α] [IsTotal α (· ≤ ·)] {a b c : α}
    (h : AddLECancellable (a * c)) : a * (b - c) = a * b - a * c := by
  cases' total_of (· ≤ ·) b c with hbc hcb
  · rw [tsub_eq_zero_iff_le.2 hbc, mul_zero, tsub_eq_zero_iff_le.2 (mul_le_mul_left' hbc a)]
  · apply h.eq_tsub_of_add_eq
    rw [← mul_add, tsub_add_cancel_of_le hcb]
#align add_le_cancellable.mul_tsub AddLECancellable.mul_tsub

protected theorem tsub_mul [NonUnitalNonAssocSemiring α] [PartialOrder α]
    [CanonicallyOrderedAdd α] [CovariantClass α α (swap (· * ·)) (· ≤ ·)]
    [Sub α] [OrderedSub α] [IsTotal α (· ≤ ·)] {a b c : α}
    (h : AddLECancellable (b * c)) : (a - b) * c = a * c - b * c := by
  cases' total_of (· ≤ ·) a b with hab hba
  · rw [tsub_eq_zero_iff_le.2 hab, zero_mul, tsub_eq_zero_iff_le.2 (mul_le_mul_right' hab c)]
  · apply h.eq_tsub_of_add_eq
    rw [← add_mul, tsub_add_cancel_of_le hba]
#align add_le_cancellable.tsub_mul AddLECancellable.tsub_mul

end AddLECancellable

theorem mul_tsub [NonUnitalNonAssocSemiring α] [PartialOrder α]
    [CanonicallyOrderedAdd α]
    [Sub α] [OrderedSub α] [IsTotal α (· ≤ ·)] [ContravariantClass α α (· + ·) (· ≤ ·)]
    (a b c : α) : a * (b - c) = a * b - a * c :=
  Contravariant.AddLECancellable.mul_tsub
#align mul_tsub mul_tsub

theorem tsub_mul [NonUnitalNonAssocSemiring α] [PartialOrder α]
    [CanonicallyOrderedAdd α] [CovariantClass α α (swap (· * ·)) (· ≤ ·)]
    [Sub α] [OrderedSub α] [IsTotal α (· ≤ ·)] [ContravariantClass α α (· + ·) (· ≤ ·)]
    (a b c : α) : (a - b) * c = a * c - b * c :=
  Contravariant.AddLECancellable.tsub_mul
#align tsub_mul tsub_mul

end Sub<|MERGE_RESOLUTION|>--- conflicted
+++ resolved
@@ -66,15 +66,10 @@
   simp only [pos_iff_ne_zero, ne_eq, mul_eq_zero, not_or]
 #align canonically_ordered_comm_semiring.mul_pos CanonicallyOrderedAdd.mul_pos
 
-<<<<<<< HEAD
-protected lemma mul_lt_mul_of_lt_of_lt
-    [PosMulStrictMono α] {a b c d : α} (hab : a < b) (hcd : c < d) :
-=======
 lemma pow_pos (ha : 0 < a) (n : ℕ) : 0 < a ^ n := pos_iff_ne_zero.2 <| pow_ne_zero _ ha.ne'
 #align canonically_ordered_comm_semiring.pow_pos CanonicallyOrderedCommSemiring.pow_pos
 
 protected lemma mul_lt_mul_of_lt_of_lt [PosMulStrictMono α] (hab : a < b) (hcd : c < d) :
->>>>>>> 04c29e25
     a * c < b * d := by
   -- TODO: This should be an instance but it currently times out
   have := posMulStrictMono_iff_mulPosStrictMono.1 ‹_›
