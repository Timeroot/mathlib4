--- conflicted
+++ resolved
@@ -3,10 +3,9 @@
 Released under Apache 2.0 license as described in the file LICENSE.
 Authors: Damiano Testa
 -/
+import Mathlib.Algebra.Group.Submonoid.Defs
 import Mathlib.Algebra.Order.Monoid.Basic
-import Mathlib.Algebra.Group.Submonoid.Defs
 import Mathlib.Order.Interval.Set.Defs
-import Mathlib.Tactic.FastInstance
 
 /-!
 # Ordered instances on submonoids
@@ -18,7 +17,6 @@
 variable {M S : Type*} [SetLike S M]
 
 -- Prefer subclasses of `Monoid` over subclasses of `SubmonoidClass`.
-<<<<<<< HEAD
 /-- A submonoid of an ordered monoid is an ordered monoid. -/
 @[to_additive "An `AddSubmonoid` of an ordered additive monoid is an ordered additive monoid."]
 instance (priority := 75) toIsOrderedMonoid [CommMonoid M] [PartialOrder M] [IsOrderedMonoid M]
@@ -34,41 +32,6 @@
     [CommMonoid M] [PartialOrder M] [IsOrderedCancelMonoid M]
     [SubmonoidClass S M] (s : S) : IsOrderedCancelMonoid s :=
   Subtype.coe_injective.isOrderedCancelMonoid Subtype.val rfl (fun _ _ => rfl) fun _ _ => rfl
-=======
-/-- A submonoid of an `OrderedCommMonoid` is an `OrderedCommMonoid`. -/
-@[to_additive "An `AddSubmonoid` of an `OrderedAddCommMonoid` is an `OrderedAddCommMonoid`."]
-instance (priority := 75) toOrderedCommMonoid [OrderedCommMonoid M]
-    [SubmonoidClass S M] (s : S) : OrderedCommMonoid s := fast_instance%
-  Subtype.coe_injective.orderedCommMonoid Subtype.val rfl (fun _ _ => rfl) fun _ _ => rfl
-
--- Prefer subclasses of `Monoid` over subclasses of `SubmonoidClass`.
-/-- A submonoid of a `LinearOrderedCommMonoid` is a `LinearOrderedCommMonoid`. -/
-@[to_additive
-      "An `AddSubmonoid` of a `LinearOrderedAddCommMonoid` is a `LinearOrderedAddCommMonoid`."]
-instance (priority := 75) toLinearOrderedCommMonoid [LinearOrderedCommMonoid M]
-    [SubmonoidClass S M] (s : S) : LinearOrderedCommMonoid s := fast_instance%
-  Subtype.coe_injective.linearOrderedCommMonoid Subtype.val rfl (fun _ _ => rfl) (fun _ _ => rfl)
-    (fun _ _ => rfl) fun _ _ => rfl
-
--- Prefer subclasses of `Monoid` over subclasses of `SubmonoidClass`.
-/-- A submonoid of an `OrderedCancelCommMonoid` is an `OrderedCancelCommMonoid`. -/
-@[to_additive AddSubmonoidClass.toOrderedCancelAddCommMonoid
-      "An `AddSubmonoid` of an `OrderedCancelAddCommMonoid` is an `OrderedCancelAddCommMonoid`."]
-instance (priority := 75) toOrderedCancelCommMonoid [OrderedCancelCommMonoid M]
-    [SubmonoidClass S M] (s : S) : OrderedCancelCommMonoid s := fast_instance%
-  Subtype.coe_injective.orderedCancelCommMonoid Subtype.val rfl (fun _ _ => rfl) fun _ _ => rfl
-
--- Prefer subclasses of `Monoid` over subclasses of `SubmonoidClass`.
-/-- A submonoid of a `LinearOrderedCancelCommMonoid` is a `LinearOrderedCancelCommMonoid`.
--/
-@[to_additive AddSubmonoidClass.toLinearOrderedCancelAddCommMonoid
-      "An `AddSubmonoid` of a `LinearOrderedCancelAddCommMonoid` is
-      a `LinearOrderedCancelAddCommMonoid`."]
-instance (priority := 75) toLinearOrderedCancelCommMonoid [LinearOrderedCancelCommMonoid M]
-    [SubmonoidClass S M] (s : S) : LinearOrderedCancelCommMonoid s := fast_instance%
-  Subtype.coe_injective.linearOrderedCancelCommMonoid Subtype.val rfl (fun _ _ => rfl)
-    (fun _ _ => rfl) (fun _ _ => rfl) fun _ _ => rfl
->>>>>>> d28737c0
 
 
 end SubmonoidClass
@@ -76,7 +39,6 @@
 namespace Submonoid
 variable {M : Type*}
 
-<<<<<<< HEAD
 /-- A submonoid of an ordered monoid is an ordered monoid. -/
 @[to_additive "An `AddSubmonoid` of an ordered additive monoid is an ordered additive monoid."]
 instance toIsOrderedMonoid [CommMonoid M] [PartialOrder M] [IsOrderedMonoid M]
@@ -90,38 +52,6 @@
 instance toIsOrderedCancelMonoid [CommMonoid M] [PartialOrder M] [IsOrderedCancelMonoid M]
     (S : Submonoid M) : IsOrderedCancelMonoid S :=
   Subtype.coe_injective.isOrderedCancelMonoid Subtype.val rfl (fun _ _ => rfl) fun _ _ => rfl
-=======
-/-- A submonoid of an `OrderedCommMonoid` is an `OrderedCommMonoid`. -/
-@[to_additive "An `AddSubmonoid` of an `OrderedAddCommMonoid` is an `OrderedAddCommMonoid`."]
-instance toOrderedCommMonoid [OrderedCommMonoid M] (S : Submonoid M) :
-    OrderedCommMonoid S := fast_instance%
-  Subtype.coe_injective.orderedCommMonoid Subtype.val rfl (fun _ _ => rfl) fun _ _ => rfl
-
-/-- A submonoid of a `LinearOrderedCommMonoid` is a `LinearOrderedCommMonoid`. -/
-@[to_additive
-      "An `AddSubmonoid` of a `LinearOrderedAddCommMonoid` is a `LinearOrderedAddCommMonoid`."]
-instance toLinearOrderedCommMonoid [LinearOrderedCommMonoid M] (S : Submonoid M) :
-    LinearOrderedCommMonoid S := fast_instance%
-  Subtype.coe_injective.linearOrderedCommMonoid Subtype.val rfl (fun _ _ => rfl) (fun _ _ => rfl)
-    (fun _ _ => rfl) fun _ _ => rfl
-
-/-- A submonoid of an `OrderedCancelCommMonoid` is an `OrderedCancelCommMonoid`. -/
-@[to_additive AddSubmonoid.toOrderedCancelAddCommMonoid
-      "An `AddSubmonoid` of an `OrderedCancelAddCommMonoid` is an `OrderedCancelAddCommMonoid`."]
-instance toOrderedCancelCommMonoid [OrderedCancelCommMonoid M] (S : Submonoid M) :
-    OrderedCancelCommMonoid S := fast_instance%
-  Subtype.coe_injective.orderedCancelCommMonoid Subtype.val rfl (fun _ _ => rfl) fun _ _ => rfl
-
-/-- A submonoid of a `LinearOrderedCancelCommMonoid` is a `LinearOrderedCancelCommMonoid`.
--/
-@[to_additive AddSubmonoid.toLinearOrderedCancelAddCommMonoid
-      "An `AddSubmonoid` of a `LinearOrderedCancelAddCommMonoid` is
-      a `LinearOrderedCancelAddCommMonoid`."]
-instance toLinearOrderedCancelCommMonoid [LinearOrderedCancelCommMonoid M] (S : Submonoid M) :
-    LinearOrderedCancelCommMonoid S := fast_instance%
-  Subtype.coe_injective.linearOrderedCancelCommMonoid Subtype.val rfl (fun _ _ => rfl)
-    (fun _ _ => rfl) (fun _ _ => rfl) fun _ _ => rfl
->>>>>>> d28737c0
 
 section Preorder
 variable (M)
