--- conflicted
+++ resolved
@@ -125,7 +125,6 @@
 instance monoidWithZero : MonoidWithZero (Icc (0 : α) 1) := fast_instance%
   Subtype.coe_injective.monoidWithZero _ coe_zero coe_one coe_mul coe_pow
 
-<<<<<<< HEAD
 instance commMonoidWithZero {α : Type*} [CommSemiring α] [PartialOrder α] [IsOrderedRing α] :
     CommMonoidWithZero (Icc (0 : α) 1) :=
   Subtype.coe_injective.commMonoidWithZero _ coe_zero coe_one coe_mul coe_pow
@@ -139,19 +138,6 @@
 instance cancelCommMonoidWithZero {α : Type*} [CommRing α] [PartialOrder α] [IsOrderedRing α]
     [NoZeroDivisors α] :
     CancelCommMonoidWithZero (Icc (0 : α) 1) :=
-=======
-instance commMonoidWithZero {α : Type*} [OrderedCommSemiring α] :
-    CommMonoidWithZero (Icc (0 : α) 1) := fast_instance%
-  Subtype.coe_injective.commMonoidWithZero _ coe_zero coe_one coe_mul coe_pow
-
-instance cancelMonoidWithZero {α : Type*} [OrderedRing α] [NoZeroDivisors α] :
-    CancelMonoidWithZero (Icc (0 : α) 1) := fast_instance%
-  @Function.Injective.cancelMonoidWithZero α _ NoZeroDivisors.toCancelMonoidWithZero _ _ _ _
-    (fun v => v.val) Subtype.coe_injective coe_zero coe_one coe_mul coe_pow
-
-instance cancelCommMonoidWithZero {α : Type*} [OrderedCommRing α] [NoZeroDivisors α] :
-    CancelCommMonoidWithZero (Icc (0 : α) 1) := fast_instance%
->>>>>>> 03abeaf9
   @Function.Injective.cancelCommMonoidWithZero α _ NoZeroDivisors.toCancelCommMonoidWithZero _ _ _ _
     (fun v => v.val) Subtype.coe_injective coe_zero coe_one coe_mul coe_pow
 
@@ -216,13 +202,8 @@
 instance semigroup : Semigroup (Ico (0 : α) 1) := fast_instance%
   Subtype.coe_injective.semigroup _ coe_mul
 
-<<<<<<< HEAD
 instance commSemigroup {α : Type*} [CommSemiring α] [PartialOrder α] [IsOrderedRing α] :
     CommSemigroup (Ico (0 : α) 1) :=
-=======
-instance commSemigroup {α : Type*} [OrderedCommSemiring α] :
-    CommSemigroup (Ico (0 : α) 1) := fast_instance%
->>>>>>> 03abeaf9
   Subtype.coe_injective.commSemigroup _ coe_mul
 
 end Set.Ico
@@ -286,21 +267,12 @@
 instance monoid : Monoid (Ioc (0 : α) 1) := fast_instance%
   Subtype.coe_injective.monoid _ coe_one coe_mul coe_pow
 
-<<<<<<< HEAD
 instance commSemigroup {α : Type*} [CommSemiring α] [PartialOrder α] [IsStrictOrderedRing α] :
     CommSemigroup (Ioc (0 : α) 1) :=
   Subtype.coe_injective.commSemigroup _ coe_mul
 
 instance commMonoid {α : Type*} [CommSemiring α] [PartialOrder α] [IsStrictOrderedRing α] :
     CommMonoid (Ioc (0 : α) 1) :=
-=======
-instance commSemigroup {α : Type*} [StrictOrderedCommSemiring α] :
-    CommSemigroup (Ioc (0 : α) 1) := fast_instance%
-  Subtype.coe_injective.commSemigroup _ coe_mul
-
-instance commMonoid {α : Type*} [StrictOrderedCommSemiring α] :
-    CommMonoid (Ioc (0 : α) 1) := fast_instance%
->>>>>>> 03abeaf9
   Subtype.coe_injective.commMonoid _ coe_one coe_mul coe_pow
 
 instance cancelMonoid {α : Type*} [Ring α] [PartialOrder α] [IsStrictOrderedRing α] [IsDomain α] :
@@ -342,13 +314,8 @@
 instance semigroup : Semigroup (Ioo (0 : α) 1) := fast_instance%
   Subtype.coe_injective.semigroup _ coe_mul
 
-<<<<<<< HEAD
 instance commSemigroup {α : Type*} [CommSemiring α] [PartialOrder α] [IsStrictOrderedRing α] :
     CommSemigroup (Ioo (0 : α) 1) :=
-=======
-instance commSemigroup {α : Type*} [StrictOrderedCommSemiring α] :
-    CommSemigroup (Ioo (0 : α) 1) := fast_instance%
->>>>>>> 03abeaf9
   Subtype.coe_injective.commSemigroup _ coe_mul
 
 variable {β : Type*} [Ring β] [PartialOrder β] [IsOrderedRing β]
