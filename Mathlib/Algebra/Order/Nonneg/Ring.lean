/-
Copyright (c) 2021 Floris van Doorn. All rights reserved.
Released under Apache 2.0 license as described in the file LICENSE.
Authors: Floris van Doorn
-/
import Mathlib.Algebra.Order.GroupWithZero.Canonical
import Mathlib.Algebra.Order.Nonneg.Basic
import Mathlib.Algebra.Order.Nonneg.Lattice
import Mathlib.Algebra.Order.Monoid.Unbundled.Pow
import Mathlib.Algebra.Order.Ring.Defs
import Mathlib.Algebra.Order.Ring.InjSurj
import Mathlib.Order.CompleteLatticeIntervals
import Mathlib.Order.LatticeIntervals
import Mathlib.Tactic.FastInstance

/-!
# Bundled ordered algebra instance on the type of nonnegative elements

This file defines instances and prove some properties about the nonnegative elements
`{x : α // 0 ≤ x}` of an arbitrary type `α`.

Currently we only state instances and states some `simp`/`norm_cast` lemmas.

When `α` is `ℝ`, this will give us some properties about `ℝ≥0`.

## Main declarations

* `{x : α // 0 ≤ x}` is a `CanonicallyLinearOrderedAddCommMonoid` if `α` is a `LinearOrderedRing`.

## Implementation Notes

Instead of `{x : α // 0 ≤ x}` we could also use `Set.Ici (0 : α)`, which is definitionally equal.
However, using the explicit subtype has a big advantage: when writing an element explicitly
with a proof of nonnegativity as `⟨x, hx⟩`, the `hx` is expected to have type `0 ≤ x`. If we would
use `Ici 0`, then the type is expected to be `x ∈ Ici 0`. Although these types are definitionally
equal, this often confuses the elaborator. Similar problems arise when doing cases on an element.

The disadvantage is that we have to duplicate some instances about `Set.Ici` to this subtype.
-/

open Set

variable {α : Type*}

namespace Nonneg

instance isOrderedAddMonoid [AddCommMonoid α] [PartialOrder α] [IsOrderedAddMonoid α] :
    IsOrderedAddMonoid { x : α // 0 ≤ x } :=
  Subtype.coe_injective.isOrderedAddMonoid _ Nonneg.coe_zero (fun _ _ => rfl) fun _ _ => rfl

instance isOrderedCancelAddMonoid [AddCommMonoid α] [PartialOrder α] [IsOrderedCancelAddMonoid α] :
    IsOrderedCancelAddMonoid { x : α // 0 ≤ x } :=
  Subtype.coe_injective.isOrderedCancelAddMonoid _ Nonneg.coe_zero (fun _ _ => rfl) fun _ _ => rfl

instance isOrderedRing [Semiring α] [PartialOrder α] [IsOrderedRing α] :
    IsOrderedRing { x : α // 0 ≤ x } :=
  Subtype.coe_injective.isOrderedRing _ Nonneg.coe_zero Nonneg.coe_one
    (fun _ _ => rfl) (fun _ _=> rfl) (fun _ _ => rfl)
    (fun _ _ => rfl) fun _ => rfl

instance isStrictOrderedRing [Semiring α] [PartialOrder α] [IsStrictOrderedRing α] :
    IsStrictOrderedRing { x : α // 0 ≤ x } :=
  Subtype.coe_injective.isStrictOrderedRing _ Nonneg.coe_zero Nonneg.coe_one
    (fun _ _ => rfl) (fun _ _ => rfl)
    (fun _ _ => rfl) (fun _ _ => rfl) fun _ => rfl

<<<<<<< HEAD
instance existsAddOfLE [CommSemiring α] [PartialOrder α] [IsStrictOrderedRing α] [ExistsAddOfLE α] :
=======
instance orderedAddCommMonoid [OrderedAddCommMonoid α] :
    OrderedAddCommMonoid { x : α // 0 ≤ x } := fast_instance%
  Subtype.coe_injective.orderedAddCommMonoid _ Nonneg.coe_zero (fun _ _ => rfl) fun _ _ => rfl

instance linearOrderedAddCommMonoid [LinearOrderedAddCommMonoid α] :
    LinearOrderedAddCommMonoid { x : α // 0 ≤ x } := fast_instance%
  Subtype.coe_injective.linearOrderedAddCommMonoid _ Nonneg.coe_zero
    (fun _ _ => rfl) (fun _ _ => rfl)
    (fun _ _ => rfl) fun _ _ => rfl

instance orderedCancelAddCommMonoid [OrderedCancelAddCommMonoid α] :
    OrderedCancelAddCommMonoid { x : α // 0 ≤ x } := fast_instance%
  Subtype.coe_injective.orderedCancelAddCommMonoid _ Nonneg.coe_zero (fun _ _ => rfl) fun _ _ => rfl

instance linearOrderedCancelAddCommMonoid [LinearOrderedCancelAddCommMonoid α] :
    LinearOrderedCancelAddCommMonoid { x : α // 0 ≤ x } := fast_instance%
  Subtype.coe_injective.linearOrderedCancelAddCommMonoid _ Nonneg.coe_zero
    (fun _ _ => rfl) (fun _ _ => rfl)
    (fun _ _ => rfl) fun _ _ => rfl

instance orderedSemiring [OrderedSemiring α] : OrderedSemiring { x : α // 0 ≤ x } := fast_instance%
  Subtype.coe_injective.orderedSemiring _ Nonneg.coe_zero Nonneg.coe_one
    (fun _ _ => rfl) (fun _ _=> rfl) (fun _ _ => rfl)
    (fun _ _ => rfl) fun _ => rfl

instance strictOrderedSemiring [StrictOrderedSemiring α] :
    StrictOrderedSemiring { x : α // 0 ≤ x } := fast_instance%
  Subtype.coe_injective.strictOrderedSemiring _ Nonneg.coe_zero Nonneg.coe_one
    (fun _ _ => rfl) (fun _ _ => rfl)
    (fun _ _ => rfl) (fun _ _ => rfl) fun _ => rfl

instance orderedCommSemiring [OrderedCommSemiring α] :
    OrderedCommSemiring { x : α // 0 ≤ x } := fast_instance%
  Subtype.coe_injective.orderedCommSemiring _ Nonneg.coe_zero Nonneg.coe_one
    (fun _ _ => rfl) (fun _ _ => rfl)
    (fun _ _ => rfl) (fun _ _ => rfl) fun _ => rfl

instance orderedCommMonoid [OrderedCommSemiring α] : OrderedCommMonoid { x : α // 0 ≤ x } where
  mul_le_mul_left a _ h c := mul_le_mul le_rfl h a.prop c.prop

instance strictOrderedCommSemiring [StrictOrderedCommSemiring α] :
    StrictOrderedCommSemiring { x : α // 0 ≤ x } := fast_instance%
  Subtype.coe_injective.strictOrderedCommSemiring _ Nonneg.coe_zero Nonneg.coe_one
    (fun _ _ => rfl) (fun _ _ => rfl)
    (fun _ _ => rfl) (fun _ _ => rfl) fun _ => rfl

instance existsAddOfLE [Semiring α] [PartialOrder α] [IsStrictOrderedRing α] [ExistsAddOfLE α] :
>>>>>>> d28737c0
    ExistsAddOfLE { x : α // 0 ≤ x } :=
  ⟨fun {a b} h ↦ by
    rw [← Subtype.coe_le_coe] at h
    obtain ⟨c, hc⟩ := exists_add_of_le h
    refine ⟨⟨c, ?_⟩, by simp [Subtype.ext_iff, hc]⟩
    rw [← add_zero a.val, hc] at h
    exact le_of_add_le_add_left h⟩

instance nontrivial [Semiring α] [LinearOrder α] [IsStrictOrderedRing α] :
    Nontrivial { x : α // 0 ≤ x } :=
  ⟨⟨0, 1, fun h => zero_ne_one (congr_arg Subtype.val h)⟩⟩

instance linearOrderedCommMonoidWithZero [CommSemiring α] [LinearOrder α] [IsStrictOrderedRing α] :
    LinearOrderedCommMonoidWithZero { x : α // 0 ≤ x } :=
  { Nonneg.commSemiring, Nonneg.isOrderedRing with
    mul_le_mul_left := fun _ _ h c ↦ mul_le_mul_of_nonneg_left h c.prop }

instance canonicallyOrderedAdd [Ring α] [PartialOrder α] [IsOrderedRing α] :
    CanonicallyOrderedAdd { x : α // 0 ≤ x } :=
  { le_self_add := fun _ b => le_add_of_nonneg_right b.2
    exists_add_of_le := fun {a b} h =>
      ⟨⟨b - a, sub_nonneg_of_le h⟩, Subtype.ext (add_sub_cancel _ _).symm⟩ }

instance noZeroDivisors [Semiring α] [PartialOrder α] [IsOrderedRing α] [NoZeroDivisors α] :
    NoZeroDivisors { x : α // 0 ≤ x } :=
  { eq_zero_or_eq_zero_of_mul_eq_zero := by
      rintro ⟨a, ha⟩ ⟨b, hb⟩
      simp only [mk_mul_mk, mk_eq_zero, mul_eq_zero, imp_self]}

instance orderedSub [Ring α] [LinearOrder α] [IsStrictOrderedRing α] :
    OrderedSub { x : α // 0 ≤ x } :=
  ⟨by
    rintro ⟨a, ha⟩ ⟨b, hb⟩ ⟨c, hc⟩
    simp only [sub_le_iff_le_add, Subtype.mk_le_mk, mk_sub_mk, mk_add_mk, toNonneg_le,
      Subtype.coe_mk]⟩

end Nonneg<|MERGE_RESOLUTION|>--- conflicted
+++ resolved
@@ -6,11 +6,7 @@
 import Mathlib.Algebra.Order.GroupWithZero.Canonical
 import Mathlib.Algebra.Order.Nonneg.Basic
 import Mathlib.Algebra.Order.Nonneg.Lattice
-import Mathlib.Algebra.Order.Monoid.Unbundled.Pow
-import Mathlib.Algebra.Order.Ring.Defs
 import Mathlib.Algebra.Order.Ring.InjSurj
-import Mathlib.Order.CompleteLatticeIntervals
-import Mathlib.Order.LatticeIntervals
 import Mathlib.Tactic.FastInstance
 
 /-!
@@ -64,57 +60,7 @@
     (fun _ _ => rfl) (fun _ _ => rfl)
     (fun _ _ => rfl) (fun _ _ => rfl) fun _ => rfl
 
-<<<<<<< HEAD
 instance existsAddOfLE [CommSemiring α] [PartialOrder α] [IsStrictOrderedRing α] [ExistsAddOfLE α] :
-=======
-instance orderedAddCommMonoid [OrderedAddCommMonoid α] :
-    OrderedAddCommMonoid { x : α // 0 ≤ x } := fast_instance%
-  Subtype.coe_injective.orderedAddCommMonoid _ Nonneg.coe_zero (fun _ _ => rfl) fun _ _ => rfl
-
-instance linearOrderedAddCommMonoid [LinearOrderedAddCommMonoid α] :
-    LinearOrderedAddCommMonoid { x : α // 0 ≤ x } := fast_instance%
-  Subtype.coe_injective.linearOrderedAddCommMonoid _ Nonneg.coe_zero
-    (fun _ _ => rfl) (fun _ _ => rfl)
-    (fun _ _ => rfl) fun _ _ => rfl
-
-instance orderedCancelAddCommMonoid [OrderedCancelAddCommMonoid α] :
-    OrderedCancelAddCommMonoid { x : α // 0 ≤ x } := fast_instance%
-  Subtype.coe_injective.orderedCancelAddCommMonoid _ Nonneg.coe_zero (fun _ _ => rfl) fun _ _ => rfl
-
-instance linearOrderedCancelAddCommMonoid [LinearOrderedCancelAddCommMonoid α] :
-    LinearOrderedCancelAddCommMonoid { x : α // 0 ≤ x } := fast_instance%
-  Subtype.coe_injective.linearOrderedCancelAddCommMonoid _ Nonneg.coe_zero
-    (fun _ _ => rfl) (fun _ _ => rfl)
-    (fun _ _ => rfl) fun _ _ => rfl
-
-instance orderedSemiring [OrderedSemiring α] : OrderedSemiring { x : α // 0 ≤ x } := fast_instance%
-  Subtype.coe_injective.orderedSemiring _ Nonneg.coe_zero Nonneg.coe_one
-    (fun _ _ => rfl) (fun _ _=> rfl) (fun _ _ => rfl)
-    (fun _ _ => rfl) fun _ => rfl
-
-instance strictOrderedSemiring [StrictOrderedSemiring α] :
-    StrictOrderedSemiring { x : α // 0 ≤ x } := fast_instance%
-  Subtype.coe_injective.strictOrderedSemiring _ Nonneg.coe_zero Nonneg.coe_one
-    (fun _ _ => rfl) (fun _ _ => rfl)
-    (fun _ _ => rfl) (fun _ _ => rfl) fun _ => rfl
-
-instance orderedCommSemiring [OrderedCommSemiring α] :
-    OrderedCommSemiring { x : α // 0 ≤ x } := fast_instance%
-  Subtype.coe_injective.orderedCommSemiring _ Nonneg.coe_zero Nonneg.coe_one
-    (fun _ _ => rfl) (fun _ _ => rfl)
-    (fun _ _ => rfl) (fun _ _ => rfl) fun _ => rfl
-
-instance orderedCommMonoid [OrderedCommSemiring α] : OrderedCommMonoid { x : α // 0 ≤ x } where
-  mul_le_mul_left a _ h c := mul_le_mul le_rfl h a.prop c.prop
-
-instance strictOrderedCommSemiring [StrictOrderedCommSemiring α] :
-    StrictOrderedCommSemiring { x : α // 0 ≤ x } := fast_instance%
-  Subtype.coe_injective.strictOrderedCommSemiring _ Nonneg.coe_zero Nonneg.coe_one
-    (fun _ _ => rfl) (fun _ _ => rfl)
-    (fun _ _ => rfl) (fun _ _ => rfl) fun _ => rfl
-
-instance existsAddOfLE [Semiring α] [PartialOrder α] [IsStrictOrderedRing α] [ExistsAddOfLE α] :
->>>>>>> d28737c0
     ExistsAddOfLE { x : α // 0 ≤ x } :=
   ⟨fun {a b} h ↦ by
     rw [← Subtype.coe_le_coe] at h
