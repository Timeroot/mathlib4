--- conflicted
+++ resolved
@@ -155,12 +155,7 @@
 /-- Note that the name is to match `CanonicallyOrderedAdd.mul_pos`. -/
 @[simp] lemma _root_.CanonicallyOrderedAdd.prod_pos [NoZeroDivisors R] [Nontrivial R] :
     0 < ∏ i ∈ s, f i ↔ (∀ i ∈ s, (0 : R) < f i) :=
-<<<<<<< HEAD
   CanonicallyOrderedAdd.multiset_prod_pos.trans Multiset.forall_mem_map_iff
-#align canonically_ordered_comm_semiring.prod_pos CanonicallyOrderedAdd.prod_pos
-=======
-  CanonicallyOrderedCommSemiring.multiset_prod_pos.trans Multiset.forall_mem_map_iff
->>>>>>> 875821f5
 
 /-- If `g, h ≤ f` and `g i + h i ≤ f i`, then the product of `f` over `s` is at least the
   sum of the products of `g` and `h`. This is the version for `CanonicallyOrderedAdd`.
