/-
Copyright (c) 2016 Jeremy Avigad. All rights reserved.
Released under Apache 2.0 license as described in the file LICENSE.
Authors: Jeremy Avigad
-/
<<<<<<< HEAD
import Mathlib.Algebra.Group.Int
import Mathlib.Algebra.Order.Monoid.Defs
=======
import Mathlib.Algebra.Order.Group.Defs
import Mathlib.Algebra.Group.Int.Defs
>>>>>>> d28737c0

/-!
# The integers form a linear ordered group

This file contains the linear ordered group instance on the integers.

See note [foundational algebra order theory].

-/

-- We should need only a minimal development of sets in order to get here.
assert_not_exists Set.Subsingleton Ring

open Function Nat

namespace Int

instance instIsOrderedAddMonoid : IsOrderedAddMonoid ℤ where
  add_le_add_left _ _ := Int.add_le_add_left

end Int<|MERGE_RESOLUTION|>--- conflicted
+++ resolved
@@ -3,13 +3,8 @@
 Released under Apache 2.0 license as described in the file LICENSE.
 Authors: Jeremy Avigad
 -/
-<<<<<<< HEAD
-import Mathlib.Algebra.Group.Int
+import Mathlib.Algebra.Group.Int.Defs
 import Mathlib.Algebra.Order.Monoid.Defs
-=======
-import Mathlib.Algebra.Order.Group.Defs
-import Mathlib.Algebra.Group.Int.Defs
->>>>>>> d28737c0
 
 /-!
 # The integers form a linear ordered group
