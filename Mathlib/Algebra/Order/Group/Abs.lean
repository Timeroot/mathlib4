/-
Copyright (c) 2016 Jeremy Avigad. All rights reserved.
Released under Apache 2.0 license as described in the file LICENSE.
Authors: Jeremy Avigad, Leonardo de Moura, Mario Carneiro, Johannes Hölzl
-/
import Mathlib.Algebra.GroupPower.CovariantClass
import Mathlib.Algebra.Order.Group.Lattice

#align_import algebra.order.group.abs from "leanprover-community/mathlib"@"2196ab363eb097c008d4497125e0dde23fb36db2"

/-!
# Absolute values in ordered groups

The absolute value of an element in a group which is also a lattice is its supremum with its
negation. This generalizes the usual absolute value on real numbers (`|x| = max x (-x)`).

## Notations

- `|a|`: The *absolute value* of an element `a` of an additive lattice ordered group
- `|a|ₘ`: The *absolute value* of an element `a` of a multiplicative lattice ordered group
-/

open Function

variable {α : Type*}

section Lattice
variable [Lattice α]

section Group
variable [Group α] {a b : α}

#noalign has_inv.to_has_abs
#noalign has_neg.to_has_abs

/-- `mabs a` is the absolute value of `a`. -/
@[to_additive "`abs a` is the absolute value of `a`"] def mabs (a : α) : α := a ⊔ a⁻¹
#align has_abs.abs abs

#align abs_eq_sup_inv mabs
#align abs_eq_sup_neg abs

@[inherit_doc mabs]
macro:max atomic("|" noWs) a:term noWs "|ₘ" : term => `(mabs $a)

@[inherit_doc abs]
macro:max atomic("|" noWs) a:term noWs "|" : term => `(abs $a)

/-- Unexpander for the notation `|a|ₘ` for `mabs a`.
Tries to add discretionary parentheses in unparseable cases. -/
@[app_unexpander abs]
def mabs.unexpander : Lean.PrettyPrinter.Unexpander
  | `($_ $a) =>
    match a with
    | `(|$_|ₘ) | `(-$_) => `(|($a)|ₘ)
    | _ => `(|$a|ₘ)
  | _ => throw ()

/-- Unexpander for the notation `|a|` for `abs a`.
Tries to add discretionary parentheses in unparseable cases. -/
@[app_unexpander abs]
def abs.unexpander : Lean.PrettyPrinter.Unexpander
  | `($_ $a) =>
    match a with
    | `(|$_|) | `(-$_) => `(|($a)|)
    | _ => `(|$a|)
  | _ => throw ()

@[to_additive] lemma mabs_le' : |a|ₘ ≤ b ↔ a ≤ b ∧ a⁻¹ ≤ b := sup_le_iff
#align abs_le' abs_le'

@[to_additive] lemma le_mabs_self (a : α) : a ≤ |a|ₘ := le_sup_left
#align le_abs_self le_abs_self
#align lattice_ordered_comm_group.le_mabs le_mabs_self
#align lattice_ordered_comm_group.le_abs le_abs_self

@[to_additive] lemma inv_le_mabs (a : α) : a⁻¹ ≤ |a|ₘ := le_sup_right
#align neg_le_abs_self neg_le_abs
#align lattice_ordered_comm_group.inv_le_abs inv_le_mabs
#align lattice_ordered_comm_group.neg_le_abs neg_le_abs

@[to_additive] lemma mabs_le_mabs (h₀ : a ≤ b) (h₁ : a⁻¹ ≤ b) : |a|ₘ ≤ |b|ₘ :=
  (mabs_le'.2 ⟨h₀, h₁⟩).trans (le_mabs_self b)
#align abs_le_abs abs_le_abs

@[to_additive (attr := simp)] lemma mabs_inv (a : α) : |a⁻¹|ₘ = |a|ₘ := by simp [mabs, sup_comm]
#align abs_neg abs_neg

@[to_additive] lemma mabs_div_comm (a b : α) : |a / b|ₘ = |b / a|ₘ := by rw [← mabs_inv, inv_div]
#align abs_sub_comm abs_sub_comm

variable [CovariantClass α α (· * ·) (· ≤ ·)]

@[to_additive] lemma mabs_of_one_le (h : 1 ≤ a) : |a|ₘ = a :=
  sup_eq_left.2 <| (inv_le_one'.2 h).trans h
#align abs_of_nonneg abs_of_nonneg
#align lattice_ordered_comm_group.mabs_of_one_le mabs_of_one_le
#align lattice_ordered_comm_group.abs_of_nonneg abs_of_nonneg

@[to_additive] lemma mabs_of_one_lt (h : 1 < a) : |a|ₘ = a := mabs_of_one_le h.le
#align abs_of_pos abs_of_pos

@[to_additive] lemma mabs_of_le_one (h : a ≤ 1) : |a|ₘ = a⁻¹ :=
  sup_eq_right.2 <| h.trans (one_le_inv'.2 h)
#align abs_of_nonpos abs_of_nonpos

@[to_additive] lemma mabs_of_lt_one (h : a < 1) : |a|ₘ = a⁻¹ := mabs_of_le_one h.le
#align abs_of_neg abs_of_neg

@[to_additive] lemma mabs_le_mabs_of_one_le (ha : 1 ≤ a) (hab : a ≤ b) : |a|ₘ ≤ |b|ₘ := by
  rwa [mabs_of_one_le ha, mabs_of_one_le (ha.trans hab)]
#align abs_le_abs_of_nonneg abs_le_abs_of_nonneg

attribute [gcongr] abs_le_abs_of_nonneg

@[to_additive (attr := simp)] lemma mabs_one : |(1 : α)|ₘ = 1 := mabs_of_one_le le_rfl
#align abs_zero abs_zero

variable [CovariantClass α α (swap (· * ·)) (· ≤ ·)]

@[to_additive (attr := simp) abs_nonneg] lemma one_le_mabs (a : α) : 1 ≤ |a|ₘ := by
  apply pow_two_semiclosed _
  rw [mabs, pow_two, mul_sup,  sup_mul, ← pow_two, mul_left_inv, sup_comm, ← sup_assoc]
  apply le_sup_right
#align abs_nonneg abs_nonneg

@[to_additive (attr := simp)] lemma mabs_mabs (a : α) : |(|a|ₘ)|ₘ = |a|ₘ :=
  mabs_of_one_le <| one_le_mabs a
#align abs_abs abs_abs
#align lattice_ordered_comm_group.mabs_mabs mabs_mabs
#align lattice_ordered_comm_group.abs_abs abs_abs

end Group

section CommGroup
variable [CommGroup α] [CovariantClass α α (· * ·) (· ≤ ·)] {a b : α}

-- Banasiak Proposition 2.12, Zaanen 2nd lecture
/-- The absolute value satisfies the triangle inequality. -/
@[to_additive "The absolute value satisfies the triangle inequality."]
lemma mabs_mul_le (a b : α) : |a * b|ₘ ≤ |a|ₘ * |b|ₘ := by
  apply sup_le
  · exact mul_le_mul' (le_mabs_self a) (le_mabs_self b)
  · rw [mul_inv]
    exact mul_le_mul' (inv_le_mabs _) (inv_le_mabs _)
#align lattice_ordered_comm_group.mabs_mul_le mabs_mul_le
#align lattice_ordered_comm_group.abs_add_le abs_add_le

@[to_additive]
lemma mabs_mabs_div_mabs_le (a b : α) : |(|a|ₘ / |b|ₘ)|ₘ ≤ |a / b|ₘ := by
  rw [mabs, sup_le_iff]
  constructor
  · apply div_le_iff_le_mul.2
    convert mabs_mul_le (a / b) b
    rw [div_mul_cancel']
  · rw [div_eq_mul_inv, mul_inv_rev, inv_inv, mul_inv_le_iff_le_mul, mabs_div_comm]
    convert mabs_mul_le (b / a) a
    · rw [div_mul_cancel']
#align lattice_ordered_comm_group.abs_abs_div_abs_le mabs_mabs_div_mabs_le
#align lattice_ordered_comm_group.abs_abs_sub_abs_le abs_abs_sub_abs_le

@[to_additive] lemma sup_div_inf_eq_mabs_div (a b : α) : (a ⊔ b) / (a ⊓ b) = |b / a|ₘ := by
  simp_rw [sup_div, div_inf, div_self', sup_comm, sup_sup_sup_comm, sup_idem]
  rw [← inv_div, sup_comm (b := _ / _), ← mabs, sup_eq_left]
  exact one_le_mabs _
#align lattice_ordered_comm_group.sup_div_inf_eq_abs_div sup_div_inf_eq_mabs_div
#align lattice_ordered_comm_group.sup_sub_inf_eq_abs_sub sup_sub_inf_eq_abs_sub

@[to_additive two_nsmul_sup_eq_add_add_abs_sub]
lemma sup_sq_eq_mul_mul_mabs_div (a b : α) : (a ⊔ b) ^ 2 = a * b * |b / a|ₘ := by
  rw [← inf_mul_sup a b, ← sup_div_inf_eq_mabs_div, div_eq_mul_inv, ← mul_assoc, mul_comm,
     mul_assoc, ← pow_two, inv_mul_cancel_left]
#align lattice_ordered_comm_group.sup_sq_eq_mul_mul_abs_div sup_sq_eq_mul_mul_mabs_div
#align lattice_ordered_comm_group.two_sup_eq_add_add_abs_sub two_nsmul_sup_eq_add_add_abs_sub

@[to_additive two_nsmul_inf_eq_add_sub_abs_sub]
lemma inf_sq_eq_mul_div_mabs_div (a b : α) : (a ⊓ b) ^ 2 = a * b / |b / a|ₘ := by
  rw [← inf_mul_sup a b, ← sup_div_inf_eq_mabs_div, div_eq_mul_inv, div_eq_mul_inv, mul_inv_rev,
    inv_inv, mul_assoc, mul_inv_cancel_comm_assoc, ← pow_two]
#align lattice_ordered_comm_group.inf_sq_eq_mul_div_abs_div inf_sq_eq_mul_div_mabs_div
#align lattice_ordered_comm_group.two_inf_eq_add_sub_abs_sub two_nsmul_inf_eq_add_sub_abs_sub

-- See, e.g. Zaanen, Lectures on Riesz Spaces
-- 3rd lecture
@[to_additive]
lemma mabs_div_sup_mul_mabs_div_inf [CovariantClass α α (· * ·) (· ≤ ·)] (a b c : α) :
    |(a ⊔ c) / (b ⊔ c)|ₘ * |(a ⊓ c) / (b ⊓ c)|ₘ = |a / b|ₘ := by
  letI : DistribLattice α := CommGroup.toDistribLattice α
  calc
    |(a ⊔ c) / (b ⊔ c)|ₘ * |(a ⊓ c) / (b ⊓ c)|ₘ =
        (b ⊔ c ⊔ (a ⊔ c)) / ((b ⊔ c) ⊓ (a ⊔ c)) * |(a ⊓ c) / (b ⊓ c)|ₘ := by
        rw [sup_div_inf_eq_mabs_div]
    _ = (b ⊔ c ⊔ (a ⊔ c)) / ((b ⊔ c) ⊓ (a ⊔ c)) * ((b ⊓ c ⊔ a ⊓ c) / (b ⊓ c ⊓ (a ⊓ c))) := by
        rw [sup_div_inf_eq_mabs_div (b ⊓ c) (a ⊓ c)]
    _ = (b ⊔ a ⊔ c) / (b ⊓ a ⊔ c) * (((b ⊔ a) ⊓ c) / (b ⊓ a ⊓ c)) := by
        rw [← sup_inf_right, ← inf_sup_right, sup_assoc, @sup_comm _ _ c (a ⊔ c), sup_right_idem,
          sup_assoc, inf_assoc, @inf_comm _ _ c (a ⊓ c), inf_right_idem, inf_assoc]
    _ = (b ⊔ a ⊔ c) * ((b ⊔ a) ⊓ c) / ((b ⊓ a ⊔ c) * (b ⊓ a ⊓ c)) := by rw [div_mul_div_comm]
    _ = (b ⊔ a) * c / ((b ⊓ a) * c) := by
        rw [mul_comm, inf_mul_sup, mul_comm (b ⊓ a ⊔ c), inf_mul_sup]
    _ = (b ⊔ a) / (b ⊓ a) := by
        rw [div_eq_mul_inv, mul_inv_rev, mul_assoc, mul_inv_cancel_left, ← div_eq_mul_inv]
    _ = |a / b|ₘ := by rw [sup_div_inf_eq_mabs_div]
#align lattice_ordered_comm_group.abs_div_sup_mul_abs_div_inf mabs_div_sup_mul_mabs_div_inf
#align lattice_ordered_comm_group.abs_sub_sup_add_abs_sub_inf abs_sub_sup_add_abs_sub_inf

@[to_additive] lemma mabs_sup_div_sup_le_mabs (a b c : α) : |(a ⊔ c) / (b ⊔ c)|ₘ ≤ |a / b|ₘ := by
  apply le_of_mul_le_of_one_le_left _ (one_le_mabs _); rw [mabs_div_sup_mul_mabs_div_inf]
#align lattice_ordered_comm_group.mabs_sup_div_sup_le_mabs mabs_sup_div_sup_le_mabs
#align lattice_ordered_comm_group.abs_sup_sub_sup_le_abs abs_sup_sub_sup_le_abs

@[to_additive] lemma mabs_inf_div_inf_le_mabs (a b c : α) : |(a ⊓ c) / (b ⊓ c)|ₘ ≤ |a / b|ₘ := by
  apply le_of_mul_le_of_one_le_right _ (one_le_mabs _); rw [mabs_div_sup_mul_mabs_div_inf]
#align lattice_ordered_comm_group.mabs_inf_div_inf_le_mabs mabs_inf_div_inf_le_mabs
#align lattice_ordered_comm_group.abs_inf_sub_inf_le_abs abs_inf_sub_inf_le_abs

-- Commutative case, Zaanen, 3rd lecture
-- For the non-commutative case, see Birkhoff Theorem 19 (27)
@[to_additive Birkhoff_inequalities]
lemma m_Birkhoff_inequalities (a b c : α) :
    |(a ⊔ c) / (b ⊔ c)|ₘ ⊔ |(a ⊓ c) / (b ⊓ c)|ₘ ≤ |a / b|ₘ :=
  sup_le (mabs_sup_div_sup_le_mabs a b c) (mabs_inf_div_inf_le_mabs a b c)
set_option linter.uppercaseLean3 false in
#align lattice_ordered_comm_group.m_Birkhoff_inequalities m_Birkhoff_inequalities
set_option linter.uppercaseLean3 false in
#align lattice_ordered_comm_group.Birkhoff_inequalities Birkhoff_inequalities

end CommGroup
end Lattice

section LinearOrder
variable [Group α] [LinearOrder α] {a b : α}

@[to_additive] lemma mabs_choice (x : α) : |x|ₘ = x ∨ |x|ₘ = x⁻¹ := max_choice _ _
#align abs_choice abs_choice

@[to_additive] lemma le_mabs : a ≤ |b|ₘ ↔ a ≤ b ∨ a ≤ b⁻¹ := le_max_iff
#align le_abs le_abs

@[to_additive] lemma mabs_eq_max_inv : |a|ₘ = max a a⁻¹ := rfl
#align abs_eq_max_neg abs_eq_max_neg

@[to_additive] lemma lt_mabs : a < |b|ₘ ↔ a < b ∨ a < b⁻¹ := lt_max_iff
#align lt_abs lt_abs

@[to_additive] lemma mabs_by_cases (P : α → Prop) (h1 : P a) (h2 : P a⁻¹) : P |a|ₘ :=
  sup_ind _ _ h1 h2
#align abs_by_cases abs_by_cases

@[to_additive] lemma eq_or_eq_inv_of_mabs_eq (h : |a|ₘ = b) : a = b ∨ a = b⁻¹ := by
  simpa only [← h, eq_comm (a := |a|ₘ), inv_eq_iff_eq_inv] using mabs_choice a
#align eq_or_eq_neg_of_abs_eq eq_or_eq_neg_of_abs_eq

@[to_additive] lemma mabs_eq_mabs : |a|ₘ = |b|ₘ ↔ a = b ∨ a = b⁻¹ := by
  refine' ⟨fun h ↦ ?_, by rintro (h | h) <;> simp [h, abs_neg]⟩
  obtain rfl | rfl := eq_or_eq_inv_of_mabs_eq h <;>
    simpa only [inv_eq_iff_eq_inv (a := |b|ₘ), inv_inv, inv_inj, or_comm] using mabs_choice b
<<<<<<< HEAD
  -- v4.7.0-rc1 issues
=======
>>>>>>> 487f1c68
#align abs_eq_abs abs_eq_abs

variable [CovariantClass α α (· * ·) (· ≤ ·)] {a b c : α}

@[to_additive (attr := simp) abs_pos] lemma one_lt_mabs : 1 < |a|ₘ ↔ a ≠ 1 := by
  obtain ha | rfl | ha := lt_trichotomy a 1
  · simp [mabs_of_lt_one ha, neg_pos, ha.ne, ha]
  · simp
  · simp [mabs_of_one_lt ha, ha, ha.ne']
#align abs_pos abs_pos

@[to_additive abs_pos_of_pos] lemma one_lt_mabs_pos_of_one_lt (h : 1 < a) : 1 < |a|ₘ :=
  one_lt_mabs.2 h.ne'
#align abs_pos_of_pos abs_pos_of_pos

@[to_additive abs_pos_of_neg] lemma one_lt_mabs_of_lt_one (h : a < 1) : 1 < |a|ₘ :=
  one_lt_mabs.2 h.ne
#align abs_pos_of_neg abs_pos_of_neg

@[to_additive] lemma inv_mabs_le (a : α) : |a|ₘ⁻¹ ≤ a := by
  obtain h | h := le_total 1 a
  · simpa [mabs_of_one_le h] using (inv_le_one'.2 h).trans h
  · simp [mabs_of_le_one h]
#align neg_abs_le_self neg_abs_le

@[to_additive add_abs_nonneg] lemma one_le_mul_mabs (a : α) : 1 ≤ a * |a|ₘ := by
  rw [← mul_right_inv a]; exact mul_le_mul_left' (inv_le_mabs a) _
#align add_abs_nonneg add_abs_nonneg

@[to_additive] lemma inv_mabs_le_inv (a : α) : |a|ₘ⁻¹ ≤ a⁻¹ := by simpa using inv_mabs_le a⁻¹
#align neg_abs_le_neg neg_abs_le_neg

variable [CovariantClass α α (swap (· * ·)) (· ≤ ·)]

@[to_additive] lemma mabs_ne_one : |a|ₘ ≠ 1 ↔ a ≠ 1 :=
  (one_le_mabs a).gt_iff_ne.symm.trans one_lt_mabs

@[to_additive (attr := simp)] lemma mabs_eq_one : |a|ₘ = 1 ↔ a = 1 := not_iff_not.1 mabs_ne_one
#align abs_eq_zero abs_eq_zero

@[to_additive (attr := simp) abs_nonpos_iff] lemma mabs_le_one : |a|ₘ ≤ 1 ↔ a = 1 :=
  (one_le_mabs a).le_iff_eq.trans mabs_eq_one
#align abs_nonpos_iff abs_nonpos_iff

@[to_additive] lemma mabs_le_mabs_of_le_one (ha : a ≤ 1) (hab : b ≤ a) : |a|ₘ ≤ |b|ₘ := by
  rw [mabs_of_le_one ha, mabs_of_le_one (hab.trans ha)]; exact inv_le_inv_iff.mpr hab
#align abs_le_abs_of_nonpos abs_le_abs_of_nonpos

@[to_additive] lemma mabs_lt : |a|ₘ < b ↔ b⁻¹ < a ∧ a < b :=
  max_lt_iff.trans <| and_comm.trans <| by rw [inv_lt']
#align abs_lt abs_lt

@[to_additive] lemma inv_lt_of_mabs_lt (h : |a|ₘ < b) : b⁻¹ < a := (mabs_lt.mp h).1
#align neg_lt_of_abs_lt neg_lt_of_abs_lt

@[to_additive] lemma lt_of_mabs_lt : |a|ₘ < b → a < b := (le_mabs_self _).trans_lt
#align lt_of_abs_lt lt_of_abs_lt

@[to_additive] lemma max_div_min_eq_mabs' (a b : α) : max a b / min a b = |a / b|ₘ := by
  rcases le_total a b with ab | ba
  · rw [max_eq_right ab, min_eq_left ab, mabs_of_le_one, inv_div]
    rwa [div_le_one']
  · rw [max_eq_left ba, min_eq_right ba, mabs_of_one_le]
    rwa [one_le_div']
#align max_sub_min_eq_abs' max_sub_min_eq_abs'

@[to_additive] lemma max_div_min_eq_mabs (a b : α) : max a b / min a b = |b / a|ₘ := by
  rw [mabs_div_comm, max_div_min_eq_mabs']
#align max_sub_min_eq_abs max_sub_min_eq_abs

end LinearOrder

section LinearOrderedCommGroup
variable [LinearOrderedCommGroup α] {a b : α}

@[to_additive] lemma mabs_pow (n : ℕ) (a : α) : |a ^ n|ₘ = |a|ₘ ^ n := by
  obtain ha | ha := le_total a 1
  · rw [mabs_of_le_one ha, ← mabs_inv, ← inv_pow, mabs_of_one_le]
    exact one_le_pow_of_one_le' (one_le_inv'.2 ha) n
  · rw [mabs_of_one_le ha, mabs_of_one_le (one_le_pow_of_one_le' ha n)]
#align abs_nsmul abs_nsmul

@[to_additive] private lemma mabs_mul_eq_mul_mabs_le (hab : a ≤ b) :
    |a * b|ₘ = |a|ₘ * |b|ₘ ↔ 1 ≤ a ∧ 1 ≤ b ∨ a ≤ 1 ∧ b ≤ 1 := by
  obtain ha | ha := le_or_lt 1 a <;> obtain hb | hb := le_or_lt 1 b
  · simp [ha, hb, mabs_of_one_le, one_le_mul ha hb]
  · exact (lt_irrefl (1 : α) <| ha.trans_lt <| hab.trans_lt hb).elim
  any_goals simp [ha.le, hb.le, mabs_of_le_one, mul_le_one', mul_comm]
  have : (|a * b|ₘ = a⁻¹ * b ↔ b ≤ 1) ↔
    (|a * b|ₘ = |a|ₘ * |b|ₘ ↔ 1 ≤ a ∧ 1 ≤ b ∨ a ≤ 1 ∧ b ≤ 1) := by
    simp [ha.le, ha.not_le, hb, mabs_of_le_one, mabs_of_one_le]
  refine this.mp ⟨fun h ↦ ?_, fun h ↦ by simp only [h.antisymm hb, mabs_of_lt_one ha, mul_one]⟩
  obtain ab | ab := le_or_lt (a * b) 1
  · refine (eq_one_of_inv_eq' ?_).le
    rwa [mabs_of_le_one ab, mul_inv_rev, mul_comm, mul_right_inj] at h
  · rw [mabs_of_one_lt ab, mul_left_inj] at h
    rw [eq_one_of_inv_eq' h.symm] at ha
    cases ha.false
#noalign abs_add_eq_add_abs_le

@[to_additive] lemma mabs_mul_eq_mul_mabs_iff (a b : α) :
    |a * b|ₘ = |a|ₘ * |b|ₘ ↔ 1 ≤ a ∧ 1 ≤ b ∨ a ≤ 1 ∧ b ≤ 1 := by
  obtain ab | ab := le_total a b
  · exact mabs_mul_eq_mul_mabs_le ab
  · simpa only [mul_comm, and_comm] using mabs_mul_eq_mul_mabs_le ab
#align abs_add_eq_add_abs_iff abs_add_eq_add_abs_iff

end LinearOrderedCommGroup

section LinearOrderedAddCommGroup

variable [LinearOrderedAddCommGroup α] {a b c d : α}

-- Porting note:
-- Lean can perfectly well find this instance,
-- but in the rewrites below it is going looking for it without having fixed `α`.
example : CovariantClass α α (swap fun x y ↦ x + y) fun x y ↦ x ≤ y := inferInstance

theorem abs_le : |a| ≤ b ↔ -b ≤ a ∧ a ≤ b := by rw [abs_le', and_comm, @neg_le α]
#align abs_le abs_le

theorem le_abs' : a ≤ |b| ↔ b ≤ -a ∨ a ≤ b := by rw [le_abs, or_comm, @le_neg α]
#align le_abs' le_abs'

theorem neg_le_of_abs_le (h : |a| ≤ b) : -b ≤ a :=
  (abs_le.mp h).1
#align neg_le_of_abs_le neg_le_of_abs_le

theorem le_of_abs_le (h : |a| ≤ b) : a ≤ b :=
  (abs_le.mp h).2
#align le_of_abs_le le_of_abs_le

@[to_additive]
theorem apply_abs_le_mul_of_one_le' {β : Type*} [MulOneClass β] [Preorder β]
    [CovariantClass β β (· * ·) (· ≤ ·)] [CovariantClass β β (swap (· * ·)) (· ≤ ·)] {f : α → β}
    {a : α} (h₁ : 1 ≤ f a) (h₂ : 1 ≤ f (-a)) : f |a| ≤ f a * f (-a) :=
  (le_total a 0).rec (fun ha => (abs_of_nonpos ha).symm ▸ le_mul_of_one_le_left' h₁) fun ha =>
    (abs_of_nonneg ha).symm ▸ le_mul_of_one_le_right' h₂
#align apply_abs_le_mul_of_one_le' apply_abs_le_mul_of_one_le'
#align apply_abs_le_add_of_nonneg' apply_abs_le_add_of_nonneg'

@[to_additive]
theorem apply_abs_le_mul_of_one_le {β : Type*} [MulOneClass β] [Preorder β]
    [CovariantClass β β (· * ·) (· ≤ ·)] [CovariantClass β β (swap (· * ·)) (· ≤ ·)] {f : α → β}
    (h : ∀ x, 1 ≤ f x) (a : α) : f |a| ≤ f a * f (-a) :=
  apply_abs_le_mul_of_one_le' (h _) (h _)
#align apply_abs_le_mul_of_one_le apply_abs_le_mul_of_one_le
#align apply_abs_le_add_of_nonneg apply_abs_le_add_of_nonneg

/-- The **triangle inequality** in `LinearOrderedAddCommGroup`s. -/
theorem abs_add (a b : α) : |a + b| ≤ |a| + |b| :=
  abs_le.2
    ⟨(neg_add |a| |b|).symm ▸
        add_le_add ((@neg_le α ..).2 <| neg_le_abs _) ((@neg_le α ..).2 <| neg_le_abs _),
      add_le_add (le_abs_self _) (le_abs_self _)⟩
#align abs_add abs_add

theorem abs_add' (a b : α) : |a| ≤ |b| + |b + a| := by simpa using abs_add (-b) (b + a)
#align abs_add' abs_add'

theorem abs_sub (a b : α) : |a - b| ≤ |a| + |b| := by
  rw [sub_eq_add_neg, ← abs_neg b]
  exact abs_add a _
#align abs_sub abs_sub

theorem abs_sub_le_iff : |a - b| ≤ c ↔ a - b ≤ c ∧ b - a ≤ c := by
  rw [abs_le, neg_le_sub_iff_le_add, sub_le_iff_le_add', and_comm, sub_le_iff_le_add']
#align abs_sub_le_iff abs_sub_le_iff

theorem abs_sub_lt_iff : |a - b| < c ↔ a - b < c ∧ b - a < c := by
  rw [@abs_lt α, neg_lt_sub_iff_lt_add', sub_lt_iff_lt_add', and_comm, sub_lt_iff_lt_add']
#align abs_sub_lt_iff abs_sub_lt_iff

theorem sub_le_of_abs_sub_le_left (h : |a - b| ≤ c) : b - c ≤ a :=
  sub_le_comm.1 <| (abs_sub_le_iff.1 h).2
#align sub_le_of_abs_sub_le_left sub_le_of_abs_sub_le_left

theorem sub_le_of_abs_sub_le_right (h : |a - b| ≤ c) : a - c ≤ b :=
  sub_le_of_abs_sub_le_left (abs_sub_comm a b ▸ h)
#align sub_le_of_abs_sub_le_right sub_le_of_abs_sub_le_right

theorem sub_lt_of_abs_sub_lt_left (h : |a - b| < c) : b - c < a :=
  sub_lt_comm.1 <| (abs_sub_lt_iff.1 h).2
#align sub_lt_of_abs_sub_lt_left sub_lt_of_abs_sub_lt_left

theorem sub_lt_of_abs_sub_lt_right (h : |a - b| < c) : a - c < b :=
  sub_lt_of_abs_sub_lt_left (abs_sub_comm a b ▸ h)
#align sub_lt_of_abs_sub_lt_right sub_lt_of_abs_sub_lt_right

theorem abs_sub_abs_le_abs_sub (a b : α) : |a| - |b| ≤ |a - b| :=
  (@sub_le_iff_le_add α ..).2 <|
    calc
      |a| = |a - b + b| := by rw [sub_add_cancel]
      _ ≤ |a - b| + |b| := abs_add _ _
#align abs_sub_abs_le_abs_sub abs_sub_abs_le_abs_sub

theorem abs_abs_sub_abs_le_abs_sub (a b : α) : |(|a| - |b|)| ≤ |a - b| :=
  abs_sub_le_iff.2
    ⟨abs_sub_abs_le_abs_sub _ _, by rw [abs_sub_comm]; apply abs_sub_abs_le_abs_sub⟩
#align abs_abs_sub_abs_le_abs_sub abs_abs_sub_abs_le_abs_sub

/-- `|a - b| ≤ n` if `0 ≤ a ≤ n` and `0 ≤ b ≤ n`. -/
theorem abs_sub_le_of_nonneg_of_le {a b n : α} (a_nonneg : 0 ≤ a) (a_le_n : a ≤ n)
    (b_nonneg : 0 ≤ b) (b_le_n : b ≤ n) : |a - b| ≤ n := by
  rw [abs_sub_le_iff, sub_le_iff_le_add, sub_le_iff_le_add]
  exact ⟨le_add_of_le_of_nonneg a_le_n b_nonneg, le_add_of_le_of_nonneg b_le_n a_nonneg⟩

/-- `|a - b| < n` if `0 ≤ a < n` and `0 ≤ b < n`. -/
theorem abs_sub_lt_of_nonneg_of_lt {a b n : α} (a_nonneg : 0 ≤ a) (a_lt_n : a < n)
    (b_nonneg : 0 ≤ b) (b_lt_n : b < n) : |a - b| < n := by
  rw [abs_sub_lt_iff, sub_lt_iff_lt_add, sub_lt_iff_lt_add]
  exact ⟨lt_add_of_lt_of_nonneg a_lt_n b_nonneg, lt_add_of_lt_of_nonneg b_lt_n a_nonneg⟩

theorem abs_eq (hb : 0 ≤ b) : |a| = b ↔ a = b ∨ a = -b := by
  refine' ⟨eq_or_eq_neg_of_abs_eq, _⟩
  rintro (rfl | rfl) <;> simp only [abs_neg, abs_of_nonneg hb]
#align abs_eq abs_eq

theorem abs_le_max_abs_abs (hab : a ≤ b) (hbc : b ≤ c) : |b| ≤ max |a| |c| :=
  abs_le'.2
    ⟨by simp [hbc.trans (le_abs_self c)], by
      simp [((@neg_le_neg_iff α ..).mpr hab).trans (neg_le_abs a)]⟩
#align abs_le_max_abs_abs abs_le_max_abs_abs

theorem min_abs_abs_le_abs_max : min |a| |b| ≤ |max a b| :=
  (le_total a b).elim (fun h => (min_le_right _ _).trans_eq <| congr_arg _ (max_eq_right h).symm)
    fun h => (min_le_left _ _).trans_eq <| congr_arg _ (max_eq_left h).symm
#align min_abs_abs_le_abs_max min_abs_abs_le_abs_max

theorem min_abs_abs_le_abs_min : min |a| |b| ≤ |min a b| :=
  (le_total a b).elim (fun h => (min_le_left _ _).trans_eq <| congr_arg _ (min_eq_left h).symm)
    fun h => (min_le_right _ _).trans_eq <| congr_arg _ (min_eq_right h).symm
#align min_abs_abs_le_abs_min min_abs_abs_le_abs_min

theorem abs_max_le_max_abs_abs : |max a b| ≤ max |a| |b| :=
  (le_total a b).elim (fun h => (congr_arg _ <| max_eq_right h).trans_le <| le_max_right _ _)
    fun h => (congr_arg _ <| max_eq_left h).trans_le <| le_max_left _ _
#align abs_max_le_max_abs_abs abs_max_le_max_abs_abs

theorem abs_min_le_max_abs_abs : |min a b| ≤ max |a| |b| :=
  (le_total a b).elim (fun h => (congr_arg _ <| min_eq_left h).trans_le <| le_max_left _ _) fun h =>
    (congr_arg _ <| min_eq_right h).trans_le <| le_max_right _ _
#align abs_min_le_max_abs_abs abs_min_le_max_abs_abs

theorem eq_of_abs_sub_eq_zero {a b : α} (h : |a - b| = 0) : a = b :=
  sub_eq_zero.1 <| (abs_eq_zero (α := α)).1 h
#align eq_of_abs_sub_eq_zero eq_of_abs_sub_eq_zero

theorem abs_sub_le (a b c : α) : |a - c| ≤ |a - b| + |b - c| :=
  calc
    |a - c| = |a - b + (b - c)| := by rw [sub_add_sub_cancel]
    _ ≤ |a - b| + |b - c| := abs_add _ _
#align abs_sub_le abs_sub_le

theorem abs_add_three (a b c : α) : |a + b + c| ≤ |a| + |b| + |c| :=
  (abs_add _ _).trans (add_le_add_right (abs_add _ _) _)
#align abs_add_three abs_add_three

theorem dist_bdd_within_interval {a b lb ub : α} (hal : lb ≤ a) (hau : a ≤ ub) (hbl : lb ≤ b)
    (hbu : b ≤ ub) : |a - b| ≤ ub - lb :=
  abs_sub_le_iff.2 ⟨sub_le_sub hau hbl, sub_le_sub hbu hal⟩
#align dist_bdd_within_interval dist_bdd_within_interval

theorem eq_of_abs_sub_nonpos (h : |a - b| ≤ 0) : a = b :=
  eq_of_abs_sub_eq_zero (le_antisymm h (abs_nonneg (a - b)))
#align eq_of_abs_sub_nonpos eq_of_abs_sub_nonpos

theorem abs_sub_nonpos : |a - b| ≤ 0 ↔ a = b :=
  ⟨eq_of_abs_sub_nonpos, by rintro rfl; rw [sub_self, abs_zero]⟩

theorem abs_sub_pos : 0 < |a - b| ↔ a ≠ b :=
  not_le.symm.trans abs_sub_nonpos.not

@[simp]
theorem abs_eq_self : |a| = a ↔ 0 ≤ a := by
  rw [abs_eq_max_neg, max_eq_left_iff, neg_le_self_iff]
#align abs_eq_self abs_eq_self

@[simp]
theorem abs_eq_neg_self : |a| = -a ↔ a ≤ 0 := by
  rw [abs_eq_max_neg, max_eq_right_iff, le_neg_self_iff]
#align abs_eq_neg_self abs_eq_neg_self

/-- For an element `a` of a linear ordered ring, either `abs a = a` and `0 ≤ a`,
    or `abs a = -a` and `a < 0`.
    Use cases on this lemma to automate linarith in inequalities -/
theorem abs_cases (a : α) : |a| = a ∧ 0 ≤ a ∨ |a| = -a ∧ a < 0 := by
  by_cases h : 0 ≤ a
  · left
    exact ⟨abs_eq_self.mpr h, h⟩
  · right
    push_neg at h
    exact ⟨abs_eq_neg_self.mpr (le_of_lt h), h⟩
#align abs_cases abs_cases

@[simp]
theorem max_zero_add_max_neg_zero_eq_abs_self (a : α) : max a 0 + max (-a) 0 = |a| := by
  symm
  rcases le_total 0 a with (ha | ha) <;> simp [ha]
#align max_zero_add_max_neg_zero_eq_abs_self max_zero_add_max_neg_zero_eq_abs_self

end LinearOrderedAddCommGroup

namespace LatticeOrderedAddCommGroup
variable [Lattice α] [AddCommGroup α] {s t : Set α}

/-- A set `s` in a lattice ordered group is *solid* if for all `x ∈ s` and all `y ∈ α` such that
`|y| ≤ |x|`, then `y ∈ s`. -/
def IsSolid (s : Set α) : Prop := ∀ ⦃x⦄, x ∈ s → ∀ ⦃y⦄, |y| ≤ |x| → y ∈ s
#align lattice_ordered_add_comm_group.is_solid LatticeOrderedAddCommGroup.IsSolid

/-- The solid closure of a subset `s` is the smallest superset of `s` that is solid. -/
def solidClosure (s : Set α) : Set α := {y | ∃ x ∈ s, |y| ≤ |x|}
#align lattice_ordered_add_comm_group.solid_closure LatticeOrderedAddCommGroup.solidClosure

lemma isSolid_solidClosure (s : Set α) : IsSolid (solidClosure s) :=
  fun _ ⟨y, hy, hxy⟩ _ hzx ↦ ⟨y, hy, hzx.trans hxy⟩
#align lattice_ordered_add_comm_group.is_solid_solid_closure LatticeOrderedAddCommGroup.isSolid_solidClosure

lemma solidClosure_min (hst : s ⊆ t) (ht : IsSolid t) : solidClosure s ⊆ t :=
  fun _ ⟨_, hy, hxy⟩ ↦ ht (hst hy) hxy
#align lattice_ordered_add_comm_group.solid_closure_min LatticeOrderedAddCommGroup.solidClosure_min

end LatticeOrderedAddCommGroup

@[deprecated] alias neg_le_abs_self := neg_le_abs
@[deprecated] alias neg_abs_le_self := neg_abs_le<|MERGE_RESOLUTION|>--- conflicted
+++ resolved
@@ -255,10 +255,6 @@
   refine' ⟨fun h ↦ ?_, by rintro (h | h) <;> simp [h, abs_neg]⟩
   obtain rfl | rfl := eq_or_eq_inv_of_mabs_eq h <;>
     simpa only [inv_eq_iff_eq_inv (a := |b|ₘ), inv_inv, inv_inj, or_comm] using mabs_choice b
-<<<<<<< HEAD
-  -- v4.7.0-rc1 issues
-=======
->>>>>>> 487f1c68
 #align abs_eq_abs abs_eq_abs
 
 variable [CovariantClass α α (· * ·) (· ≤ ·)] {a b c : α}
