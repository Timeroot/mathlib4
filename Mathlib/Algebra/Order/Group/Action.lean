/-
Copyright (c) 2024 Eric Wieser. All rights reserved.
Released under Apache 2.0 license as described in the file LICENSE.
Authors: Eric Wieser
-/
import Mathlib.Algebra.Group.Action.Defs
import Mathlib.Algebra.Order.Monoid.Unbundled.Defs
import Mathlib.Order.CompleteLattice

/-!
# Results about `SMulLeftMono G α`

When working with group actions rather than modules, we drop the `0 < c` condition.

Notably these are relevant for pointwise actions on set-like objects.
-/

variable {ι : Sort*} {M α : Type*}

/-- TODO -/
class SMulLeftMono (M α : Type*) [SMul M α] [LE α] : Prop where
  /-- TODO -/
  protected elim : Covariant M α (· • ·) (· ≤ ·)

/-- TODO -/
class SMulStrictMono (M α : Type*) [SMul M α] [LT α] : Prop where
  /-- TODO -/
  protected elim : Covariant M α (· • ·) (· < ·)

theorem smul_mono_right [SMul M α] [Preorder α] [SMulLeftMono M α]
    (m : M) : Monotone (HSMul.hSMul m : α → α) :=
  fun _ _ => SMulLeftMono.elim _

/-- A copy of `smul_mono_right` that is understood by `gcongr`. -/
@[gcongr]
theorem smul_le_smul_left [SMul M α] [Preorder α] [SMulLeftMono M α]
    (m : M) {a b : α} (h : a ≤ b) :
    m • a ≤ m • b :=
  smul_mono_right _ h

theorem smul_inf_le [SMul M α] [SemilatticeInf α] [SMulLeftMono M α]
    (m : M) (a₁ a₂ : α) : m • (a₁ ⊓ a₂) ≤ m • a₁ ⊓ m • a₂ :=
  (smul_mono_right _).map_inf_le _ _

theorem smul_iInf_le [SMul M α] [CompleteLattice α] [SMulLeftMono M α]
    {m : M} {t : ι → α} :
    m • iInf t ≤ ⨅ i, m • t i :=
  le_iInf fun _ => smul_mono_right _ (iInf_le _ _)

theorem smul_strictMono_right [SMul M α] [Preorder α] [SMulStrictMono M α]
    (m : M) : StrictMono (HSMul.hSMul m : α → α) :=
<<<<<<< HEAD
  fun _ _ => SMulStrictMono.elim _
=======
  fun _ _ => CovariantClass.elim _

lemma le_pow_smul {G : Type*} [Monoid G] {α : Type*} [Preorder α] {g : G} {a : α}
    [MulAction G α] [CovariantClass G α HSMul.hSMul LE.le]
    (h : a ≤ g • a) (n : ℕ) : a ≤ g ^ n • a := by
  induction' n with n hn
  · rw [pow_zero, one_smul]
  · rw [pow_succ', mul_smul]
    exact h.trans (smul_mono_right g hn)

lemma pow_smul_le {G : Type*} [Monoid G] {α : Type*} [Preorder α] {g : G} {a : α}
    [MulAction G α] [CovariantClass G α HSMul.hSMul LE.le]
    (h : g • a ≤ a) (n : ℕ) : g ^ n • a ≤ a := by
  induction' n with n hn
  · rw [pow_zero, one_smul]
  · rw [pow_succ', mul_smul]
    exact (smul_mono_right g hn).trans h
>>>>>>> dbc6f5d7
<|MERGE_RESOLUTION|>--- conflicted
+++ resolved
@@ -5,7 +5,7 @@
 -/
 import Mathlib.Algebra.Group.Action.Defs
 import Mathlib.Algebra.Order.Monoid.Unbundled.Defs
-import Mathlib.Order.CompleteLattice
+import Mathlib.Order.ConditionallyCompleteLattice.Basic
 
 /-!
 # Results about `SMulLeftMono G α`
@@ -23,7 +23,7 @@
   protected elim : Covariant M α (· • ·) (· ≤ ·)
 
 /-- TODO -/
-class SMulStrictMono (M α : Type*) [SMul M α] [LT α] : Prop where
+class SMulLeftStrictMono (M α : Type*) [SMul M α] [LT α] : Prop where
   /-- TODO -/
   protected elim : Covariant M α (· • ·) (· < ·)
 
@@ -47,12 +47,9 @@
     m • iInf t ≤ ⨅ i, m • t i :=
   le_iInf fun _ => smul_mono_right _ (iInf_le _ _)
 
-theorem smul_strictMono_right [SMul M α] [Preorder α] [SMulStrictMono M α]
+theorem smul_strictMono_right [SMul M α] [Preorder α] [SMulLeftStrictMono M α]
     (m : M) : StrictMono (HSMul.hSMul m : α → α) :=
-<<<<<<< HEAD
-  fun _ _ => SMulStrictMono.elim _
-=======
-  fun _ _ => CovariantClass.elim _
+  fun _ _ => SMulLeftStrictMono.elim _
 
 lemma le_pow_smul {G : Type*} [Monoid G] {α : Type*} [Preorder α] {g : G} {a : α}
     [MulAction G α] [CovariantClass G α HSMul.hSMul LE.le]
@@ -68,5 +65,4 @@
   induction' n with n hn
   · rw [pow_zero, one_smul]
   · rw [pow_succ', mul_smul]
-    exact (smul_mono_right g hn).trans h
->>>>>>> dbc6f5d7
+    exact (smul_mono_right g hn).trans h