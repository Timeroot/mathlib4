--- conflicted
+++ resolved
@@ -173,29 +173,21 @@
 class Semigroup (G : Type u) extends Mul G where
   /-- Multiplication is associative -/
   protected mul_assoc : ∀ a b c : G, a * b * c = a * (b * c)
-<<<<<<< HEAD
   /-- Positive integer power operation -/
   ppow : ∀ n : ℕ, 0 < n → G → G := ppowRec
   ppow_one : ∀ g, ppow 1 Nat.one_pos g = g := by intros; rfl
   ppow_succ : ∀ g n, ppow (n + 2) (n + 1).succ_pos g = g * ppow (n + 1) n.succ_pos g :=
     by intros; rfl
-#align semigroup Semigroup
-=======
->>>>>>> 11100128
 
 /-- An additive semigroup is a type with an associative `(+)`. -/
 class AddSemigroup (G : Type u) extends Add G where
   /-- Addition is associative -/
   protected add_assoc : ∀ a b c : G, a + b + c = a + (b + c)
-<<<<<<< HEAD
   /-- Positive integer scalar multiplication -/
   psmul : ∀ n : ℕ, 0 < n → G → G := psmulRec
   psmul_one : ∀ g, psmul 1 Nat.one_pos g = g := by intros; rfl
   psmul_succ : ∀ g n, psmul (n + 2) (n + 1).succ_pos g = g + psmul (n + 1) n.succ_pos g :=
     by intros; rfl
-#align add_semigroup AddSemigroup
-=======
->>>>>>> 11100128
 
 attribute [to_additive] Semigroup
 
@@ -225,17 +217,9 @@
 
 /-- A commutative semigroup is a type with an associative commutative `(*)`. -/
 class CommSemigroup (G : Type u) extends Semigroup G, CommMagma G where
-<<<<<<< HEAD
-#align comm_semigroup CommSemigroup
-=======
->>>>>>> 11100128
 
 /-- A commutative additive semigroup is a type with an associative commutative `(+)`. -/
 class AddCommSemigroup (G : Type u) extends AddSemigroup G, AddCommMagma G where
-<<<<<<< HEAD
-#align add_comm_semigroup AddCommSemigroup
-=======
->>>>>>> 11100128
 
 attribute [to_additive] CommSemigroup
 
