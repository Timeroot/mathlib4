--- conflicted
+++ resolved
@@ -154,13 +154,8 @@
 instance instMulOneClass [Mul α] : MulOneClass (WithOne α) where
   mul := (· * ·)
   one := 1
-<<<<<<< HEAD
-  one_mul := (Option.merge_isId _).left_id
-  mul_one := (Option.merge_isId _).right_id
-=======
   one_mul := (Option.lawfulIdentity_merge _).left_id
   mul_one := (Option.lawfulIdentity_merge _).right_id
->>>>>>> 502763ce
 
 @[to_additive (attr := simp, norm_cast)]
 lemma coe_mul [Mul α] (a b : α) : (↑(a * b) : WithOne α) = a * b := rfl
