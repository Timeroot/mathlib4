--- conflicted
+++ resolved
@@ -6,10 +6,7 @@
 
 import Mathlib.Algebra.Homology.QuasiIso
 import Mathlib.Algebra.Homology.HomotopyCofiber
-<<<<<<< HEAD
-=======
 import Mathlib.Algebra.Homology.HomotopyCategory
->>>>>>> 870cb352
 import Mathlib.CategoryTheory.Localization.HasLocalization
 import Mathlib.CategoryTheory.Localization.Composition
 
@@ -22,15 +19,9 @@
 particular case of the complex shape `ComplexShape.up ℤ`.
 
 Under suitable assumptions on `c` (e.g. chain complexes, or cochain
-<<<<<<< HEAD
 complexes indexed by `ℤ`), we show that `HomologicalComplexUpToQis C c` is also the
 localized category of `HomotopyCategory C c` with respect to
 the class of quasi-isomorphisms.
-=======
-complexes indexed by `ℤ`), we shall show that `HomologicalComplexUpToQis C c`
-is also the localized category of `HomotopyCategory C c` with respect to
-the class of quasi-isomorphisms (TODO).
->>>>>>> 870cb352
 
 -/
 
@@ -154,7 +145,6 @@
   areEqualizedByLocalization {K L : HomologicalComplex C c} {f g : K ⟶ L} (h : Homotopy f g) :
     AreEqualizedByLocalization (HomologicalComplex.qis C c) f g
 
-<<<<<<< HEAD
 namespace HomologicalComplexUpToQis
 
 variable {C c}
@@ -297,7 +287,4 @@
     HomologicalComplexUpToQis.Qh.IsLocalization (HomotopyCategory.qis C (ComplexShape.up ℤ)) :=
   inferInstance
 
-end CochainComplex
-=======
-end
->>>>>>> 870cb352
+end CochainComplex