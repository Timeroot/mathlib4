--- conflicted
+++ resolved
@@ -182,12 +182,9 @@
 
 -- Adaptation note: nightly-2024-03-11
 -- We turn off simprocs here.
-<<<<<<< HEAD
-=======
 -- Ideally someone will investigate whether `simp` lemmas can be rearranged
 -- so that this works without the `set_option`,
 -- *or* come up with a proposal regarding finer control of disabling simprocs.
->>>>>>> 94343c4b
 set_option simprocs false in
 lemma _root_.CategoryTheory.ShortComplex.isComplex_toComposableArrows (S : ShortComplex C) :
     S.toComposableArrows.IsComplex :=
