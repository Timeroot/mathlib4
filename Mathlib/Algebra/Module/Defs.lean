--- conflicted
+++ resolved
@@ -36,21 +36,7 @@
 semimodule, module, vector space
 -/
 
-<<<<<<< HEAD
-assert_not_exists
-  Multiset
-  Set.indicator
-  Pi.single_smul₀
-  Field
-=======
-assert_not_exists Field
-assert_not_exists Invertible
-assert_not_exists Multiset
-assert_not_exists Pi.single_smul₀
-assert_not_exists RingHom
-assert_not_exists Set.indicator
-assert_not_exists Units
->>>>>>> 013b3e65
+assert_not_exists Field Invertible Pi.single_smul₀ RingHom Set.indicator Multiset Units
 
 open Function Set
 
