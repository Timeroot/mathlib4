--- conflicted
+++ resolved
@@ -764,14 +764,9 @@
 @[ext]
 theorem ext {f g : A ≃⋆ₐ[R] B} (h : ∀ a, f a = g a) : f = g :=
   DFunLike.ext f g h
-<<<<<<< HEAD
-#align star_alg_equiv.ext StarAlgEquiv.ext
-#align star_alg_equiv.ext_iff StarAlgEquiv.ext_iff
-=======
 
 theorem ext_iff {f g : A ≃⋆ₐ[R] B} : f = g ↔ ∀ a, f a = g a :=
   DFunLike.ext_iff
->>>>>>> 2fc87a94
 
 /-- The identity map is a star algebra isomorphism. -/
 @[refl]
