/-
Copyright (c) 2018 Kenny Lau. All rights reserved.
Released under Apache 2.0 license as described in the file LICENSE.
Authors: Kenny Lau
-/
import Mathlib.Algebra.DirectSum.Basic
import Mathlib.LinearAlgebra.DFinsupp
import Mathlib.LinearAlgebra.Basis.Defs

/-!
# Direct sum of modules

The first part of the file provides constructors for direct sums of modules. It provides a
construction of the direct sum using the universal property and proves its uniqueness
(`DirectSum.toModule.unique`).

The second part of the file covers the special case of direct sums of submodules of a fixed module
`M`.  There is a canonical linear map from this direct sum to `M` (`DirectSum.coeLinearMap`), and
the construction is of particular importance when this linear map is an equivalence; that is, when
the submodules provide an internal decomposition of `M`.  The property is defined more generally
elsewhere as `DirectSum.IsInternal`, but its basic consequences on `Submodule`s are established
in this file.

-/

<<<<<<< HEAD
namespace DFinsupp
variable {ι : Type*} {M : ι → Type*} {N : ι → Type*}

section AddCommMonoid
variable [∀ i, AddCommMonoid (M i)] [∀ i, AddCommMonoid (N i)] (f : ∀ i : ι, M i →+ N i)

lemma mker_mapRangeAddMonoidHom :
    AddMonoidHom.mker (mapRange.addMonoidHom f) =
      (AddSubmonoid.pi Set.univ (fun i ↦ AddMonoidHom.mker (f i))).comap coeFnAddMonoidHom := by
  ext
  simp [AddSubmonoid.pi, DFinsupp.ext_iff]

lemma mrange_mapRangeAddMonoidHom :
    AddMonoidHom.mrange (mapRange.addMonoidHom f) =
      (AddSubmonoid.pi Set.univ (fun i ↦ AddMonoidHom.mrange (f i))).comap coeFnAddMonoidHom := by
  classical
  ext x
  simp only [AddSubmonoid.mem_comap, mapRange.addMonoidHom_apply, coeFnAddMonoidHom_apply]
  refine ⟨fun ⟨y, hy⟩ i hi ↦ ?_, fun h ↦ ?_⟩
  · simp [← hy]
  · choose g hg using fun i => h i (Set.mem_univ _)
    use DFinsupp.mk x.support (g ·)
    ext i
    simp only [Finset.coe_sort_coe, mapRange.addMonoidHom_apply, mapRange_apply]
    by_cases mem : i ∈ x.support
    · rw [mk_of_mem mem, hg]
    · rw [DFinsupp.not_mem_support_iff.mp mem, mk_of_not_mem mem, map_zero]

end AddCommMonoid

section AddCommGroup
variable [∀ i, AddCommGroup (M i)] [∀ i, AddCommGroup (N i)] (f : ∀ i : ι, M i →+ N i)

lemma ker_mapRangeAddMonoidHom :
    (mapRange.addMonoidHom f).ker =
      (AddSubgroup.pi Set.univ (f · |>.ker)).comap coeFnAddMonoidHom :=
  AddSubgroup.toAddSubmonoid_injective <| mker_mapRangeAddMonoidHom f

lemma range_mapRangeAddMonoidHom :
    (mapRange.addMonoidHom f).range =
      (AddSubgroup.pi Set.univ (f · |>.range)).comap coeFnAddMonoidHom :=
  AddSubgroup.toAddSubmonoid_injective <| mrange_mapRangeAddMonoidHom f

end AddCommGroup

end DFinsupp

=======
>>>>>>> a9f296f7
universe u v w u₁

namespace DirectSum

open DirectSum Finsupp

section General

variable {R : Type u} [Semiring R]
variable {ι : Type v}
variable {M : ι → Type w} [∀ i, AddCommMonoid (M i)] [∀ i, Module R (M i)]

instance : Module R (⨁ i, M i) :=
  DFinsupp.module

instance {S : Type*} [Semiring S] [∀ i, Module S (M i)] [∀ i, SMulCommClass R S (M i)] :
    SMulCommClass R S (⨁ i, M i) :=
  DFinsupp.smulCommClass

instance {S : Type*} [Semiring S] [SMul R S] [∀ i, Module S (M i)] [∀ i, IsScalarTower R S (M i)] :
    IsScalarTower R S (⨁ i, M i) :=
  DFinsupp.isScalarTower

instance [∀ i, Module Rᵐᵒᵖ (M i)] [∀ i, IsCentralScalar R (M i)] : IsCentralScalar R (⨁ i, M i) :=
  DFinsupp.isCentralScalar

theorem smul_apply (b : R) (v : ⨁ i, M i) (i : ι) : (b • v) i = b • v i :=
  DFinsupp.smul_apply _ _ _

variable (R) in
/-- Coercion from a `DirectSum` to a pi type is a `LinearMap`. -/
def coeFnLinearMap : (⨁ i, M i) →ₗ[R] ∀ i, M i :=
  DFinsupp.coeFnLinearMap R

@[simp]
lemma coeFnLinearMap_apply (v : ⨁ i, M i) : coeFnLinearMap R v = v :=
  rfl

variable (R ι M)

section DecidableEq

variable [DecidableEq ι]

/-- Create the direct sum given a family `M` of `R` modules indexed over `ι`. -/
def lmk : ∀ s : Finset ι, (∀ i : (↑s : Set ι), M i.val) →ₗ[R] ⨁ i, M i :=
  DFinsupp.lmk

/-- Inclusion of each component into the direct sum. -/
def lof : ∀ i : ι, M i →ₗ[R] ⨁ i, M i :=
  DFinsupp.lsingle

theorem lof_eq_of (i : ι) (b : M i) : lof R ι M i b = of M i b := rfl

variable {ι M}

theorem single_eq_lof (i : ι) (b : M i) : DFinsupp.single i b = lof R ι M i b := rfl

/-- Scalar multiplication commutes with direct sums. -/
theorem mk_smul (s : Finset ι) (c : R) (x) : mk M s (c • x) = c • mk M s x :=
  (lmk R ι M s).map_smul c x

/-- Scalar multiplication commutes with the inclusion of each component into the direct sum. -/
theorem of_smul (i : ι) (c : R) (x) : of M i (c • x) = c • of M i x :=
  (lof R ι M i).map_smul c x

variable {R}

theorem support_smul [∀ (i : ι) (x : M i), Decidable (x ≠ 0)] (c : R) (v : ⨁ i, M i) :
    (c • v).support ⊆ v.support :=
  DFinsupp.support_smul _ _

variable {N : Type u₁} [AddCommMonoid N] [Module R N]
variable (φ : ∀ i, M i →ₗ[R] N)
variable (R ι N)

/-- The linear map constructed using the universal property of the coproduct. -/
def toModule : (⨁ i, M i) →ₗ[R] N :=
  DFunLike.coe (DFinsupp.lsum ℕ) φ

/-- Coproducts in the categories of modules and additive monoids commute with the forgetful functor
from modules to additive monoids. -/
theorem coe_toModule_eq_coe_toAddMonoid :
    (toModule R ι N φ : (⨁ i, M i) → N) = toAddMonoid fun i ↦ (φ i).toAddMonoidHom := rfl

variable {ι N φ}

/-- The map constructed using the universal property gives back the original maps when
restricted to each component. -/
@[simp]
theorem toModule_lof (i) (x : M i) : toModule R ι N φ (lof R ι M i x) = φ i x :=
  toAddMonoid_of (fun i ↦ (φ i).toAddMonoidHom) i x

variable (ψ : (⨁ i, M i) →ₗ[R] N)

/-- Every linear map from a direct sum agrees with the one obtained by applying
the universal property to each of its components. -/
theorem toModule.unique (f : ⨁ i, M i) : ψ f = toModule R ι N (fun i ↦ ψ.comp <| lof R ι M i) f :=
  toAddMonoid.unique ψ.toAddMonoidHom f

variable {ψ} {ψ' : (⨁ i, M i) →ₗ[R] N}

/-- Two `LinearMap`s out of a direct sum are equal if they agree on the generators.

See note [partially-applied ext lemmas]. -/
@[ext]
theorem linearMap_ext ⦃ψ ψ' : (⨁ i, M i) →ₗ[R] N⦄
    (H : ∀ i, ψ.comp (lof R ι M i) = ψ'.comp (lof R ι M i)) : ψ = ψ' :=
  DFinsupp.lhom_ext' H

/-- The inclusion of a subset of the direct summands
into a larger subset of the direct summands, as a linear map. -/
def lsetToSet (S T : Set ι) (H : S ⊆ T) : (⨁ i : S, M i) →ₗ[R] ⨁ i : T, M i :=
  toModule R _ _ fun i ↦ lof R T (fun i : Subtype T ↦ M i) ⟨i, H i.prop⟩

variable (ι M)

/-- Given `Fintype α`, `linearEquivFunOnFintype R` is the natural `R`-linear equivalence
between `⨁ i, M i` and `∀ i, M i`. -/
@[simps apply]
def linearEquivFunOnFintype [Fintype ι] : (⨁ i, M i) ≃ₗ[R] ∀ i, M i :=
  { DFinsupp.equivFunOnFintype with
    toFun := (↑)
    map_add' := fun f g ↦ by
      ext
      rw [add_apply, Pi.add_apply]
    map_smul' := fun c f ↦ by
      simp_rw [RingHom.id_apply]
      rw [DFinsupp.coe_smul] }

variable {ι M}

@[simp]
theorem linearEquivFunOnFintype_lof [Fintype ι] (i : ι) (m : M i) :
    (linearEquivFunOnFintype R ι M) (lof R ι M i m) = Pi.single i m := by
  ext a
  change (DFinsupp.equivFunOnFintype (lof R ι M i m)) a = _
  convert _root_.congr_fun (DFinsupp.equivFunOnFintype_single i m) a

@[simp]
theorem linearEquivFunOnFintype_symm_single [Fintype ι] (i : ι) (m : M i) :
    (linearEquivFunOnFintype R ι M).symm (Pi.single i m) = lof R ι M i m := by
  change (DFinsupp.equivFunOnFintype.symm (Pi.single i m)) = _
  rw [DFinsupp.equivFunOnFintype_symm_single i m]
  rfl

end DecidableEq

@[simp]
theorem linearEquivFunOnFintype_symm_coe [Fintype ι] (f : ⨁ i, M i) :
    (linearEquivFunOnFintype R ι M).symm f = f := by
  simp [linearEquivFunOnFintype]

/-- The natural linear equivalence between `⨁ _ : ι, M` and `M` when `Unique ι`. -/
protected def lid (M : Type v) (ι : Type* := PUnit) [AddCommMonoid M] [Module R M] [Unique ι] :
    (⨁ _ : ι, M) ≃ₗ[R] M :=
  { DirectSum.id M ι, toModule R ι M fun _ ↦ LinearMap.id with }

/-- The projection map onto one component, as a linear map. -/
def component (i : ι) : (⨁ i, M i) →ₗ[R] M i :=
  DFinsupp.lapply i

variable {ι M}

theorem apply_eq_component (f : ⨁ i, M i) (i : ι) : f i = component R ι M i f := rfl

-- Note(kmill): `@[ext]` cannot prove `ext_iff` because `R` is not determined by `f` or `g`.
-- This is not useful as an `@[ext]` lemma as the `ext` tactic can not infer `R`.
theorem ext_component {f g : ⨁ i, M i} (h : ∀ i, component R ι M i f = component R ι M i g) :
    f = g :=
  DFinsupp.ext h

theorem ext_component_iff {f g : ⨁ i, M i} :
    f = g ↔ ∀ i, component R ι M i f = component R ι M i g :=
  ⟨fun h _ ↦ by rw [h], ext_component R⟩

@[simp]
theorem lof_apply [DecidableEq ι] (i : ι) (b : M i) : ((lof R ι M i) b) i = b :=
  DFinsupp.single_eq_same

@[simp]
theorem component.lof_self [DecidableEq ι] (i : ι) (b : M i) :
    component R ι M i ((lof R ι M i) b) = b :=
  lof_apply R i b

theorem component.of [DecidableEq ι] (i j : ι) (b : M j) :
    component R ι M i ((lof R ι M j) b) = if h : j = i then Eq.recOn h b else 0 :=
  DFinsupp.single_apply

section map

variable {R} {N : ι → Type*}

section AddCommMonoid
variable [∀ i, AddCommMonoid (N i)] [∀ i, Module R (N i)]

section
variable (f : ∀ i, M i →+ N i)

lemma mker_map :
    AddMonoidHom.mker (map f) =
      (AddSubmonoid.pi Set.univ (fun i ↦ AddMonoidHom.mker (f i))).comap (coeFnAddMonoidHom M) :=
  DFinsupp.mker_mapRangeAddMonoidHom f

lemma mrange_map :
    AddMonoidHom.mrange (map f) =
      (AddSubmonoid.pi Set.univ (fun i ↦ AddMonoidHom.mrange (f i))).comap (coeFnAddMonoidHom N) :=
  DFinsupp.mrange_mapRangeAddMonoidHom f

end

variable (f : Π i, M i →ₗ[R] N i)

/-- The linear map between direct sums induced by a family of linear maps. -/
def lmap : (⨁ i, M i) →ₗ[R] ⨁ i, N i := DFinsupp.mapRange.linearMap f

@[simp] theorem lmap_apply (x i) : lmap f x i = f i (x i) := rfl

@[simp] lemma lmap_of [DecidableEq ι] (i : ι) (x : M i) :
    lmap f (of M i x) = of N i (f i x) :=
  DFinsupp.mapRange_single (hf := fun _ => map_zero _)

@[simp] theorem lmap_lof [DecidableEq ι] (i) (x : M i) :
    lmap f (lof R _ _ _ x) = lof R _ _ _ (f i x) :=
  DFinsupp.mapRange_single (hf := fun _ ↦ map_zero _)

@[simp] lemma lmap_id :
    (lmap (fun i ↦ LinearMap.id (R := R) (M := M i))) = LinearMap.id :=
  DFinsupp.mapRange.linearMap_id

@[simp] lemma lmap_comp {K : ι → Type*} [∀ i, AddCommMonoid (K i)] [∀ i, Module R (K i)]
    (g : ∀ (i : ι), N i →ₗ[R] K i) :
    (lmap (fun i ↦ (g i) ∘ₗ (f i))) = (lmap g) ∘ₗ (lmap f) :=
  DFinsupp.mapRange.linearMap_comp _ _

theorem lmap_injective : Function.Injective (lmap f) ↔ ∀ i, Function.Injective (f i) := by
  classical exact DFinsupp.mapRange_injective (hf := fun _ ↦ map_zero _)

theorem lmap_surjective : Function.Surjective (lmap f) ↔ (∀ i, Function.Surjective (f i)) := by
  classical exact DFinsupp.mapRange_surjective (hf := fun _ ↦ map_zero _)

lemma lmap_eq_iff (x y : ⨁ i, M i) :
    lmap f x = lmap f y ↔ ∀ i, f i (x i) = f i (y i) :=
  map_eq_iff (fun i => (f i).toAddMonoidHom) _ _

lemma toAddMonoidHom_lmap :
    (lmap f).toAddMonoidHom = map (fun i => (f i).toAddMonoidHom) :=
  rfl

lemma lmap_eq_map (x : ⨁ i, M i) : lmap f x = map (fun i => (f i).toAddMonoidHom) x :=
  rfl

<<<<<<< HEAD
section

variable (f : ∀ i, M i →+ N i)

lemma mker_map : AddMonoidHom.mker (map f) =
    (AddSubmonoid.pi Set.univ (fun i ↦ AddMonoidHom.mker (f i))).comap
    (DirectSum.coeFnAddMonoidHom M) :=
  DFinsupp.mker_mapRangeAddMonoidHom f

lemma mrange_map : AddMonoidHom.mrange (map f) =
    (AddSubmonoid.pi Set.univ (fun i ↦ AddMonoidHom.mrange (f i))).comap
    (DirectSum.coeFnAddMonoidHom N) :=
  DFinsupp.mrange_mapRangeAddMonoidHom f

variable {α : ι → Type*} {β : ι → Type*} [∀ i, AddCommGroup (α i)]
variable [∀ i, AddCommGroup (β i)] (f : ∀ i, α i →+ β i)

lemma ker_map : (map f).ker =
    (AddSubgroup.pi Set.univ (f · |>.ker)).comap (DirectSum.coeFnAddMonoidHom α) :=
  DFinsupp.ker_mapRangeAddMonoidHom f

lemma range_map : (map f).range =
    (AddSubgroup.pi Set.univ (f · |>.range)).comap (DirectSum.coeFnAddMonoidHom β) := by
  classical
  exact DFinsupp.range_mapRangeAddMonoidHom f

end
=======
lemma ker_lmap :
    LinearMap.ker (lmap f) =
      (Submodule.pi Set.univ (fun i ↦ LinearMap.ker (f i))).comap (DirectSum.coeFnLinearMap R) :=
  DFinsupp.ker_mapRangeLinearMap f

lemma range_lmap :
    LinearMap.range (lmap f) =
      (Submodule.pi Set.univ (fun i ↦ LinearMap.range (f i))).comap (DirectSum.coeFnLinearMap R) :=
  DFinsupp.range_mapRangeLinearMap f

end AddCommMonoid

section AddCommGroup
variable {R : Type u} {ι : Type v} {M : ι → Type w} {N : ι → Type*}

lemma ker_map [∀ i, AddCommGroup (M i)] [∀ i, AddCommMonoid (N i)] (f : ∀ i, M i →+ N i) :
    (map f).ker =
      (AddSubgroup.pi Set.univ (f · |>.ker)).comap (DirectSum.coeFnAddMonoidHom M) :=
  DFinsupp.ker_mapRangeAddMonoidHom f

lemma range_map [∀ i, AddCommGroup (M i)] [∀ i, AddCommGroup (N i)] (f : ∀ i, M i →+ N i) :
    (map f).range =
      (AddSubgroup.pi Set.univ (f · |>.range)).comap (DirectSum.coeFnAddMonoidHom N) :=
  DFinsupp.range_mapRangeAddMonoidHom f

end AddCommGroup
>>>>>>> a9f296f7

end map

section CongrLeft

variable {κ : Type*}

/-- Reindexing terms of a direct sum is linear. -/
def lequivCongrLeft (h : ι ≃ κ) : (⨁ i, M i) ≃ₗ[R] ⨁ k, M (h.symm k) :=
  { equivCongrLeft h with map_smul' := DFinsupp.comapDomain'_smul h.invFun h.right_inv }

@[simp]
theorem lequivCongrLeft_apply (h : ι ≃ κ) (f : ⨁ i, M i) (k : κ) :
    lequivCongrLeft R h f k = f (h.symm k) :=
  equivCongrLeft_apply _ _ _

end CongrLeft

section Sigma

variable {α : ι → Type*} {δ : ∀ i, α i → Type w}
variable [DecidableEq ι] [∀ i j, AddCommMonoid (δ i j)] [∀ i j, Module R (δ i j)]

/-- `curry` as a linear map. -/
def sigmaLcurry : (⨁ i : Σ_, _, δ i.1 i.2) →ₗ[R] ⨁ (i) (j), δ i j :=
  { sigmaCurry with map_smul' := fun r ↦ by convert DFinsupp.sigmaCurry_smul (δ := δ) r }

@[simp]
theorem sigmaLcurry_apply (f : ⨁ i : Σ _, _, δ i.1 i.2) (i : ι) (j : α i) :
    sigmaLcurry R f i j = f ⟨i, j⟩ :=
  sigmaCurry_apply f i j

/-- `uncurry` as a linear map. -/
def sigmaLuncurry : (⨁ (i) (j), δ i j) →ₗ[R] ⨁ i : Σ_, _, δ i.1 i.2 :=
  { sigmaUncurry with map_smul' := DFinsupp.sigmaUncurry_smul }

@[simp]
theorem sigmaLuncurry_apply (f : ⨁ (i) (j), δ i j) (i : ι) (j : α i) :
    sigmaLuncurry R f ⟨i, j⟩ = f i j :=
  sigmaUncurry_apply f i j

/-- `curryEquiv` as a linear equiv. -/
def sigmaLcurryEquiv : (⨁ i : Σ_, _, δ i.1 i.2) ≃ₗ[R] ⨁ (i) (j), δ i j :=
  { sigmaCurryEquiv, sigmaLcurry R with }

end Sigma

section Option

variable {α : Option ι → Type w} [∀ i, AddCommMonoid (α i)] [∀ i, Module R (α i)]

/-- Linear isomorphism obtained by separating the term of index `none` of a direct sum over
`Option ι`. -/
@[simps]
noncomputable def lequivProdDirectSum : (⨁ i, α i) ≃ₗ[R] α none × ⨁ i, α (some i) :=
  { addEquivProdDirectSum with map_smul' := DFinsupp.equivProdDFinsupp_smul }

end Option

end General

section Submodule

section Semiring

variable {R : Type u} [Semiring R]
variable {ι : Type v} [dec_ι : DecidableEq ι]
variable {M : Type*} [AddCommMonoid M] [Module R M]
variable (A : ι → Submodule R M)

/-- The canonical linear map from `⨁ i, A i` to `M` where `A` is a collection of `Submodule R M`
indexed by `ι`. This is `DirectSum.coeAddMonoidHom` as a `LinearMap`. -/
def coeLinearMap : (⨁ i, A i) →ₗ[R] M :=
  toModule R ι M fun i ↦ (A i).subtype

theorem coeLinearMap_eq_dfinsupp_sum [DecidableEq M] (x : DirectSum ι fun i => A i) :
    coeLinearMap A x = DFinsupp.sum x fun i => (fun x : A i => ↑x) := by
  simp only [coeLinearMap, toModule, DFinsupp.lsum, LinearEquiv.coe_mk, LinearMap.coe_mk,
    AddHom.coe_mk]
  rw [DFinsupp.sumAddHom_apply]
  simp only [LinearMap.toAddMonoidHom_coe, Submodule.coe_subtype]

@[simp]
theorem coeLinearMap_of (i : ι) (x : A i) : DirectSum.coeLinearMap A (of (fun i ↦ A i) i x) = x :=
  -- Porting note: spelled out arguments. (I don't know how this works.)
  toAddMonoid_of (β := fun i => A i) (fun i ↦ ((A i).subtype : A i →+ M)) i x

variable {A}

theorem range_coeLinearMap : LinearMap.range (coeLinearMap A) = ⨆ i, A i :=
  (Submodule.iSup_eq_range_dfinsupp_lsum _).symm

@[simp]
theorem IsInternal.ofBijective_coeLinearMap_same (h : IsInternal A)
    {i : ι} (x : A i) :
    (LinearEquiv.ofBijective (coeLinearMap A) h).symm x i = x := by
  rw [← coeLinearMap_of, LinearEquiv.ofBijective_symm_apply_apply, of_eq_same]

@[simp]
theorem IsInternal.ofBijective_coeLinearMap_of_ne (h : IsInternal A)
    {i j : ι} (hij : i ≠ j) (x : A i) :
    (LinearEquiv.ofBijective (coeLinearMap A) h).symm x j = 0 := by
  rw [← coeLinearMap_of, LinearEquiv.ofBijective_symm_apply_apply, of_eq_of_ne i j _ hij]

theorem IsInternal.ofBijective_coeLinearMap_of_mem (h : IsInternal A)
    {i : ι} {x : M} (hx : x ∈ A i) :
    (LinearEquiv.ofBijective (coeLinearMap A) h).symm x i = ⟨x, hx⟩ :=
  h.ofBijective_coeLinearMap_same ⟨x, hx⟩

theorem IsInternal.ofBijective_coeLinearMap_of_mem_ne (h : IsInternal A)
    {i j : ι} (hij : i ≠ j) {x : M} (hx : x ∈ A i) :
    (LinearEquiv.ofBijective (coeLinearMap A) h).symm x j = 0 :=
  h.ofBijective_coeLinearMap_of_ne hij ⟨x, hx⟩

/-- If a direct sum of submodules is internal then the submodules span the module. -/
theorem IsInternal.submodule_iSup_eq_top (h : IsInternal A) : iSup A = ⊤ := by
  rw [Submodule.iSup_eq_range_dfinsupp_lsum, LinearMap.range_eq_top]
  exact Function.Bijective.surjective h

/-- If a direct sum of submodules is internal then the submodules are independent. -/
theorem IsInternal.submodule_iSupIndep (h : IsInternal A) : iSupIndep A :=
  iSupIndep_of_dfinsupp_lsum_injective _ h.injective

@[deprecated (since := "2024-11-24")]
alias IsInternal.submodule_independent := IsInternal.submodule_iSupIndep

/-- Given an internal direct sum decomposition of a module `M`, and a basis for each of the
components of the direct sum, the disjoint union of these bases is a basis for `M`. -/
noncomputable def IsInternal.collectedBasis (h : IsInternal A) {α : ι → Type*}
    (v : ∀ i, Basis (α i) R (A i)) : Basis (Σ i, α i) R M where
  repr :=
    ((LinearEquiv.ofBijective (DirectSum.coeLinearMap A) h).symm ≪≫ₗ
        DFinsupp.mapRange.linearEquiv fun i ↦ (v i).repr) ≪≫ₗ
      (sigmaFinsuppLequivDFinsupp R).symm

@[simp]
theorem IsInternal.collectedBasis_coe (h : IsInternal A) {α : ι → Type*}
    (v : ∀ i, Basis (α i) R (A i)) : ⇑(h.collectedBasis v) = fun a : Σ i, α i ↦ ↑(v a.1 a.2) := by
  funext a
  -- Porting note: was
  -- simp only [IsInternal.collectedBasis, toModule, coeLinearMap, Basis.coe_ofRepr,
  --   Basis.repr_symm_apply, DFinsupp.lsum_apply_apply, DFinsupp.mapRange.linearEquiv_apply,
  --   DFinsupp.mapRange.linearEquiv_symm, DFinsupp.mapRange_single, linearCombination_single,
  --   LinearEquiv.ofBijective_apply, LinearEquiv.symm_symm, LinearEquiv.symm_trans_apply, one_smul,
  --   sigmaFinsuppAddEquivDFinsupp_apply, sigmaFinsuppEquivDFinsupp_single,
  --   sigmaFinsuppLequivDFinsupp_apply]
  -- convert DFinsupp.sumAddHom_single (fun i ↦ (A i).subtype.toAddMonoidHom) a.1 (v a.1 a.2)
  simp only [IsInternal.collectedBasis, coeLinearMap, Basis.coe_ofRepr, LinearEquiv.trans_symm,
    LinearEquiv.symm_symm, LinearEquiv.trans_apply, sigmaFinsuppLequivDFinsupp_apply,
    AddEquiv.toEquiv_eq_coe, Equiv.toFun_as_coe, EquivLike.coe_coe,
    sigmaFinsuppAddEquivDFinsupp_apply, sigmaFinsuppEquivDFinsupp_single,
    LinearEquiv.ofBijective_apply]
  rw [DFinsupp.mapRange.linearEquiv_symm]
  -- `DFunLike.coe (β := fun x ↦ ⨁ (i : ι), ↥(A i))`
  -- appears in the goal, but the lemma is expecting
  -- `DFunLike.coe (β := fun x ↦ Π₀ (i : ι), ↥(A i))`
  erw [DFinsupp.mapRange.linearEquiv_apply]
  simp only [DFinsupp.mapRange_single, Basis.repr_symm_apply, linearCombination_single, one_smul,
    toModule]
  -- Similarly here.
  erw [DFinsupp.lsum_single]
  simp only [Submodule.coe_subtype]

theorem IsInternal.collectedBasis_mem (h : IsInternal A) {α : ι → Type*}
    (v : ∀ i, Basis (α i) R (A i)) (a : Σ i, α i) : h.collectedBasis v a ∈ A a.1 := by simp

theorem IsInternal.collectedBasis_repr_of_mem (h : IsInternal A) {α : ι → Type*}
    (v : ∀ i, Basis (α i) R (A i)) {x : M} {i : ι} {a : α i} (hx : x ∈ A i) :
    (h.collectedBasis v).repr x ⟨i, a⟩ = (v i).repr ⟨x, hx⟩ a := by
  change (sigmaFinsuppLequivDFinsupp R).symm (DFinsupp.mapRange _ (fun i ↦ map_zero _) _) _ = _
  simp [h.ofBijective_coeLinearMap_of_mem hx]

theorem IsInternal.collectedBasis_repr_of_mem_ne (h : IsInternal A) {α : ι → Type*}
    (v : ∀ i, Basis (α i) R (A i)) {x : M} {i j : ι} (hij : i ≠ j) {a : α j} (hx : x ∈ A i) :
    (h.collectedBasis v).repr x ⟨j, a⟩ = 0 := by
  change (sigmaFinsuppLequivDFinsupp R).symm (DFinsupp.mapRange _ (fun i ↦ map_zero _) _) _ = _
  simp [h.ofBijective_coeLinearMap_of_mem_ne hij hx]

/-- When indexed by only two distinct elements, `DirectSum.IsInternal` implies
the two submodules are complementary. Over a `Ring R`, this is true as an iff, as
`DirectSum.isInternal_submodule_iff_isCompl`. -/
theorem IsInternal.isCompl {A : ι → Submodule R M} {i j : ι} (hij : i ≠ j)
    (h : (Set.univ : Set ι) = {i, j}) (hi : IsInternal A) : IsCompl (A i) (A j) :=
  ⟨hi.submodule_iSupIndep.pairwiseDisjoint hij,
    codisjoint_iff.mpr <| Eq.symm <| hi.submodule_iSup_eq_top.symm.trans <| by
      rw [← sSup_pair, iSup, ← Set.image_univ, h, Set.image_insert_eq, Set.image_singleton]⟩

end Semiring

section Ring

variable {R : Type u} [Ring R]
variable {ι : Type v} [dec_ι : DecidableEq ι]
variable {M : Type*} [AddCommGroup M] [Module R M]

/-- Note that this is not generally true for `[Semiring R]`; see
`iSupIndep.dfinsupp_lsum_injective` for details. -/
theorem isInternal_submodule_of_iSupIndep_of_iSup_eq_top {A : ι → Submodule R M}
    (hi : iSupIndep A) (hs : iSup A = ⊤) : IsInternal A :=
  ⟨hi.dfinsupp_lsum_injective,
    -- Note: https://github.com/leanprover-community/mathlib4/pull/8386 had to specify value of `f`
    (LinearMap.range_eq_top (f := DFinsupp.lsum _ _)).1 <|
      (Submodule.iSup_eq_range_dfinsupp_lsum _).symm.trans hs⟩

@[deprecated (since := "2024-11-24")]
alias isInternal_submodule_of_independent_of_iSup_eq_top :=
  isInternal_submodule_of_iSupIndep_of_iSup_eq_top

/-- `iff` version of `DirectSum.isInternal_submodule_of_iSupIndep_of_iSup_eq_top`,
`DirectSum.IsInternal.iSupIndep`, and `DirectSum.IsInternal.submodule_iSup_eq_top`. -/
theorem isInternal_submodule_iff_iSupIndep_and_iSup_eq_top (A : ι → Submodule R M) :
    IsInternal A ↔ iSupIndep A ∧ iSup A = ⊤ :=
  ⟨fun i ↦ ⟨i.submodule_iSupIndep, i.submodule_iSup_eq_top⟩,
    And.rec isInternal_submodule_of_iSupIndep_of_iSup_eq_top⟩

@[deprecated (since := "2024-11-24")]
alias isInternal_submodule_iff_independent_and_iSup_eq_top :=
  isInternal_submodule_iff_iSupIndep_and_iSup_eq_top

/-- If a collection of submodules has just two indices, `i` and `j`, then
`DirectSum.IsInternal` is equivalent to `isCompl`. -/
theorem isInternal_submodule_iff_isCompl (A : ι → Submodule R M) {i j : ι} (hij : i ≠ j)
    (h : (Set.univ : Set ι) = {i, j}) : IsInternal A ↔ IsCompl (A i) (A j) := by
  have : ∀ k, k = i ∨ k = j := fun k ↦ by simpa using Set.ext_iff.mp h k
  rw [isInternal_submodule_iff_iSupIndep_and_iSup_eq_top, iSup, ← Set.image_univ, h,
    Set.image_insert_eq, Set.image_singleton, sSup_pair, iSupIndep_pair hij this]
  exact ⟨fun ⟨hd, ht⟩ ↦ ⟨hd, codisjoint_iff.mpr ht⟩, fun ⟨hd, ht⟩ ↦ ⟨hd, ht.eq_top⟩⟩

@[simp]
theorem isInternal_ne_bot_iff {A : ι → Submodule R M} :
    IsInternal (fun i : {i // A i ≠ ⊥} ↦ A i) ↔ IsInternal A := by
  simp [isInternal_submodule_iff_iSupIndep_and_iSup_eq_top]

lemma isInternal_biSup_submodule_of_iSupIndep {A : ι → Submodule R M} (s : Set ι)
    (h : iSupIndep <| fun i : s ↦ A i) :
    IsInternal <| fun (i : s) ↦ (A i).comap (⨆ i ∈ s, A i).subtype := by
  refine (isInternal_submodule_iff_iSupIndep_and_iSup_eq_top _).mpr ⟨?_, by simp [iSup_subtype]⟩
  let p := ⨆ i ∈ s, A i
  have hp : ∀ i ∈ s, A i ≤ p := fun i hi ↦ le_biSup A hi
  let e : Submodule R p ≃o Set.Iic p := p.mapIic
  suffices (e ∘ fun i : s ↦ (A i).comap p.subtype) = fun i ↦ ⟨A i, hp i i.property⟩ by
    rw [← iSupIndep_map_orderIso_iff e, this]
    exact .of_coe_Iic_comp h
  ext i m
  change m ∈ ((A i).comap p.subtype).map p.subtype ↔ _
  rw [Submodule.map_comap_subtype, inf_of_le_right (hp i i.property)]

@[deprecated (since := "2024-11-24")]
alias isInternal_biSup_submodule_of_independent := isInternal_biSup_submodule_of_iSupIndep

/-! Now copy the lemmas for subgroup and submonoids. -/


theorem IsInternal.addSubmonoid_iSupIndep {M : Type*} [AddCommMonoid M] {A : ι → AddSubmonoid M}
    (h : IsInternal A) : iSupIndep A :=
  iSupIndep_of_dfinsupp_sumAddHom_injective _ h.injective

@[deprecated (since := "2024-11-24")]
alias IsInternal.addSubmonoid_independent := IsInternal.addSubmonoid_iSupIndep

theorem IsInternal.addSubgroup_iSupIndep {G : Type*} [AddCommGroup G] {A : ι → AddSubgroup G}
    (h : IsInternal A) : iSupIndep A :=
  iSupIndep_of_dfinsupp_sumAddHom_injective' _ h.injective

@[deprecated (since := "2024-11-24")]
alias IsInternal.addSubgroup_independent := IsInternal.addSubgroup_iSupIndep

end Ring

end Submodule

end DirectSum<|MERGE_RESOLUTION|>--- conflicted
+++ resolved
@@ -23,56 +23,6 @@
 
 -/
 
-<<<<<<< HEAD
-namespace DFinsupp
-variable {ι : Type*} {M : ι → Type*} {N : ι → Type*}
-
-section AddCommMonoid
-variable [∀ i, AddCommMonoid (M i)] [∀ i, AddCommMonoid (N i)] (f : ∀ i : ι, M i →+ N i)
-
-lemma mker_mapRangeAddMonoidHom :
-    AddMonoidHom.mker (mapRange.addMonoidHom f) =
-      (AddSubmonoid.pi Set.univ (fun i ↦ AddMonoidHom.mker (f i))).comap coeFnAddMonoidHom := by
-  ext
-  simp [AddSubmonoid.pi, DFinsupp.ext_iff]
-
-lemma mrange_mapRangeAddMonoidHom :
-    AddMonoidHom.mrange (mapRange.addMonoidHom f) =
-      (AddSubmonoid.pi Set.univ (fun i ↦ AddMonoidHom.mrange (f i))).comap coeFnAddMonoidHom := by
-  classical
-  ext x
-  simp only [AddSubmonoid.mem_comap, mapRange.addMonoidHom_apply, coeFnAddMonoidHom_apply]
-  refine ⟨fun ⟨y, hy⟩ i hi ↦ ?_, fun h ↦ ?_⟩
-  · simp [← hy]
-  · choose g hg using fun i => h i (Set.mem_univ _)
-    use DFinsupp.mk x.support (g ·)
-    ext i
-    simp only [Finset.coe_sort_coe, mapRange.addMonoidHom_apply, mapRange_apply]
-    by_cases mem : i ∈ x.support
-    · rw [mk_of_mem mem, hg]
-    · rw [DFinsupp.not_mem_support_iff.mp mem, mk_of_not_mem mem, map_zero]
-
-end AddCommMonoid
-
-section AddCommGroup
-variable [∀ i, AddCommGroup (M i)] [∀ i, AddCommGroup (N i)] (f : ∀ i : ι, M i →+ N i)
-
-lemma ker_mapRangeAddMonoidHom :
-    (mapRange.addMonoidHom f).ker =
-      (AddSubgroup.pi Set.univ (f · |>.ker)).comap coeFnAddMonoidHom :=
-  AddSubgroup.toAddSubmonoid_injective <| mker_mapRangeAddMonoidHom f
-
-lemma range_mapRangeAddMonoidHom :
-    (mapRange.addMonoidHom f).range =
-      (AddSubgroup.pi Set.univ (f · |>.range)).comap coeFnAddMonoidHom :=
-  AddSubgroup.toAddSubmonoid_injective <| mrange_mapRangeAddMonoidHom f
-
-end AddCommGroup
-
-end DFinsupp
-
-=======
->>>>>>> a9f296f7
 universe u v w u₁
 
 namespace DirectSum
@@ -325,35 +275,6 @@
 lemma lmap_eq_map (x : ⨁ i, M i) : lmap f x = map (fun i => (f i).toAddMonoidHom) x :=
   rfl
 
-<<<<<<< HEAD
-section
-
-variable (f : ∀ i, M i →+ N i)
-
-lemma mker_map : AddMonoidHom.mker (map f) =
-    (AddSubmonoid.pi Set.univ (fun i ↦ AddMonoidHom.mker (f i))).comap
-    (DirectSum.coeFnAddMonoidHom M) :=
-  DFinsupp.mker_mapRangeAddMonoidHom f
-
-lemma mrange_map : AddMonoidHom.mrange (map f) =
-    (AddSubmonoid.pi Set.univ (fun i ↦ AddMonoidHom.mrange (f i))).comap
-    (DirectSum.coeFnAddMonoidHom N) :=
-  DFinsupp.mrange_mapRangeAddMonoidHom f
-
-variable {α : ι → Type*} {β : ι → Type*} [∀ i, AddCommGroup (α i)]
-variable [∀ i, AddCommGroup (β i)] (f : ∀ i, α i →+ β i)
-
-lemma ker_map : (map f).ker =
-    (AddSubgroup.pi Set.univ (f · |>.ker)).comap (DirectSum.coeFnAddMonoidHom α) :=
-  DFinsupp.ker_mapRangeAddMonoidHom f
-
-lemma range_map : (map f).range =
-    (AddSubgroup.pi Set.univ (f · |>.range)).comap (DirectSum.coeFnAddMonoidHom β) := by
-  classical
-  exact DFinsupp.range_mapRangeAddMonoidHom f
-
-end
-=======
 lemma ker_lmap :
     LinearMap.ker (lmap f) =
       (Submodule.pi Set.univ (fun i ↦ LinearMap.ker (f i))).comap (DirectSum.coeFnLinearMap R) :=
@@ -380,7 +301,6 @@
   DFinsupp.range_mapRangeAddMonoidHom f
 
 end AddCommGroup
->>>>>>> a9f296f7
 
 end map
 
