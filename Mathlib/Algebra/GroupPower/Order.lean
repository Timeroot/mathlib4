--- conflicted
+++ resolved
@@ -123,13 +123,8 @@
   | 0, hn => by contradiction
   | n + 1, _ => by
     simpa only [pow_succ'] using
-<<<<<<< HEAD
-      mul_lt_mul_of_le_of_ltₚ' (pow_le_pow_of_le_left hx h.le _) h hx (pow_pos (hx.trans_lt h) _)
-#align pow_lt_pow_of_lt_left pow_lt_pow_of_lt_left
-=======
-      mul_lt_mul_of_le_of_le' (pow_le_pow_left hx h.le _) h (pow_pos (hx.trans_lt h) _) hx
+      mul_lt_mul_of_le_of_ltₚ' (pow_le_pow_left hx h.le _) h (pow_pos (hx.trans_lt h) _) hx
 #align pow_lt_pow_of_lt_left pow_lt_pow_left
->>>>>>> 038fe40c
 
 /-- See also `pow_left_strictMonoOn`. -/
 lemma pow_left_strictMonoOn (hn : n ≠ 0) : StrictMonoOn (· ^ n : R → R) (Set.Ici 0) :=
