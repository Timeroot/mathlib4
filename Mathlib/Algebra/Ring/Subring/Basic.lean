/-
Copyright (c) 2020 Ashvni Narayanan. All rights reserved.
Released under Apache 2.0 license as described in the file LICENSE.
Authors: Ashvni Narayanan
-/
import Mathlib.Algebra.Field.Defs
import Mathlib.Algebra.Group.Subgroup.Basic
import Mathlib.Algebra.Ring.Subring.Defs
import Mathlib.Algebra.Ring.Subsemiring.Basic
import Mathlib.RingTheory.NonUnitalSubring.Defs

/-!
# Subrings

We prove that subrings are a complete lattice, and that you can `map` (pushforward) and
`comap` (pull back) them along ring homomorphisms.

We define the `closure` construction from `Set R` to `Subring R`, sending a subset of `R`
to the subring it generates, and prove that it is a Galois insertion.

## Main definitions

Notation used here:

`(R : Type u) [Ring R] (S : Type u) [Ring S] (f g : R →+* S)`
`(A : Subring R) (B : Subring S) (s : Set R)`

* `instance : CompleteLattice (Subring R)` : the complete lattice structure on the subrings.

* `Subring.center` : the center of a ring `R`.

* `Subring.closure` : subring closure of a set, i.e., the smallest subring that includes the set.

* `Subring.gi` : `closure : Set M → Subring M` and coercion `(↑) : Subring M → et M`
  form a `GaloisInsertion`.

* `comap f B : Subring A` : the preimage of a subring `B` along the ring homomorphism `f`

* `map f A : Subring B` : the image of a subring `A` along the ring homomorphism `f`.

* `prod A B : Subring (R × S)` : the product of subrings

* `f.range : Subring B` : the range of the ring homomorphism `f`.

* `eqLocus f g : Subring R` : given ring homomorphisms `f g : R →+* S`,
     the subring of `R` where `f x = g x`

## Implementation notes

A subring is implemented as a subsemiring which is also an additive subgroup.
The initial PR was as a submonoid which is also an additive subgroup.

Lattice inclusion (e.g. `≤` and `⊓`) is used rather than set notation (`⊆` and `∩`), although
`∈` is defined as membership of a subring's underlying set.

## Tags
subring, subrings
-/

assert_not_exists OrderedRing

universe u v w

variable {R : Type u} {S : Type v} {T : Type w} [Ring R]

variable [Ring S] [Ring T]

namespace Subring
variable {s t : Subring R}

-- Porting note: there is no `Subring.toSubmonoid` but we can't define it because there is a
-- projection `s.toSubmonoid`

@[mono]
theorem toSubsemiring_strictMono : StrictMono (toSubsemiring : Subring R → Subsemiring R) :=
  fun _ _ => id

@[mono]
theorem toSubsemiring_mono : Monotone (toSubsemiring : Subring R → Subsemiring R) :=
  toSubsemiring_strictMono.monotone

@[gcongr]
lemma toSubsemiring_lt_toSubsemiring (hst : s < t) : s.toSubsemiring < t.toSubsemiring := hst

@[gcongr]
lemma toSubsemiring_le_toSubsemiring (hst : s ≤ t) : s.toSubsemiring ≤ t.toSubsemiring := hst

@[mono]
theorem toAddSubgroup_strictMono : StrictMono (toAddSubgroup : Subring R → AddSubgroup R) :=
  fun _ _ => id

@[mono]
theorem toAddSubgroup_mono : Monotone (toAddSubgroup : Subring R → AddSubgroup R) :=
  toAddSubgroup_strictMono.monotone

@[gcongr]
lemma toAddSubgroup_lt_toAddSubgroup (hst : s < t) : s.toAddSubgroup < t.toAddSubgroup := hst

@[gcongr]
lemma toAddSubgroup_le_toAddSubgroup (hst : s ≤ t) : s.toAddSubgroup ≤ t.toAddSubgroup := hst

@[mono]
theorem toSubmonoid_strictMono : StrictMono (fun s : Subring R => s.toSubmonoid) := fun _ _ => id

@[mono]
theorem toSubmonoid_mono : Monotone (fun s : Subring R => s.toSubmonoid) :=
  toSubmonoid_strictMono.monotone

end Subring

namespace Subring

variable (s : Subring R)

/-- Product of a list of elements in a subring is in the subring. -/
protected theorem list_prod_mem {l : List R} : (∀ x ∈ l, x ∈ s) → l.prod ∈ s :=
  list_prod_mem

/-- Sum of a list of elements in a subring is in the subring. -/
protected theorem list_sum_mem {l : List R} : (∀ x ∈ l, x ∈ s) → l.sum ∈ s :=
  list_sum_mem

/-- Product of a multiset of elements in a subring of a `CommRing` is in the subring. -/
protected theorem multiset_prod_mem {R} [CommRing R] (s : Subring R) (m : Multiset R) :
    (∀ a ∈ m, a ∈ s) → m.prod ∈ s :=
  multiset_prod_mem _

/-- Sum of a multiset of elements in a `Subring` of a `Ring` is
in the `Subring`. -/
protected theorem multiset_sum_mem {R} [Ring R] (s : Subring R) (m : Multiset R) :
    (∀ a ∈ m, a ∈ s) → m.sum ∈ s :=
  multiset_sum_mem _

/-- Product of elements of a subring of a `CommRing` indexed by a `Finset` is in the
    subring. -/
protected theorem prod_mem {R : Type*} [CommRing R] (s : Subring R) {ι : Type*} {t : Finset ι}
    {f : ι → R} (h : ∀ c ∈ t, f c ∈ s) : (∏ i ∈ t, f i) ∈ s :=
  prod_mem h

/-- Sum of elements in a `Subring` of a `Ring` indexed by a `Finset`
is in the `Subring`. -/
protected theorem sum_mem {R : Type*} [Ring R] (s : Subring R) {ι : Type*} {t : Finset ι}
    {f : ι → R} (h : ∀ c ∈ t, f c ∈ s) : (∑ i ∈ t, f i) ∈ s :=
  sum_mem h

/-! ## top -/


/-- The subring `R` of the ring `R`. -/
instance : Top (Subring R) :=
  ⟨{ (⊤ : Submonoid R), (⊤ : AddSubgroup R) with }⟩

@[simp]
theorem mem_top (x : R) : x ∈ (⊤ : Subring R) :=
  Set.mem_univ x

@[simp]
theorem coe_top : ((⊤ : Subring R) : Set R) = Set.univ :=
  rfl

/-- The ring equiv between the top element of `Subring R` and `R`. -/
@[simps!]
def topEquiv : (⊤ : Subring R) ≃+* R :=
  Subsemiring.topEquiv

instance {R : Type*} [Ring R] [Fintype R] : Fintype (⊤ : Subring R) :=
  inferInstanceAs (Fintype (⊤ : Set R))

theorem card_top (R) [Ring R] [Fintype R] : Fintype.card (⊤ : Subring R) = Fintype.card R :=
  Fintype.card_congr topEquiv.toEquiv

/-! ## comap -/


/-- The preimage of a subring along a ring homomorphism is a subring. -/
def comap {R : Type u} {S : Type v} [Ring R] [Ring S] (f : R →+* S) (s : Subring S) : Subring R :=
  { s.toSubmonoid.comap (f : R →* S), s.toAddSubgroup.comap (f : R →+ S) with
    carrier := f ⁻¹' s.carrier }

@[simp]
theorem coe_comap (s : Subring S) (f : R →+* S) : (s.comap f : Set R) = f ⁻¹' s :=
  rfl

@[simp]
theorem mem_comap {s : Subring S} {f : R →+* S} {x : R} : x ∈ s.comap f ↔ f x ∈ s :=
  Iff.rfl

theorem comap_comap (s : Subring T) (g : S →+* T) (f : R →+* S) :
    (s.comap g).comap f = s.comap (g.comp f) :=
  rfl

/-! ## map -/


/-- The image of a subring along a ring homomorphism is a subring. -/
def map {R : Type u} {S : Type v} [Ring R] [Ring S] (f : R →+* S) (s : Subring R) : Subring S :=
  { s.toSubmonoid.map (f : R →* S), s.toAddSubgroup.map (f : R →+ S) with
    carrier := f '' s.carrier }

@[simp]
theorem coe_map (f : R →+* S) (s : Subring R) : (s.map f : Set S) = f '' s :=
  rfl

@[simp]
theorem mem_map {f : R →+* S} {s : Subring R} {y : S} : y ∈ s.map f ↔ ∃ x ∈ s, f x = y := Iff.rfl

@[simp]
theorem map_id : s.map (RingHom.id R) = s :=
  SetLike.coe_injective <| Set.image_id _

theorem map_map (g : S →+* T) (f : R →+* S) : (s.map f).map g = s.map (g.comp f) :=
  SetLike.coe_injective <| Set.image_image _ _ _

theorem map_le_iff_le_comap {f : R →+* S} {s : Subring R} {t : Subring S} :
    s.map f ≤ t ↔ s ≤ t.comap f :=
  Set.image_subset_iff

theorem gc_map_comap (f : R →+* S) : GaloisConnection (map f) (comap f) := fun _ _ =>
  map_le_iff_le_comap

/-- A subring is isomorphic to its image under an injective function -/
noncomputable def equivMapOfInjective (f : R →+* S) (hf : Function.Injective f) : s ≃+* s.map f :=
  { Equiv.Set.image f s hf with
    map_mul' := fun _ _ => Subtype.ext (f.map_mul _ _)
    map_add' := fun _ _ => Subtype.ext (f.map_add _ _) }

@[simp]
theorem coe_equivMapOfInjective_apply (f : R →+* S) (hf : Function.Injective f) (x : s) :
    (equivMapOfInjective s f hf x : S) = f x :=
  rfl

end Subring

namespace RingHom

variable (g : S →+* T) (f : R →+* S)

/-! ## range -/


/-- The range of a ring homomorphism, as a subring of the target. See Note [range copy pattern]. -/
def range {R : Type u} {S : Type v} [Ring R] [Ring S] (f : R →+* S) : Subring S :=
  ((⊤ : Subring R).map f).copy (Set.range f) Set.image_univ.symm

@[simp]
theorem coe_range : (f.range : Set S) = Set.range f :=
  rfl

@[simp]
theorem mem_range {f : R →+* S} {y : S} : y ∈ f.range ↔ ∃ x, f x = y :=
  Iff.rfl

theorem range_eq_map (f : R →+* S) : f.range = Subring.map f ⊤ := by
  ext
  simp

theorem mem_range_self (f : R →+* S) (x : R) : f x ∈ f.range :=
  mem_range.mpr ⟨x, rfl⟩

theorem map_range : f.range.map g = (g.comp f).range := by
  simpa only [range_eq_map] using (⊤ : Subring R).map_map g f

/-- The range of a ring homomorphism is a fintype, if the domain is a fintype.
Note: this instance can form a diamond with `Subtype.fintype` in the
  presence of `Fintype S`. -/
instance fintypeRange [Fintype R] [DecidableEq S] (f : R →+* S) : Fintype (range f) :=
  Set.fintypeRange f

end RingHom

namespace Subring

/-! ## bot -/


instance : Bot (Subring R) :=
  ⟨(Int.castRingHom R).range⟩

instance : Inhabited (Subring R) :=
  ⟨⊥⟩

theorem coe_bot : ((⊥ : Subring R) : Set R) = Set.range ((↑) : ℤ → R) :=
  RingHom.coe_range (Int.castRingHom R)

theorem mem_bot {x : R} : x ∈ (⊥ : Subring R) ↔ ∃ n : ℤ, ↑n = x :=
  RingHom.mem_range

/-! ## inf -/


/-- The inf of two subrings is their intersection. -/
instance : Min (Subring R) :=
  ⟨fun s t =>
    { s.toSubmonoid ⊓ t.toSubmonoid, s.toAddSubgroup ⊓ t.toAddSubgroup with carrier := s ∩ t }⟩

@[simp]
theorem coe_inf (p p' : Subring R) : ((p ⊓ p' : Subring R) : Set R) = (p : Set R) ∩ p' :=
  rfl

@[simp]
theorem mem_inf {p p' : Subring R} {x : R} : x ∈ p ⊓ p' ↔ x ∈ p ∧ x ∈ p' :=
  Iff.rfl

instance : InfSet (Subring R) :=
  ⟨fun s =>
    Subring.mk' (⋂ t ∈ s, ↑t) (⨅ t ∈ s, t.toSubmonoid) (⨅ t ∈ s, Subring.toAddSubgroup t)
      (by simp) (by simp)⟩

@[simp, norm_cast]
theorem coe_sInf (S : Set (Subring R)) : ((sInf S : Subring R) : Set R) = ⋂ s ∈ S, ↑s :=
  rfl

theorem mem_sInf {S : Set (Subring R)} {x : R} : x ∈ sInf S ↔ ∀ p ∈ S, x ∈ p :=
  Set.mem_iInter₂

@[simp, norm_cast]
theorem coe_iInf {ι : Sort*} {S : ι → Subring R} : (↑(⨅ i, S i) : Set R) = ⋂ i, S i := by
  simp only [iInf, coe_sInf, Set.biInter_range]

theorem mem_iInf {ι : Sort*} {S : ι → Subring R} {x : R} : (x ∈ ⨅ i, S i) ↔ ∀ i, x ∈ S i := by
  simp only [iInf, mem_sInf, Set.forall_mem_range]

@[simp]
theorem sInf_toSubmonoid (s : Set (Subring R)) :
    (sInf s).toSubmonoid = ⨅ t ∈ s, t.toSubmonoid :=
  mk'_toSubmonoid _ _

@[simp]
theorem sInf_toAddSubgroup (s : Set (Subring R)) :
    (sInf s).toAddSubgroup = ⨅ t ∈ s, Subring.toAddSubgroup t :=
  mk'_toAddSubgroup _ _

/-- Subrings of a ring form a complete lattice. -/
instance : CompleteLattice (Subring R) :=
  { completeLatticeOfInf (Subring R) fun _ =>
      IsGLB.of_image SetLike.coe_subset_coe isGLB_biInf with
    bot := ⊥
    bot_le := fun s _x hx =>
      let ⟨n, hn⟩ := mem_bot.1 hx
      hn ▸ intCast_mem s n
    top := ⊤
    le_top := fun _s _x _hx => trivial
    inf := (· ⊓ ·)
    inf_le_left := fun _s _t _x => And.left
    inf_le_right := fun _s _t _x => And.right
    le_inf := fun _s _t₁ _t₂ h₁ h₂ _x hx => ⟨h₁ hx, h₂ hx⟩ }

theorem eq_top_iff' (A : Subring R) : A = ⊤ ↔ ∀ x : R, x ∈ A :=
  eq_top_iff.trans ⟨fun h m => h <| mem_top m, fun h m _ => h m⟩

/-! ## Center of a ring -/


section

variable (R)

/-- The center of a ring `R` is the set of elements that commute with everything in `R` -/
def center : Subring R :=
  { Subsemiring.center R with
    carrier := Set.center R
    neg_mem' := Set.neg_mem_center }

theorem coe_center : ↑(center R) = Set.center R :=
  rfl

@[simp]
theorem center_toSubsemiring : (center R).toSubsemiring = Subsemiring.center R :=
  rfl

variable {R}

theorem mem_center_iff {z : R} : z ∈ center R ↔ ∀ g, g * z = z * g :=
  Subsemigroup.mem_center_iff

instance decidableMemCenter [DecidableEq R] [Fintype R] : DecidablePred (· ∈ center R) := fun _ =>
  decidable_of_iff' _ mem_center_iff

@[simp]
theorem center_eq_top (R) [CommRing R] : center R = ⊤ :=
  SetLike.coe_injective (Set.center_eq_univ R)

/-- The center is commutative. -/
instance : CommRing (center R) :=
  { inferInstanceAs (CommSemiring (Subsemiring.center R)), (center R).toRing with }

<<<<<<< HEAD
/-- The center of isomorphic nonunital semirings are isomorphic. -/
@[simps!] def centerCongr (e : R ≃+* S) : center R ≃+* center S :=
  NonUnitalSubsemiring.centerCongr e

/-- The center of a nonunital semiring is isomorphic to the center of its opposite. -/
@[simps!] def centerMulOppositeEquiv : center Rᵐᵒᵖ ≃+* center R :=
  NonUnitalSubsemiring.centerMulOppositeEquiv
=======
/-- The center of isomorphic (not necessarily associative) rings are isomorphic. -/
@[simps!] def centerCongr (e : R ≃+* S) : center R ≃+* center S :=
  NonUnitalSubsemiring.centerCongr e

/-- The center of a (not necessarily associative) ring
is isomorphic to the center of its opposite. -/
@[simps!] def centerToMulOpposite : center R ≃+* center Rᵐᵒᵖ :=
  NonUnitalSubsemiring.centerToMulOpposite
>>>>>>> b9c7233c

end

section DivisionRing

variable {K : Type u} [DivisionRing K]

instance instField : Field (center K) where
  inv a := ⟨a⁻¹, Set.inv_mem_center a.prop⟩
  mul_inv_cancel _ ha := Subtype.ext <| mul_inv_cancel₀ <| Subtype.coe_injective.ne ha
  div a b := ⟨a / b, Set.div_mem_center a.prop b.prop⟩
  div_eq_mul_inv _ _ := Subtype.ext <| div_eq_mul_inv _ _
  inv_zero := Subtype.ext inv_zero
  -- TODO: use a nicer defeq
  nnqsmul := _
  nnqsmul_def := fun _ _ => rfl
  qsmul := _
  qsmul_def := fun _ _ => rfl

@[simp]
theorem center.coe_inv (a : center K) : ((a⁻¹ : center K) : K) = (a : K)⁻¹ :=
  rfl

@[simp]
theorem center.coe_div (a b : center K) : ((a / b : center K) : K) = (a : K) / (b : K) :=
  rfl

end DivisionRing

section Centralizer

/-- The centralizer of a set inside a ring as a `Subring`. -/
def centralizer (s : Set R) : Subring R :=
  { Subsemiring.centralizer s with neg_mem' := Set.neg_mem_centralizer }

@[simp, norm_cast]
theorem coe_centralizer (s : Set R) : (centralizer s : Set R) = s.centralizer :=
  rfl

theorem centralizer_toSubmonoid (s : Set R) :
    (centralizer s).toSubmonoid = Submonoid.centralizer s :=
  rfl

theorem centralizer_toSubsemiring (s : Set R) :
    (centralizer s).toSubsemiring = Subsemiring.centralizer s :=
  rfl

theorem mem_centralizer_iff {s : Set R} {z : R} : z ∈ centralizer s ↔ ∀ g ∈ s, g * z = z * g :=
  Iff.rfl

theorem center_le_centralizer (s) : center R ≤ centralizer s :=
  s.center_subset_centralizer

theorem centralizer_le (s t : Set R) (h : s ⊆ t) : centralizer t ≤ centralizer s :=
  Set.centralizer_subset h

@[simp]
theorem centralizer_eq_top_iff_subset {s : Set R} : centralizer s = ⊤ ↔ s ⊆ center R :=
  SetLike.ext'_iff.trans Set.centralizer_eq_top_iff_subset

@[simp]
theorem centralizer_univ : centralizer Set.univ = center R :=
  SetLike.ext' (Set.centralizer_univ R)

end Centralizer

/-! ## subring closure of a subset -/


/-- The `Subring` generated by a set. -/
def closure (s : Set R) : Subring R :=
  sInf { S | s ⊆ S }

theorem mem_closure {x : R} {s : Set R} : x ∈ closure s ↔ ∀ S : Subring R, s ⊆ S → x ∈ S :=
  mem_sInf

/-- The subring generated by a set includes the set. -/
@[simp, aesop safe 20 apply (rule_sets := [SetLike])]
theorem subset_closure {s : Set R} : s ⊆ closure s := fun _ hx => mem_closure.2 fun _ hS => hS hx

theorem not_mem_of_not_mem_closure {s : Set R} {P : R} (hP : P ∉ closure s) : P ∉ s := fun h =>
  hP (subset_closure h)

/-- A subring `t` includes `closure s` if and only if it includes `s`. -/
@[simp]
theorem closure_le {s : Set R} {t : Subring R} : closure s ≤ t ↔ s ⊆ t :=
  ⟨Set.Subset.trans subset_closure, fun h => sInf_le h⟩

/-- Subring closure of a set is monotone in its argument: if `s ⊆ t`,
then `closure s ≤ closure t`. -/
@[gcongr]
theorem closure_mono ⦃s t : Set R⦄ (h : s ⊆ t) : closure s ≤ closure t :=
  closure_le.2 <| Set.Subset.trans h subset_closure

theorem closure_eq_of_le {s : Set R} {t : Subring R} (h₁ : s ⊆ t) (h₂ : t ≤ closure s) :
    closure s = t :=
  le_antisymm (closure_le.2 h₁) h₂

/-- An induction principle for closure membership. If `p` holds for `0`, `1`, and all elements
of `s`, and is preserved under addition, negation, and multiplication, then `p` holds for all
elements of the closure of `s`. -/
@[elab_as_elim]
theorem closure_induction {s : Set R} {p : (x : R) → x ∈ closure s → Prop}
    (mem : ∀ (x) (hx : x ∈ s), p x (subset_closure hx))
    (zero : p 0 (zero_mem _)) (one : p 1 (one_mem _))
    (add : ∀ x y hx hy, p x hx → p y hy → p (x + y) (add_mem hx hy))
    (neg : ∀ x hx, p x hx → p (-x) (neg_mem hx))
    (mul : ∀ x y hx hy, p x hx → p y hy → p (x * y) (mul_mem hx hy))
    {x} (hx : x ∈ closure s)  : p x hx :=
  let K : Subring R :=
    { carrier := { x | ∃ hx, p x hx }
      mul_mem' := fun ⟨_, hpx⟩ ⟨_, hpy⟩ ↦ ⟨_, mul _ _ _ _ hpx hpy⟩
      add_mem' := fun ⟨_, hpx⟩ ⟨_, hpy⟩ ↦ ⟨_, add _ _ _ _ hpx hpy⟩
      neg_mem' := fun ⟨_, hpx⟩ ↦ ⟨_, neg _ _ hpx⟩
      zero_mem' := ⟨_, zero⟩
      one_mem' := ⟨_, one⟩ }
  closure_le (t := K) |>.mpr (fun y hy ↦ ⟨subset_closure hy, mem y hy⟩) hx |>.elim fun _ ↦ id

@[deprecated closure_induction (since := "2024-10-10")]
alias closure_induction' := closure_induction

/-- An induction principle for closure membership, for predicates with two arguments. -/
@[elab_as_elim]
theorem closure_induction₂ {s : Set R} {p : (x y : R) → x ∈ closure s → y ∈ closure s → Prop}
    (mem_mem : ∀ (x) (y) (hx : x ∈ s) (hy : y ∈ s), p x y (subset_closure hx) (subset_closure hy))
    (zero_left : ∀ x hx, p 0 x (zero_mem _) hx) (zero_right : ∀ x hx, p x 0 hx (zero_mem _))
    (one_left : ∀ x hx, p 1 x (one_mem _) hx) (one_right : ∀ x hx, p x 1 hx (one_mem _))
    (neg_left : ∀ x y hx hy, p x y hx hy → p (-x) y (neg_mem hx) hy)
    (neg_right : ∀ x y hx hy, p x y hx hy → p x (-y) hx (neg_mem hy))
    (add_left : ∀ x y z hx hy hz, p x z hx hz → p y z hy hz → p (x + y) z (add_mem hx hy) hz)
    (add_right : ∀ x y z hx hy hz, p x y hx hy → p x z hx hz → p x (y + z) hx (add_mem hy hz))
    (mul_left : ∀ x y z hx hy hz, p x z hx hz → p y z hy hz → p (x * y) z (mul_mem hx hy) hz)
    (mul_right : ∀ x y z hx hy hz, p x y hx hy → p x z hx hz → p x (y * z) hx (mul_mem hy hz))
    {x y : R} (hx : x ∈ closure s) (hy : y ∈ closure s) :
    p x y hx hy := by
  induction hy using closure_induction with
  | mem z hz => induction hx using closure_induction with
    | mem _ h => exact mem_mem _ _ h hz
    | zero => exact zero_left _ _
    | one => exact one_left _ _
    | mul _ _ _ _ h₁ h₂ => exact mul_left _ _ _ _ _ _ h₁ h₂
    | add _ _ _ _ h₁ h₂ => exact add_left _ _ _ _ _ _ h₁ h₂
    | neg _ _ h => exact neg_left _ _ _ _ h
  | zero => exact zero_right x hx
  | one => exact one_right x hx
  | mul _ _ _ _ h₁ h₂ => exact mul_right _ _ _ _ _ _ h₁ h₂
  | add _ _ _ _ h₁ h₂ => exact add_right _ _ _ _ _ _ h₁ h₂
  | neg _ _ h => exact neg_right _ _ _ _ h

theorem mem_closure_iff {s : Set R} {x} :
    x ∈ closure s ↔ x ∈ AddSubgroup.closure (Submonoid.closure s : Set R) :=
  ⟨fun h => by
    induction h using closure_induction with
    | mem _ hx => exact AddSubgroup.subset_closure (Submonoid.subset_closure hx)
    | zero => exact zero_mem _
    | one => exact AddSubgroup.subset_closure (one_mem _)
    | add _ _ _ _ hx hy => exact add_mem hx hy
    | neg _ _ hx => exact neg_mem hx
    | mul _ _ _hx _hy hx hy =>
      clear _hx _hy
      induction hx, hy using AddSubgroup.closure_induction₂ with
      | mem _ _ hx hy => exact AddSubgroup.subset_closure (mul_mem hx hy)
      | one_left => simpa using zero_mem _
      | one_right => simpa using zero_mem _
      | mul_left _ _ _ _ _ _ h₁ h₂ => simpa [add_mul] using add_mem h₁ h₂
      | mul_right _ _ _ _ _ _ h₁ h₂ => simpa [mul_add] using add_mem h₁ h₂
      | inv_left _ _ _ _ h => simpa [neg_mul] using neg_mem h
      | inv_right _ _ _ _ h => simpa [mul_neg] using neg_mem h,
    fun h => by
      induction h using AddSubgroup.closure_induction with
      | mem x hx =>
        induction hx using Submonoid.closure_induction with
        | mem _ h => exact subset_closure h
        | one => exact one_mem _
        | mul _ _ _ _ h₁ h₂ => exact mul_mem h₁ h₂
      | one => exact zero_mem _
      | mul _ _ _ _ h₁ h₂ => exact add_mem h₁ h₂
      | inv _ _ h => exact neg_mem h⟩

lemma closure_le_centralizer_centralizer (s : Set R) :
    closure s ≤ centralizer (centralizer s) :=
  closure_le.mpr Set.subset_centralizer_centralizer

/-- If all elements of `s : Set A` commute pairwise, then `closure s` is a commutative ring. -/
abbrev closureCommRingOfComm {s : Set R} (hcomm : ∀ x ∈ s, ∀ y ∈ s, x * y = y * x) :
    CommRing (closure s) :=
  { (closure s).toRing with
    mul_comm := fun ⟨_, h₁⟩ ⟨_, h₂⟩ ↦
      have := closure_le_centralizer_centralizer s
      Subtype.ext <| Set.centralizer_centralizer_comm_of_comm hcomm _ (this h₁) _ (this h₂) }

theorem exists_list_of_mem_closure {s : Set R} {x : R} (hx : x ∈ closure s) :
    ∃ L : List (List R), (∀ t ∈ L, ∀ y ∈ t, y ∈ s ∨ y = (-1 : R)) ∧ (L.map List.prod).sum = x := by
  rw [mem_closure_iff] at hx
  induction hx using AddSubgroup.closure_induction with
  | mem _ hx =>
    obtain ⟨l, hl, h⟩ := Submonoid.exists_list_of_mem_closure hx
    exact ⟨[l], by simp [h]; clear_aux_decl; tauto⟩
  | one => exact ⟨[], List.forall_mem_nil _, rfl⟩
  | mul _ _ _ _ hL hM =>
    obtain ⟨⟨L, HL1, HL2⟩, ⟨M, HM1, HM2⟩⟩ := And.intro hL hM
    exact ⟨L ++ M, List.forall_mem_append.2 ⟨HL1, HM1⟩, by
      rw [List.map_append, List.sum_append, HL2, HM2]⟩
  | inv _ _ hL =>
    obtain ⟨L, hL⟩ := hL
    exact ⟨L.map (List.cons (-1)),
      List.forall_mem_map.2 fun j hj => List.forall_mem_cons.2 ⟨Or.inr rfl, hL.1 j hj⟩,
      hL.2 ▸
        List.recOn L (by simp)
          (by simp +contextual [List.map_cons, add_comm])⟩

variable (R)

/-- `closure` forms a Galois insertion with the coercion to set. -/
protected def gi : GaloisInsertion (@closure R _) (↑) where
  choice s _ := closure s
  gc _s _t := closure_le
  le_l_u _s := subset_closure
  choice_eq _s _h := rfl

variable {R}

/-- Closure of a subring `S` equals `S`. -/
@[simp]
theorem closure_eq (s : Subring R) : closure (s : Set R) = s :=
  (Subring.gi R).l_u_eq s

@[simp]
theorem closure_empty : closure (∅ : Set R) = ⊥ :=
  (Subring.gi R).gc.l_bot

@[simp]
theorem closure_univ : closure (Set.univ : Set R) = ⊤ :=
  @coe_top R _ ▸ closure_eq ⊤

theorem closure_union (s t : Set R) : closure (s ∪ t) = closure s ⊔ closure t :=
  (Subring.gi R).gc.l_sup

theorem closure_iUnion {ι} (s : ι → Set R) : closure (⋃ i, s i) = ⨆ i, closure (s i) :=
  (Subring.gi R).gc.l_iSup

theorem closure_sUnion (s : Set (Set R)) : closure (⋃₀ s) = ⨆ t ∈ s, closure t :=
  (Subring.gi R).gc.l_sSup

theorem map_sup (s t : Subring R) (f : R →+* S) : (s ⊔ t).map f = s.map f ⊔ t.map f :=
  (gc_map_comap f).l_sup

theorem map_iSup {ι : Sort*} (f : R →+* S) (s : ι → Subring R) :
    (iSup s).map f = ⨆ i, (s i).map f :=
  (gc_map_comap f).l_iSup

theorem map_inf (s t : Subring R) (f : R →+* S) (hf : Function.Injective f) :
    (s ⊓ t).map f = s.map f ⊓ t.map f := SetLike.coe_injective (Set.image_inter hf)

theorem map_iInf {ι : Sort*} [Nonempty ι] (f : R →+* S) (hf : Function.Injective f)
    (s : ι → Subring R) : (iInf s).map f = ⨅ i, (s i).map f := by
  apply SetLike.coe_injective
  simpa using (Set.injOn_of_injective hf).image_iInter_eq (s := SetLike.coe ∘ s)

theorem comap_inf (s t : Subring S) (f : R →+* S) : (s ⊓ t).comap f = s.comap f ⊓ t.comap f :=
  (gc_map_comap f).u_inf

theorem comap_iInf {ι : Sort*} (f : R →+* S) (s : ι → Subring S) :
    (iInf s).comap f = ⨅ i, (s i).comap f :=
  (gc_map_comap f).u_iInf

@[simp]
theorem map_bot (f : R →+* S) : (⊥ : Subring R).map f = ⊥ :=
  (gc_map_comap f).l_bot

@[simp]
theorem comap_top (f : R →+* S) : (⊤ : Subring S).comap f = ⊤ :=
  (gc_map_comap f).u_top

/-- Given `Subring`s `s`, `t` of rings `R`, `S` respectively, `s.prod t` is `s ×̂ t`
as a subring of `R × S`. -/
def prod (s : Subring R) (t : Subring S) : Subring (R × S) :=
  { s.toSubmonoid.prod t.toSubmonoid, s.toAddSubgroup.prod t.toAddSubgroup with carrier := s ×ˢ t }

@[norm_cast]
theorem coe_prod (s : Subring R) (t : Subring S) :
    (s.prod t : Set (R × S)) = (s : Set R) ×ˢ (t : Set S) :=
  rfl

theorem mem_prod {s : Subring R} {t : Subring S} {p : R × S} : p ∈ s.prod t ↔ p.1 ∈ s ∧ p.2 ∈ t :=
  Iff.rfl

@[gcongr, mono]
theorem prod_mono ⦃s₁ s₂ : Subring R⦄ (hs : s₁ ≤ s₂) ⦃t₁ t₂ : Subring S⦄ (ht : t₁ ≤ t₂) :
    s₁.prod t₁ ≤ s₂.prod t₂ :=
  Set.prod_mono hs ht

theorem prod_mono_right (s : Subring R) : Monotone fun t : Subring S => s.prod t :=
  prod_mono (le_refl s)

theorem prod_mono_left (t : Subring S) : Monotone fun s : Subring R => s.prod t := fun _ _ hs =>
  prod_mono hs (le_refl t)

theorem prod_top (s : Subring R) : s.prod (⊤ : Subring S) = s.comap (RingHom.fst R S) :=
  ext fun x => by simp [mem_prod, MonoidHom.coe_fst]

theorem top_prod (s : Subring S) : (⊤ : Subring R).prod s = s.comap (RingHom.snd R S) :=
  ext fun x => by simp [mem_prod, MonoidHom.coe_snd]

@[simp]
theorem top_prod_top : (⊤ : Subring R).prod (⊤ : Subring S) = ⊤ :=
  (top_prod _).trans <| comap_top _

/-- Product of subrings is isomorphic to their product as rings. -/
def prodEquiv (s : Subring R) (t : Subring S) : s.prod t ≃+* s × t :=
  { Equiv.Set.prod (s : Set R) (t : Set S) with
    map_mul' := fun _x _y => rfl
    map_add' := fun _x _y => rfl }

/-- The underlying set of a non-empty directed sSup of subrings is just a union of the subrings.
  Note that this fails without the directedness assumption (the union of two subrings is
  typically not a subring) -/
theorem mem_iSup_of_directed {ι} [hι : Nonempty ι] {S : ι → Subring R} (hS : Directed (· ≤ ·) S)
    {x : R} : (x ∈ ⨆ i, S i) ↔ ∃ i, x ∈ S i := by
  refine ⟨?_, fun ⟨i, hi⟩ ↦ le_iSup S i hi⟩
  let U : Subring R :=
    Subring.mk' (⋃ i, (S i : Set R)) (⨆ i, (S i).toSubmonoid) (⨆ i, (S i).toAddSubgroup)
      (Submonoid.coe_iSup_of_directed hS) (AddSubgroup.coe_iSup_of_directed hS)
  suffices ⨆ i, S i ≤ U by simpa [U] using @this x
  exact iSup_le fun i x hx ↦ Set.mem_iUnion.2 ⟨i, hx⟩

theorem coe_iSup_of_directed {ι} [hι : Nonempty ι] {S : ι → Subring R} (hS : Directed (· ≤ ·) S) :
    ((⨆ i, S i : Subring R) : Set R) = ⋃ i, S i :=
  Set.ext fun x ↦ by simp [mem_iSup_of_directed hS]

theorem mem_sSup_of_directedOn {S : Set (Subring R)} (Sne : S.Nonempty) (hS : DirectedOn (· ≤ ·) S)
    {x : R} : x ∈ sSup S ↔ ∃ s ∈ S, x ∈ s := by
  haveI : Nonempty S := Sne.to_subtype
  simp only [sSup_eq_iSup', mem_iSup_of_directed hS.directed_val, SetCoe.exists, Subtype.coe_mk,
    exists_prop]

theorem coe_sSup_of_directedOn {S : Set (Subring R)} (Sne : S.Nonempty)
    (hS : DirectedOn (· ≤ ·) S) : (↑(sSup S) : Set R) = ⋃ s ∈ S, ↑s :=
  Set.ext fun x => by simp [mem_sSup_of_directedOn Sne hS]

theorem mem_map_equiv {f : R ≃+* S} {K : Subring R} {x : S} :
    x ∈ K.map (f : R →+* S) ↔ f.symm x ∈ K :=
  @Set.mem_image_equiv _ _ (K : Set R) f.toEquiv x

theorem map_equiv_eq_comap_symm (f : R ≃+* S) (K : Subring R) :
    K.map (f : R →+* S) = K.comap f.symm :=
  SetLike.coe_injective (f.toEquiv.image_eq_preimage K)

theorem comap_equiv_eq_map_symm (f : R ≃+* S) (K : Subring S) :
    K.comap (f : R →+* S) = K.map f.symm :=
  (map_equiv_eq_comap_symm f.symm K).symm

end Subring

namespace RingHom

variable {s : Subring R}

open Subring

/-- Restriction of a ring homomorphism to its range interpreted as a subsemiring.

This is the bundled version of `Set.rangeFactorization`. -/
def rangeRestrict (f : R →+* S) : R →+* f.range :=
  f.codRestrict f.range fun x => ⟨x, rfl⟩

@[simp]
theorem coe_rangeRestrict (f : R →+* S) (x : R) : (f.rangeRestrict x : S) = f x :=
  rfl

theorem rangeRestrict_surjective (f : R →+* S) : Function.Surjective f.rangeRestrict :=
  fun ⟨_y, hy⟩ =>
  let ⟨x, hx⟩ := mem_range.mp hy
  ⟨x, Subtype.ext hx⟩

theorem range_eq_top {f : R →+* S} :
    f.range = (⊤ : Subring S) ↔ Function.Surjective f :=
  SetLike.ext'_iff.trans <| Iff.trans (by rw [coe_range, coe_top]) Set.range_eq_univ

@[deprecated (since := "2024-11-11")] alias range_top_iff_surjective := range_eq_top

/-- The range of a surjective ring homomorphism is the whole of the codomain. -/
@[simp]
theorem range_eq_top_of_surjective (f : R →+* S) (hf : Function.Surjective f) :
    f.range = (⊤ : Subring S) :=
  range_eq_top.2 hf

@[deprecated (since := "2024-11-11")] alias range_top_of_surjective := range_eq_top_of_surjective

section eqLocus

variable {S : Type v} [Semiring S]

/-- The subring of elements `x : R` such that `f x = g x`, i.e.,
  the equalizer of f and g as a subring of R -/
def eqLocus (f g : R →+* S) : Subring R :=
  { (f : R →* S).eqLocusM g, (f : R →+ S).eqLocus g with carrier := { x | f x = g x } }

@[simp]
theorem eqLocus_same (f : R →+* S) : f.eqLocus f = ⊤ :=
  SetLike.ext fun _ => eq_self_iff_true _

/-- If two ring homomorphisms are equal on a set, then they are equal on its subring closure. -/
theorem eqOn_set_closure {f g : R →+* S} {s : Set R} (h : Set.EqOn f g s) :
    Set.EqOn f g (closure s) :=
  show closure s ≤ f.eqLocus g from closure_le.2 h

theorem eq_of_eqOn_set_top {f g : R →+* S} (h : Set.EqOn f g (⊤ : Subring R)) : f = g :=
  ext fun _x => h trivial

theorem eq_of_eqOn_set_dense {s : Set R} (hs : closure s = ⊤) {f g : R →+* S} (h : s.EqOn f g) :
    f = g :=
  eq_of_eqOn_set_top <| hs ▸ eqOn_set_closure h

end eqLocus

theorem closure_preimage_le (f : R →+* S) (s : Set S) : closure (f ⁻¹' s) ≤ (closure s).comap f :=
  closure_le.2 fun _ hx => SetLike.mem_coe.2 <| mem_comap.2 <| subset_closure hx

/-- The image under a ring homomorphism of the subring generated by a set equals
the subring generated by the image of the set. -/
theorem map_closure (f : R →+* S) (s : Set R) : (closure s).map f = closure (f '' s) :=
  Set.image_preimage.l_comm_of_u_comm (gc_map_comap f) (Subring.gi S).gc (Subring.gi R).gc
    fun _ ↦ rfl

end RingHom

namespace Subring

open RingHom

/-- The ring homomorphism associated to an inclusion of subrings. -/
def inclusion {S T : Subring R} (h : S ≤ T) : S →+* T :=
  S.subtype.codRestrict _ fun x => h x.2

@[simp]
theorem range_subtype (s : Subring R) : s.subtype.range = s :=
  SetLike.coe_injective <| (coe_rangeS _).trans Subtype.range_coe

theorem range_fst : (fst R S).rangeS = ⊤ :=
  (fst R S).rangeS_top_of_surjective <| Prod.fst_surjective

theorem range_snd : (snd R S).rangeS = ⊤ :=
  (snd R S).rangeS_top_of_surjective <| Prod.snd_surjective

@[simp]
theorem prod_bot_sup_bot_prod (s : Subring R) (t : Subring S) : s.prod ⊥ ⊔ prod ⊥ t = s.prod t :=
  le_antisymm (sup_le (prod_mono_right s bot_le) (prod_mono_left t bot_le)) fun p hp =>
    Prod.fst_mul_snd p ▸
      mul_mem
        ((le_sup_left : s.prod ⊥ ≤ s.prod ⊥ ⊔ prod ⊥ t) ⟨hp.1, SetLike.mem_coe.2 <| one_mem ⊥⟩)
        ((le_sup_right : prod ⊥ t ≤ s.prod ⊥ ⊔ prod ⊥ t) ⟨SetLike.mem_coe.2 <| one_mem ⊥, hp.2⟩)

end Subring

namespace RingEquiv

variable {s t : Subring R}

/-- Makes the identity isomorphism from a proof two subrings of a multiplicative
    monoid are equal. -/
def subringCongr (h : s = t) : s ≃+* t :=
  { Equiv.setCongr <| congr_arg _ h with
    map_mul' := fun _ _ => rfl
    map_add' := fun _ _ => rfl }

/-- Restrict a ring homomorphism with a left inverse to a ring isomorphism to its
`RingHom.range`. -/
def ofLeftInverse {g : S → R} {f : R →+* S} (h : Function.LeftInverse g f) : R ≃+* f.range :=
  { f.rangeRestrict with
    toFun := fun x => f.rangeRestrict x
    invFun := fun x => (g ∘ f.range.subtype) x
    left_inv := h
    right_inv := fun x =>
      Subtype.ext <|
        let ⟨x', hx'⟩ := RingHom.mem_range.mp x.prop
        show f (g x) = x by rw [← hx', h x'] }

@[simp]
theorem ofLeftInverse_apply {g : S → R} {f : R →+* S} (h : Function.LeftInverse g f) (x : R) :
    ↑(ofLeftInverse h x) = f x :=
  rfl

@[simp]
theorem ofLeftInverse_symm_apply {g : S → R} {f : R →+* S} (h : Function.LeftInverse g f)
    (x : f.range) : (ofLeftInverse h).symm x = g x :=
  rfl

/-- Given an equivalence `e : R ≃+* S` of rings and a subring `s` of `R`,
`subringMap e s` is the induced equivalence between `s` and `s.map e` -/
def subringMap (e : R ≃+* S) : s ≃+* s.map e.toRingHom :=
  e.subsemiringMap s.toSubsemiring

end RingEquiv

namespace Subring

variable {s : Set R}

-- attribute [local reducible] closure -- Porting note: not available in Lean4

@[elab_as_elim]
protected theorem InClosure.recOn {C : R → Prop} {x : R} (hx : x ∈ closure s) (h1 : C 1)
    (hneg1 : C (-1)) (hs : ∀ z ∈ s, ∀ n, C n → C (z * n)) (ha : ∀ {x y}, C x → C y → C (x + y)) :
    C x := by
  have h0 : C 0 := add_neg_cancel (1 : R) ▸ ha h1 hneg1
  rcases exists_list_of_mem_closure hx with ⟨L, HL, rfl⟩
  clear hx
  induction' L with hd tl ih
  · exact h0
  rw [List.forall_mem_cons] at HL
  suffices C (List.prod hd) by
    rw [List.map_cons, List.sum_cons]
    exact ha this (ih HL.2)
  replace HL := HL.1
  clear ih tl
  rsuffices ⟨L, HL', HP | HP⟩ :
    ∃ L : List R, (∀ x ∈ L, x ∈ s) ∧ (List.prod hd = List.prod L ∨ List.prod hd = -List.prod L)
  · rw [HP]
    clear HP HL hd
    induction' L with hd tl ih
    · exact h1
    rw [List.forall_mem_cons] at HL'
    rw [List.prod_cons]
    exact hs _ HL'.1 _ (ih HL'.2)
  · rw [HP]
    clear HP HL hd
    induction' L with hd tl ih
    · exact hneg1
    rw [List.prod_cons, neg_mul_eq_mul_neg]
    rw [List.forall_mem_cons] at HL'
    exact hs _ HL'.1 _ (ih HL'.2)
  induction' hd with hd tl ih
  · exact ⟨[], List.forall_mem_nil _, Or.inl rfl⟩
  rw [List.forall_mem_cons] at HL
  rcases ih HL.2 with ⟨L, HL', HP | HP⟩ <;> cases' HL.1 with hhd hhd
  · exact
      ⟨hd::L, List.forall_mem_cons.2 ⟨hhd, HL'⟩,
        Or.inl <| by rw [List.prod_cons, List.prod_cons, HP]⟩
  · exact ⟨L, HL', Or.inr <| by rw [List.prod_cons, hhd, neg_one_mul, HP]⟩
  · exact
      ⟨hd::L, List.forall_mem_cons.2 ⟨hhd, HL'⟩,
        Or.inr <| by rw [List.prod_cons, List.prod_cons, HP, neg_mul_eq_mul_neg]⟩
  · exact ⟨L, HL', Or.inl <| by rw [List.prod_cons, hhd, HP, neg_one_mul, neg_neg]⟩

theorem closure_preimage_le (f : R →+* S) (s : Set S) : closure (f ⁻¹' s) ≤ (closure s).comap f :=
  closure_le.2 fun _ hx => SetLike.mem_coe.2 <| mem_comap.2 <| subset_closure hx

end Subring

/-! ## Actions by `Subring`s

These are just copies of the definitions about `Subsemiring` starting from
`Subsemiring.MulAction`.

When `R` is commutative, `Algebra.ofSubring` provides a stronger result than those found in
this file, which uses the same scalar action.
-/


section Actions

namespace Subring

variable {α β : Type*}


-- Porting note: Lean can find this instance already
/-- The action by a subring is the action by the underlying ring. -/
instance [SMul R α] (S : Subring R) : SMul S α :=
  inferInstanceAs (SMul S.toSubsemiring α)

theorem smul_def [SMul R α] {S : Subring R} (g : S) (m : α) : g • m = (g : R) • m :=
  rfl

-- Porting note: Lean can find this instance already
instance smulCommClass_left [SMul R β] [SMul α β] [SMulCommClass R α β] (S : Subring R) :
    SMulCommClass S α β :=
  inferInstanceAs (SMulCommClass S.toSubsemiring α β)

-- Porting note: Lean can find this instance already
instance smulCommClass_right [SMul α β] [SMul R β] [SMulCommClass α R β] (S : Subring R) :
    SMulCommClass α S β :=
  inferInstanceAs (SMulCommClass α S.toSubsemiring β)

-- Porting note: Lean can find this instance already
/-- Note that this provides `IsScalarTower S R R` which is needed by `smul_mul_assoc`. -/
instance [SMul α β] [SMul R α] [SMul R β] [IsScalarTower R α β] (S : Subring R) :
    IsScalarTower S α β :=
  inferInstanceAs (IsScalarTower S.toSubsemiring α β)

-- Porting note: Lean can find this instance already
instance [SMul R α] [FaithfulSMul R α] (S : Subring R) : FaithfulSMul S α :=
  inferInstanceAs (FaithfulSMul S.toSubsemiring α)

-- Porting note: Lean can find this instance already
/-- The action by a subring is the action by the underlying ring. -/
instance [MulAction R α] (S : Subring R) : MulAction S α :=
  inferInstanceAs (MulAction S.toSubsemiring α)

-- Porting note: Lean can find this instance already
/-- The action by a subring is the action by the underlying ring. -/
instance [AddMonoid α] [DistribMulAction R α] (S : Subring R) : DistribMulAction S α :=
  inferInstanceAs (DistribMulAction S.toSubsemiring α)

-- Porting note: Lean can find this instance already
/-- The action by a subring is the action by the underlying ring. -/
instance [Monoid α] [MulDistribMulAction R α] (S : Subring R) : MulDistribMulAction S α :=
  inferInstanceAs (MulDistribMulAction S.toSubsemiring α)

-- Porting note: Lean can find this instance already
/-- The action by a subring is the action by the underlying ring. -/
instance [Zero α] [SMulWithZero R α] (S : Subring R) : SMulWithZero S α :=
  inferInstanceAs (SMulWithZero S.toSubsemiring α)

/-- The action by a subring is the action by the underlying ring. -/
instance [Zero α] [MulActionWithZero R α] (S : Subring R) : MulActionWithZero S α :=
  -- inferInstanceAs (MulActionWithZero S.toSubsemiring α) -- Porting note: does not work
  Subsemiring.mulActionWithZero S.toSubsemiring

/-- The action by a subring is the action by the underlying ring. -/
instance [AddCommMonoid α] [Module R α] (S : Subring R) : Module S α :=
  -- inferInstanceAs (Module S.toSubsemiring α) -- Porting note: does not work
  Subsemiring.module S.toSubsemiring

-- Porting note: Lean can find this instance already
/-- The action by a subsemiring is the action by the underlying ring. -/
instance [Semiring α] [MulSemiringAction R α] (S : Subring R) : MulSemiringAction S α :=
  inferInstanceAs (MulSemiringAction S.toSubmonoid α)

/-- The center of a semiring acts commutatively on that semiring. -/
instance center.smulCommClass_left : SMulCommClass (center R) R R :=
  Subsemiring.center.smulCommClass_left

/-- The center of a semiring acts commutatively on that semiring. -/
instance center.smulCommClass_right : SMulCommClass R (center R) R :=
  Subsemiring.center.smulCommClass_right

end Subring

end Actions

namespace Subring

theorem map_comap_eq (f : R →+* S) (t : Subring S) : (t.comap f).map f = t ⊓ f.range :=
  SetLike.coe_injective Set.image_preimage_eq_inter_range

theorem map_comap_eq_self
    {f : R →+* S} {t : Subring S} (h : t ≤ f.range) : (t.comap f).map f = t := by
  simpa only [inf_of_le_left h] using Subring.map_comap_eq f t

theorem map_comap_eq_self_of_surjective
    {f : R →+* S} (hf : Function.Surjective f) (t : Subring S) : (t.comap f).map f = t :=
  map_comap_eq_self <| by simp [hf]

theorem comap_map_eq (f : R →+* S) (s : Subring R) :
    (s.map f).comap f = s ⊔ closure (f ⁻¹' {0}) := by
  apply le_antisymm
  · intro x hx
    rw [mem_comap, mem_map] at hx
    obtain ⟨y, hy, hxy⟩ := hx
    replace hxy : x - y ∈ f ⁻¹' {0} := by simp [hxy]
    rw [← closure_eq s, ← closure_union, ← add_sub_cancel y x]
    exact Subring.add_mem _ (subset_closure <| Or.inl hy) (subset_closure <| Or.inr hxy)
  · rw [← map_le_iff_le_comap, map_sup, f.map_closure]
    apply le_of_eq
    rw [sup_eq_left, closure_le]
    exact (Set.image_preimage_subset f {0}).trans (Set.singleton_subset_iff.2 (s.map f).zero_mem)

theorem comap_map_eq_self {f : R →+* S} {s : Subring R}
    (h : f ⁻¹' {0} ⊆ s) : (s.map f).comap f = s := by
  convert comap_map_eq f s
  rwa [left_eq_sup, closure_le]

theorem comap_map_eq_self_of_injective
    {f : R →+* S} (hf : Function.Injective f) (s : Subring R) : (s.map f).comap f = s :=
  SetLike.coe_injective (Set.preimage_image_eq _ hf)

end Subring<|MERGE_RESOLUTION|>--- conflicted
+++ resolved
@@ -384,15 +384,6 @@
 instance : CommRing (center R) :=
   { inferInstanceAs (CommSemiring (Subsemiring.center R)), (center R).toRing with }
 
-<<<<<<< HEAD
-/-- The center of isomorphic nonunital semirings are isomorphic. -/
-@[simps!] def centerCongr (e : R ≃+* S) : center R ≃+* center S :=
-  NonUnitalSubsemiring.centerCongr e
-
-/-- The center of a nonunital semiring is isomorphic to the center of its opposite. -/
-@[simps!] def centerMulOppositeEquiv : center Rᵐᵒᵖ ≃+* center R :=
-  NonUnitalSubsemiring.centerMulOppositeEquiv
-=======
 /-- The center of isomorphic (not necessarily associative) rings are isomorphic. -/
 @[simps!] def centerCongr (e : R ≃+* S) : center R ≃+* center S :=
   NonUnitalSubsemiring.centerCongr e
@@ -401,7 +392,6 @@
 is isomorphic to the center of its opposite. -/
 @[simps!] def centerToMulOpposite : center R ≃+* center Rᵐᵒᵖ :=
   NonUnitalSubsemiring.centerToMulOpposite
->>>>>>> b9c7233c
 
 end
 
