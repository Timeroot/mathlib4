--- conflicted
+++ resolved
@@ -233,16 +233,9 @@
 lemma even_or_odd' (n : ℕ) : ∃ k, n = 2 * k ∨ n = 2 * k + 1 := by
   simpa only [← two_mul, exists_or, Odd, Even] using even_or_odd n
 
-<<<<<<< HEAD
 lemma odd_add_one {n : ℕ} : Odd (n + 1) ↔ ¬ Odd n := by
   rw [← not_even_iff_odd, Nat.even_add_one, not_even_iff_odd]
 
-#adaptation_note
-/--
-After nightly-2024-09-06 we can remove the `_root_` prefix below.
--/
-=======
->>>>>>> 62a047f8
 lemma even_xor_odd' (n : ℕ) : ∃ k, Xor' (n = 2 * k) (n = 2 * k + 1) := by
   obtain ⟨k, rfl⟩ | ⟨k, rfl⟩ := even_or_odd n <;> use k
   · simpa only [← two_mul, eq_self_iff_true, xor_true] using (succ_ne_self (2 * k)).symm
