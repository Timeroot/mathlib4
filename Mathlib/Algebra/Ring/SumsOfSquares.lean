/-
Copyright (c) 2024 Florent Schaffhauser. All rights reserved.
Released under Apache 2.0 license as described in the file LICENSE.
Authors: Florent Schaffhauser, Artie Khovanov
-/
import Mathlib.Algebra.Group.Subgroup.Even
import Mathlib.Algebra.Order.Ring.Basic
import Mathlib.Algebra.Ring.Parity -- Algebra.Group.Even doesn't see `IsSumSq 0` as a simp rule
import Mathlib.Algebra.Ring.Subsemiring.Basic
import Mathlib.Tactic.ApplyFun

/-!
# Sums of squares

We introduce a predicate for sums of squares in a ring.

## Main declarations

- `IsSumSq : R → Prop`: for a type `R` with addition, multiplication and a zero,
  an inductive predicate defining the property of being a sum of squares in `R`.
  `0 : R` is a sum of squares and if `S` is a sum of squares, then, for all `a : R`,
  `a * a + s` is a sum of squares.
- `AddMonoid.sumSq R` and `Subsemiring.sumSq R`: respectively
  the submonoid or subsemiring of sums of squares in an additive monoid or semiring `R`

-/

variable {R : Type*}

/--
The property of being a sum of squares is defined inductively by:
`0 : R` is a sum of squares and if `s : R` is a sum of squares,
then for all `a : R`, `a * a + s` is a sum of squares in `R`.
-/
@[mk_iff]
inductive IsSumSq [Mul R] [Add R] [Zero R] : R → Prop
  | zero                                    : IsSumSq 0
  | sq_add (a : R) {s : R} (hs : IsSumSq s) : IsSumSq (a * a + s)

/-- Alternative induction scheme for `IsSumSq` which uses `IsSquare`. -/
theorem IsSumSq.rec' [Mul R] [Add R] [Zero R]
    {motive : (s : R) → (h : IsSumSq s) → Prop}
    (zero : motive 0 zero)
    (sq_add : ∀ {x s}, (hx : IsSquare x) → (hs : IsSumSq s) → motive s hs →
      motive (x + s) (by rcases hx with ⟨_, rfl⟩; exact sq_add _ hs))
    {s : R} (h : IsSumSq s) : motive s h :=
  match h with
  | .zero        => zero
  | .sq_add _ hs => sq_add (.mul_self _) hs (rec' zero sq_add _)

/--
In an additive monoid with multiplication,
if `s₁` and `s₂` are sums of squares, then `s₁ + s₂` is a sum of squares.
-/
@[aesop unsafe 90% apply]
theorem IsSumSq.add [AddMonoid R] [Mul R] {s₁ s₂ : R}
    (h₁ : IsSumSq s₁) (h₂ : IsSumSq s₂) : IsSumSq (s₁ + s₂) := by
  induction h₁ <;> simp_all [add_assoc, sq_add]

namespace AddSubmonoid
variable {T : Type*} [AddMonoid T] [Mul T] {s : T}

variable (T) in
/--
In an additive monoid with multiplication `R`, `AddSubmonoid.sumSq R` is the submonoid of sums of
squares in `R`.
-/
@[simps]
def sumSq [AddMonoid T] : AddSubmonoid T where
  carrier   := {s : T | IsSumSq s}
  zero_mem' := .zero
  add_mem'  := .add

attribute [norm_cast] coe_sumSq

@[simp] theorem mem_sumSq : s ∈ sumSq T ↔ IsSumSq s := Iff.rfl

end AddSubmonoid

<<<<<<< HEAD
@[deprecated (since := "2024-08-09")] alias SumSqIn := AddSubmonoid.sumSq
@[deprecated (since := "2025-01-06")] alias sumSq := AddSubmonoid.sumSq

=======
>>>>>>> 01e7adaa
/-- In an additive unital magma with multiplication, `x * x` is a sum of squares for all `x`. -/
@[simp] theorem IsSumSq.mul_self [AddZeroClass R] [Mul R] (a : R) : IsSumSq (a * a) := by
  simpa using sq_add a zero

/--
In an additive unital magma with multiplication, squares are sums of squares
(see Mathlib.Algebra.Group.Even).
-/
@[aesop unsafe 80% apply]
theorem IsSquare.isSumSq [AddZeroClass R] [Mul R] {x : R} (hx : IsSquare x) : IsSumSq x := by aesop

/--
In an additive monoid with multiplication `R`, the submonoid generated by the squares is the set of
sums of squares in `R`.
-/
@[simp]
theorem AddSubmonoid.closure_isSquare [AddMonoid R] [Mul R] :
    closure {x : R | IsSquare x} = sumSq R := by
  refine closure_eq_of_le (fun x hx ↦ IsSquare.isSumSq hx) (fun x hx ↦ ?_)
  induction hx <;> aesop

/--
In an additive commutative monoid with multiplication, a finite sum of sums of squares
is a sum of squares.
-/
@[aesop unsafe 90% apply]
theorem IsSumSq.sum [AddCommMonoid R] [Mul R] {ι : Type*} {I : Finset ι} {s : ι → R}
    (hs : ∀ i ∈ I, IsSumSq <| s i) : IsSumSq (∑ i ∈ I, s i) := by
  simpa using sum_mem (S := AddSubmonoid.sumSq _) hs

/--
In an additive commutative monoid with multiplication,
`∑ i ∈ I, x i`, where each `x i` is a square, is a sum of squares.
-/
theorem IsSumSq.sum_isSquare [AddCommMonoid R] [Mul R] {ι : Type*} (I : Finset ι) {x : ι → R}
    (hx : ∀ i ∈ I, IsSquare <| x i) : IsSumSq (∑ i ∈ I, x i) := by aesop

/--
In an additive commutative monoid with multiplication,
`∑ i ∈ I, a i * a i` is a sum of squares.
-/
@[simp]
theorem IsSumSq.sum_mul_self [AddCommMonoid R] [Mul R] {ι : Type*} (I : Finset ι) (a : ι → R) :
    IsSumSq (∑ i ∈ I, a i * a i) := by aesop

@[deprecated (since := "2024-12-27")] alias isSumSq_sum_mul_self := IsSumSq.sum_mul_self

namespace NonUnitalSubsemiring
variable {T : Type*} [NonUnitalCommSemiring T]

variable (T) in
/--
In a commutative (possibly non-unital) semiring `R`, `NonUnitalSubsemiring.sumSq R` is
the (possibly non-unital) subsemiring of sums of squares in `R`.
-/
def sumSq : NonUnitalSubsemiring T := (Subsemigroup.square T).nonUnitalSubsemiringClosure

@[simp] theorem sumSq_toAddSubmonoid : (sumSq T).toAddSubmonoid = .sumSq T := by
  simp [sumSq, ← AddSubmonoid.closure_isSquare,
    Subsemigroup.nonUnitalSubsemiringClosure_toAddSubmonoid]

@[simp]
theorem mem_sumSq {s : T} : s ∈ sumSq T ↔ IsSumSq s := by
  simp [← NonUnitalSubsemiring.mem_toAddSubmonoid]

@[simp, norm_cast] theorem coe_sumSq : sumSq T = {s : T | IsSumSq s} := by ext; simp

@[simp] theorem closure_isSquare : closure {x : T | IsSquare x} = sumSq T := by
  simp [sumSq, Subsemigroup.nonUnitalSubsemiringClosure_eq_closure]

end NonUnitalSubsemiring

/--
In a commutative (possibly non-unital) semiring,
if `s₁` and `s₂` are sums of squares, then `s₁ * s₂` is a sum of squares.
-/
@[aesop unsafe 90% apply]
theorem IsSumSq.mul [NonUnitalCommSemiring R] {s₁ s₂ : R}
    (h₁ : IsSumSq s₁) (h₂ : IsSumSq s₂) : IsSumSq (s₁ * s₂) := by
  simpa using mul_mem (by simpa : _ ∈ NonUnitalSubsemiring.sumSq R) (by simpa)

private theorem Submonoid.square_subsemiringClosure {T : Type*} [CommSemiring T] :
    (Submonoid.square T).subsemiringClosure = .closure {x : T | IsSquare x} := by
  simp [Submonoid.subsemiringClosure_eq_closure]

namespace Subsemiring
variable {T : Type*} [CommSemiring T]

variable (T) in
/--
In a commutative semiring `R`, `Subsemiring.sumSq R` is the subsemiring of sums of squares in `R`.
-/
def sumSq : Subsemiring T where
  __ := NonUnitalSubsemiring.sumSq T
  one_mem' := by aesop

@[simp] theorem sumSq_toNonUnitalSubsemiring :
    (sumSq T).toNonUnitalSubsemiring = .sumSq T := rfl

@[simp]
theorem mem_sumSq {s : T} : s ∈ sumSq T ↔ IsSumSq s := by
  simp [← Subsemiring.mem_toNonUnitalSubsemiring]

@[simp, norm_cast] theorem coe_sumSq : sumSq T = {s : T | IsSumSq s} := by ext; simp

@[simp] theorem closure_isSquare : closure {x : T | IsSquare x} = sumSq T := by
  apply_fun toNonUnitalSubsemiring using toNonUnitalSubsemiring_injective
  simp [← Submonoid.square_subsemiringClosure]

end Subsemiring

/-- In a commutative semiring, a finite product of sums of squares is a sum of squares. -/
@[aesop unsafe 50% apply]
theorem IsSumSq.prod [CommSemiring R] {ι : Type*} {I : Finset ι} {x : ι → R}
    (hx : ∀ i ∈ I, IsSumSq <| x i) : IsSumSq (∏ i ∈ I, x i) := by
  simpa using prod_mem (S := Subsemiring.sumSq R) (by simpa)

/--
In a linearly ordered semiring with the property `a ≤ b → ∃ c, a + c = b` (e.g. `ℕ`),
sums of squares are non-negative.
-/
theorem IsSumSq.nonneg {R : Type*} [Semiring R] [LinearOrder R] [IsStrictOrderedRing R]
    [ExistsAddOfLE R] {s : R}
    (hs : IsSumSq s) : 0 ≤ s := by
  induction hs using IsSumSq.rec' with
  | zero          => simp
  | sq_add hx _ h => exact add_nonneg (IsSquare.nonneg hx) h<|MERGE_RESOLUTION|>--- conflicted
+++ resolved
@@ -77,12 +77,6 @@
 
 end AddSubmonoid
 
-<<<<<<< HEAD
-@[deprecated (since := "2024-08-09")] alias SumSqIn := AddSubmonoid.sumSq
-@[deprecated (since := "2025-01-06")] alias sumSq := AddSubmonoid.sumSq
-
-=======
->>>>>>> 01e7adaa
 /-- In an additive unital magma with multiplication, `x * x` is a sum of squares for all `x`. -/
 @[simp] theorem IsSumSq.mul_self [AddZeroClass R] [Mul R] (a : R) : IsSumSq (a * a) := by
   simpa using sq_add a zero
@@ -102,7 +96,9 @@
 theorem AddSubmonoid.closure_isSquare [AddMonoid R] [Mul R] :
     closure {x : R | IsSquare x} = sumSq R := by
   refine closure_eq_of_le (fun x hx ↦ IsSquare.isSumSq hx) (fun x hx ↦ ?_)
-  induction hx <;> aesop
+  induction hx with
+  | zero => apply zero_mem
+  | sq_add a hs ih => exact add_mem (subset_closure (IsSquare.mul_self a)) ih
 
 /--
 In an additive commutative monoid with multiplication, a finite sum of sums of squares
