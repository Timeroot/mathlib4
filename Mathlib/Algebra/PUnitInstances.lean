--- conflicted
+++ resolved
@@ -112,22 +112,14 @@
   rfl
 #align punit.norm_unit_eq PUnit.norm_unit_eq
 
-<<<<<<< HEAD
 instance canonicallyOrderedAdd : CanonicallyOrderedAdd PUnit := by
-=======
-instance canonicallyOrderedAddCommMonoid : CanonicallyOrderedAddCommMonoid PUnit := by
->>>>>>> e9fb5b31
   refine'
     { exists_add_of_le := fun {_ _} _ => ⟨unit, Subsingleton.elim _ _⟩.. }
   intros
   trivial
 
 instance linearOrderedCancelAddCommMonoid : LinearOrderedCancelAddCommMonoid PUnit where
-<<<<<<< HEAD
   __ := PUnit.canonicallyOrderedAdd
-=======
-  __ := PUnit.canonicallyOrderedAddCommMonoid
->>>>>>> e9fb5b31
   __ := PUnit.linearOrder
   le_of_add_le_add_left _ _ _ _ := trivial
   add_le_add_left := by intros; rfl
