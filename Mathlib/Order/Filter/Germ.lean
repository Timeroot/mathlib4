--- conflicted
+++ resolved
@@ -849,17 +849,10 @@
     rw [dif_pos hx, hc]
 
 @[to_additive]
-<<<<<<< HEAD
 instance canonicallyOrderedMul [Mul β] [LE β] [CanonicallyOrderedMul β] :
     CanonicallyOrderedMul (Germ l β) where
   le_self_mul := fun x y ↦ inductionOn₂ x y fun _ _ ↦ eventually_of_forall fun _ ↦ le_self_mul
   le_mul_self := fun x y ↦ inductionOn₂ x y fun _ _ ↦ eventually_of_forall fun _ ↦ le_mul_self
-=======
-instance CanonicallyOrderedCommMonoid [CanonicallyOrderedCommMonoid β] :
-    CanonicallyOrderedCommMonoid (Germ l β) :=
-  { orderedCommMonoid, orderBot, existsMulOfLE with
-    le_self_mul := fun x y ↦ inductionOn₂ x y fun _ _ ↦ eventually_of_forall fun _ ↦ le_self_mul }
->>>>>>> 08a8af0b
 
 instance orderedSemiring [OrderedSemiring β] : OrderedSemiring (Germ l β) :=
   { Germ.semiring,
