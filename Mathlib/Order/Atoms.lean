--- conflicted
+++ resolved
@@ -1001,13 +1001,8 @@
   isCoatomic_dual_iff_isAtomic.1 isCoatomic_of_isAtomic_of_complementedLattice_of_isModular
 
 theorem isAtomic_iff_isCoatomic : IsAtomic α ↔ IsCoatomic α :=
-<<<<<<< HEAD
-  ⟨fun h => have := h; isCoatomic_of_isAtomic_of_complementedLattice_of_isModular, fun h =>
-    have := h; isAtomic_of_isCoatomic_of_complementedLattice_of_isModular⟩
-=======
   ⟨fun _ => isCoatomic_of_isAtomic_of_complementedLattice_of_isModular,
    fun _ => isAtomic_of_isCoatomic_of_complementedLattice_of_isModular⟩
->>>>>>> 877fe628
 
 /-- A complemented modular atomic lattice is strongly atomic.
 Not an instance to prevent loops. -/
