--- conflicted
+++ resolved
@@ -72,15 +72,9 @@
 /-- `CoheytingHomClass F α β` states that `F` is a type of co-Heyting homomorphisms.
 
 You should extend this class when you extend `CoheytingHom`. -/
-<<<<<<< HEAD
-class CoheytingHomClass (F : Type _) (α β : outParam <| Type _) [CoheytingAlgebra α]
-  [CoheytingAlgebra β] extends LatticeHomClass F α β where
-  /-- The proposition that a co-Heyting homomorphism preserves the top element.-/
-=======
 class CoheytingHomClass (F α β : Type*) [CoheytingAlgebra α] [CoheytingAlgebra β] [FunLike F α β]
   extends LatticeHomClass F α β : Prop where
   /-- The proposition that a co-Heyting homomorphism preserves the top element. -/
->>>>>>> 30695776
   map_top (f : F) : f ⊤ = ⊤
   /-- The proposition that a co-Heyting homomorphism preserves the difference operation. -/
   map_sdiff (f : F) : ∀ a b, f (a \ b) = f a \ f b
@@ -243,11 +237,7 @@
 
 variable [HeytingAlgebra α] [HeytingAlgebra β] [HeytingAlgebra γ] [HeytingAlgebra δ]
 
-<<<<<<< HEAD
-instance : HeytingHomClass (HeytingHom α β) α β where
-=======
 instance instFunLike : FunLike (HeytingHom α β) α β where
->>>>>>> 30695776
   coe f := f.toFun
   coe_injective' f g h := by obtain ⟨⟨⟨_, _⟩, _⟩, _⟩ := f; obtain ⟨⟨⟨_, _⟩, _⟩, _⟩ := g; congr
 
@@ -466,11 +456,7 @@
 
 variable [BiheytingAlgebra α] [BiheytingAlgebra β] [BiheytingAlgebra γ] [BiheytingAlgebra δ]
 
-<<<<<<< HEAD
-instance : BiheytingHomClass (BiheytingHom α β) α β where
-=======
 instance : FunLike (BiheytingHom α β) α β where
->>>>>>> 30695776
   coe f := f.toFun
   coe_injective' f g h := by obtain ⟨⟨⟨_, _⟩, _⟩, _⟩ := f; obtain ⟨⟨⟨_, _⟩, _⟩, _⟩ := g; congr
 
