/-
Copyright (c) 2018 Chris Hughes. All rights reserved.
Released under Apache 2.0 license as described in the file LICENSE.
Authors: Chris Hughes, Thomas Browning
-/
<<<<<<< HEAD
import Mathlib.Data.Fintype.BigOperators
import Mathlib.Dynamics.PeriodicPts
=======
import Mathlib.Algebra.Group.Subgroup.Actions
import Mathlib.Algebra.Group.Subgroup.ZPowers.Lemmas
import Mathlib.Data.Fintype.BigOperators
import Mathlib.Dynamics.PeriodicPts
import Mathlib.GroupTheory.Commutator.Basic
import Mathlib.GroupTheory.Coset.Basic
import Mathlib.GroupTheory.GroupAction.Basic
>>>>>>> d0df76bd
import Mathlib.GroupTheory.GroupAction.ConjAct
import Mathlib.GroupTheory.GroupAction.Hom
import Mathlib.GroupTheory.Coset.Basic
import Mathlib.GroupTheory.Commutator.Basic
import Mathlib.Algebra.Group.Subgroup.Actions

/-!
# Properties of group actions involving quotient groups

This file proves properties of group actions which use the quotient group construction, notably
* the orbit-stabilizer theorem `card_orbit_mul_card_stabilizer_eq_card_group`
* the class formula `card_eq_sum_card_group_div_card_stabilizer'`
* Burnside's lemma `sum_card_fixedBy_eq_card_orbits_mul_card_group`
-/

universe u v w

variable {α : Type u} {β : Type v} {γ : Type w}

open Function

namespace MulAction

variable [Group α]

section QuotientAction

open Subgroup MulOpposite QuotientGroup

variable (β) [Monoid β] [MulAction β α] (H : Subgroup α)

/-- A typeclass for when a `MulAction β α` descends to the quotient `α ⧸ H`. -/
class QuotientAction : Prop where
  /-- The action fulfils a normality condition on products that lie in `H`.
    This ensures that the action descends to an action on the quotient `α ⧸ H`. -/
  inv_mul_mem : ∀ (b : β) {a a' : α}, a⁻¹ * a' ∈ H → (b • a)⁻¹ * b • a' ∈ H

/-- A typeclass for when an `AddAction β α` descends to the quotient `α ⧸ H`. -/
class _root_.AddAction.QuotientAction {α : Type u} (β : Type v) [AddGroup α] [AddMonoid β]
  [AddAction β α] (H : AddSubgroup α) : Prop where
  /-- The action fulfils a normality condition on summands that lie in `H`.
    This ensures that the action descends to an action on the quotient `α ⧸ H`. -/
  inv_mul_mem : ∀ (b : β) {a a' : α}, -a + a' ∈ H → -(b +ᵥ a) + (b +ᵥ a') ∈ H

attribute [to_additive] MulAction.QuotientAction

@[to_additive]
instance left_quotientAction : QuotientAction α H :=
  ⟨fun _ _ _ _ => by rwa [smul_eq_mul, smul_eq_mul, mul_inv_rev, mul_assoc, inv_mul_cancel_left]⟩

@[to_additive]
instance right_quotientAction : QuotientAction (normalizer H).op H :=
  ⟨fun b c _ _ => by
    rwa [smul_def, smul_def, smul_eq_mul_unop, smul_eq_mul_unop, mul_inv_rev, ← mul_assoc,
      mem_normalizer_iff'.mp b.prop, mul_assoc, mul_inv_cancel_left]⟩

@[to_additive]
instance right_quotientAction' [hH : H.Normal] : QuotientAction αᵐᵒᵖ H :=
  ⟨fun _ _ _ _ => by
    rwa [smul_eq_mul_unop, smul_eq_mul_unop, mul_inv_rev, mul_assoc, hH.mem_comm_iff, mul_assoc,
      mul_inv_cancel_right]⟩

@[to_additive]
instance quotient [QuotientAction β H] : MulAction β (α ⧸ H) where
  smul b :=
    Quotient.map' (b • ·) fun _ _ h =>
      leftRel_apply.mpr <| QuotientAction.inv_mul_mem b <| leftRel_apply.mp h
  one_smul q := Quotient.inductionOn' q fun a => congr_arg Quotient.mk'' (one_smul β a)
  mul_smul b b' q := Quotient.inductionOn' q fun a => congr_arg Quotient.mk'' (mul_smul b b' a)

variable {β}

@[to_additive (attr := simp)]
theorem Quotient.smul_mk [QuotientAction β H] (b : β) (a : α) :
    (b • QuotientGroup.mk a : α ⧸ H) = QuotientGroup.mk (b • a) :=
  rfl

@[to_additive (attr := simp)]
theorem Quotient.smul_coe [QuotientAction β H] (b : β) (a : α) :
    b • (a : α ⧸ H) = (↑(b • a) : α ⧸ H) :=
  rfl

@[to_additive (attr := simp)]
theorem Quotient.mk_smul_out' [QuotientAction β H] (b : β) (q : α ⧸ H) :
    QuotientGroup.mk (b • q.out') = b • q := by rw [← Quotient.smul_mk, QuotientGroup.out_eq']

-- Porting note: removed simp attribute, simp can prove this
@[to_additive]
theorem Quotient.coe_smul_out' [QuotientAction β H] (b : β) (q : α ⧸ H) : ↑(b • q.out') = b • q :=
  Quotient.mk_smul_out' H b q

theorem _root_.QuotientGroup.out'_conj_pow_minimalPeriod_mem (a : α) (q : α ⧸ H) :
    q.out'⁻¹ * a ^ Function.minimalPeriod (a • ·) q * q.out' ∈ H := by
  rw [mul_assoc, ← QuotientGroup.eq, QuotientGroup.out_eq', ← smul_eq_mul, Quotient.mk_smul_out',
    eq_comm, pow_smul_eq_iff_minimalPeriod_dvd]

end QuotientAction

open QuotientGroup

/-- The canonical map to the left cosets. -/
def _root_.MulActionHom.toQuotient (H : Subgroup α) : α →[α] α ⧸ H where
  toFun := (↑); map_smul' := Quotient.smul_coe H

@[simp]
theorem _root_.MulActionHom.toQuotient_apply (H : Subgroup α) (g : α) :
    MulActionHom.toQuotient H g = g :=
  rfl

@[to_additive]
instance mulLeftCosetsCompSubtypeVal (H I : Subgroup α) : MulAction I (α ⧸ H) :=
  MulAction.compHom (α ⧸ H) (Subgroup.subtype I)

variable (α)
variable [MulAction α β] (x : β)

/-- The canonical map from the quotient of the stabilizer to the set. -/
@[to_additive "The canonical map from the quotient of the stabilizer to the set. "]
def ofQuotientStabilizer (g : α ⧸ MulAction.stabilizer α x) : β :=
  Quotient.liftOn' g (· • x) fun g1 g2 H =>
    calc
      g1 • x = g1 • (g1⁻¹ * g2) • x := congr_arg _ (leftRel_apply.mp H).symm
      _ = g2 • x := by rw [smul_smul, mul_inv_cancel_left]

@[to_additive (attr := simp)]
theorem ofQuotientStabilizer_mk (g : α) : ofQuotientStabilizer α x (QuotientGroup.mk g) = g • x :=
  rfl

@[to_additive]
theorem ofQuotientStabilizer_mem_orbit (g) : ofQuotientStabilizer α x g ∈ orbit α x :=
  Quotient.inductionOn' g fun g => ⟨g, rfl⟩

@[to_additive]
theorem ofQuotientStabilizer_smul (g : α) (g' : α ⧸ MulAction.stabilizer α x) :
    ofQuotientStabilizer α x (g • g') = g • ofQuotientStabilizer α x g' :=
  Quotient.inductionOn' g' fun _ => mul_smul _ _ _

@[to_additive]
theorem injective_ofQuotientStabilizer : Function.Injective (ofQuotientStabilizer α x) :=
  fun y₁ y₂ =>
  Quotient.inductionOn₂' y₁ y₂ fun g₁ g₂ (H : g₁ • x = g₂ • x) =>
    Quotient.sound' <| by
      rw [leftRel_apply]
      show (g₁⁻¹ * g₂) • x = x
      rw [mul_smul, ← H, inv_smul_smul]

/-- **Orbit-stabilizer theorem**. -/
@[to_additive "Orbit-stabilizer theorem."]
noncomputable def orbitEquivQuotientStabilizer (b : β) : orbit α b ≃ α ⧸ stabilizer α b :=
  Equiv.symm <|
    Equiv.ofBijective (fun g => ⟨ofQuotientStabilizer α b g, ofQuotientStabilizer_mem_orbit α b g⟩)
      ⟨fun x y hxy => injective_ofQuotientStabilizer α b (by convert congr_arg Subtype.val hxy),
        fun ⟨_, ⟨g, hgb⟩⟩ => ⟨g, Subtype.eq hgb⟩⟩

/-- Orbit-stabilizer theorem. -/
@[to_additive AddAction.orbitProdStabilizerEquivAddGroup "Orbit-stabilizer theorem."]
noncomputable def orbitProdStabilizerEquivGroup (b : β) : orbit α b × stabilizer α b ≃ α :=
  (Equiv.prodCongr (orbitEquivQuotientStabilizer α _) (Equiv.refl _)).trans
    Subgroup.groupEquivQuotientProdSubgroup.symm

/-- Orbit-stabilizer theorem. -/
@[to_additive AddAction.card_orbit_mul_card_stabilizer_eq_card_addGroup "Orbit-stabilizer theorem."]
theorem card_orbit_mul_card_stabilizer_eq_card_group (b : β) [Fintype α] [Fintype <| orbit α b]
    [Fintype <| stabilizer α b] :
    Fintype.card (orbit α b) * Fintype.card (stabilizer α b) = Fintype.card α := by
  rw [← Fintype.card_prod, Fintype.card_congr (orbitProdStabilizerEquivGroup α b)]

@[to_additive (attr := simp)]
theorem orbitEquivQuotientStabilizer_symm_apply (b : β) (a : α) :
    ((orbitEquivQuotientStabilizer α b).symm a : β) = a • b :=
  rfl

@[to_additive (attr := simp)]
theorem stabilizer_quotient {G} [Group G] (H : Subgroup G) :
    MulAction.stabilizer G ((1 : G) : G ⧸ H) = H := by
  ext
  simp [QuotientGroup.eq]

variable (β)

local notation "Ω" => Quotient <| orbitRel α β

/-- **Class formula** : given `G` a group acting on `X` and `φ` a function mapping each orbit of `X`
under this action (that is, each element of the quotient of `X` by the relation `orbitRel G X`) to
an element in this orbit, this gives a (noncomputable) bijection between `X` and the disjoint union
of `G/Stab(φ(ω))` over all orbits `ω`. In most cases you'll want `φ` to be `Quotient.out'`, so we
provide `MulAction.selfEquivSigmaOrbitsQuotientStabilizer'` as a special case. -/
@[to_additive
      "**Class formula** : given `G` an additive group acting on `X` and `φ` a function
      mapping each orbit of `X` under this action (that is, each element of the quotient of `X` by
      the relation `orbit_rel G X`) to an element in this orbit, this gives a (noncomputable)
      bijection between `X` and the disjoint union of `G/Stab(φ(ω))` over all orbits `ω`. In most
      cases you'll want `φ` to be `Quotient.out'`, so we provide
      `AddAction.selfEquivSigmaOrbitsQuotientStabilizer'` as a special case. "]
noncomputable def selfEquivSigmaOrbitsQuotientStabilizer' {φ : Ω → β}
    (hφ : LeftInverse Quotient.mk'' φ) : β ≃ Σω : Ω, α ⧸ stabilizer α (φ ω) :=
  calc
    β ≃ Σω : Ω, orbitRel.Quotient.orbit ω := selfEquivSigmaOrbits' α β
    _ ≃ Σω : Ω, α ⧸ stabilizer α (φ ω) :=
      Equiv.sigmaCongrRight fun ω =>
        (Equiv.Set.ofEq <| orbitRel.Quotient.orbit_eq_orbit_out _ hφ).trans <|
          orbitEquivQuotientStabilizer α (φ ω)

/-- **Class formula** for a finite group acting on a finite type. See
`MulAction.card_eq_sum_card_group_div_card_stabilizer` for a specialized version using
`Quotient.out'`. -/
@[to_additive
      "**Class formula** for a finite group acting on a finite type. See
      `AddAction.card_eq_sum_card_addGroup_div_card_stabilizer` for a specialized version using
      `Quotient.out'`."]
theorem card_eq_sum_card_group_div_card_stabilizer' [Fintype α] [Fintype β] [Fintype Ω]
    [∀ b : β, Fintype <| stabilizer α b] {φ : Ω → β} (hφ : LeftInverse Quotient.mk'' φ) :
    Fintype.card β = ∑ ω : Ω, Fintype.card α / Fintype.card (stabilizer α (φ ω)) := by
  classical
    have : ∀ ω : Ω, Fintype.card α / Fintype.card (stabilizer α (φ ω)) =
        Fintype.card (α ⧸ stabilizer α (φ ω)) := by
      intro ω
      rw [Fintype.card_congr (@Subgroup.groupEquivQuotientProdSubgroup α _ (stabilizer α <| φ ω)),
        Fintype.card_prod, Nat.mul_div_cancel]
      exact Fintype.card_pos_iff.mpr (by infer_instance)
    simp_rw [this, ← Fintype.card_sigma,
      Fintype.card_congr (selfEquivSigmaOrbitsQuotientStabilizer' α β hφ)]

/-- **Class formula**. This is a special case of
`MulAction.self_equiv_sigma_orbits_quotient_stabilizer'` with `φ = Quotient.out'`. -/
@[to_additive
      "**Class formula**. This is a special case of
      `AddAction.self_equiv_sigma_orbits_quotient_stabilizer'` with `φ = Quotient.out'`. "]
noncomputable def selfEquivSigmaOrbitsQuotientStabilizer : β ≃ Σω : Ω, α ⧸ stabilizer α ω.out' :=
  selfEquivSigmaOrbitsQuotientStabilizer' α β Quotient.out_eq'

/-- **Class formula** for a finite group acting on a finite type. -/
@[to_additive "**Class formula** for a finite group acting on a finite type."]
theorem card_eq_sum_card_group_div_card_stabilizer [Fintype α] [Fintype β] [Fintype Ω]
    [∀ b : β, Fintype <| stabilizer α b] :
    Fintype.card β = ∑ ω : Ω, Fintype.card α / Fintype.card (stabilizer α ω.out') :=
  card_eq_sum_card_group_div_card_stabilizer' α β Quotient.out_eq'

/-- **Burnside's lemma** : a (noncomputable) bijection between the disjoint union of all
`{x ∈ X | g • x = x}` for `g ∈ G` and the product `G × X/G`, where `G` is a group acting on `X` and
`X/G` denotes the quotient of `X` by the relation `orbitRel G X`. -/
@[to_additive AddAction.sigmaFixedByEquivOrbitsProdAddGroup
      "**Burnside's lemma** : a (noncomputable) bijection between the disjoint union of all
      `{x ∈ X | g • x = x}` for `g ∈ G` and the product `G × X/G`, where `G` is an additive group
      acting on `X` and `X/G`denotes the quotient of `X` by the relation `orbitRel G X`. "]
noncomputable def sigmaFixedByEquivOrbitsProdGroup : (Σa : α, fixedBy β a) ≃ Ω × α :=
  calc
    (Σa : α, fixedBy β a) ≃ { ab : α × β // ab.1 • ab.2 = ab.2 } :=
      (Equiv.subtypeProdEquivSigmaSubtype _).symm
    _ ≃ { ba : β × α // ba.2 • ba.1 = ba.1 } := (Equiv.prodComm α β).subtypeEquiv fun _ => Iff.rfl
    _ ≃ Σb : β, stabilizer α b :=
      Equiv.subtypeProdEquivSigmaSubtype fun (b : β) a => a ∈ stabilizer α b
    _ ≃ Σωb : Σω : Ω, orbit α ω.out', stabilizer α (ωb.2 : β) :=
      (selfEquivSigmaOrbits α β).sigmaCongrLeft'
    _ ≃ Σω : Ω, Σb : orbit α ω.out', stabilizer α (b : β) :=
      Equiv.sigmaAssoc fun (ω : Ω) (b : orbit α ω.out') => stabilizer α (b : β)
    _ ≃ Σω : Ω, Σ _ : orbit α ω.out', stabilizer α ω.out' :=
      Equiv.sigmaCongrRight fun _ =>
        Equiv.sigmaCongrRight fun ⟨_, hb⟩ => (stabilizerEquivStabilizerOfOrbitRel hb).toEquiv
    _ ≃ Σω : Ω, orbit α ω.out' × stabilizer α ω.out' :=
      Equiv.sigmaCongrRight fun _ => Equiv.sigmaEquivProd _ _
    _ ≃ Σ _ : Ω, α := Equiv.sigmaCongrRight fun ω => orbitProdStabilizerEquivGroup α ω.out'
    _ ≃ Ω × α := Equiv.sigmaEquivProd Ω α

/-- **Burnside's lemma** : given a finite group `G` acting on a set `X`, the average number of
elements fixed by each `g ∈ G` is the number of orbits. -/
@[to_additive AddAction.sum_card_fixedBy_eq_card_orbits_mul_card_addGroup
      "**Burnside's lemma** : given a finite additive group `G` acting on a set `X`,
      the average number of elements fixed by each `g ∈ G` is the number of orbits. "]
theorem sum_card_fixedBy_eq_card_orbits_mul_card_group [Fintype α] [∀ a : α, Fintype <| fixedBy β a]
    [Fintype Ω] : (∑ a : α, Fintype.card (fixedBy β a)) = Fintype.card Ω * Fintype.card α := by
  rw [← Fintype.card_prod, ← Fintype.card_sigma,
    Fintype.card_congr (sigmaFixedByEquivOrbitsProdGroup α β)]

@[to_additive]
instance isPretransitive_quotient (G) [Group G] (H : Subgroup G) : IsPretransitive G (G ⧸ H) where
  exists_smul_eq := by
    { rintro ⟨x⟩ ⟨y⟩
      refine ⟨y * x⁻¹, QuotientGroup.eq.mpr ?_⟩
      simp only [smul_eq_mul, H.one_mem, inv_mul_cancel, inv_mul_cancel_right]}

variable {α}

@[to_additive]
instance finite_quotient_of_pretransitive_of_finite_quotient [IsPretransitive α β] {H : Subgroup α}
    [Finite (α ⧸ H)] : Finite <| orbitRel.Quotient H β := by
  rcases isEmpty_or_nonempty β with he | ⟨⟨b⟩⟩
  · exact Quotient.finite _
  · have h' : Finite (Quotient (rightRel H)) :=
      Finite.of_equiv _ (quotientRightRelEquivQuotientLeftRel _).symm
    let f : Quotient (rightRel H) → orbitRel.Quotient H β :=
      fun a ↦ Quotient.liftOn' a (fun g ↦ ⟦g • b⟧) fun g₁ g₂ r ↦ by
        replace r := Setoid.symm' _ r
        change (rightRel H).r _ _ at r
        rw [rightRel_eq] at r
        simp only [Quotient.eq]
        change g₁ • b ∈ orbit H (g₂ • b)
        rw [mem_orbit_iff]
        exact ⟨⟨g₁ * g₂⁻¹, r⟩, by simp [mul_smul]⟩
    exact Finite.of_surjective f ((Quotient.surjective_liftOn' _).2
      (Quotient.mk''_surjective.comp (MulAction.surjective_smul _ _)))

variable {β}

/-- A bijection between the quotient of the action of a subgroup `H` on an orbit, and a
corresponding quotient expressed in terms of `Setoid.comap Subtype.val`. -/
@[to_additive "A bijection between the quotient of the action of an additive subgroup `H` on an
orbit, and a corresponding quotient expressed in terms of `Setoid.comap Subtype.val`."]
noncomputable def equivSubgroupOrbitsSetoidComap (H : Subgroup α) (ω : Ω) :
    orbitRel.Quotient H (orbitRel.Quotient.orbit ω) ≃
      Quotient ((orbitRel H β).comap (Subtype.val : Quotient.mk (orbitRel α β) ⁻¹' {ω} → β)) where
  toFun := fun q ↦ q.liftOn' (fun x ↦ ⟦⟨↑x, by
    simp only [Set.mem_preimage, Set.mem_singleton_iff]
    have hx := x.property
    rwa [orbitRel.Quotient.mem_orbit] at hx⟩⟧) fun a b h ↦ by
      simp only [← Quotient.eq,
                 orbitRel.Quotient.subgroup_quotient_eq_iff] at h
      simp only [Quotient.eq] at h ⊢
      exact h
  invFun := fun q ↦ q.liftOn' (fun x ↦ ⟦⟨↑x, by
    have hx := x.property
    simp only [Set.mem_preimage, Set.mem_singleton_iff] at hx
    rwa [orbitRel.Quotient.mem_orbit, @Quotient.mk''_eq_mk]⟩⟧) fun a b h ↦ by
      rw [Setoid.comap_rel, ← Quotient.eq'', @Quotient.mk''_eq_mk] at h
      simp only [orbitRel.Quotient.subgroup_quotient_eq_iff]
      exact h
  left_inv := by
    simp only [LeftInverse]
    intro q
    induction q using Quotient.inductionOn'
    rfl
  right_inv := by
    simp only [Function.RightInverse, LeftInverse]
    intro q
    induction q using Quotient.inductionOn'
    rfl

variable (β)

/-- A bijection between the orbits under the action of a subgroup `H` on `β`, and the orbits
under the action of `H` on each orbit under the action of `G`. -/
@[to_additive "A bijection between the orbits under the action of an additive subgroup `H` on `β`,
and the orbits under the action of `H` on each orbit under the action of `G`."]
noncomputable def equivSubgroupOrbits (H : Subgroup α) :
    orbitRel.Quotient H β ≃ Σω : Ω, orbitRel.Quotient H (orbitRel.Quotient.orbit ω) :=
  (Setoid.sigmaQuotientEquivOfLe (orbitRel_subgroup_le H)).symm.trans
    (Equiv.sigmaCongrRight fun ω ↦ (equivSubgroupOrbitsSetoidComap H ω).symm)

variable {β}

@[to_additive]
instance finite_quotient_of_finite_quotient_of_finite_quotient {H : Subgroup α}
    [Finite (orbitRel.Quotient α β)] [Finite (α ⧸ H)] :
    Finite <| orbitRel.Quotient H β := by
  rw [(equivSubgroupOrbits β H).finite_iff]
  infer_instance

/-- Given a group acting freely and transitively, an equivalence between the orbits under the
action of a subgroup and the quotient group. -/
@[to_additive "Given an additive group acting freely and transitively, an equivalence between the
orbits under the action of an additive subgroup and the quotient group."]
noncomputable def equivSubgroupOrbitsQuotientGroup [IsPretransitive α β]
    (free : ∀ y : β, MulAction.stabilizer α y = ⊥) (H : Subgroup α) :
    orbitRel.Quotient H β ≃ α ⧸ H where
  toFun := fun q ↦ q.liftOn' (fun y ↦ (exists_smul_eq α y x).choose) (by
    intro y₁ y₂ h
<<<<<<< HEAD
    rw [orbitRel_r_apply] at h
=======
    rw [orbitRel_apply] at h
>>>>>>> d0df76bd
    rw [Quotient.eq'', leftRel_eq]
    dsimp only
    rcases h with ⟨g, rfl⟩
    dsimp only
    suffices (exists_smul_eq α (g • y₂) x).choose = (exists_smul_eq α y₂ x).choose * g⁻¹ by
      simp [this]
    rw [← inv_mul_eq_one, ← Subgroup.mem_bot, ← free ((g : α) • y₂)]
    simp only [mem_stabilizer_iff, smul_smul, mul_assoc, InvMemClass.coe_inv, inv_mul_cancel,
               mul_one]
    rw [← smul_smul, (exists_smul_eq α y₂ x).choose_spec, inv_smul_eq_iff,
        (exists_smul_eq α ((g : α) • y₂) x).choose_spec])
  invFun := fun q ↦ q.liftOn' (fun g ↦ ⟦g⁻¹ • x⟧) (by
    intro g₁ g₂ h
    rw [leftRel_eq] at h
    simp only
<<<<<<< HEAD
    rw [← @Quotient.mk''_eq_mk, Quotient.eq'', orbitRel_r_apply]
=======
    rw [← @Quotient.mk''_eq_mk, Quotient.eq'', orbitRel_apply]
>>>>>>> d0df76bd
    exact ⟨⟨_, h⟩, by simp [mul_smul]⟩)
  left_inv := fun y ↦ by
    induction' y using Quotient.inductionOn' with y
    simp only [Quotient.liftOn'_mk'']
<<<<<<< HEAD
    rw [← @Quotient.mk''_eq_mk, Quotient.eq'', orbitRel_r_apply]
=======
    rw [← @Quotient.mk''_eq_mk, Quotient.eq'', orbitRel_apply]
>>>>>>> d0df76bd
    convert mem_orbit_self _
    rw [inv_smul_eq_iff, (exists_smul_eq α y x).choose_spec]
  right_inv := fun g ↦ by
    induction' g using Quotient.inductionOn' with g
    simp only [Quotient.liftOn'_mk'', Quotient.liftOn'_mk, QuotientGroup.mk]
    rw [Quotient.eq'', leftRel_eq]
    simp only
    convert one_mem H
<<<<<<< HEAD
    rw [inv_mul_eq_one, eq_comm, ← inv_mul_eq_one, ← Subgroup.mem_bot, ← free (g⁻¹ • x),
=======
    · rw [inv_mul_eq_one, eq_comm, ← inv_mul_eq_one, ← Subgroup.mem_bot, ← free (g⁻¹ • x),
>>>>>>> d0df76bd
        mem_stabilizer_iff, mul_smul, (exists_smul_eq α (g⁻¹ • x) x).choose_spec]

end MulAction

theorem ConjClasses.card_carrier {G : Type*} [Group G] [Fintype G] (g : G)
    [Fintype (ConjClasses.mk g).carrier] [Fintype <| MulAction.stabilizer (ConjAct G) g] :
    Fintype.card (ConjClasses.mk g).carrier =
      Fintype.card G / Fintype.card (MulAction.stabilizer (ConjAct G) g) := by
  classical
  rw [Fintype.card_congr <| ConjAct.toConjAct (G := G) |>.toEquiv]
  rw [← MulAction.card_orbit_mul_card_stabilizer_eq_card_group (ConjAct G) g, Nat.mul_div_cancel]
  · simp_rw [ConjAct.orbit_eq_carrier_conjClasses]
  · exact Fintype.card_pos_iff.mpr inferInstance

namespace Subgroup

variable {G : Type*} [Group G] (H : Subgroup G)

theorem normalCore_eq_ker : H.normalCore = (MulAction.toPermHom G (G ⧸ H)).ker := by
  apply le_antisymm
  · intro g hg
    apply Equiv.Perm.ext
    refine fun q ↦ QuotientGroup.induction_on q ?_
    refine fun g' => (MulAction.Quotient.smul_mk H g g').trans (QuotientGroup.eq.mpr ?_)
    rw [smul_eq_mul, mul_inv_rev, ← inv_inv g', inv_inv]
    exact H.normalCore.inv_mem hg g'⁻¹
  · refine (Subgroup.normal_le_normalCore.mpr fun g hg => ?_)
    rw [← H.inv_mem_iff, ← mul_one g⁻¹, ← QuotientGroup.eq, ← mul_one g]
    exact (MulAction.Quotient.smul_mk H g 1).symm.trans (Equiv.Perm.ext_iff.mp hg (1 : G))

open QuotientGroup

/-- Cosets of the centralizer of an element embed into the set of commutators. -/
noncomputable def quotientCentralizerEmbedding (g : G) :
    G ⧸ centralizer (zpowers (g : G)) ↪ commutatorSet G :=
  ((MulAction.orbitEquivQuotientStabilizer (ConjAct G) g).trans
            (quotientEquivOfEq (ConjAct.stabilizer_eq_centralizer g))).symm.toEmbedding.trans
    ⟨fun x =>
      ⟨x * g⁻¹,
        let ⟨_, x, rfl⟩ := x
        ⟨x, g, rfl⟩⟩,
      fun _ _ => Subtype.ext ∘ mul_right_cancel ∘ Subtype.ext_iff.mp⟩

theorem quotientCentralizerEmbedding_apply (g : G) (x : G) :
    quotientCentralizerEmbedding g x = ⟨⁅x, g⁆, x, g, rfl⟩ :=
  rfl

/-- If `G` is generated by `S`, then the quotient by the center embeds into `S`-indexed sequences
of commutators. -/
noncomputable def quotientCenterEmbedding {S : Set G} (hS : closure S = ⊤) :
    G ⧸ center G ↪ S → commutatorSet G :=
  (quotientEquivOfEq (center_eq_infi' S hS)).toEmbedding.trans
    ((quotientiInfEmbedding _).trans
      (Function.Embedding.piCongrRight fun g => quotientCentralizerEmbedding (g : G)))

theorem quotientCenterEmbedding_apply {S : Set G} (hS : closure S = ⊤) (g : G) (s : S) :
    quotientCenterEmbedding hS g s = ⟨⁅g, s⁆, g, s, rfl⟩ :=
  rfl

end Subgroup<|MERGE_RESOLUTION|>--- conflicted
+++ resolved
@@ -3,10 +3,6 @@
 Released under Apache 2.0 license as described in the file LICENSE.
 Authors: Chris Hughes, Thomas Browning
 -/
-<<<<<<< HEAD
-import Mathlib.Data.Fintype.BigOperators
-import Mathlib.Dynamics.PeriodicPts
-=======
 import Mathlib.Algebra.Group.Subgroup.Actions
 import Mathlib.Algebra.Group.Subgroup.ZPowers.Lemmas
 import Mathlib.Data.Fintype.BigOperators
@@ -14,12 +10,8 @@
 import Mathlib.GroupTheory.Commutator.Basic
 import Mathlib.GroupTheory.Coset.Basic
 import Mathlib.GroupTheory.GroupAction.Basic
->>>>>>> d0df76bd
 import Mathlib.GroupTheory.GroupAction.ConjAct
 import Mathlib.GroupTheory.GroupAction.Hom
-import Mathlib.GroupTheory.Coset.Basic
-import Mathlib.GroupTheory.Commutator.Basic
-import Mathlib.Algebra.Group.Subgroup.Actions
 
 /-!
 # Properties of group actions involving quotient groups
@@ -381,11 +373,7 @@
     orbitRel.Quotient H β ≃ α ⧸ H where
   toFun := fun q ↦ q.liftOn' (fun y ↦ (exists_smul_eq α y x).choose) (by
     intro y₁ y₂ h
-<<<<<<< HEAD
-    rw [orbitRel_r_apply] at h
-=======
     rw [orbitRel_apply] at h
->>>>>>> d0df76bd
     rw [Quotient.eq'', leftRel_eq]
     dsimp only
     rcases h with ⟨g, rfl⟩
@@ -401,20 +389,12 @@
     intro g₁ g₂ h
     rw [leftRel_eq] at h
     simp only
-<<<<<<< HEAD
-    rw [← @Quotient.mk''_eq_mk, Quotient.eq'', orbitRel_r_apply]
-=======
     rw [← @Quotient.mk''_eq_mk, Quotient.eq'', orbitRel_apply]
->>>>>>> d0df76bd
     exact ⟨⟨_, h⟩, by simp [mul_smul]⟩)
   left_inv := fun y ↦ by
     induction' y using Quotient.inductionOn' with y
     simp only [Quotient.liftOn'_mk'']
-<<<<<<< HEAD
-    rw [← @Quotient.mk''_eq_mk, Quotient.eq'', orbitRel_r_apply]
-=======
     rw [← @Quotient.mk''_eq_mk, Quotient.eq'', orbitRel_apply]
->>>>>>> d0df76bd
     convert mem_orbit_self _
     rw [inv_smul_eq_iff, (exists_smul_eq α y x).choose_spec]
   right_inv := fun g ↦ by
@@ -423,11 +403,7 @@
     rw [Quotient.eq'', leftRel_eq]
     simp only
     convert one_mem H
-<<<<<<< HEAD
-    rw [inv_mul_eq_one, eq_comm, ← inv_mul_eq_one, ← Subgroup.mem_bot, ← free (g⁻¹ • x),
-=======
     · rw [inv_mul_eq_one, eq_comm, ← inv_mul_eq_one, ← Subgroup.mem_bot, ← free (g⁻¹ • x),
->>>>>>> d0df76bd
         mem_stabilizer_iff, mul_smul, (exists_smul_eq α (g⁻¹ • x) x).choose_spec]
 
 end MulAction
