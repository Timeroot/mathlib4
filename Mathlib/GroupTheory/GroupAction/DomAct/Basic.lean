/-
Copyright (c) 2023 Yury Kudryashov. All rights reserved.
Released under Apache 2.0 license as described in the file LICENSE.
Authors: Yury Kudryashov
-/
import Mathlib.Algebra.Group.Opposite
import Mathlib.Algebra.Group.Pi.Lemmas
import Mathlib.GroupTheory.GroupAction.Defs

/-!
# Type tags for right action on the domain of a function

By default, `M` acts on `α → β` if it acts on `β`, and the action is given by
`(c • f) a = c • (f a)`.

In some cases, it is useful to consider another action: if `M` acts on `α` on the left, then it acts
on `α → β` on the right so that `(c • f) a = f (c • a)`. E.g., this action is used to reformulate
the Mean Ergodic Theorem in terms of an operator on \(L^2\).

## Main definitions

- `DomMulAct M` (notation: `Mᵈᵐᵃ`): type synonym for `Mᵐᵒᵖ`; if `M` multiplicatively acts on `α`,
  then `Mᵈᵐᵃ` acts on `α → β` for any type `β`;
- `DomAddAct M` (notation: `Mᵈᵃᵃ`): the additive version.

We also define actions of `Mᵈᵐᵃ` on:

- `α → β` provided that `M` acts on `α`;
- `A →* B` provided that `M` acts on `A` by a `MulDistribMulAction`;
- `A →+ B` provided that `M` acts on `A` by a `DistribMulAction`.

## Implementation details

### Motivation

Right action can be represented in `mathlib` as an action of the opposite group `Mᵐᵒᵖ`. However,
this "domain shift" action cannot be an instance because this would create a "diamond"
(a.k.a. ambiguous notation): if `M` is a monoid, then how does `Mᵐᵒᵖ` act on `M → M`? On the one
hand, `Mᵐᵒᵖ` acts on `M` by `c • a = a * c.unop`, thus we have an action
`(c • f) a = f a * c.unop`. On the other hand, `M` acts on itself by multiplication on the left, so
with this new instance we would have `(c • f) a = f (c.unop * a)`. Clearly, these are two different
actions, so both of them cannot be instances in the library.

To overcome this difficulty, we introduce a type synonym `DomMulAct M := Mᵐᵒᵖ` (notation:
`Mᵈᵐᵃ`). This new type carries the same algebraic structures as `Mᵐᵒᵖ` but acts on `α → β` by this
new action. So, e.g., `Mᵈᵐᵃ` acts on `(M → M) → M` by `DomMulAct.mk c • F f = F (fun a ↦ c • f a)`
while `(Mᵈᵐᵃ)ᵈᵐᵃ` (which is isomorphic to `M`) acts on `(M → M) → M` by
`DomMulAct.mk (DomMulAct.mk c) • F f = F (fun a ↦ f (c • a))`.

### Action on bundled homomorphisms

If the action of `M` on `A` preserves some structure, then `Mᵈᵐᵃ` acts on bundled homomorphisms from
`A` to any type `B` that preserve the same structure. Examples (some of them are not yet in the
library) include:

- a `MulDistribMulAction` generates an action on `A →* B`;
- a `DistribMulAction` generates an action on `A →+ B`;
- an action on `α` that commutes with action of some other monoid `N` generates an action on
  `α →[N] β`;
- a `DistribMulAction` on an `R`-module that commutes with scalar multiplications by `c : R`
  generates an action on `R`-linear maps from this module;
- a continuous action on `X` generates an action on `C(X, Y)`;
- a measurable action on `X` generates an action on `{ f : X → Y // Measurable f }`;
- a quasi measure preserving action on `X` generates an action on `X →ₘ[μ] Y`;
- a measure preserving action generates an isometric action on `MeasureTheory.Lp _ _ _`.

### Left action vs right action

It is common in the literature to consider the left action given by `(c • f) a = f (c⁻¹ • a)`
instead of the action defined in this file. However, this left action is defined only if `c` belongs
to a group, not to a monoid, so we decided to go with the right action.

The left action can be written in terms of `DomMulAct` as `(DomMulAct.mk c)⁻¹ • f`. As for higher
level dynamics objects (orbits, invariant functions etc), they coincide for the left and for the
right action, so lemmas can be formulated in terms of `DomMulAct`.

## Keywords

group action, function, domain
-/

set_option autoImplicit true

open Function

/-- If `M` multiplicatively acts on `α`, then `DomMulAct M` acts on `α → β` as well as some
bundled maps from `α`. This is a type synonym for `MulOpposite M`, so this corresponds to a right
action of `M`. -/
@[to_additive "If `M` additively acts on `α`, then `DomAddAct M` acts on `α → β` as
well as some bundled maps from `α`. This is a type synonym for `AddOpposite M`, so this corresponds
to a right action of `M`."]
def DomMulAct (M : Type*) := MulOpposite M

@[inherit_doc] postfix:max "ᵈᵐᵃ" => DomMulAct
@[inherit_doc] postfix:max "ᵈᵃᵃ" => DomAddAct

namespace DomMulAct

/-- Equivalence between `M` and `Mᵈᵐᵃ`. -/
@[to_additive "Equivalence between `M` and `Mᵈᵐᵃ`."]
def mk : M ≃ Mᵈᵐᵃ := MulOpposite.opEquiv

/-!
### Copy instances from `Mᵐᵒᵖ`
-/

set_option hygiene false in
run_cmd
  for n in [`Mul, `One, `Inv, `Semigroup, `CommSemigroup, `LeftCancelSemigroup,
    `RightCancelSemigroup, `MulOneClass, `Monoid, `CommMonoid, `LeftCancelMonoid,
    `RightCancelMonoid, `CancelMonoid, `CancelCommMonoid, `InvolutiveInv, `DivInvMonoid,
    `InvOneClass, `DivInvOneMonoid, `DivisionMonoid, `DivisionCommMonoid, `Group,
<<<<<<< HEAD
    `CommGroup, `NonAssocSemiring, `NonUnitalSemiring, `Semiring, `Ring].map Lean.mkIdent do
=======
    `CommGroup, `NonAssocSemiring, `NonUnitalSemiring, `NonAssocSemiring, `Semiring,
    `Ring, `CommRing].map Lean.mkIdent do
>>>>>>> 65d37dc6
  Lean.Elab.Command.elabCommand (← `(
    @[to_additive] instance [$n Mᵐᵒᵖ] : $n Mᵈᵐᵃ := ‹_›
  ))

@[to_additive] instance [Mul Mᵐᵒᵖ] [IsLeftCancelMul Mᵐᵒᵖ] : IsLeftCancelMul Mᵈᵐᵃ := ‹_›
@[to_additive] instance [Mul Mᵐᵒᵖ] [IsRightCancelMul Mᵐᵒᵖ] : IsRightCancelMul Mᵈᵐᵃ := ‹_›
@[to_additive] instance [Mul Mᵐᵒᵖ] [IsCancelMul Mᵐᵒᵖ] : IsCancelMul Mᵈᵐᵃ := ‹_›

@[to_additive (attr := simp)]
lemma mk_one [One M] : mk (1 : M) = 1 := rfl

@[to_additive (attr := simp)]
lemma symm_mk_one [One M] : mk.symm (1 : Mᵈᵐᵃ) = 1 := rfl

@[to_additive (attr := simp)]
lemma mk_mul [Mul M] (a b : M) : mk (a * b) = mk b * mk a := rfl

@[to_additive (attr := simp)]
lemma symm_mk_mul [Mul M] (a b : Mᵈᵐᵃ) : mk.symm (a * b) = mk.symm b * mk.symm a := rfl

@[to_additive (attr := simp)]
lemma mk_inv [Inv M] (a : M) : mk (a⁻¹) = (mk a)⁻¹ := rfl

@[to_additive (attr := simp)]
lemma symm_mk_inv [Inv M] (a : Mᵈᵐᵃ) : mk.symm (a⁻¹) = (mk.symm a)⁻¹ := rfl

@[to_additive (attr := simp)]
lemma mk_pow [Monoid M] (a : M) (n : ℕ) : mk (a ^ n) = mk a ^ n := rfl

@[to_additive (attr := simp)]
lemma symm_mk_pow [Monoid M] (a : Mᵈᵐᵃ) (n : ℕ) : mk.symm (a ^ n) = mk.symm a ^ n := rfl

@[to_additive (attr := simp)]
lemma mk_zpow [DivInvMonoid M] (a : M) (n : ℤ) : mk (a ^ n) = mk a ^ n := rfl

@[to_additive (attr := simp)]
lemma symm_mk_zpow [DivInvMonoid M] (a : Mᵈᵐᵃ) (n : ℤ) : mk.symm (a ^ n) = mk.symm a ^ n := rfl

variable {β : Type*}

@[to_additive]
instance [SMul M α] : SMul Mᵈᵐᵃ (α → β) where
  smul c f a := f (mk.symm c • a)

@[to_additive]
theorem smul_apply [SMul M α] (c : Mᵈᵐᵃ) (f : α → β) (a : α) : (c • f) a = f (mk.symm c • a) := rfl

@[to_additive]
instance [SMul M α] [SMul N β] : SMulCommClass Mᵈᵐᵃ N (α → β) where
  smul_comm _ _ _ := rfl

@[to_additive]
instance [SMul M α] [SMul N β] : SMulCommClass N Mᵈᵐᵃ (α → β) where
  smul_comm _ _ _ := rfl

@[to_additive]
instance [SMul M α] [SMul N α] [SMulCommClass M N α] : SMulCommClass Mᵈᵐᵃ Nᵈᵐᵃ (α → β) where
  smul_comm _ _ f := funext fun _ ↦ congr_arg f (smul_comm _ _ _).symm

@[to_additive]
instance [SMul M α] [FaithfulSMul M α] [Nontrivial β] : FaithfulSMul Mᵈᵐᵃ (α → β) where
  eq_of_smul_eq_smul {c₁ c₂} h := mk.symm.injective <| eq_of_smul_eq_smul fun a : α ↦ by
    rcases exists_pair_ne β with ⟨x, y, hne⟩
    contrapose! hne
    haveI := Classical.decEq α
    replace h := congr_fun (h (update (const α x) (mk.symm c₂ • a) y)) a
    simpa [smul_apply, hne] using h

instance [SMul M α] [Zero β] : SMulZeroClass Mᵈᵐᵃ (α → β) where
  smul_zero _ := rfl

instance [SMul M α] [AddZeroClass A] : DistribSMul Mᵈᵐᵃ (α → A) where
  smul_add _ _ _ := rfl

@[to_additive]
instance [Monoid M] [MulAction M α] : MulAction Mᵈᵐᵃ (α → β) where
  one_smul f := funext fun _ ↦ congr_arg f (one_smul _ _)
  mul_smul _ _ f := funext fun _ ↦ congr_arg f (mul_smul _ _ _)

instance [Monoid M] [MulAction M α] [AddMonoid A] : DistribMulAction Mᵈᵐᵃ (α → A) where
  smul_zero _ := rfl
  smul_add _ _ _ := rfl

section MonoidHom

variable [Monoid M] [Monoid A] [MulDistribMulAction M A] [MulOneClass B]

instance : SMul Mᵈᵐᵃ (A →* B) where
  smul c f := f.comp (MulDistribMulAction.toMonoidHom _ (mk.symm c))

instance [Monoid M'] [MulDistribMulAction M' A] [SMulCommClass M M' A] :
    SMulCommClass Mᵈᵐᵃ M'ᵈᵐᵃ (A →* B) :=
  DFunLike.coe_injective.smulCommClass (fun _ _ ↦ rfl) (fun _ _ ↦ rfl)

theorem smul_monoidHom_apply (c : Mᵈᵐᵃ) (f : A →* B) (a : A) : (c • f) a = f (mk.symm c • a) :=
  rfl

@[simp]
theorem mk_smul_monoidHom_apply (c : M) (f : A →* B) (a : A) : (mk c • f) a = f (c • a) := rfl

instance : MulAction Mᵈᵐᵃ (A →* B) := DFunLike.coe_injective.mulAction (⇑) fun _ _ ↦ rfl

end MonoidHom

section AddMonoidHom

section DistribSMul

variable [AddMonoid A] [DistribSMul M A] [AddZeroClass B]

instance : SMul Mᵈᵐᵃ (A →+ B) where
  smul c f := f.comp (DistribSMul.toAddMonoidHom _ (mk.symm c))

instance [DistribSMul M' A] [SMulCommClass M M' A] : SMulCommClass Mᵈᵐᵃ M'ᵈᵐᵃ (A →+ B) :=
  DFunLike.coe_injective.smulCommClass (fun _ _ ↦ rfl) (fun _ _ ↦ rfl)

instance [DistribSMul M' B] : SMulCommClass Mᵈᵐᵃ M' (A →+ B) :=
  DFunLike.coe_injective.smulCommClass (fun _ _ ↦ rfl) (fun _ _ ↦ rfl)

theorem smul_addMonoidHom_apply (c : Mᵈᵐᵃ) (f : A →+ B) (a : A) : (c • f) a = f (mk.symm c • a) :=
  rfl

@[simp]
theorem mk_smul_addMonoidHom_apply (c : M) (f : A →+ B) (a : A) : (mk c • f) a = f (c • a) := rfl

theorem coe_smul_addMonoidHom (c : Mᵈᵐᵃ) (f : A →+ B) : ⇑(c • f) = c • ⇑f :=
  rfl

end DistribSMul

instance [Monoid M] [AddMonoid A] [DistribMulAction M A] [AddZeroClass B] :
    MulAction Mᵈᵐᵃ (A →+ B) := DFunLike.coe_injective.mulAction (⇑) fun _ _ ↦ rfl

instance [Monoid M] [AddMonoid A] [DistribMulAction M A] [AddCommMonoid B] :
    DistribMulAction Mᵈᵐᵃ (A →+ B) :=
  DFunLike.coe_injective.distribMulAction (AddMonoidHom.coeFn A B) fun _ _ ↦ rfl

end AddMonoidHom<|MERGE_RESOLUTION|>--- conflicted
+++ resolved
@@ -110,12 +110,8 @@
     `RightCancelSemigroup, `MulOneClass, `Monoid, `CommMonoid, `LeftCancelMonoid,
     `RightCancelMonoid, `CancelMonoid, `CancelCommMonoid, `InvolutiveInv, `DivInvMonoid,
     `InvOneClass, `DivInvOneMonoid, `DivisionMonoid, `DivisionCommMonoid, `Group,
-<<<<<<< HEAD
-    `CommGroup, `NonAssocSemiring, `NonUnitalSemiring, `Semiring, `Ring].map Lean.mkIdent do
-=======
     `CommGroup, `NonAssocSemiring, `NonUnitalSemiring, `NonAssocSemiring, `Semiring,
     `Ring, `CommRing].map Lean.mkIdent do
->>>>>>> 65d37dc6
   Lean.Elab.Command.elabCommand (← `(
     @[to_additive] instance [$n Mᵐᵒᵖ] : $n Mᵈᵐᵃ := ‹_›
   ))
