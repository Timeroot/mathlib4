--- conflicted
+++ resolved
@@ -68,15 +68,9 @@
 /-- An action is preprimitive if it is pretransitive and
 the only blocks are the trivial ones -/
 @[to_additive]
-<<<<<<< HEAD
-class IsPreprimitive [SMul G X] extends IsPretransitive G X : Prop where
+class IsPreprimitive [SMul G X] : Prop extends IsPretransitive G X where
   /-- An action is preprimitive if it is pretransitive and
   the only blocks are the trivial ones -/
-=======
-class IsPreprimitive [SMul G X] : Prop extends IsPretransitive G X where
-/-- An action is preprimitive if it is pretransitive and
-the only blocks are the trivial ones -/
->>>>>>> 74b1ec30
   isTrivialBlock_of_isBlock : ∀ {B : Set X}, IsBlock G B → IsTrivialBlock B
 
 open IsPreprimitive
