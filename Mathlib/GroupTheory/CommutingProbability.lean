/-
Copyright (c) 2022 Thomas Browning. All rights reserved.
Released under Apache 2.0 license as described in the file LICENSE.
Authors: Thomas Browning
-/
import Mathlib.Algebra.Group.ConjFinite
import Mathlib.Data.Set.Ncard
import Mathlib.GroupTheory.Abelianization
import Mathlib.GroupTheory.GroupAction.ConjAct
import Mathlib.GroupTheory.GroupAction.Quotient
import Mathlib.GroupTheory.Index
import Mathlib.GroupTheory.SpecificGroups.Dihedral
import Mathlib.Tactic.FieldSimp
import Mathlib.Tactic.ModCases
import Mathlib.Tactic.Qify
import Mathlib.Util.PiNotation
import Mathlib.FieldTheory.Normal

#align_import group_theory.commuting_probability from "leanprover-community/mathlib"@"dc6c365e751e34d100e80fe6e314c3c3e0fd2988"

/-!
# Commuting Probability
This file introduces the commuting probability of finite groups.

## Main definitions
* `commProb`: The commuting probability of a finite type with a multiplication operation.

## Todo
* Neumann's theorem.
-/
noncomputable section

open Classical

open BigOperators Fintype PiNotation

variable (M : Type _) [Mul M]

/-- The commuting probability of a finite type with a multiplication operation. -/
def commProb : ℚ :=
  Nat.card { p : M × M // Commute p.1 p.2 } / (Nat.card M : ℚ) ^ 2
#align comm_prob commProb

theorem commProb_def :
    commProb M = Nat.card { p : M × M // Commute p.1 p.2 } / (Nat.card M : ℚ) ^ 2 :=
  rfl
#align comm_prob_def commProb_def

theorem commProb_prod (M' : Type _) [Mul M'] : commProb (M × M') = commProb M * commProb M' := by
  simp_rw [commProb_def, div_mul_div_comm, Nat.card_prod, Nat.cast_mul, mul_pow, ←Nat.cast_mul,
<<<<<<< HEAD
    ←Nat.card_prod, Prod.ext_iff]
=======
    ←Nat.card_prod, Commute, SemiconjBy, Prod.ext_iff]
>>>>>>> f4b21de9
  congr 2
  exact Nat.card_congr ⟨fun x => ⟨⟨⟨x.1.1.1, x.1.2.1⟩, x.2.1⟩, ⟨⟨x.1.1.2, x.1.2.2⟩, x.2.2⟩⟩,
    fun x => ⟨⟨⟨x.1.1.1, x.2.1.1⟩, ⟨x.1.1.2, x.2.1.2⟩⟩, ⟨x.1.2, x.2.2⟩⟩, fun x => rfl, fun x => rfl⟩

<<<<<<< HEAD
theorem commProb_pi (i : α → Type _) [Fintype α] [Π a, Group (i a)] :
    commProb (Π a, i a) = ∏ a, commProb (i a) := by
  simp_rw [commProb_def, Finset.prod_div_distrib, Finset.prod_pow, ←Nat.cast_prod,
    ←Nat.card_pi, Function.funext_iff]
=======
theorem commProb_pi (i : α → Type _) [Fintype α] [∀ a, Mul (i a)] :
    commProb (∀ a, i a) = ∏ a, commProb (i a) := by
  simp_rw [commProb_def, Finset.prod_div_distrib, Finset.prod_pow, ←Nat.cast_prod,
    ←Nat.card_pi, Commute, SemiconjBy, Function.funext_iff]
>>>>>>> f4b21de9
  congr 2
  exact Nat.card_congr ⟨fun x a => ⟨⟨x.1.1 a, x.1.2 a⟩, x.2 a⟩, fun x => ⟨⟨fun a => (x a).1.1,
    fun a => (x a).1.2⟩, fun a => (x a).2⟩, fun x => rfl, fun x => rfl⟩

<<<<<<< HEAD
instance [Infinite M] : Infinite { p : M × M // p.1 * p.2 = p.2 * p.1 } :=
  Infinite.of_injective (fun m => ⟨⟨m, m⟩, rfl⟩) (fun _ _ => by simp only [Subtype.mk.injEq, Prod.mk.injEq,
    and_self, imp_self])

=======
theorem commProb_function [Fintype α] [Mul β] :
    commProb (α → β) = (commProb β) ^ Fintype.card α := by
  rw [commProb_pi, Finset.prod_const, Finset.card_univ]

instance instInfiniteProdSubtypeCommute [Infinite M] : Infinite { p : M × M // Commute p.1 p.2 } :=
  Infinite.of_injective (fun m => ⟨⟨m, m⟩, rfl⟩) (by intro; simp)

@[simp]
>>>>>>> f4b21de9
theorem commProb_eq_zero_of_infinite [Infinite M] : commProb M = 0 :=
  div_eq_zero_iff.2 (Or.inl (Nat.cast_eq_zero.2 Nat.card_eq_zero_of_infinite))

variable [Finite M]

theorem commProb_pos [h : Nonempty M] : 0 < commProb M :=
  h.elim fun x ↦
    div_pos (Nat.cast_pos.mpr (Finite.card_pos_iff.mpr ⟨⟨(x, x), rfl⟩⟩))
      (pow_pos (Nat.cast_pos.mpr Finite.card_pos) 2)
#align comm_prob_pos commProb_pos

theorem commProb_le_one : commProb M ≤ 1 := by
  refine' div_le_one_of_le _ (sq_nonneg (Nat.card M : ℚ))
  rw [← Nat.cast_pow, Nat.cast_le, sq, ← Nat.card_prod]
  apply Finite.card_subtype_le
#align comm_prob_le_one commProb_le_one

variable {M}

theorem commProb_eq_one_iff [h : Nonempty M] :
    commProb M = 1 ↔ Commutative ((· * ·) : M → M → M) := by
  haveI := Fintype.ofFinite M
  rw [commProb, ← Set.coe_setOf, Nat.card_eq_fintype_card, Nat.card_eq_fintype_card]
  rw [div_eq_one_iff_eq, ← Nat.cast_pow, Nat.cast_inj, sq, ← card_prod,
    set_fintype_card_eq_univ_iff, Set.eq_univ_iff_forall]
  · exact ⟨fun h x y ↦ h (x, y), fun h x ↦ h x.1 x.2⟩
  · exact pow_ne_zero 2 (Nat.cast_ne_zero.mpr card_ne_zero)
#align comm_prob_eq_one_iff commProb_eq_one_iff

variable (G : Type _) [Group G]

theorem card_comm_eq_card_conjClasses_mul_card :
<<<<<<< HEAD
    Nat.card { p : G × G // p.1 * p.2 = p.2 * p.1 } = Nat.card (ConjClasses G) * Nat.card G := by
  rcases fintypeOrInfinite G; swap
  . rw [Nat.card_eq_zero_of_infinite, @Nat.card_eq_zero_of_infinite G, mul_zero]
=======
    Nat.card { p : G × G // Commute p.1 p.2 } = Nat.card (ConjClasses G) * Nat.card G := by
  haveI := Fintype.ofFinite G
>>>>>>> f4b21de9
  simp only [Nat.card_eq_fintype_card]
  -- Porting note: Changed `calc` proof into a `rw` proof.
  rw [card_congr (Equiv.subtypeProdEquivSigmaSubtype fun g h : G ↦ Commute g h), card_sigma,
    sum_equiv ConjAct.toConjAct.toEquiv (fun a ↦ card { b // Commute a b })
      (fun g ↦ card (MulAction.fixedBy (ConjAct G) G g))
      fun g ↦ card_congr' <| congr_arg _ <| funext fun h ↦ mul_inv_eq_iff_eq_mul.symm.to_eq,
    MulAction.sum_card_fixedBy_eq_card_orbits_mul_card_group, ConjAct.card,
    (Setoid.ext fun g h ↦ (Setoid.comm' _).trans isConj_iff.symm :
      MulAction.orbitRel (ConjAct G) G = IsConj.setoid G),
    @card_congr' (Quotient (IsConj.setoid G)) (ConjClasses G) _ _ rfl]
#align card_comm_eq_card_conj_classes_mul_card card_comm_eq_card_conjClasses_mul_card

theorem commProb_def' : commProb G = Nat.card (ConjClasses G) / Nat.card G := by
  rw [commProb, card_comm_eq_card_conjClasses_mul_card, Nat.cast_mul, sq]
  by_cases h : (Nat.card G : ℚ) = 0
  . rw [h, zero_mul, div_zero, div_zero]
  . exact mul_div_mul_right _ _ h
#align comm_prob_def' commProb_def'

variable {G}

section finite

variable [Finite G] (H : Subgroup G)

theorem Subgroup.commProb_subgroup_le : commProb H ≤ commProb G * (H.index : ℚ) ^ 2 := by
  /- After rewriting with `commProb_def`, we reduce to showing that `G` has at least as many
      commuting pairs as `H`. -/
  rw [commProb_def, commProb_def, div_le_iff, mul_assoc, ← mul_pow, ← Nat.cast_mul,
    mul_comm H.index, H.card_mul_index, div_mul_cancel, Nat.cast_le]
  · refine' Finite.card_le_of_injective (fun p ↦ ⟨⟨p.1.1, p.1.2⟩, Subtype.ext_iff.mp p.2⟩) _
    exact fun p q h ↦ by simpa only [Subtype.ext_iff, Prod.ext_iff] using h
  · exact pow_ne_zero 2 (Nat.cast_ne_zero.mpr Finite.card_pos.ne')
  · exact pow_pos (Nat.cast_pos.mpr Finite.card_pos) 2
#align subgroup.comm_prob_subgroup_le Subgroup.commProb_subgroup_le

theorem Subgroup.commProb_quotient_le [H.Normal] : commProb (G ⧸ H) ≤ commProb G * Nat.card H := by
  /- After rewriting with `commProb_def'`, we reduce to showing that `G` has at least as many
      conjugacy classes as `G ⧸ H`. -/
  rw [commProb_def', commProb_def', div_le_iff, mul_assoc, ← Nat.cast_mul, ← Subgroup.index,
    H.card_mul_index, div_mul_cancel, Nat.cast_le]
  · apply Finite.card_le_of_surjective
    show Function.Surjective (ConjClasses.map (QuotientGroup.mk' H))
    exact ConjClasses.map_surjective Quotient.surjective_Quotient_mk''
  · exact Nat.cast_ne_zero.mpr Finite.card_pos.ne'
  · exact Nat.cast_pos.mpr Finite.card_pos
#align subgroup.comm_prob_quotient_le Subgroup.commProb_quotient_le

variable (G)

theorem inv_card_commutator_le_commProb : (↑(Nat.card (commutator G)))⁻¹ ≤ commProb G :=
  (inv_pos_le_iff_one_le_mul (Nat.cast_pos.mpr Finite.card_pos)).mpr
    (le_trans (ge_of_eq (commProb_eq_one_iff.mpr (Abelianization.commGroup G).mul_comm))
      (commutator G).commProb_quotient_le)
#align inv_card_commutator_le_comm_prob inv_card_commutator_le_commProb

end finite

lemma aux1 {n : ℕ} (h0 : n ≠ 0) : n / 2 < n :=
  Nat.div_lt_self (Nat.pos_of_ne_zero h0) (lt_add_one 1)

lemma aux2 : {n : ℕ} → (h0 : n ≠ 0) → (h1 : n ≠ 1) → n / 4 + 1 < n
| 0 => by decide
| 1 => by decide
| 2 => by decide
| 3 => by decide
| n + 4 => by intros; linarith [n.add_div_right four_pos, n.div_le_self 4]

namespace DihedralGroup

-- PRed
instance : Infinite (DihedralGroup 0) := sorry

-- PRed
lemma Nat.card_sum [Finite α] [Finite β] : Nat.card (α ⊕ β) = Nat.card α + Nat.card β := by
  have := Fintype.ofFinite α
  have := Fintype.ofFinite β
  simp_rw [Nat.card_eq_fintype_card, Fintype.card_sum]

-- PRed
@[simp]
theorem ZMod.add_self_eq_zero_iff_eq_zero {n : ℕ} (hn : ¬ 2 ∣ n) {a : ZMod n} :
    a + a = 0 ↔ a = 0 := by
  rw [←mul_two, ←@Nat.cast_two (ZMod n),
      ←ZMod.coe_unitOfCoprime 2 (Nat.prime_two.coprime_iff_not_dvd.mpr hn), Units.mul_left_eq_zero]

def myEquiv {n : ℕ} (hn : ¬ 2 ∣ n) : { p : DihedralGroup n × DihedralGroup n // p.1 * p.2 = p.2 * p.1 } ≃
    ZMod n ⊕ ZMod n ⊕ ZMod n ⊕ ZMod n × ZMod n where
  toFun p :=
    match p.1.1, p.1.2 with
    | sr i, r _ => Sum.inl i
    | r _, sr j => Sum.inr (Sum.inl j)
    | sr i, sr j => Sum.inr (Sum.inr (Sum.inl (i + j)))
    | r i, r j => Sum.inr (Sum.inr (Sum.inr ⟨i, j⟩))
  invFun p :=
    let u := ZMod.unitOfCoprime 2 (Nat.prime_two.coprime_iff_not_dvd.mpr hn)
    match p with
    | Sum.inl i => ⟨⟨sr i, r 0⟩, congrArg sr ((add_zero i).trans (sub_zero i).symm)⟩
    | Sum.inr (Sum.inl j) => ⟨⟨r 0, sr j⟩, congrArg sr ((sub_zero j).trans (add_zero j).symm)⟩
    | Sum.inr (Sum.inr (Sum.inl k)) => ⟨⟨sr (u⁻¹ * k), sr (u⁻¹ * k)⟩, rfl⟩
    | Sum.inr (Sum.inr (Sum.inr ⟨i, j⟩)) => ⟨⟨r i, r j⟩, congrArg r (add_comm i j)⟩
  left_inv := by
    rintro ⟨⟨i | i, j | j⟩, h⟩
    . rfl
    . simpa [sub_eq_add_neg, eq_neg_iff_add_eq_zero, hn, eq_comm] using h
    . simpa [sub_eq_add_neg, eq_neg_iff_add_eq_zero, hn, eq_comm] using h
    . replace h := r.inj h
      rw [←neg_sub, neg_eq_iff_add_eq_zero, ZMod.add_self_eq_zero_iff_eq_zero hn, sub_eq_zero] at h
      rw [Subtype.ext_iff, Prod.ext_iff, sr.injEq, sr.injEq, h, ←two_mul, and_self]
      apply (ZMod.unitOfCoprime 2 (Nat.prime_two.coprime_iff_not_dvd.mpr hn)).inv_mul_cancel_left
  right_inv := by
    rintro (a | b | c | d)
    any_goals rfl
    rw [Sum.inr.injEq, Sum.inr.injEq, Sum.inl.injEq, ←two_mul]
    apply (ZMod.unitOfCoprime 2 (Nat.prime_two.coprime_iff_not_dvd.mpr hn)).mul_inv_cancel_left

lemma card_conjClasses_dihedralGroup_odd {n : ℕ} (hn : ¬ 2 ∣ n) :
    Nat.card (ConjClasses (DihedralGroup n)) = (n + 3) / 2 := by
  have hn' : NeZero n := ⟨fun h => hn (h ▸ Nat.dvd_zero 2)⟩
  have h := card_comm_eq_card_conjClasses_mul_card (DihedralGroup n)
  rw [mul_comm, Nat.card_congr (myEquiv hn), Nat.card_sum, Nat.card_sum, Nat.card_sum,
      Nat.card_prod, Nat.card_zmod, Nat.card_eq_fintype_card] at h
  rw [←Nat.div_eq_of_eq_mul_right (Fintype.card_pos) h, DihedralGroup.card,
      ←Nat.mul_div_mul_right (n + 3) 2 (Nat.pos_of_ne_zero hn'.1)]
  congr; ring

end DihedralGroup

-- Construction of group with commuting probability 1/n
namespace CommutingProbability

def reciprocalFactors (n : ℕ) : List ℕ :=
  if h0 : n = 0 then [0]
  else if h1 : n = 1 then []
  else if 2 ∣ n then
    have := aux1 h0
    3 :: reciprocalFactors (n / 2)
  else
    have := aux2 h0 h1
    n % 4 * n :: reciprocalFactors (n / 4 + 1)

def ReciprocalGroup (l : List ℕ) : Type :=
  Π i : Fin l.length, DihedralGroup (l[i])

instance (l : List ℕ) : Group (ReciprocalGroup l) := Pi.group

lemma commProb_ReciprocalGroup (l : List ℕ) :
    commProb (ReciprocalGroup l) = (l.map (fun k => commProb (DihedralGroup k))).prod := by
  unfold ReciprocalGroup
  rw [commProb_pi]
  induction' l with n l h
  . rfl
  . simp_rw [List.length_cons, Fin.prod_univ_succ, List.map_cons, List.prod_cons, ←h]
    rfl

-- todo: golf
lemma commProb_DihedralGroup_Odd (n : ℕ) (hn : ¬ 2 ∣ n) :
    commProb (DihedralGroup n) = (n + 3) / (4 * n) := by
  have hn' : n ≠ 0 := fun h => hn (h ▸ Nat.dvd_zero 2)
  have : NeZero n := ⟨hn'⟩
  rw [commProb_def', DihedralGroup.card_conjClasses_dihedralGroup_odd hn,
      Nat.card_eq_fintype_card, DihedralGroup.card]
  rw [Nat.two_dvd_ne_zero] at hn
  have : 2 ∣ n + 3 := by rw [Nat.dvd_iff_mod_eq_zero, Nat.add_mod, hn]; rfl
  qify [this]; field_simp [hn']; left; ring

/- https://randompermutations.com/2015/02/06/commuting-probability-of-compact-groups/ -/
theorem commProb_ReciprocalGroup_reciprocalFactors (n : ℕ) :
    commProb (ReciprocalGroup (reciprocalFactors n)) = 1 / n := by
  rw [commProb_ReciprocalGroup]
  unfold reciprocalFactors
  by_cases h0 : n = 0
  . rw [dif_pos h0, List.map_singleton, List.prod_singleton, h0, Nat.cast_zero, div_zero]
    apply commProb_eq_zero_of_infinite
  . by_cases h1 : n = 1
    . rw [dif_neg h0, dif_pos h1, List.map_nil, List.prod_nil, h1, Nat.cast_one, div_one]
    . by_cases h2 : 2 ∣  n
      . have := aux1 h0
        rw [dif_neg h0, dif_neg h1, if_pos h2, List.map_cons, List.prod_cons,
            ←commProb_ReciprocalGroup, commProb_ReciprocalGroup_reciprocalFactors (n / 2),
            commProb_DihedralGroup_Odd 3 (by norm_num)]
        field_simp [h0]
        norm_num
      . have := aux2 h0 h1
        have key : n % 4 = 1 ∨ n % 4 = 3 := Nat.odd_mod_four_iff.mp (Nat.two_dvd_ne_zero.mp h2)
        rw [dif_neg h0, dif_neg h1, if_neg h2, List.map_cons, List.prod_cons,
            ←commProb_ReciprocalGroup, commProb_ReciprocalGroup_reciprocalFactors (n / 4 + 1),
            commProb_DihedralGroup_Odd (n % 4 * n)]
        . rw [div_mul_div_comm, mul_one, div_eq_div_iff] <;> norm_cast
          . have : (n % 4) ^ 2 + 3 = n % 4 * 4 := by rcases key with h | h <;> rw [h] <;> norm_num
            calc ((n % 4) * n + 3) * n = (n % 4 * (4 * (n / 4)) + n % 4 * 4) * n :=
                by rw [←this, sq, ←add_assoc, ←mul_add, Nat.div_add_mod]
              _ = 1 * (4 * (n % 4 * n) * (n / 4 + 1)) := by ring
          . have : n % 4 ≠ 0 := by rcases key with h | h <;> rw [h] <;> norm_num
            positivity
        . have : ¬ 2 ∣ n % 4 := by rcases key with h | h <;> rw [h] <;> norm_num
          exact Nat.prime_two.not_dvd_mul this h2

end CommutingProbability

namespace CommutingProbability

open Pointwise

instance (A B : Set G) [Finite A] [Finite B] : Finite (A * B) := by
  exact Finite.Set.finite_image2 (· * ·) A B

instance (A : Set G) [Finite A] (n : ℕ) : Finite (A ^ n) := by
  induction' n with n hn
  . rw [pow_zero]
    infer_instance
  . rw [pow_succ]
    infer_instance

instance (A B : Set G) [hA : Infinite A] [hB : Nonempty B] : Infinite (A * B) := by
  have key := Set.infinite_coe_iff.mp hA
  rcases hB with ⟨b, hb⟩
  refine' Set.infinite_coe_iff.mpr _
  refine' Set.Infinite.image2_left key hb _
  apply Set.injOn_of_injective
  exact mul_left_injective b

instance (A B : Set G) [hA : Nonempty A] [hB : Infinite B] : Infinite (A * B) := by
  have key := Set.infinite_coe_iff.mp hB
  rcases hA with ⟨a, ha⟩
  refine' Set.infinite_coe_iff.mpr _
  refine' Set.Infinite.image2_right key ha _
  apply Set.injOn_of_injective
  exact mul_right_injective a

instance myinst (A : Set G) [Infinite A] (n : ℕ) : Infinite (A ^ (n + 1 : ℕ)) := by
  induction' n with n hn
  . rw [pow_one]
    infer_instance
  . rw [pow_succ]
    infer_instance

lemma Set.ncard_eq_zero_of_infinite (A : Set G) [hA : Infinite A] : Set.ncard A = 0 :=
  Set.Infinite.ncard (Set.infinite_coe_iff.mp hA)

lemma Set.ncard_smul (A : Set G) (g : G) : Set.ncard (g • A) = Set.ncard A := by
  symm
  apply Set.ncard_congr
  . exact fun a => Set.smul_mem_smul_set
  . exact fun a b _ _ h => mul_right_injective g h
  . exact fun b ⟨a, ha, hb⟩ => ⟨a, ha, hb⟩

-- growth lemma for powers of symmetric sets
lemma mylem (A : Set G) (hA : A⁻¹ = A) (k : ℕ) (g : G)
    (h : g ∈ A ^ (k + 2) \ A ^ (k + 1)) : g • A ⊆ A ^ (k + 3) \ A ^ k := by
  rintro - ⟨a, ha, rfl⟩
  refine' ⟨_, fun hg => h.2 _⟩ <;> rw [pow_succ', Set.mem_mul]
  . exact ⟨g, a, h.1, ha, rfl⟩
  . exact ⟨g * a, a⁻¹, hg, Set.mem_inv.mp (hA.symm ▸ ha), mul_inv_cancel_right g a⟩

-- growth lemma for powers of symmetric sets
lemma mylem2 (A : Set G) (hA : A⁻¹ = A) (hA1 : 1 ∈ A) (k : ℕ)
    (h : Set.ncard (A ^ (k + 1) : Set G) < Set.ncard (A ^ (k + 2) : Set G)) :
    Set.ncard (A ^ k : Set G) + Set.ncard (A : Set G) ≤ Set.ncard (A ^ (k + 3) : Set G) := by
  by_cases h' : Finite A
  . obtain ⟨g, hg⟩ := Set.exists_mem_not_mem_of_ncard_lt_ncard h
    have h1 : A ^ k ⊆ A ^ (k + 3) := Set.pow_subset_pow_of_one_mem hA1 le_self_add
    have h2 := Set.ncard_le_of_subset (mylem A hA k g hg)
    rw [add_comm, ←Set.ncard_diff_add_ncard_eq_ncard h1, add_le_add_iff_right]
    rw [Set.ncard_smul] at h2
    exact h2
  . have : Infinite A := not_finite_iff_infinite.mp h'
    rw [Set.ncard_eq_zero_of_infinite, Set.ncard_eq_zero_of_infinite] at h
    contradiction

-- growth lemma for powers of symmetric sets
lemma mylem3 (A : Set G) (hA1 : 1 ∈ A) (hA2 : A⁻¹ = A) (k : ℕ) (g : G)
    (h : Set.ncard (A ^ (3 * k + 2) : Set G) < Set.ncard (A ^ (3 * k + 3) : Set G)) :
    (k + 2) * Set.ncard (A : Set G) ≤ Set.ncard (A ^ (3 * k + 4) : Set G) := by
  induction' k with k ih
  . rw [Nat.zero_eq, zero_add, mul_zero, zero_add, two_mul]
    have := mylem2 A hA2 hA1 (k + 1)
    sorry

#check Set.Finite<|MERGE_RESOLUTION|>--- conflicted
+++ resolved
@@ -48,36 +48,19 @@
 
 theorem commProb_prod (M' : Type _) [Mul M'] : commProb (M × M') = commProb M * commProb M' := by
   simp_rw [commProb_def, div_mul_div_comm, Nat.card_prod, Nat.cast_mul, mul_pow, ←Nat.cast_mul,
-<<<<<<< HEAD
-    ←Nat.card_prod, Prod.ext_iff]
-=======
     ←Nat.card_prod, Commute, SemiconjBy, Prod.ext_iff]
->>>>>>> f4b21de9
   congr 2
   exact Nat.card_congr ⟨fun x => ⟨⟨⟨x.1.1.1, x.1.2.1⟩, x.2.1⟩, ⟨⟨x.1.1.2, x.1.2.2⟩, x.2.2⟩⟩,
     fun x => ⟨⟨⟨x.1.1.1, x.2.1.1⟩, ⟨x.1.1.2, x.2.1.2⟩⟩, ⟨x.1.2, x.2.2⟩⟩, fun x => rfl, fun x => rfl⟩
 
-<<<<<<< HEAD
-theorem commProb_pi (i : α → Type _) [Fintype α] [Π a, Group (i a)] :
-    commProb (Π a, i a) = ∏ a, commProb (i a) := by
-  simp_rw [commProb_def, Finset.prod_div_distrib, Finset.prod_pow, ←Nat.cast_prod,
-    ←Nat.card_pi, Function.funext_iff]
-=======
 theorem commProb_pi (i : α → Type _) [Fintype α] [∀ a, Mul (i a)] :
     commProb (∀ a, i a) = ∏ a, commProb (i a) := by
   simp_rw [commProb_def, Finset.prod_div_distrib, Finset.prod_pow, ←Nat.cast_prod,
     ←Nat.card_pi, Commute, SemiconjBy, Function.funext_iff]
->>>>>>> f4b21de9
   congr 2
   exact Nat.card_congr ⟨fun x a => ⟨⟨x.1.1 a, x.1.2 a⟩, x.2 a⟩, fun x => ⟨⟨fun a => (x a).1.1,
     fun a => (x a).1.2⟩, fun a => (x a).2⟩, fun x => rfl, fun x => rfl⟩
 
-<<<<<<< HEAD
-instance [Infinite M] : Infinite { p : M × M // p.1 * p.2 = p.2 * p.1 } :=
-  Infinite.of_injective (fun m => ⟨⟨m, m⟩, rfl⟩) (fun _ _ => by simp only [Subtype.mk.injEq, Prod.mk.injEq,
-    and_self, imp_self])
-
-=======
 theorem commProb_function [Fintype α] [Mul β] :
     commProb (α → β) = (commProb β) ^ Fintype.card α := by
   rw [commProb_pi, Finset.prod_const, Finset.card_univ]
@@ -86,7 +69,6 @@
   Infinite.of_injective (fun m => ⟨⟨m, m⟩, rfl⟩) (by intro; simp)
 
 @[simp]
->>>>>>> f4b21de9
 theorem commProb_eq_zero_of_infinite [Infinite M] : commProb M = 0 :=
   div_eq_zero_iff.2 (Or.inl (Nat.cast_eq_zero.2 Nat.card_eq_zero_of_infinite))
 
@@ -119,14 +101,9 @@
 variable (G : Type _) [Group G]
 
 theorem card_comm_eq_card_conjClasses_mul_card :
-<<<<<<< HEAD
     Nat.card { p : G × G // p.1 * p.2 = p.2 * p.1 } = Nat.card (ConjClasses G) * Nat.card G := by
   rcases fintypeOrInfinite G; swap
   . rw [Nat.card_eq_zero_of_infinite, @Nat.card_eq_zero_of_infinite G, mul_zero]
-=======
-    Nat.card { p : G × G // Commute p.1 p.2 } = Nat.card (ConjClasses G) * Nat.card G := by
-  haveI := Fintype.ofFinite G
->>>>>>> f4b21de9
   simp only [Nat.card_eq_fintype_card]
   -- Porting note: Changed `calc` proof into a `rw` proof.
   rw [card_congr (Equiv.subtypeProdEquivSigmaSubtype fun g h : G ↦ Commute g h), card_sigma,
