/-
Copyright (c) 2019 Amelia Livingston. All rights reserved.
Released under Apache 2.0 license as described in the file LICENSE.
Authors: Amelia Livingston
-/
import Mathlib.Algebra.Group.Equiv.Basic
import Mathlib.Algebra.Group.Submonoid.Operations
import Mathlib.Data.Setoid.Basic

#align_import group_theory.congruence from "leanprover-community/mathlib"@"6cb77a8eaff0ddd100e87b1591c6d3ad319514ff"

/-!
# Congruence relations

This file defines congruence relations: equivalence relations that preserve a binary operation,
which in this case is multiplication or addition. The principal definition is a `structure`
extending a `Setoid` (an equivalence relation), and the inductive definition of the smallest
congruence relation containing a binary relation is also given (see `ConGen`).

The file also proves basic properties of the quotient of a type by a congruence relation, and the
complete lattice of congruence relations on a type. We then establish an order-preserving bijection
between the set of congruence relations containing a congruence relation `c` and the set of
congruence relations on the quotient by `c`.

The second half of the file concerns congruence relations on monoids, in which case the
quotient by the congruence relation is also a monoid. There are results about the universal
property of quotients of monoids, and the isomorphism theorems for monoids.

## Implementation notes

The inductive definition of a congruence relation could be a nested inductive type, defined using
the equivalence closure of a binary relation `EqvGen`, but the recursor generated does not work.
A nested inductive definition could conceivably shorten proofs, because they would allow invocation
of the corresponding lemmas about `EqvGen`.

The lemmas `refl`, `symm` and `trans` are not tagged with `@[refl]`, `@[symm]`, and `@[trans]`
respectively as these tags do not work on a structure coerced to a binary relation.

There is a coercion from elements of a type to the element's equivalence class under a
congruence relation.

A congruence relation on a monoid `M` can be thought of as a submonoid of `M × M` for which
membership is an equivalence relation, but whilst this fact is established in the file, it is not
used, since this perspective adds more layers of definitional unfolding.

## Tags

congruence, congruence relation, quotient, quotient by congruence relation, monoid,
quotient monoid, isomorphism theorems
-/


variable (M : Type*) {N : Type*} {P : Type*}

open Function Setoid

/-- A congruence relation on a type with an addition is an equivalence relation which
    preserves addition. -/
structure AddCon [Add M] extends Setoid M where
  /-- Additive congruence relations are closed under addition -/
  add' : ∀ {w x y z}, r w x → r y z → r (w + y) (x + z)
#align add_con AddCon

/-- A congruence relation on a type with a multiplication is an equivalence relation which
    preserves multiplication. -/
@[to_additive AddCon]
structure Con [Mul M] extends Setoid M where
  /-- Congruence relations are closed under multiplication -/
  mul' : ∀ {w x y z}, r w x → r y z → r (w * y) (x * z)
#align con Con

/-- The equivalence relation underlying an additive congruence relation. -/
add_decl_doc AddCon.toSetoid

/-- The equivalence relation underlying a multiplicative congruence relation. -/
add_decl_doc Con.toSetoid

variable {M}

/-- The inductively defined smallest additive congruence relation containing a given binary
    relation. -/
inductive AddConGen.Rel [Add M] (r : M → M → Prop) : M → M → Prop
  | of : ∀ x y, r x y → AddConGen.Rel r x y
  | refl : ∀ x, AddConGen.Rel r x x
  | symm : ∀ {x y}, AddConGen.Rel r x y → AddConGen.Rel r y x
  | trans : ∀ {x y z}, AddConGen.Rel r x y → AddConGen.Rel r y z → AddConGen.Rel r x z
  | add : ∀ {w x y z}, AddConGen.Rel r w x → AddConGen.Rel r y z → AddConGen.Rel r (w + y) (x + z)
#align add_con_gen.rel AddConGen.Rel

/-- The inductively defined smallest multiplicative congruence relation containing a given binary
    relation. -/
@[to_additive AddConGen.Rel]
inductive ConGen.Rel [Mul M] (r : M → M → Prop) : M → M → Prop
  | of : ∀ x y, r x y → ConGen.Rel r x y
  | refl : ∀ x, ConGen.Rel r x x
  | symm : ∀ {x y}, ConGen.Rel r x y → ConGen.Rel r y x
  | trans : ∀ {x y z}, ConGen.Rel r x y → ConGen.Rel r y z → ConGen.Rel r x z
  | mul : ∀ {w x y z}, ConGen.Rel r w x → ConGen.Rel r y z → ConGen.Rel r (w * y) (x * z)
#align con_gen.rel ConGen.Rel

/-- The inductively defined smallest multiplicative congruence relation containing a given binary
    relation. -/
@[to_additive addConGen "The inductively defined smallest additive congruence relation containing
a given binary relation."]
def conGen [Mul M] (r : M → M → Prop) : Con M :=
  ⟨⟨ConGen.Rel r, ⟨ConGen.Rel.refl, ConGen.Rel.symm, ConGen.Rel.trans⟩⟩, ConGen.Rel.mul⟩
#align con_gen conGen
#align add_con_gen addConGen

namespace Con

section

variable [Mul M] [Mul N] [Mul P] (c : Con M)

@[to_additive]
instance : Inhabited (Con M) :=
  ⟨conGen EmptyRelation⟩

-- Porting note: upgraded to FunLike
/-- A coercion from a congruence relation to its underlying binary relation. -/
@[to_additive "A coercion from an additive congruence relation to its underlying binary relation."]
instance : FunLike (Con M) M (M → Prop) where
  coe c := c.r
  coe_injective' := fun x y h => by
    rcases x with ⟨⟨x, _⟩, _⟩
    rcases y with ⟨⟨y, _⟩, _⟩
    have : x = y := h
    subst x; rfl

@[to_additive (attr := simp)]
theorem rel_eq_coe (c : Con M) : c.r = c :=
  rfl
#align con.rel_eq_coe Con.rel_eq_coe
#align add_con.rel_eq_coe AddCon.rel_eq_coe

/-- Congruence relations are reflexive. -/
@[to_additive "Additive congruence relations are reflexive."]
protected theorem refl (x) : c x x :=
  c.toSetoid.refl' x
#align con.refl Con.refl
#align add_con.refl AddCon.refl

/-- Congruence relations are symmetric. -/
@[to_additive "Additive congruence relations are symmetric."]
protected theorem symm {x y} : c x y → c y x := c.toSetoid.symm'
#align con.symm Con.symm
#align add_con.symm AddCon.symm

/-- Congruence relations are transitive. -/
@[to_additive "Additive congruence relations are transitive."]
protected theorem trans {x y z} : c x y → c y z → c x z := c.toSetoid.trans'
#align con.trans Con.trans
#align add_con.trans AddCon.trans

/-- Multiplicative congruence relations preserve multiplication. -/
@[to_additive "Additive congruence relations preserve addition."]
protected theorem mul {w x y z} : c w x → c y z → c (w * y) (x * z) := c.mul'
#align con.mul Con.mul
#align add_con.add AddCon.add

@[to_additive (attr := simp)]
theorem rel_mk {s : Setoid M} {h a b} : Con.mk s h a b ↔ r a b :=
  Iff.rfl
#align con.rel_mk Con.rel_mk
#align add_con.rel_mk AddCon.rel_mk

/-- Given a type `M` with a multiplication, a congruence relation `c` on `M`, and elements of `M`
    `x, y`, `(x, y) ∈ M × M` iff `x` is related to `y` by `c`. -/
@[to_additive "Given a type `M` with an addition, `x, y ∈ M`, and an additive congruence relation
`c` on `M`, `(x, y) ∈ M × M` iff `x` is related to `y` by `c`."]
instance : Membership (M × M) (Con M) :=
  ⟨fun x c => c x.1 x.2⟩

variable {c}

/-- The map sending a congruence relation to its underlying binary relation is injective. -/
@[to_additive "The map sending an additive congruence relation to its underlying binary relation
is injective."]
theorem ext' {c d : Con M} (H : ⇑c = ⇑d) : c = d := DFunLike.coe_injective H
#align con.ext' Con.ext'
#align add_con.ext' AddCon.ext'

/-- Extensionality rule for congruence relations. -/
@[to_additive (attr := ext) "Extensionality rule for additive congruence relations."]
theorem ext {c d : Con M} (H : ∀ x y, c x y ↔ d x y) : c = d :=
  ext' <| by ext; apply H
#align con.ext Con.ext
#align add_con.ext AddCon.ext

/-- The map sending a congruence relation to its underlying equivalence relation is injective. -/
@[to_additive "The map sending an additive congruence relation to its underlying equivalence
relation is injective."]
theorem toSetoid_inj {c d : Con M} (H : c.toSetoid = d.toSetoid) : c = d :=
  ext <| ext_iff.1 H
#align con.to_setoid_inj Con.toSetoid_inj
#align add_con.to_setoid_inj AddCon.toSetoid_inj
<<<<<<< HEAD
=======

/-- Iff version of extensionality rule for congruence relations. -/
@[to_additive "Iff version of extensionality rule for additive congruence relations."]
protected theorem ext_iff {c d : Con M} : c = d ↔ (∀ x y, c x y ↔ d x y) :=
  ⟨fun h _ _ => h ▸ Iff.rfl, ext⟩
>>>>>>> 59122192
#align con.ext_iff Con.ext_iff
#align add_con.ext_iff AddCon.ext_iff

/-- Two congruence relations are equal iff their underlying binary relations are equal. -/
@[to_additive "Two additive congruence relations are equal iff their underlying binary relations
are equal."]
theorem coe_inj {c d : Con M} : ⇑c = ⇑d ↔ c = d := DFunLike.coe_injective.eq_iff
#align con.ext'_iff Con.coe_inj
#align add_con.ext'_iff AddCon.coe_inj

/-- The kernel of a multiplication-preserving function as a congruence relation. -/
@[to_additive "The kernel of an addition-preserving function as an additive congruence relation."]
def mulKer (f : M → P) (h : ∀ x y, f (x * y) = f x * f y) : Con M where
  toSetoid := Setoid.ker f
  mul' h1 h2 := by
    dsimp [Setoid.ker, onFun] at *
    rw [h, h1, h2, h]
#align con.mul_ker Con.mulKer
#align add_con.add_ker AddCon.addKer

/-- Given types with multiplications `M, N`, the product of two congruence relations `c` on `M` and
    `d` on `N`: `(x₁, x₂), (y₁, y₂) ∈ M × N` are related by `c.prod d` iff `x₁` is related to `y₁`
    by `c` and `x₂` is related to `y₂` by `d`. -/
@[to_additive prod "Given types with additions `M, N`, the product of two congruence relations
`c` on `M` and `d` on `N`: `(x₁, x₂), (y₁, y₂) ∈ M × N` are related by `c.prod d` iff `x₁`
is related to `y₁` by `c` and `x₂` is related to `y₂` by `d`."]
protected def prod (c : Con M) (d : Con N) : Con (M × N) :=
  { c.toSetoid.prod d.toSetoid with
    mul' := fun h1 h2 => ⟨c.mul h1.1 h2.1, d.mul h1.2 h2.2⟩ }
#align con.prod Con.prod
#align add_con.prod AddCon.prod

/-- The product of an indexed collection of congruence relations. -/
@[to_additive "The product of an indexed collection of additive congruence relations."]
def pi {ι : Type*} {f : ι → Type*} [∀ i, Mul (f i)] (C : ∀ i, Con (f i)) : Con (∀ i, f i) :=
  { @piSetoid _ _ fun i => (C i).toSetoid with
    mul' := fun h1 h2 i => (C i).mul (h1 i) (h2 i) }
#align con.pi Con.pi
#align add_con.pi AddCon.pi

variable (c)

-- Quotients
/-- Defining the quotient by a congruence relation of a type with a multiplication. -/
@[to_additive "Defining the quotient by an additive congruence relation of a type with
an addition."]
protected def Quotient :=
  Quotient c.toSetoid
#align con.quotient Con.Quotient
#align add_con.quotient AddCon.Quotient

-- Porting note: made implicit
variable {c}

/-- The morphism into the quotient by a congruence relation -/
@[to_additive (attr := coe) "The morphism into the quotient by an additive congruence relation"]
def toQuotient : M → c.Quotient :=
  Quotient.mk''

variable (c)

-- Porting note: was `priority 0`. why?
/-- Coercion from a type with a multiplication to its quotient by a congruence relation.

See Note [use has_coe_t]. -/
@[to_additive "Coercion from a type with an addition to its quotient by an additive congruence
relation"]
instance (priority := 10) : CoeTC M c.Quotient :=
  ⟨toQuotient⟩

-- Lower the priority since it unifies with any quotient type.
/-- The quotient by a decidable congruence relation has decidable equality. -/
@[to_additive "The quotient by a decidable additive congruence relation has decidable equality."]
instance (priority := 500) [∀ a b, Decidable (c a b)] : DecidableEq c.Quotient :=
  inferInstanceAs (DecidableEq (Quotient c.toSetoid))

@[to_additive (attr := simp)]
theorem quot_mk_eq_coe {M : Type*} [Mul M] (c : Con M) (x : M) : Quot.mk c x = (x : c.Quotient) :=
  rfl
#align con.quot_mk_eq_coe Con.quot_mk_eq_coe
#align add_con.quot_mk_eq_coe AddCon.quot_mk_eq_coe

-- Porting note (#11215): TODO: restore `elab_as_elim`
/-- The function on the quotient by a congruence relation `c` induced by a function that is
    constant on `c`'s equivalence classes. -/
@[to_additive "The function on the quotient by a congruence relation `c`
induced by a function that is constant on `c`'s equivalence classes."]
protected def liftOn {β} {c : Con M} (q : c.Quotient) (f : M → β) (h : ∀ a b, c a b → f a = f b) :
    β :=
  Quotient.liftOn' q f h
#align con.lift_on Con.liftOn
#align add_con.lift_on AddCon.liftOn

-- Porting note (#11215): TODO: restore `elab_as_elim`
/-- The binary function on the quotient by a congruence relation `c` induced by a binary function
    that is constant on `c`'s equivalence classes. -/
@[to_additive "The binary function on the quotient by a congruence relation `c`
induced by a binary function that is constant on `c`'s equivalence classes."]
protected def liftOn₂ {β} {c : Con M} (q r : c.Quotient) (f : M → M → β)
    (h : ∀ a₁ a₂ b₁ b₂, c a₁ b₁ → c a₂ b₂ → f a₁ a₂ = f b₁ b₂) : β :=
  Quotient.liftOn₂' q r f h
#align con.lift_on₂ Con.liftOn₂
#align add_con.lift_on₂ AddCon.liftOn₂

/-- A version of `Quotient.hrecOn₂'` for quotients by `Con`. -/
@[to_additive "A version of `Quotient.hrecOn₂'` for quotients by `AddCon`."]
protected def hrecOn₂ {cM : Con M} {cN : Con N} {φ : cM.Quotient → cN.Quotient → Sort*}
    (a : cM.Quotient) (b : cN.Quotient) (f : ∀ (x : M) (y : N), φ x y)
    (h : ∀ x y x' y', cM x x' → cN y y' → HEq (f x y) (f x' y')) : φ a b :=
  Quotient.hrecOn₂' a b f h
#align con.hrec_on₂ Con.hrecOn₂
#align add_con.hrec_on₂ AddCon.hrecOn₂

@[to_additive (attr := simp)]
theorem hrec_on₂_coe {cM : Con M} {cN : Con N} {φ : cM.Quotient → cN.Quotient → Sort*} (a : M)
    (b : N) (f : ∀ (x : M) (y : N), φ x y)
    (h : ∀ x y x' y', cM x x' → cN y y' → HEq (f x y) (f x' y')) :
    Con.hrecOn₂ (↑a) (↑b) f h = f a b :=
  rfl
#align con.hrec_on₂_coe Con.hrec_on₂_coe
#align add_con.hrec_on₂_coe AddCon.hrec_on₂_coe

variable {c}

/-- The inductive principle used to prove propositions about the elements of a quotient by a
    congruence relation. -/
@[to_additive (attr := elab_as_elim) "The inductive principle used to prove propositions about
the elements of a quotient by an additive congruence relation."]
protected theorem induction_on {C : c.Quotient → Prop} (q : c.Quotient) (H : ∀ x : M, C x) : C q :=
  Quotient.inductionOn' q H
#align con.induction_on Con.induction_on
#align add_con.induction_on AddCon.induction_on

/-- A version of `Con.induction_on` for predicates which take two arguments. -/
@[to_additive (attr := elab_as_elim) "A version of `AddCon.induction_on` for predicates which take
two arguments."]
protected theorem induction_on₂ {d : Con N} {C : c.Quotient → d.Quotient → Prop} (p : c.Quotient)
    (q : d.Quotient) (H : ∀ (x : M) (y : N), C x y) : C p q :=
  Quotient.inductionOn₂' p q H
#align con.induction_on₂ Con.induction_on₂
#align add_con.induction_on₂ AddCon.induction_on₂

variable (c)

/-- Two elements are related by a congruence relation `c` iff they are represented by the same
    element of the quotient by `c`. -/
@[to_additive (attr := simp) "Two elements are related by an additive congruence relation `c` iff
they are represented by the same element of the quotient by `c`."]
protected theorem eq {a b : M} : (a : c.Quotient) = (b : c.Quotient) ↔ c a b :=
  Quotient.eq''
#align con.eq Con.eq
#align add_con.eq AddCon.eq

/-- The multiplication induced on the quotient by a congruence relation on a type with a
    multiplication. -/
@[to_additive "The addition induced on the quotient by an additive congruence relation on a type
with an addition."]
instance hasMul : Mul c.Quotient :=
  ⟨Quotient.map₂' (· * ·) fun _ _ h1 _ _ h2 => c.mul h1 h2⟩
#align con.has_mul Con.hasMul
#align add_con.has_add AddCon.hasAdd

/-- The kernel of the quotient map induced by a congruence relation `c` equals `c`. -/
@[to_additive (attr := simp) "The kernel of the quotient map induced by an additive congruence
relation `c` equals `c`."]
theorem mul_ker_mk_eq : (mulKer ((↑) : M → c.Quotient) fun _ _ => rfl) = c :=
  ext fun _ _ => Quotient.eq''
#align con.mul_ker_mk_eq Con.mul_ker_mk_eq
#align add_con.add_ker_mk_eq AddCon.add_ker_mk_eq

variable {c}

/-- The coercion to the quotient of a congruence relation commutes with multiplication (by
    definition). -/
@[to_additive (attr := simp) "The coercion to the quotient of an additive congruence relation
commutes with addition (by definition)."]
theorem coe_mul (x y : M) : (↑(x * y) : c.Quotient) = ↑x * ↑y :=
  rfl
#align con.coe_mul Con.coe_mul
#align add_con.coe_add AddCon.coe_add

/-- Definition of the function on the quotient by a congruence relation `c` induced by a function
    that is constant on `c`'s equivalence classes. -/
@[to_additive (attr := simp) "Definition of the function on the quotient by an additive congruence
relation `c` induced by a function that is constant on `c`'s equivalence classes."]
protected theorem liftOn_coe {β} (c : Con M) (f : M → β) (h : ∀ a b, c a b → f a = f b) (x : M) :
    Con.liftOn (x : c.Quotient) f h = f x :=
  rfl
#align con.lift_on_coe Con.liftOn_coe
#align add_con.lift_on_coe AddCon.liftOn_coe

/-- Makes an isomorphism of quotients by two congruence relations, given that the relations are
    equal. -/
@[to_additive "Makes an additive isomorphism of quotients by two additive congruence relations,
given that the relations are equal."]
protected def congr {c d : Con M} (h : c = d) : c.Quotient ≃* d.Quotient :=
<<<<<<< HEAD
  { Quotient.congr (Equiv.refl M) <| by apply Con.ext_iff.1 h with
=======
  { Quotient.congr (Equiv.refl M) <| by apply Con.ext_iff.mp h with
>>>>>>> 59122192
    map_mul' := fun x y => by rcases x with ⟨⟩; rcases y with ⟨⟩; rfl }
#align con.congr Con.congr
#align add_con.congr AddCon.congr

-- The complete lattice of congruence relations on a type
/-- For congruence relations `c, d` on a type `M` with a multiplication, `c ≤ d` iff `∀ x y ∈ M`,
    `x` is related to `y` by `d` if `x` is related to `y` by `c`. -/
@[to_additive "For additive congruence relations `c, d` on a type `M` with an addition, `c ≤ d` iff
`∀ x y ∈ M`, `x` is related to `y` by `d` if `x` is related to `y` by `c`."]
instance : LE (Con M) where
  le c d := ∀ ⦃x y⦄, c x y → d x y

/-- Definition of `≤` for congruence relations. -/
@[to_additive "Definition of `≤` for additive congruence relations."]
theorem le_def {c d : Con M} : c ≤ d ↔ ∀ {x y}, c x y → d x y :=
  Iff.rfl
#align con.le_def Con.le_def
#align add_con.le_def AddCon.le_def

/-- The infimum of a set of congruence relations on a given type with a multiplication. -/
@[to_additive "The infimum of a set of additive congruence relations on a given type with
an addition."]
instance : InfSet (Con M) where
  sInf S :=
    { r := fun x y => ∀ c : Con M, c ∈ S → c x y
      iseqv := ⟨fun x c _ => c.refl x, fun h c hc => c.symm <| h c hc,
        fun h1 h2 c hc => c.trans (h1 c hc) <| h2 c hc⟩
      mul' := fun h1 h2 c hc => c.mul (h1 c hc) <| h2 c hc }

/-- The infimum of a set of congruence relations is the same as the infimum of the set's image
    under the map to the underlying equivalence relation. -/
@[to_additive "The infimum of a set of additive congruence relations is the same as the infimum of
the set's image under the map to the underlying equivalence relation."]
theorem sInf_toSetoid (S : Set (Con M)) : (sInf S).toSetoid = sInf (toSetoid '' S) :=
  Setoid.ext' fun x y =>
    ⟨fun h r ⟨c, hS, hr⟩ => by rw [← hr]; exact h c hS, fun h c hS => h c.toSetoid ⟨c, hS, rfl⟩⟩
#align con.Inf_to_setoid Con.sInf_toSetoid
#align add_con.Inf_to_setoid AddCon.sInf_toSetoid

/-- The infimum of a set of congruence relations is the same as the infimum of the set's image
    under the map to the underlying binary relation. -/
@[to_additive (attr := simp, norm_cast)
  "The infimum of a set of additive congruence relations is the same as the infimum
  of the set's image under the map to the underlying binary relation."]
theorem coe_sInf (S : Set (Con M)) :
    ⇑(sInf S) = sInf ((⇑) '' S) := by
  ext
  simp only [sInf_image, iInf_apply, iInf_Prop_eq]
  rfl
#align con.Inf_def Con.coe_sInf
#align add_con.Inf_def AddCon.coe_sInf

@[to_additive (attr := simp, norm_cast)]
theorem coe_iInf {ι : Sort*} (f : ι → Con M) : ⇑(iInf f) = ⨅ i, ⇑(f i) := by
  rw [iInf, coe_sInf, ← Set.range_comp, sInf_range, Function.comp]

@[to_additive]
instance : PartialOrder (Con M) where
  le_refl _ _ _ := id
  le_trans _ _ _ h1 h2 _ _ h := h2 <| h1 h
  le_antisymm _ _ hc hd := ext fun _ _ => ⟨fun h => hc h, fun h => hd h⟩

/-- The complete lattice of congruence relations on a given type with a multiplication. -/
@[to_additive "The complete lattice of additive congruence relations on a given type with
an addition."]
instance : CompleteLattice (Con M) where
  __ := completeLatticeOfInf (Con M) fun s =>
      ⟨fun r hr x y h => (h : ∀ r ∈ s, (r : Con M) x y) r hr, fun r hr x y h r' hr' =>
        hr hr'
          h⟩
  inf c d := ⟨c.toSetoid ⊓ d.toSetoid, fun h1 h2 => ⟨c.mul h1.1 h2.1, d.mul h1.2 h2.2⟩⟩
  inf_le_left _ _ := fun _ _ h => h.1
  inf_le_right _ _ := fun _ _ h => h.2
  le_inf  _ _ _ hb hc := fun _ _ h => ⟨hb h, hc h⟩
  top := { Setoid.completeLattice.top with mul' := by tauto }
  le_top _ := fun _ _ _ => trivial
  bot := { Setoid.completeLattice.bot with mul' := fun h1 h2 => h1 ▸ h2 ▸ rfl }
  bot_le c := fun x y h => h ▸ c.refl x

/-- The infimum of two congruence relations equals the infimum of the underlying binary
    operations. -/
@[to_additive (attr := simp, norm_cast)
  "The infimum of two additive congruence relations equals the infimum of the underlying binary
  operations."]
theorem coe_inf {c d : Con M} : ⇑(c ⊓ d) = ⇑c ⊓ ⇑d :=
  rfl
#align con.inf_def Con.coe_inf
#align add_con.inf_def AddCon.coe_inf

/-- Definition of the infimum of two congruence relations. -/
@[to_additive "Definition of the infimum of two additive congruence relations."]
theorem inf_iff_and {c d : Con M} {x y} : (c ⊓ d) x y ↔ c x y ∧ d x y :=
  Iff.rfl
#align con.inf_iff_and Con.inf_iff_and
#align add_con.inf_iff_and AddCon.inf_iff_and

/-- The inductively defined smallest congruence relation containing a binary relation `r` equals
    the infimum of the set of congruence relations containing `r`. -/
@[to_additive addConGen_eq "The inductively defined smallest additive congruence relation
containing a binary relation `r` equals the infimum of the set of additive congruence relations
containing `r`."]
theorem conGen_eq (r : M → M → Prop) : conGen r = sInf { s : Con M | ∀ x y, r x y → s x y } :=
  le_antisymm
    (le_sInf (fun s hs x y (hxy : (conGen r) x y) =>
      show s x y by
        apply ConGen.Rel.recOn (motive := fun x y _ => s x y) hxy
        · exact fun x y h => hs x y h
        · exact s.refl'
        · exact fun _ => s.symm'
        · exact fun _ _ => s.trans'
        · exact fun _ _ => s.mul))
    (sInf_le ConGen.Rel.of)
#align con.con_gen_eq Con.conGen_eq
#align add_con.add_con_gen_eq AddCon.addConGen_eq

/-- The smallest congruence relation containing a binary relation `r` is contained in any
    congruence relation containing `r`. -/
@[to_additive addConGen_le "The smallest additive congruence relation containing a binary
relation `r` is contained in any additive congruence relation containing `r`."]
theorem conGen_le {r : M → M → Prop} {c : Con M} (h : ∀ x y, r x y → c x y) :
    conGen r ≤ c := by rw [conGen_eq]; exact sInf_le h
#align con.con_gen_le Con.conGen_le
#align add_con.add_con_gen_le AddCon.addConGen_le

/-- Given binary relations `r, s` with `r` contained in `s`, the smallest congruence relation
    containing `s` contains the smallest congruence relation containing `r`. -/
@[to_additive addConGen_mono "Given binary relations `r, s` with `r` contained in `s`, the
smallest additive congruence relation containing `s` contains the smallest additive congruence
relation containing `r`."]
theorem conGen_mono {r s : M → M → Prop} (h : ∀ x y, r x y → s x y) : conGen r ≤ conGen s :=
  conGen_le fun x y hr => ConGen.Rel.of _ _ <| h x y hr
#align con.con_gen_mono Con.conGen_mono
#align add_con.add_con_gen_mono AddCon.addConGen_mono

/-- Congruence relations equal the smallest congruence relation in which they are contained. -/
@[to_additive (attr := simp) addConGen_of_addCon "Additive congruence relations equal the smallest
additive congruence relation in which they are contained."]
theorem conGen_of_con (c : Con M) : conGen c = c :=
  le_antisymm (by rw [conGen_eq]; exact sInf_le fun _ _ => id) ConGen.Rel.of
#align con.con_gen_of_con Con.conGen_of_con
#align add_con.add_con_gen_of_con AddCon.addConGen_of_addCon
#align add_con.add_con_gen_of_add_con AddCon.addConGen_of_addCon

-- Porting note: removing simp, simp can prove it
/-- The map sending a binary relation to the smallest congruence relation in which it is
    contained is idempotent. -/
@[to_additive addConGen_idem "The map sending a binary relation to the smallest additive
congruence relation in which it is contained is idempotent."]
theorem conGen_idem (r : M → M → Prop) : conGen (conGen r) = conGen r :=
  conGen_of_con _
#align con.con_gen_idem Con.conGen_idem
#align add_con.add_con_gen_idem AddCon.addConGen_idem

/-- The supremum of congruence relations `c, d` equals the smallest congruence relation containing
    the binary relation '`x` is related to `y` by `c` or `d`'. -/
@[to_additive sup_eq_addConGen "The supremum of additive congruence relations `c, d` equals the
smallest additive congruence relation containing the binary relation '`x` is related to `y`
by `c` or `d`'."]
theorem sup_eq_conGen (c d : Con M) : c ⊔ d = conGen fun x y => c x y ∨ d x y := by
  rw [conGen_eq]
  apply congr_arg sInf
  simp only [le_def, or_imp, ← forall_and]
#align con.sup_eq_con_gen Con.sup_eq_conGen
#align add_con.sup_eq_add_con_gen AddCon.sup_eq_addConGen

/-- The supremum of two congruence relations equals the smallest congruence relation containing
    the supremum of the underlying binary operations. -/
@[to_additive "The supremum of two additive congruence relations equals the smallest additive
congruence relation containing the supremum of the underlying binary operations."]
theorem sup_def {c d : Con M} : c ⊔ d = conGen (⇑c ⊔ ⇑d) := by rw [sup_eq_conGen]; rfl
#align con.sup_def Con.sup_def
#align add_con.sup_def AddCon.sup_def

/-- The supremum of a set of congruence relations `S` equals the smallest congruence relation
    containing the binary relation 'there exists `c ∈ S` such that `x` is related to `y` by
    `c`'. -/
@[to_additive sSup_eq_addConGen "The supremum of a set of additive congruence relations `S` equals
the smallest additive congruence relation containing the binary relation 'there exists `c ∈ S`
such that `x` is related to `y` by `c`'."]
theorem sSup_eq_conGen (S : Set (Con M)) :
    sSup S = conGen fun x y => ∃ c : Con M, c ∈ S ∧ c x y := by
  rw [conGen_eq]
  apply congr_arg sInf
  ext
  exact ⟨fun h _ _ ⟨r, hr⟩ => h hr.1 hr.2, fun h r hS _ _ hr => h _ _ ⟨r, hS, hr⟩⟩
#align con.Sup_eq_con_gen Con.sSup_eq_conGen
#align add_con.Sup_eq_add_con_gen AddCon.sSup_eq_addConGen

/-- The supremum of a set of congruence relations is the same as the smallest congruence relation
    containing the supremum of the set's image under the map to the underlying binary relation. -/
@[to_additive "The supremum of a set of additive congruence relations is the same as the smallest
additive congruence relation containing the supremum of the set's image under the map to the
underlying binary relation."]
theorem sSup_def {S : Set (Con M)} :
    sSup S = conGen (sSup ((⇑) '' S)) := by
  rw [sSup_eq_conGen, sSup_image]
  congr with (x y)
  simp only [sSup_image, iSup_apply, iSup_Prop_eq, exists_prop, rel_eq_coe]
#align con.Sup_def Con.sSup_def
#align add_con.Sup_def AddCon.sSup_def

variable (M)

/-- There is a Galois insertion of congruence relations on a type with a multiplication `M` into
    binary relations on `M`. -/
@[to_additive "There is a Galois insertion of additive congruence relations on a type with
an addition `M` into binary relations on `M`."]
protected def gi : @GaloisInsertion (M → M → Prop) (Con M) _ _ conGen DFunLike.coe where
  choice r _ := conGen r
  gc _ c := ⟨fun H _ _ h => H <| ConGen.Rel.of _ _ h, @fun H => conGen_of_con c ▸ conGen_mono H⟩
  le_l_u x := (conGen_of_con x).symm ▸ le_refl x
  choice_eq _ _ := rfl
#align con.gi Con.gi
#align add_con.gi AddCon.gi

variable {M} (c)

/-- Given a function `f`, the smallest congruence relation containing the binary relation on `f`'s
    image defined by '`x ≈ y` iff the elements of `f⁻¹(x)` are related to the elements of `f⁻¹(y)`
    by a congruence relation `c`.' -/
@[to_additive "Given a function `f`, the smallest additive congruence relation containing the
binary relation on `f`'s image defined by '`x ≈ y` iff the elements of `f⁻¹(x)` are related to the
elements of `f⁻¹(y)` by an additive congruence relation `c`.'"]
def mapGen (f : M → N) : Con N :=
  conGen fun x y => ∃ a b, f a = x ∧ f b = y ∧ c a b
#align con.map_gen Con.mapGen
#align add_con.map_gen AddCon.mapGen

/-- Given a surjective multiplicative-preserving function `f` whose kernel is contained in a
    congruence relation `c`, the congruence relation on `f`'s codomain defined by '`x ≈ y` iff the
    elements of `f⁻¹(x)` are related to the elements of `f⁻¹(y)` by `c`.' -/
@[to_additive "Given a surjective addition-preserving function `f` whose kernel is contained in
an additive congruence relation `c`, the additive congruence relation on `f`'s codomain defined
by '`x ≈ y` iff the elements of `f⁻¹(x)` are related to the elements of `f⁻¹(y)` by `c`.'"]
def mapOfSurjective (f : M → N) (H : ∀ x y, f (x * y) = f x * f y) (h : mulKer f H ≤ c)
    (hf : Surjective f) : Con N :=
  { c.toSetoid.mapOfSurjective f h hf with
    mul' := fun h₁ h₂ => by
      rcases h₁ with ⟨a, b, rfl, rfl, h1⟩
      rcases h₂ with ⟨p, q, rfl, rfl, h2⟩
      exact ⟨a * p, b * q, by rw [H], by rw [H], c.mul h1 h2⟩ }
#align con.map_of_surjective Con.mapOfSurjective
#align add_con.map_of_surjective AddCon.mapOfSurjective

/-- A specialization of 'the smallest congruence relation containing a congruence relation `c`
    equals `c`'. -/
@[to_additive "A specialization of 'the smallest additive congruence relation containing
an additive congruence relation `c` equals `c`'."]
theorem mapOfSurjective_eq_mapGen {c : Con M} {f : M → N} (H : ∀ x y, f (x * y) = f x * f y)
    (h : mulKer f H ≤ c) (hf : Surjective f) : c.mapGen f = c.mapOfSurjective f H h hf := by
  rw [← conGen_of_con (c.mapOfSurjective f H h hf)]; rfl
#align con.map_of_surjective_eq_map_gen Con.mapOfSurjective_eq_mapGen
#align add_con.map_of_surjective_eq_map_gen AddCon.mapOfSurjective_eq_mapGen

/-- Given types with multiplications `M, N` and a congruence relation `c` on `N`, a
    multiplication-preserving map `f : M → N` induces a congruence relation on `f`'s domain
    defined by '`x ≈ y` iff `f(x)` is related to `f(y)` by `c`.' -/
@[to_additive "Given types with additions `M, N` and an additive congruence relation `c` on `N`,
an addition-preserving map `f : M → N` induces an additive congruence relation on `f`'s domain
defined by '`x ≈ y` iff `f(x)` is related to `f(y)` by `c`.' "]
def comap (f : M → N) (H : ∀ x y, f (x * y) = f x * f y) (c : Con N) : Con M :=
  { c.toSetoid.comap f with
    mul' := @fun w x y z h1 h2 => show c (f (w * y)) (f (x * z)) by rw [H, H]; exact c.mul h1 h2 }
#align con.comap Con.comap
#align add_con.comap AddCon.comap

@[to_additive (attr := simp)]
theorem comap_rel {f : M → N} (H : ∀ x y, f (x * y) = f x * f y) {c : Con N} {x y : M} :
    comap f H c x y ↔ c (f x) (f y) :=
  Iff.rfl
#align con.comap_rel Con.comap_rel
#align add_con.comap_rel AddCon.comap_rel

section

open Quotient

/-- Given a congruence relation `c` on a type `M` with a multiplication, the order-preserving
    bijection between the set of congruence relations containing `c` and the congruence relations
    on the quotient of `M` by `c`. -/
@[to_additive "Given an additive congruence relation `c` on a type `M` with an addition,
the order-preserving bijection between the set of additive congruence relations containing `c` and
the additive congruence relations on the quotient of `M` by `c`."]
def correspondence : { d // c ≤ d } ≃o Con c.Quotient where
  toFun d :=
    d.1.mapOfSurjective (↑) _ (by rw [mul_ker_mk_eq]; exact d.2) <|
      @Quotient.exists_rep _ c.toSetoid
  invFun d :=
    ⟨comap ((↑) : M → c.Quotient) (fun x y => rfl) d, fun x y h =>
      show d x y by rw [c.eq.2 h]; exact d.refl _⟩
  left_inv d :=
    -- Porting note: by exact needed for unknown reason
    by exact
      Subtype.ext_iff_val.2 <|
        ext fun x y =>
          ⟨fun h =>
            let ⟨a, b, hx, hy, H⟩ := h
            d.1.trans (d.1.symm <| d.2 <| c.eq.1 hx) <| d.1.trans H <| d.2 <| c.eq.1 hy,
            fun h => ⟨_, _, rfl, rfl, h⟩⟩
  right_inv d :=
    -- Porting note: by exact needed for unknown reason
    by exact
      ext fun x y =>
        ⟨fun h =>
          let ⟨_, _, hx, hy, H⟩ := h
          hx ▸ hy ▸ H,
          Con.induction_on₂ x y fun w z h => ⟨w, z, rfl, rfl, h⟩⟩
  map_rel_iff' := @fun s t => by
    constructor
    · intros h x y hs
      rcases h ⟨x, y, rfl, rfl, hs⟩ with ⟨a, b, hx, hy, ht⟩
      exact t.1.trans (t.1.symm <| t.2 <| Quotient.eq_rel.1 hx)
        (t.1.trans ht (t.2 <| Quotient.eq_rel.1 hy))
    · intros h _ _ hs
      rcases hs with ⟨a, b, hx, hy, Hs⟩
      exact ⟨a, b, hx, hy, h Hs⟩
#align con.correspondence Con.correspondence
#align add_con.correspondence AddCon.correspondence

end

end

section MulOneClass

variable [MulOneClass M] [MulOneClass N] [MulOneClass P] (c : Con M)

/-- The quotient of a monoid by a congruence relation is a monoid. -/
@[to_additive "The quotient of an `AddMonoid` by an additive congruence relation is
an `AddMonoid`."]
instance mulOneClass : MulOneClass c.Quotient where
  one := ((1 : M) : c.Quotient)
  mul_one x := Quotient.inductionOn' x fun _ => congr_arg ((↑) : M → c.Quotient) <| mul_one _
  one_mul x := Quotient.inductionOn' x fun _ => congr_arg ((↑) : M → c.Quotient) <| one_mul _
#align con.mul_one_class Con.mulOneClass
#align add_con.add_zero_class AddCon.addZeroClass

variable {c}

/-- The 1 of the quotient of a monoid by a congruence relation is the equivalence class of the
    monoid's 1. -/
@[to_additive (attr := simp) "The 0 of the quotient of an `AddMonoid` by an additive congruence
relation is the equivalence class of the `AddMonoid`'s 0."]
theorem coe_one : ((1 : M) : c.Quotient) = 1 :=
  rfl
#align con.coe_one Con.coe_one
#align add_con.coe_zero AddCon.coe_zero

variable (c)

-- Porting note: made M implicit
/-- The submonoid of `M × M` defined by a congruence relation on a monoid `M`. -/
@[to_additive (attr := coe) "The `AddSubmonoid` of `M × M` defined by an additive congruence
relation on an `AddMonoid` `M`."]
protected def submonoid : Submonoid (M × M) where
  carrier := { x | c x.1 x.2 }
  one_mem' := c.iseqv.1 1
  mul_mem' := c.mul
#align con.submonoid Con.submonoid
#align add_con.add_submonoid AddCon.addSubmonoid

variable {c}

/-- The congruence relation on a monoid `M` from a submonoid of `M × M` for which membership
    is an equivalence relation. -/
@[to_additive "The additive congruence relation on an `AddMonoid` `M` from
an `AddSubmonoid` of `M × M` for which membership is an equivalence relation."]
def ofSubmonoid (N : Submonoid (M × M)) (H : Equivalence fun x y => (x, y) ∈ N) : Con M where
  r x y := (x, y) ∈ N
  iseqv := H
  mul' := N.mul_mem
#align con.of_submonoid Con.ofSubmonoid
#align add_con.of_add_submonoid AddCon.ofAddSubmonoid

/-- Coercion from a congruence relation `c` on a monoid `M` to the submonoid of `M × M` whose
    elements are `(x, y)` such that `x` is related to `y` by `c`. -/
@[to_additive "Coercion from a congruence relation `c` on an `AddMonoid` `M`
to the `AddSubmonoid` of `M × M` whose elements are `(x, y)` such that `x`
is related to `y` by `c`."]
instance toSubmonoid : Coe (Con M) (Submonoid (M × M)) :=
  ⟨fun c => c.submonoid⟩
#align con.to_submonoid Con.toSubmonoid
#align add_con.to_add_submonoid AddCon.toAddSubmonoid

@[to_additive]
theorem mem_coe {c : Con M} {x y} : (x, y) ∈ (↑c : Submonoid (M × M)) ↔ (x, y) ∈ c :=
  Iff.rfl
#align con.mem_coe Con.mem_coe
#align add_con.mem_coe AddCon.mem_coe

@[to_additive]
theorem to_submonoid_inj (c d : Con M) (H : (c : Submonoid (M × M)) = d) : c = d :=
  ext fun x y => show (x, y) ∈ c.submonoid ↔ (x, y) ∈ d from H ▸ Iff.rfl
#align con.to_submonoid_inj Con.to_submonoid_inj
#align add_con.to_add_submonoid_inj AddCon.to_addSubmonoid_inj

@[to_additive]
theorem le_iff {c d : Con M} : c ≤ d ↔ (c : Submonoid (M × M)) ≤ d :=
  ⟨fun h _ H => h H, fun h x y hc => h <| show (x, y) ∈ c from hc⟩
#align con.le_iff Con.le_iff
#align add_con.le_iff AddCon.le_iff

/-- The kernel of a monoid homomorphism as a congruence relation. -/
@[to_additive "The kernel of an `AddMonoid` homomorphism as an additive congruence relation."]
def ker (f : M →* P) : Con M :=
  mulKer f (map_mul f)
#align con.ker Con.ker
#align add_con.ker AddCon.ker

/-- The definition of the congruence relation defined by a monoid homomorphism's kernel. -/
@[to_additive (attr := simp) "The definition of the additive congruence relation defined by an
`AddMonoid` homomorphism's kernel."]
theorem ker_rel (f : M →* P) {x y} : ker f x y ↔ f x = f y :=
  Iff.rfl
#align con.ker_rel Con.ker_rel
#align add_con.ker_rel AddCon.ker_rel

/-- There exists an element of the quotient of a monoid by a congruence relation (namely 1). -/
@[to_additive "There exists an element of the quotient of an `AddMonoid` by a congruence relation
(namely 0)."]
instance Quotient.inhabited : Inhabited c.Quotient :=
  ⟨((1 : M) : c.Quotient)⟩
#align con.quotient.inhabited Con.Quotient.inhabited
#align add_con.quotient.inhabited AddCon.Quotient.inhabited

variable (c)

/-- The natural homomorphism from a monoid to its quotient by a congruence relation. -/
@[to_additive "The natural homomorphism from an `AddMonoid` to its quotient by an additive
congruence relation."]
def mk' : M →* c.Quotient :=
  { toFun := (↑)
    map_one' := rfl
    map_mul' := fun _ _ => rfl }
#align con.mk' Con.mk'
#align add_con.mk' AddCon.mk'

variable (x y : M)

/-- The kernel of the natural homomorphism from a monoid to its quotient by a congruence
    relation `c` equals `c`. -/
@[to_additive (attr := simp) "The kernel of the natural homomorphism from an `AddMonoid` to its
quotient by an additive congruence relation `c` equals `c`."]
theorem mk'_ker : ker c.mk' = c :=
  ext fun _ _ => c.eq
#align con.mk'_ker Con.mk'_ker
#align add_con.mk'_ker AddCon.mk'_ker

variable {c}

/-- The natural homomorphism from a monoid to its quotient by a congruence relation is
    surjective. -/
@[to_additive "The natural homomorphism from an `AddMonoid` to its quotient by a congruence
relation is surjective."]
theorem mk'_surjective : Surjective c.mk' :=
  Quotient.surjective_Quotient_mk''
#align con.mk'_surjective Con.mk'_surjective
#align add_con.mk'_surjective AddCon.mk'_surjective

@[to_additive (attr := simp)]
theorem coe_mk' : (c.mk' : M → c.Quotient) = ((↑) : M → c.Quotient) :=
  rfl
#align con.coe_mk' Con.coe_mk'
#align add_con.coe_mk' AddCon.coe_mk'

@[to_additive (attr := simp)]
-- Porting note: removed dot notation
theorem mrange_mk' : MonoidHom.mrange c.mk' = ⊤ :=
  MonoidHom.mrange_top_iff_surjective.2 mk'_surjective
#align con.mrange_mk' Con.mrange_mk'
#align add_con.mrange_mk' AddCon.mrange_mk'

-- Porting note: used to abuse defeq between sets and predicates
@[to_additive]
theorem ker_apply {f : M →* P} {x y} : ker f x y ↔ f x = f y := Iff.rfl
#noalign con.ker_apply_eq_preimage
#noalign add_con.ker_apply_eq_preimage

/-- Given a monoid homomorphism `f : N → M` and a congruence relation `c` on `M`, the congruence
    relation induced on `N` by `f` equals the kernel of `c`'s quotient homomorphism composed with
    `f`. -/
@[to_additive "Given an `AddMonoid` homomorphism `f : N → M` and an additive congruence relation
`c` on `M`, the additive congruence relation induced on `N` by `f` equals the kernel of `c`'s
quotient homomorphism composed with `f`."]
theorem comap_eq {f : N →* M} : comap f f.map_mul c = ker (c.mk'.comp f) :=
  ext fun x y => show c _ _ ↔ c.mk' _ = c.mk' _ by rw [← c.eq]; rfl
#align con.comap_eq Con.comap_eq
#align add_con.comap_eq AddCon.comap_eq

variable (c) (f : M →* P)

/-- The homomorphism on the quotient of a monoid by a congruence relation `c` induced by a
    homomorphism constant on `c`'s equivalence classes. -/
@[to_additive "The homomorphism on the quotient of an `AddMonoid` by an additive congruence
relation `c` induced by a homomorphism constant on `c`'s equivalence classes."]
def lift (H : c ≤ ker f) : c.Quotient →* P where
  toFun x := (Con.liftOn x f) fun _ _ h => H h
  map_one' := by rw [← f.map_one]; rfl
  map_mul' x y := Con.induction_on₂ x y fun m n => by
    dsimp only [← coe_mul, Con.liftOn_coe]
    rw [map_mul]
#align con.lift Con.lift
#align add_con.lift AddCon.lift

variable {c f}

/-- The diagram describing the universal property for quotients of monoids commutes. -/
@[to_additive "The diagram describing the universal property for quotients of `AddMonoid`s
commutes."]
theorem lift_mk' (H : c ≤ ker f) (x) : c.lift f H (c.mk' x) = f x :=
  rfl
#align con.lift_mk' Con.lift_mk'
#align add_con.lift_mk' AddCon.lift_mk'

/-- The diagram describing the universal property for quotients of monoids commutes. -/
@[to_additive (attr := simp) "The diagram describing the universal property for quotients of
`AddMonoid`s commutes."]
theorem lift_coe (H : c ≤ ker f) (x : M) : c.lift f H x = f x :=
  rfl
#align con.lift_coe Con.lift_coe
#align add_con.lift_coe AddCon.lift_coe

/-- The diagram describing the universal property for quotients of monoids commutes. -/
@[to_additive (attr := simp) "The diagram describing the universal property for quotients of
`AddMonoid`s commutes."]
theorem lift_comp_mk' (H : c ≤ ker f) : (c.lift f H).comp c.mk' = f := by ext; rfl
#align con.lift_comp_mk' Con.lift_comp_mk'
#align add_con.lift_comp_mk' AddCon.lift_comp_mk'

/-- Given a homomorphism `f` from the quotient of a monoid by a congruence relation, `f` equals the
    homomorphism on the quotient induced by `f` composed with the natural map from the monoid to
    the quotient. -/
@[to_additive (attr := simp) "Given a homomorphism `f` from the quotient of an `AddMonoid` by an
additive congruence relation, `f` equals the homomorphism on the quotient induced by `f` composed
with the natural map from the `AddMonoid` to the quotient."]
theorem lift_apply_mk' (f : c.Quotient →* P) :
    (c.lift (f.comp c.mk') fun x y h => show f ↑x = f ↑y by rw [c.eq.2 h]) = f := by
  ext x; rcases x with ⟨⟩; rfl
#align con.lift_apply_mk' Con.lift_apply_mk'
#align add_con.lift_apply_mk' AddCon.lift_apply_mk'

/-- Homomorphisms on the quotient of a monoid by a congruence relation are equal if they
    are equal on elements that are coercions from the monoid. -/
@[to_additive "Homomorphisms on the quotient of an `AddMonoid` by an additive congruence relation
are equal if they are equal on elements that are coercions from the `AddMonoid`."]
theorem lift_funext (f g : c.Quotient →* P) (h : ∀ a : M, f a = g a) : f = g := by
  rw [← lift_apply_mk' f, ← lift_apply_mk' g]
  congr 1
  exact DFunLike.ext_iff.2 h
#align con.lift_funext Con.lift_funext
#align add_con.lift_funext AddCon.lift_funext

/-- The uniqueness part of the universal property for quotients of monoids. -/
@[to_additive "The uniqueness part of the universal property for quotients of `AddMonoid`s."]
theorem lift_unique (H : c ≤ ker f) (g : c.Quotient →* P) (Hg : g.comp c.mk' = f) :
    g = c.lift f H :=
  (lift_funext g (c.lift f H)) fun x => by
    subst f
    rfl
#align con.lift_unique Con.lift_unique
#align add_con.lift_unique AddCon.lift_unique

/-- Given a congruence relation `c` on a monoid and a homomorphism `f` constant on `c`'s
    equivalence classes, `f` has the same image as the homomorphism that `f` induces on the
    quotient. -/
@[to_additive "Given an additive congruence relation `c` on an `AddMonoid` and a homomorphism `f`
constant on `c`'s equivalence classes, `f` has the same image as the homomorphism that `f` induces
on the quotient."]
theorem lift_range (H : c ≤ ker f) : MonoidHom.mrange (c.lift f H) = MonoidHom.mrange f :=
  Submonoid.ext fun x => ⟨by rintro ⟨⟨y⟩, hy⟩; exact ⟨y, hy⟩, fun ⟨y, hy⟩ => ⟨↑y, hy⟩⟩
#align con.lift_range Con.lift_range
#align add_con.lift_range AddCon.lift_range

/-- Surjective monoid homomorphisms constant on a congruence relation `c`'s equivalence classes
    induce a surjective homomorphism on `c`'s quotient. -/
@[to_additive "Surjective `AddMonoid` homomorphisms constant on an additive congruence
relation `c`'s equivalence classes induce a surjective homomorphism on `c`'s quotient."]
theorem lift_surjective_of_surjective (h : c ≤ ker f) (hf : Surjective f) :
    Surjective (c.lift f h) := fun y =>
  (Exists.elim (hf y)) fun w hw => ⟨w, (lift_mk' h w).symm ▸ hw⟩
#align con.lift_surjective_of_surjective Con.lift_surjective_of_surjective
#align add_con.lift_surjective_of_surjective AddCon.lift_surjective_of_surjective

variable (c f)

/-- Given a monoid homomorphism `f` from `M` to `P`, the kernel of `f` is the unique congruence
    relation on `M` whose induced map from the quotient of `M` to `P` is injective. -/
@[to_additive "Given an `AddMonoid` homomorphism `f` from `M` to `P`, the kernel of `f`
is the unique additive congruence relation on `M` whose induced map from the quotient of `M`
to `P` is injective."]
theorem ker_eq_lift_of_injective (H : c ≤ ker f) (h : Injective (c.lift f H)) : ker f = c :=
  toSetoid_inj <| Setoid.ker_eq_lift_of_injective f H h
#align con.ker_eq_lift_of_injective Con.ker_eq_lift_of_injective
#align add_con.ker_eq_lift_of_injective AddCon.ker_eq_lift_of_injective

variable {c}

/-- The homomorphism induced on the quotient of a monoid by the kernel of a monoid homomorphism. -/
@[to_additive "The homomorphism induced on the quotient of an `AddMonoid` by the kernel
of an `AddMonoid` homomorphism."]
def kerLift : (ker f).Quotient →* P :=
  ((ker f).lift f) fun _ _ => id
#align con.ker_lift Con.kerLift
#align add_con.ker_lift AddCon.kerLift

variable {f}

/-- The diagram described by the universal property for quotients of monoids, when the congruence
    relation is the kernel of the homomorphism, commutes. -/
@[to_additive (attr := simp) "The diagram described by the universal property for quotients
of `AddMonoid`s, when the additive congruence relation is the kernel of the homomorphism,
commutes."]
theorem kerLift_mk (x : M) : kerLift f x = f x :=
  rfl
#align con.ker_lift_mk Con.kerLift_mk
#align add_con.ker_lift_mk AddCon.kerLift_mk

/-- Given a monoid homomorphism `f`, the induced homomorphism on the quotient by `f`'s kernel has
    the same image as `f`. -/
@[to_additive (attr := simp) "Given an `AddMonoid` homomorphism `f`, the induced homomorphism
on the quotient by `f`'s kernel has the same image as `f`."]
theorem kerLift_range_eq : MonoidHom.mrange (kerLift f) = MonoidHom.mrange f :=
  lift_range fun _ _ => id
#align con.ker_lift_range_eq Con.kerLift_range_eq
#align add_con.ker_lift_range_eq AddCon.kerLift_range_eq

/-- A monoid homomorphism `f` induces an injective homomorphism on the quotient by `f`'s kernel. -/
@[to_additive "An `AddMonoid` homomorphism `f` induces an injective homomorphism on the quotient
by `f`'s kernel."]
theorem kerLift_injective (f : M →* P) : Injective (kerLift f) := fun x y =>
  Quotient.inductionOn₂' x y fun _ _ => (ker f).eq.2
#align con.ker_lift_injective Con.kerLift_injective
#align add_con.ker_lift_injective AddCon.kerLift_injective

/-- Given congruence relations `c, d` on a monoid such that `d` contains `c`, `d`'s quotient
    map induces a homomorphism from the quotient by `c` to the quotient by `d`. -/
@[to_additive "Given additive congruence relations `c, d` on an `AddMonoid` such that `d`
contains `c`, `d`'s quotient map induces a homomorphism from the quotient by `c` to the quotient
by `d`."]
def map (c d : Con M) (h : c ≤ d) : c.Quotient →* d.Quotient :=
  (c.lift d.mk') fun x y hc => show (ker d.mk') x y from (mk'_ker d).symm ▸ h hc
#align con.map Con.map
#align add_con.map AddCon.map

/-- Given congruence relations `c, d` on a monoid such that `d` contains `c`, the definition of
    the homomorphism from the quotient by `c` to the quotient by `d` induced by `d`'s quotient
    map. -/
@[to_additive "Given additive congruence relations `c, d` on an `AddMonoid` such that `d`
contains `c`, the definition of the homomorphism from the quotient by `c` to the quotient by `d`
induced by `d`'s quotient map."]
theorem map_apply {c d : Con M} (h : c ≤ d) (x) :
    c.map d h x = c.lift d.mk' (fun _ _ hc => d.eq.2 <| h hc) x :=
  rfl
#align con.map_apply Con.map_apply
#align add_con.map_apply AddCon.map_apply

variable (c)

/-- The **first isomorphism theorem for monoids**. -/
@[to_additive "The first isomorphism theorem for `AddMonoid`s."]
noncomputable def quotientKerEquivRange (f : M →* P) : (ker f).Quotient ≃* MonoidHom.mrange f :=
  { Equiv.ofBijective
        ((@MulEquiv.toMonoidHom (MonoidHom.mrange (kerLift f)) _ _ _ <|
              MulEquiv.submonoidCongr kerLift_range_eq).comp
          (kerLift f).mrangeRestrict) <|
      ((Equiv.bijective (@MulEquiv.toEquiv (MonoidHom.mrange (kerLift f)) _ _ _ <|
          MulEquiv.submonoidCongr kerLift_range_eq)).comp
        ⟨fun x y h =>
          kerLift_injective f <| by rcases x with ⟨⟩; rcases y with ⟨⟩; injections,
          fun ⟨w, z, hz⟩ => ⟨z, by rcases hz with ⟨⟩; rfl⟩⟩) with
    map_mul' := MonoidHom.map_mul _ }
#align con.quotient_ker_equiv_range Con.quotientKerEquivRange
#align add_con.quotient_ker_equiv_range AddCon.quotientKerEquivRange

/-- The first isomorphism theorem for monoids in the case of a homomorphism with right inverse. -/
@[to_additive (attr := simps)
  "The first isomorphism theorem for `AddMonoid`s in the case of a homomorphism
  with right inverse."]
def quotientKerEquivOfRightInverse (f : M →* P) (g : P → M) (hf : Function.RightInverse g f) :
    (ker f).Quotient ≃* P :=
  { kerLift f with
    toFun := kerLift f
    invFun := (↑) ∘ g
    left_inv := fun x => kerLift_injective _ (by rw [Function.comp_apply, kerLift_mk, hf])
    right_inv := fun x => by (conv_rhs => rw [← hf x]); rfl }
#align con.quotient_ker_equiv_of_right_inverse Con.quotientKerEquivOfRightInverse
#align add_con.quotient_ker_equiv_of_right_inverse AddCon.quotientKerEquivOfRightInverse
#align con.quotient_ker_equiv_of_right_inverse_symm_apply Con.quotientKerEquivOfRightInverse_symm_apply
#align add_con.quotient_ker_equiv_of_right_inverse_symm_apply AddCon.quotientKerEquivOfRightInverse_symm_apply
#align con.quotient_ker_equiv_of_right_inverse_apply Con.quotientKerEquivOfRightInverse_apply
#align add_con.quotient_ker_equiv_of_right_inverse_apply AddCon.quotientKerEquivOfRightInverse_apply

/-- The first isomorphism theorem for Monoids in the case of a surjective homomorphism.

For a `computable` version, see `Con.quotientKerEquivOfRightInverse`.
-/
@[to_additive "The first isomorphism theorem for `AddMonoid`s in the case of a surjective
homomorphism.

For a `computable` version, see `AddCon.quotientKerEquivOfRightInverse`.
"]
noncomputable def quotientKerEquivOfSurjective (f : M →* P) (hf : Surjective f) :
    (ker f).Quotient ≃* P :=
  quotientKerEquivOfRightInverse _ _ hf.hasRightInverse.choose_spec
#align con.quotient_ker_equiv_of_surjective Con.quotientKerEquivOfSurjective
#align add_con.quotient_ker_equiv_of_surjective AddCon.quotientKerEquivOfSurjective

/-- The **second isomorphism theorem for monoids**. -/
@[to_additive "The second isomorphism theorem for `AddMonoid`s."]
noncomputable def comapQuotientEquiv (f : N →* M) :
    (comap f f.map_mul c).Quotient ≃* MonoidHom.mrange (c.mk'.comp f) :=
  (Con.congr comap_eq).trans <| quotientKerEquivRange <| c.mk'.comp f
#align con.comap_quotient_equiv Con.comapQuotientEquiv
#align add_con.comap_quotient_equiv AddCon.comapQuotientEquiv

/-- The **third isomorphism theorem for monoids**. -/
@[to_additive "The third isomorphism theorem for `AddMonoid`s."]
def quotientQuotientEquivQuotient (c d : Con M) (h : c ≤ d) :
    (ker (c.map d h)).Quotient ≃* d.Quotient :=
  { Setoid.quotientQuotientEquivQuotient c.toSetoid d.toSetoid h with
    map_mul' := fun x y =>
      Con.induction_on₂ x y fun w z =>
        Con.induction_on₂ w z fun a b =>
          show _ = d.mk' a * d.mk' b by rw [← d.mk'.map_mul]; rfl }
#align con.quotient_quotient_equiv_quotient Con.quotientQuotientEquivQuotient
#align add_con.quotient_quotient_equiv_quotient AddCon.quotientQuotientEquivQuotient

end MulOneClass

section Monoids

/-- Multiplicative congruence relations preserve natural powers. -/
@[to_additive "Additive congruence relations preserve natural scaling."]
protected theorem pow {M : Type*} [Monoid M] (c : Con M) :
    ∀ (n : ℕ) {w x}, c w x → c (w ^ n) (x ^ n)
  | 0, w, x, _ => by simpa using c.refl _
  | Nat.succ n, w, x, h => by simpa [pow_succ] using c.mul (Con.pow c n h) h
#align con.pow Con.pow
#align add_con.nsmul AddCon.nsmul

@[to_additive]
instance one [MulOneClass M] (c : Con M) : One c.Quotient where
  -- Using Quotient.mk'' here instead of c.toQuotient
  -- since c.toQuotient is not reducible.
  -- This would lead to non-defeq diamonds since this instance ends up in
  -- quotients modulo ideals.
  one := Quotient.mk'' (1 : M)
  -- one := ((1 : M) : c.Quotient)

@[to_additive]
theorem smul {α M : Type*} [MulOneClass M] [SMul α M] [IsScalarTower α M M] (c : Con M) (a : α)
    {w x : M} (h : c w x) : c (a • w) (a • x) := by
  simpa only [smul_one_mul] using c.mul (c.refl' (a • (1 : M) : M)) h
#align con.smul Con.smul
#align add_con.vadd AddCon.vadd

instance _root_.AddCon.Quotient.nsmul {M : Type*} [AddMonoid M] (c : AddCon M) :
    SMul ℕ c.Quotient where
  smul n := (Quotient.map' (n • ·)) fun _ _ => c.nsmul n
#align add_con.quotient.has_nsmul AddCon.Quotient.nsmul

@[to_additive existing AddCon.Quotient.nsmul]
instance {M : Type*} [Monoid M] (c : Con M) : Pow c.Quotient ℕ where
  pow x n := Quotient.map' (fun x => x ^ n) (fun _ _ => c.pow n) x

/-- The quotient of a semigroup by a congruence relation is a semigroup. -/
@[to_additive "The quotient of an `AddSemigroup` by an additive congruence relation is
an `AddSemigroup`."]
instance semigroup {M : Type*} [Semigroup M] (c : Con M) : Semigroup c.Quotient :=
  { (Function.Surjective.semigroup _ Quotient.surjective_Quotient_mk'' fun _ _ => rfl :
      Semigroup c.Quotient) with
    /- The `toMul` field is given explicitly for performance reasons.
    This avoids any need to unfold `Function.Surjective.semigroup` when the type checker is checking
    that instance diagrams commute -/
    toMul := Con.hasMul _ }
#align con.semigroup Con.semigroup
#align add_con.add_semigroup AddCon.addSemigroup

/-- The quotient of a commutative semigroup by a congruence relation is a semigroup. -/
@[to_additive "The quotient of an `AddCommSemigroup` by an additive congruence relation is
an `AddCommSemigroup`."]
instance commSemigroup {M : Type*} [CommSemigroup M] (c : Con M) : CommSemigroup c.Quotient :=
  { (Function.Surjective.commSemigroup _ Quotient.surjective_Quotient_mk'' fun _ _ => rfl :
      CommSemigroup c.Quotient) with
    /- The `toSemigroup` field is given explicitly for performance reasons.
    This avoids any need to unfold `Function.Surjective.commSemigroup` when the type checker is
    checking that instance diagrams commute -/
    toSemigroup := Con.semigroup _ }
#align con.comm_semigroup Con.commSemigroup
#align add_con.add_comm_semigroup AddCon.addCommSemigroup

/-- The quotient of a monoid by a congruence relation is a monoid. -/
@[to_additive "The quotient of an `AddMonoid` by an additive congruence relation is
an `AddMonoid`."]
instance monoid {M : Type*} [Monoid M] (c : Con M) : Monoid c.Quotient :=
  { (Function.Surjective.monoid _ Quotient.surjective_Quotient_mk'' rfl
      (fun _ _ => rfl) fun _ _ => rfl : Monoid c.Quotient) with
    /- The `toSemigroup` and `toOne` fields are given explicitly for performance reasons.
    This avoids any need to unfold `Function.Surjective.monoid` when the type checker is
    checking that instance diagrams commute -/
    toSemigroup := Con.semigroup _
    toOne := Con.one _ }
#align con.monoid Con.monoid
#align add_con.add_monoid AddCon.addMonoid

/-- The quotient of a `CommMonoid` by a congruence relation is a `CommMonoid`. -/
@[to_additive "The quotient of an `AddCommMonoid` by an additive congruence
relation is an `AddCommMonoid`."]
instance commMonoid {M : Type*} [CommMonoid M] (c : Con M) : CommMonoid c.Quotient :=
  { (Function.Surjective.commMonoid _ Quotient.surjective_Quotient_mk'' rfl
      (fun _ _ => rfl) fun _ _ => rfl : CommMonoid c.Quotient) with
    /- The `toMonoid` field is given explicitly for performance reasons.
    This avoids any need to unfold `Function.Surjective.commMonoid` when the type checker is
    checking that instance diagrams commute -/
    toMonoid := Con.monoid _ }
#align con.comm_monoid Con.commMonoid
#align add_con.add_comm_monoid AddCon.addCommMonoid

/-- Sometimes, a group is defined as a quotient of a monoid by a congruence relation.
Usually, the inverse operation is defined as `Setoid.map f _` for some `f`.
This lemma allows to avoid code duplication in the definition of the inverse operation:
instead of proving both `∀ x y, c x y → c (f x) (f y)` (to define the operation)
and `∀ x, c (f x * x) 1` (to prove the group laws), one can only prove the latter. -/
@[to_additive "Sometimes, an additive group is defined as a quotient of a monoid
  by an additive congruence relation.
  Usually, the inverse operation is defined as `Setoid.map f _` for some `f`.
  This lemma allows to avoid code duplication in the definition of the inverse operation:
  instead of proving both `∀ x y, c x y → c (f x) (f y)` (to define the operation)
  and `∀ x, c (f x + x) 0` (to prove the group laws), one can only prove the latter."]
theorem map_of_mul_left_rel_one [Monoid M] (c : Con M)
    (f : M → M) (hf : ∀ x, c (f x * x) 1) {x y} (h : c x y) : c (f x) (f y) := by
  simp only [← Con.eq, coe_one, coe_mul] at *
  have hf' : ∀ x : M, (x : c.Quotient) * f x = 1 := fun x ↦
    calc
      (x : c.Quotient) * f x = f (f x) * f x * (x * f x) := by simp [hf]
      _ = f (f x) * (f x * x) * f x := by ac_rfl
      _ = 1 := by simp [hf]
  have : (⟨_, _, hf' x, hf x⟩ : c.Quotientˣ) = ⟨_, _, hf' y, hf y⟩ := Units.ext h
  exact congr_arg Units.inv this

end Monoids

section Groups

variable [Group M] [Group N] [Group P] (c : Con M)

/-- Multiplicative congruence relations preserve inversion. -/
@[to_additive "Additive congruence relations preserve negation."]
protected theorem inv {x y} (h : c x y) : c x⁻¹ y⁻¹ :=
  c.map_of_mul_left_rel_one Inv.inv (fun x => by simp only [mul_left_inv, c.refl 1]) h
#align con.inv Con.inv
#align add_con.neg AddCon.neg

/-- Multiplicative congruence relations preserve division. -/
@[to_additive "Additive congruence relations preserve subtraction."]
protected theorem div : ∀ {w x y z}, c w x → c y z → c (w / y) (x / z) := @fun w x y z h1 h2 => by
  simpa only [div_eq_mul_inv] using c.mul h1 (c.inv h2)
#align con.div Con.div
#align add_con.sub AddCon.sub

/-- Multiplicative congruence relations preserve integer powers. -/
@[to_additive "Additive congruence relations preserve integer scaling."]
protected theorem zpow : ∀ (n : ℤ) {w x}, c w x → c (w ^ n) (x ^ n)
  | Int.ofNat n, w, x, h => by simpa only [zpow_natCast, Int.ofNat_eq_coe] using c.pow n h
  | Int.negSucc n, w, x, h => by simpa only [zpow_negSucc] using c.inv (c.pow _ h)
#align con.zpow Con.zpow
#align add_con.zsmul AddCon.zsmul

/-- The inversion induced on the quotient by a congruence relation on a type with an
    inversion. -/
@[to_additive "The negation induced on the quotient by an additive congruence relation on a type
with a negation."]
instance hasInv : Inv c.Quotient :=
  ⟨(Quotient.map' Inv.inv) fun _ _ => c.inv⟩
#align con.has_inv Con.hasInv
#align add_con.has_neg AddCon.hasNeg

/-- The division induced on the quotient by a congruence relation on a type with a
    division. -/
@[to_additive "The subtraction induced on the quotient by an additive congruence relation on a type
with a subtraction."]
instance hasDiv : Div c.Quotient :=
  ⟨(Quotient.map₂' (· / ·)) fun _ _ h₁ _ _ h₂ => c.div h₁ h₂⟩
#align con.has_div Con.hasDiv
#align add_con.has_sub AddCon.hasSub

/-- The integer scaling induced on the quotient by a congruence relation on a type with a
    subtraction. -/
instance _root_.AddCon.Quotient.zsmul {M : Type*} [AddGroup M] (c : AddCon M) :
    SMul ℤ c.Quotient :=
  ⟨fun z => (Quotient.map' (z • ·)) fun _ _ => c.zsmul z⟩
#align add_con.quotient.has_zsmul AddCon.Quotient.zsmul

/-- The integer power induced on the quotient by a congruence relation on a type with a
    division. -/
@[to_additive existing AddCon.Quotient.zsmul]
instance zpowinst : Pow c.Quotient ℤ :=
  ⟨fun x z => Quotient.map' (fun x => x ^ z) (fun _ _ h => c.zpow z h) x⟩
#align con.has_zpow Con.zpowinst

/-- The quotient of a group by a congruence relation is a group. -/
@[to_additive "The quotient of an `AddGroup` by an additive congruence relation is
an `AddGroup`."]
instance group : Group c.Quotient :=
  { (Function.Surjective.group Quotient.mk''
      Quotient.surjective_Quotient_mk'' rfl (fun _ _ => rfl) (fun _ => rfl)
        (fun _ _ => rfl) (fun _ _ => rfl) fun _ _ => rfl : Group c.Quotient) with
    toMonoid := Con.monoid _
    toInv := Con.hasInv _
    toDiv := Con.hasDiv _ }
#align con.group Con.group
#align add_con.add_group AddCon.addGroup

end Groups

section Units

variable {α : Type*} [Monoid M] {c : Con M}

/-- In order to define a function `(Con.Quotient c)ˣ → α` on the units of `Con.Quotient c`,
where `c : Con M` is a multiplicative congruence on a monoid, it suffices to define a function `f`
that takes elements `x y : M` with proofs of `c (x * y) 1` and `c (y * x) 1`, and returns an element
of `α` provided that `f x y _ _ = f x' y' _ _` whenever `c x x'` and `c y y'`. -/
@[to_additive]
def liftOnUnits (u : Units c.Quotient) (f : ∀ x y : M, c (x * y) 1 → c (y * x) 1 → α)
    (Hf : ∀ x y hxy hyx x' y' hxy' hyx',
      c x x' → c y y' → f x y hxy hyx = f x' y' hxy' hyx') : α := by
  refine
    Con.hrecOn₂ (cN := c) (φ := fun x y => x * y = 1 → y * x = 1 → α) (u : c.Quotient)
      (↑u⁻¹ : c.Quotient)
      (fun (x y : M) (hxy : (x * y : c.Quotient) = 1) (hyx : (y * x : c.Quotient) = 1) =>
        f x y (c.eq.1 hxy) (c.eq.1 hyx))
      (fun x y x' y' hx hy => ?_) u.3 u.4
  refine Function.hfunext ?_ ?_
  · rw [c.eq.2 hx, c.eq.2 hy]
  · rintro Hxy Hxy' -
    refine Function.hfunext ?_ ?_
    · rw [c.eq.2 hx, c.eq.2 hy]
    · rintro Hyx Hyx' -
      exact heq_of_eq (Hf _ _ _ _ _ _ _ _ hx hy)
#align con.lift_on_units Con.liftOnUnits
#align add_con.lift_on_add_units AddCon.liftOnAddUnits

/-- In order to define a function `(Con.Quotient c)ˣ → α` on the units of `Con.Quotient c`,
where `c : Con M` is a multiplicative congruence on a monoid, it suffices to define a function `f`
that takes elements `x y : M` with proofs of `c (x * y) 1` and `c (y * x) 1`, and returns an element
of `α` provided that `f x y _ _ = f x' y' _ _` whenever `c x x'` and `c y y'`. -/
add_decl_doc AddCon.liftOnAddUnits

@[to_additive (attr := simp)]
theorem liftOnUnits_mk (f : ∀ x y : M, c (x * y) 1 → c (y * x) 1 → α)
    (Hf : ∀ x y hxy hyx x' y' hxy' hyx', c x x' → c y y' → f x y hxy hyx = f x' y' hxy' hyx')
    (x y : M) (hxy hyx) :
    liftOnUnits ⟨(x : c.Quotient), y, hxy, hyx⟩ f Hf = f x y (c.eq.1 hxy) (c.eq.1 hyx) :=
  rfl
#align con.lift_on_units_mk Con.liftOnUnits_mk
#align add_con.lift_on_add_units_mk AddCon.liftOnAddUnits_mk

@[to_additive (attr := elab_as_elim)]
theorem induction_on_units {p : Units c.Quotient → Prop} (u : Units c.Quotient)
    (H : ∀ (x y : M) (hxy : c (x * y) 1) (hyx : c (y * x) 1), p ⟨x, y, c.eq.2 hxy, c.eq.2 hyx⟩) :
    p u := by
  rcases u with ⟨⟨x⟩, ⟨y⟩, h₁, h₂⟩
  exact H x y (c.eq.1 h₁) (c.eq.1 h₂)
#align con.induction_on_units Con.induction_on_units
#align add_con.induction_on_add_units AddCon.induction_on_addUnits

end Units

section Actions

@[to_additive]
instance instSMul {α M : Type*} [MulOneClass M] [SMul α M] [IsScalarTower α M M] (c : Con M) :
    SMul α c.Quotient where
  smul a := (Quotient.map' (a • ·)) fun _ _ => c.smul a
#align con.has_smul Con.instSMul
#align add_con.has_vadd AddCon.instVAdd

@[to_additive]
theorem coe_smul {α M : Type*} [MulOneClass M] [SMul α M] [IsScalarTower α M M] (c : Con M)
    (a : α) (x : M) : (↑(a • x) : c.Quotient) = a • (x : c.Quotient) :=
  rfl
#align con.coe_smul Con.coe_smul
#align add_con.coe_vadd AddCon.coe_vadd

@[to_additive]
instance mulAction {α M : Type*} [Monoid α] [MulOneClass M] [MulAction α M] [IsScalarTower α M M]
    (c : Con M) : MulAction α c.Quotient where
  one_smul := Quotient.ind' fun _ => congr_arg Quotient.mk'' <| one_smul _ _
  mul_smul _ _ := Quotient.ind' fun _ => congr_arg Quotient.mk'' <| mul_smul _ _ _
#align con.mul_action Con.mulAction
#align add_con.add_action AddCon.addAction

instance mulDistribMulAction {α M : Type*} [Monoid α] [Monoid M] [MulDistribMulAction α M]
    [IsScalarTower α M M] (c : Con M) : MulDistribMulAction α c.Quotient :=
  { smul_one := fun _ => congr_arg Quotient.mk'' <| smul_one _
    smul_mul := fun _ => Quotient.ind₂' fun _ _ => congr_arg Quotient.mk'' <| smul_mul' _ _ _ }
#align con.mul_distrib_mul_action Con.mulDistribMulAction

end Actions

end Con<|MERGE_RESOLUTION|>--- conflicted
+++ resolved
@@ -195,14 +195,6 @@
   ext <| ext_iff.1 H
 #align con.to_setoid_inj Con.toSetoid_inj
 #align add_con.to_setoid_inj AddCon.toSetoid_inj
-<<<<<<< HEAD
-=======
-
-/-- Iff version of extensionality rule for congruence relations. -/
-@[to_additive "Iff version of extensionality rule for additive congruence relations."]
-protected theorem ext_iff {c d : Con M} : c = d ↔ (∀ x y, c x y ↔ d x y) :=
-  ⟨fun h _ _ => h ▸ Iff.rfl, ext⟩
->>>>>>> 59122192
 #align con.ext_iff Con.ext_iff
 #align add_con.ext_iff AddCon.ext_iff
 
@@ -399,11 +391,7 @@
 @[to_additive "Makes an additive isomorphism of quotients by two additive congruence relations,
 given that the relations are equal."]
 protected def congr {c d : Con M} (h : c = d) : c.Quotient ≃* d.Quotient :=
-<<<<<<< HEAD
-  { Quotient.congr (Equiv.refl M) <| by apply Con.ext_iff.1 h with
-=======
   { Quotient.congr (Equiv.refl M) <| by apply Con.ext_iff.mp h with
->>>>>>> 59122192
     map_mul' := fun x y => by rcases x with ⟨⟩; rcases y with ⟨⟩; rfl }
 #align con.congr Con.congr
 #align add_con.congr AddCon.congr
