/-
Copyright (c) 2017 Mario Carneiro. All rights reserved.
Released under Apache 2.0 license as described in the file LICENSE.
Authors: Mario Carneiro, Floris van Doorn, Violeta Hernández Palacios
-/
<<<<<<< HEAD
import Mathlib.Order.Cofinal
import Mathlib.Data.Set.Finite.Lattice
=======
>>>>>>> c529790e
import Mathlib.SetTheory.Cardinal.Arithmetic

/-!
# Cofinality

This file contains the definition of cofinality of an order and an ordinal number.

## Main Definitions

<<<<<<< HEAD
* `Ordinal.cof o` is the cofinality of the ordinal `o`.
  If `o` is the order type of the relation `<` on `α`, then `o.cof` is the smallest cardinality of a
  subset `s` of α that is *cofinal* in `α`, i.e. `∀ x : α, ∃ y ∈ s, ¬ y < x`.
* `Cardinal.IsRegular c` means that `c` is a regular cardinal: `ℵ₀ ≤ c ∧ c.ord.cof = c`.
* `Cardinal.IsInaccessible c` means that `c` is strongly inaccessible:
  `ℵ₀ < c ∧ IsRegular c ∧ IsStrongLimit c`.
=======
* `Order.cof r` is the cofinality of a reflexive order. This is the smallest cardinality of a subset
  `s` that is *cofinal*, i.e. `∀ x, ∃ y ∈ s, r x y`.
* `Ordinal.cof o` is the cofinality of the ordinal `o` when viewed as a linear order.
>>>>>>> c529790e

## Main Statements

* `Cardinal.lt_power_cof`: A consequence of König's theorem stating that `c < c ^ c.ord.cof` for
  `c ≥ ℵ₀`.

## Implementation Notes

* The cofinality is defined for ordinals.
  If `c` is a cardinal number, its cofinality is `c.ord.cof`.
-/

noncomputable section

open Function Cardinal Set Order
open scoped Ordinal

universe u v

variable {α ι : Type u} {β : Type v} {a o o' : Ordinal.{u}}

/-! ### Cofinality of orders -/

namespace Order

/-- The of a preorder `α` is the smallest cardinality of an `IsCofinal` subset. -/
def cof (α : Type*) [Preorder α] : Cardinal :=
  ⨅ s : { s : Set α // IsCofinal s }, #s.1

theorem IsCofinal.cof_le [Preorder α] {s : Set α} (h : IsCofinal s) : cof α ≤ #s :=
  ciInf_le' _ (Subtype.mk s h)

theorem cof_le (α : Type*) [Preorder α] : cof α ≤ #α := by
  simpa using IsCofinal.univ.cof_le

theorem le_cof_iff [Preorder α] {c : Cardinal} :
    c ≤ cof α ↔ ∀ {s : Set α}, IsCofinal s → c ≤ #s := by
  rw [cof, le_ciInf_iff', Subtype.forall]

@[deprecated le_cof_iff (since := "2024-12-02")]
alias le_cof := le_cof_iff

theorem lt_cof [Preorder α] {s : Set α} : #s < cof α → ¬ IsCofinal s := by
  simpa using not_imp_not.2 IsCofinal.cof_le

/-- Any order has a cofinal subset whose cardinality is its cofinality. -/
theorem cof_eq (α : Type*) [Preorder α] : ∃ s : Set α, IsCofinal s ∧ cof α = #s := by
  obtain ⟨⟨s, hs⟩, h⟩ := ciInf_mem fun s : { s : Set α // IsCofinal s } ↦ #s.1
  exact ⟨s, hs, h.symm⟩

/-- Any well-order has a cofinal subset whose order type is its cofinality. -/
theorem ord_cof_eq (α : Type*) [LinearOrder α] [WellFoundedLT α] :
    ∃ s : Set α, IsCofinal s ∧ (Order.cof α).ord = typeLT s := by
  obtain ⟨s, hs, hα⟩ := cof_eq α
  obtain ⟨r, _, hr⟩ := ord_eq s
  have hr' := hs.trans (isCofinal_setOf_imp_lt r)
  refine ⟨_, hr', le_antisymm ?_ ?_⟩
  · rw [ord_le]
    exact hr'.cof_le
  · rw [hα, hr, Ordinal.type_le_iff']
    refine ⟨RelEmbedding.ofMonotone (inclusion ?_) ?_⟩
    · simp
    · rintro ⟨_, ⟨x, hx, rfl⟩⟩ ⟨_, ⟨y, _, rfl⟩⟩ h
      obtain h' | h' | h' := trichotomous_of r x y
      · exact h'
      · refine (h.ne ?_).elim
        rwa [Subtype.mk_eq_mk, Subtype.val_inj]
      · cases (hx _ h').not_lt h

end Order

namespace OrderIso

private theorem cof_le_lift [Preorder α] [Preorder β] (f : α ≃o β) :
    Cardinal.lift.{v} (Order.cof α) ≤ Cardinal.lift.{u} (Order.cof β) := by
  rw [Order.cof, Order.cof, lift_iInf, lift_iInf, le_ciInf_iff']
  exact fun ⟨s, hs⟩ ↦ csInf_le' ⟨⟨_, f.symm.map_cofinal hs⟩, mk_image_eq_lift _ _ f.symm.injective⟩

theorem cof_eq_lift [Preorder α] [Preorder β] (f : α ≃o β) :
    Cardinal.lift.{v} (Order.cof α) = Cardinal.lift.{u} (Order.cof β) :=
  have := f.toRelEmbedding.isRefl
  (f.cof_le_lift).antisymm (f.symm.cof_le_lift)

theorem cof_eq {α β : Type u} [Preorder α] [Preorder β] (f : α ≃o β) : Order.cof α = Order.cof β :=
  lift_inj.1 f.cof_eq_lift

end OrderIso

namespace Order

@[simp]
theorem cof_eq_zero [Preorder α] [IsEmpty α] : cof α = 0 := by
  rw [← le_zero_iff, ← mk_emptyCollection α]
  exact (IsCofinal.of_isEmpty (∅ : Set α)).cof_le

@[simp]
theorem cof_eq_zero_iff [Preorder α] : cof α = 0 ↔ IsEmpty α := by
  refine ⟨fun h ↦ ?_, fun h ↦ cof_eq_zero⟩
  obtain ⟨s, hs, hα⟩ := cof_eq α
  rw [hα, mk_eq_zero_iff, isEmpty_subtype, ← eq_empty_iff_forall_not_mem] at h
  rwa [h, isCofinal_empty_iff] at hs

@[simp]
theorem cof_ne_zero_iff [Preorder α] : cof α ≠ 0 ↔ Nonempty α := by
  simp [cof_eq_zero_iff.not]

@[simp]
theorem cof_ne_zero [Preorder α] [h : Nonempty α] : cof α ≠ 0 :=
  cof_ne_zero_iff.2 h

@[simp]
theorem cof_eq_one [Preorder α] [OrderTop α] : cof α = 1 := by
  apply le_antisymm
  · rw [← mk_singleton (⊤ : α)]
    exact IsCofinal.singleton_top.cof_le
  · rw [one_le_iff_ne_zero, cof_ne_zero_iff]
    exact top_nonempty α

theorem cof_eq_one_iff [Preorder α] : cof α = 1 ↔ Nonempty (OrderTop α) := by
  refine ⟨fun h ↦ ?_, fun ⟨h⟩ ↦ cof_eq_one⟩
  obtain ⟨s, hs, hα⟩ := cof_eq α
  rw [h, eq_comm, mk_set_eq_one_iff] at hα
  obtain ⟨x, rfl⟩ := hα
  refine ⟨@OrderTop.mk _ _ ⟨x⟩ ?_⟩
  simpa [IsCofinal] using hs

end Order

/-! ### Cofinality of ordinals -/

namespace Ordinal

variable [LinearOrder α] [WellFoundedLT α]

/-- The cofinality of an ordinal is the `Order.cof` of any well-order with a given order type. In
particular, `cof 0 = 0` and `cof (succ o) = 1`. -/
def cof (o : Ordinal.{u}) : Cardinal.{u} :=
<<<<<<< HEAD
  o.liftOnWellOrder (fun α _ _ ↦ Order.cof α) fun _ _ _ _ _ _ h ↦ by
    obtain ⟨e⟩ := typeLT_eq.1 h
    exact e.cof_eq
=======
  o.liftOn (fun a ↦ Order.cof (swap a.rᶜ)) fun _ _ ⟨f⟩ ↦ f.compl.swap.cof_eq

theorem cof_type (r : α → α → Prop) [IsWellOrder α r] : (type r).cof = Order.cof (swap rᶜ) :=
  rfl

theorem cof_type_lt [LinearOrder α] [IsWellOrder α (· < ·)] :
    (@type α (· < ·) _).cof = @Order.cof α (· ≤ ·) := by
  rw [cof_type, compl_lt, swap_ge]

theorem cof_eq_cof_toType (o : Ordinal) : o.cof = @Order.cof o.toType (· ≤ ·) := by
  conv_lhs => rw [← type_toType o, cof_type_lt]

theorem le_cof_type [IsWellOrder α r] {c} : c ≤ cof (type r) ↔ ∀ S, Unbounded r S → c ≤ #S :=
  (le_csInf_iff'' (Order.cof_nonempty _)).trans
    ⟨fun H S h => H _ ⟨S, h, rfl⟩, by
      rintro H d ⟨S, h, rfl⟩
      exact H _ h⟩

theorem cof_type_le [IsWellOrder α r] {S : Set α} (h : Unbounded r S) : cof (type r) ≤ #S :=
  le_cof_type.1 le_rfl S h

theorem lt_cof_type [IsWellOrder α r] {S : Set α} : #S < cof (type r) → Bounded r S := by
  simpa using not_imp_not.2 cof_type_le

theorem cof_eq (r : α → α → Prop) [IsWellOrder α r] : ∃ S, Unbounded r S ∧ #S = cof (type r) :=
  csInf_mem (Order.cof_nonempty (swap rᶜ))

theorem ord_cof_eq (r : α → α → Prop) [IsWellOrder α r] :
    ∃ S, Unbounded r S ∧ type (Subrel r (· ∈ S)) = (cof (type r)).ord := by
  let ⟨S, hS, e⟩ := cof_eq r
  let ⟨s, _, e'⟩ := Cardinal.ord_eq S
  let T : Set α := { a | ∃ aS : a ∈ S, ∀ b : S, s b ⟨_, aS⟩ → r b a }
  suffices Unbounded r T by
    refine ⟨T, this, le_antisymm ?_ (Cardinal.ord_le.2 <| cof_type_le this)⟩
    rw [← e, e']
    refine
      (RelEmbedding.ofMonotone
          (fun a : T =>
            (⟨a,
                let ⟨aS, _⟩ := a.2
                aS⟩ :
              S))
          fun a b h => ?_).ordinal_type_le
    rcases a with ⟨a, aS, ha⟩
    rcases b with ⟨b, bS, hb⟩
    change s ⟨a, _⟩ ⟨b, _⟩
    refine ((trichotomous_of s _ _).resolve_left fun hn => ?_).resolve_left ?_
    · exact asymm h (ha _ hn)
    · intro e
      injection e with e
      subst b
      exact irrefl _ h
  intro a
  have : { b : S | ¬r b a }.Nonempty :=
    let ⟨b, bS, ba⟩ := hS a
    ⟨⟨b, bS⟩, ba⟩
  let b := (IsWellFounded.wf : WellFounded s).min _ this
  have ba : ¬r b a := IsWellFounded.wf.min_mem _ this
  refine ⟨b, ⟨b.2, fun c => not_imp_not.1 fun h => ?_⟩, ba⟩
  rw [show ∀ b : S, (⟨b, b.2⟩ : S) = b by intro b; cases b; rfl]
  exact IsWellFounded.wf.not_lt_min _ this (IsOrderConnected.neg_trans h ba)
>>>>>>> c529790e

@[simp]
theorem cof_type (α : Type*) [LinearOrder α] [WellFoundedLT α] : (typeLT α).cof = Order.cof α :=
  liftOnWellOrder_type ..

<<<<<<< HEAD
@[simp]
theorem _root_.Order.cof_toType (o : Ordinal) : Order.cof o.toType = o.cof := by
  rw [← cof_type, type_toType]

@[deprecated cof_toType (since := "2024-12-02")]
theorem cof_eq_cof_toType (o : Ordinal) : o.cof = Order.cof o.toType :=
  (cof_toType o).symm

@[simp]
theorem _root_.Order.cof_Iio_ordinal (o : Ordinal.{u}) :
    Order.cof (Iio o) = Cardinal.lift.{u + 1} o.cof := by
  convert (enumIsoToType o).cof_eq_lift
  · rw [Cardinal.lift_id'.{u, u + 1}]
  · rw [cof_toType]
=======
private theorem card_mem_cof {o} : ∃ (ι : _) (f : ι → Ordinal), lsub.{u, u} f = o ∧ #ι = o.card :=
  ⟨_, _, lsub_typein o, mk_toType o⟩

/-- The set in the `lsub` characterization of `cof` is nonempty. -/
theorem cof_lsub_def_nonempty (o) :
    { a : Cardinal | ∃ (ι : _) (f : ι → Ordinal), lsub.{u, u} f = o ∧ #ι = a }.Nonempty :=
  ⟨_, card_mem_cof⟩

theorem cof_eq_sInf_lsub (o : Ordinal.{u}) : cof o =
    sInf { a : Cardinal | ∃ (ι : Type u) (f : ι → Ordinal), lsub.{u, u} f = o ∧ #ι = a } := by
  refine le_antisymm (le_csInf (cof_lsub_def_nonempty o) ?_) (csInf_le' ?_)
  · rintro a ⟨ι, f, hf, rfl⟩
    rw [← type_toType o]
    refine
      (cof_type_le fun a => ?_).trans
        (@mk_le_of_injective _ _
          (fun s : typein ((· < ·) : o.toType → o.toType → Prop) ⁻¹' Set.range f =>
            Classical.choose s.prop)
          fun s t hst => by
          let H := congr_arg f hst
          rwa [Classical.choose_spec s.prop, Classical.choose_spec t.prop, typein_inj,
            Subtype.coe_inj] at H)
    have := typein_lt_self a
    simp_rw [← hf, lt_lsub_iff] at this
    obtain ⟨i, hi⟩ := this
    refine ⟨enum (α := o.toType) (· < ·) ⟨f i, ?_⟩, ?_, ?_⟩
    · rw [type_toType, ← hf]
      apply lt_lsub
    · rw [mem_preimage, typein_enum]
      exact mem_range_self i
    · rwa [← typein_le_typein, typein_enum]
  · rcases cof_eq (α := o.toType) (· < ·) with ⟨S, hS, hS'⟩
    let f : S → Ordinal := fun s => typein LT.lt s.val
    refine ⟨S, f, le_antisymm (lsub_le fun i => typein_lt_self (o := o) i)
      (le_of_forall_lt fun a ha => ?_), by rwa [type_toType o] at hS'⟩
    rw [← type_toType o] at ha
    rcases hS (enum (· < ·) ⟨a, ha⟩) with ⟨b, hb, hb'⟩
    rw [← typein_le_typein, typein_enum] at hb'
    exact hb'.trans_lt (lt_lsub.{u, u} f ⟨b, hb⟩)
>>>>>>> c529790e

@[simp]
theorem lift_cof (o) : Cardinal.lift.{u, v} (cof o) = cof (Ordinal.lift.{u, v} o) := by
  refine inductionOnWellOrder o fun α _ _ ↦ ?_
  rw [← typeLT_uLift, cof_type, cof_type, ← Cardinal.lift_id'.{v, u} (Order.cof (ULift _)),
    ← Cardinal.lift_umax, OrderIso.uLift.cof_eq_lift]

theorem cof_le_card (o : Ordinal) : cof o ≤ card o := by
  rw [← cof_toType, ← mk_toType]
  exact cof_le _

theorem cof_ord_le (c : Cardinal) : c.ord.cof ≤ c := by
  simpa using cof_le_card c.ord

theorem ord_cof_le (o : Ordinal) : o.cof.ord ≤ o :=
  (ord_le_ord.2 (cof_le_card o)).trans (ord_card_le o)

@[simp]
protected theorem _root_.Order.cof_cof (α : Type*) [LinearOrder α] [WellFoundedLT α] :
    (Order.cof α).ord.cof = Order.cof α := by
  obtain ⟨s, hs, hα⟩ := ord_cof_eq α
  obtain ⟨t, ht, hα'⟩ := cof_eq s
  apply ((hs.trans ht).cof_le.trans_eq _).antisymm'
  · apply_fun card at hα
    simpa [hα] using cof_ord_le _
  · rw [mk_image_eq Subtype.val_injective, ← hα', hα, cof_type]

@[simp]
theorem cof_cof (o : Ordinal) : o.cof.ord.cof = o.cof := by
  rw [← cof_toType o, Order.cof_cof]

<<<<<<< HEAD
@[simp]
theorem cof_zero : cof 0 = 0 := by
  rw [← cof_toType, cof_eq_zero]

@[simp]
theorem cof_eq_zero : cof o = 0 ↔ o = 0 := by
  rw [← cof_toType, cof_eq_zero_iff, toType_empty_iff_eq_zero]

theorem cof_ne_zero : cof o ≠ 0 ↔ o ≠ 0 :=
  cof_eq_zero.not

@[simp]
theorem cof_succ (o : Ordinal) : cof (succ o) = 1 := by
  rw [← cof_toType, cof_eq_one]

@[simp]
theorem cof_nat_succ (n : ℕ) : cof (n + 1) = 1 :=
  cof_succ n

@[simp]
theorem cof_eq_one : cof o = 1 ↔ ¬ IsSuccPrelimit o := by
  rw [← cof_toType, cof_eq_one_iff]
  sorry
=======
theorem cof_iSup_le {ι} {f : ι → Ordinal} (H : ∀ i, f i < iSup f) :
    cof (iSup f) ≤ #ι := by
  rw [← (#ι).lift_id]
  exact cof_iSup_le_lift H

theorem iSup_lt_ord_lift {ι} {f : ι → Ordinal} {c : Ordinal} (hι : Cardinal.lift.{v, u} #ι < c.cof)
    (hf : ∀ i, f i < c) : iSup f < c :=
  (sup_le_lsub.{u, v} f).trans_lt (lsub_lt_ord_lift hι hf)

theorem iSup_lt_ord {ι} {f : ι → Ordinal} {c : Ordinal} (hι : #ι < c.cof) :
    (∀ i, f i < c) → iSup f < c :=
  iSup_lt_ord_lift (by rwa [(#ι).lift_id])

theorem iSup_lt_lift {ι} {f : ι → Cardinal} {c : Cardinal}
    (hι : Cardinal.lift.{v, u} #ι < c.ord.cof)
    (hf : ∀ i, f i < c) : iSup f < c := by
  rw [← ord_lt_ord, iSup_ord (Cardinal.bddAbove_range _)]
  refine iSup_lt_ord_lift hι fun i => ?_
  rw [ord_lt_ord]
  apply hf

theorem iSup_lt {ι} {f : ι → Cardinal} {c : Cardinal} (hι : #ι < c.ord.cof) :
    (∀ i, f i < c) → iSup f < c :=
  iSup_lt_lift (by rwa [(#ι).lift_id])
>>>>>>> c529790e

@[simp]
theorem cof_le_one : cof o ≤ 1 ↔ ¬ IsLimit o := by
  sorry

theorem cof_le_one_of_cof_lt_aleph0 (h : cof o < ℵ₀) : cof o ≤ 1 := by
  obtain ⟨n, hn⟩ := Cardinal.lt_aleph0.1 h
  apply_fun cof ∘ ord at hn
  cases n
  · suffices o = 0 by simp [this]
    simpa using hn
  · simp_rw [comp_apply, ord_nat, Nat.cast_succ, cof_nat_succ, cof_cof] at hn
    rw [hn]

-- TODO: Order.cof version
theorem aleph0_le_cof : ℵ₀ ≤ cof o ↔ IsLimit o := by
  obtain rfl | ⟨o, rfl⟩ | ho := zero_or_succ_or_limit o
  · simp
  · simp
  · simp_rw [ho, iff_true]
    refine le_of_not_lt fun h => ?_
    have := cof_le_one_of_cof_lt_aleph0 h
    rw [cof_le_one] at this
    contradiction

/-! ### Cofinality of suprema and least strict upper bounds -/

/-- The range of an indexed supremum is cofinal within the supremum. -/
theorem isCofinal_range_iSup {f : ι → Ordinal} (H : ∀ i, f i < ⨆ i, f i) :
    IsCofinal (range fun i ↦ enumIsoToType _ ⟨_, H i⟩) := by
  intro x
  have H' := ((enumIsoToType _).symm x).2
  rw [mem_Iio, lt_ciSup_iff'] at H'
  · obtain ⟨i, hi⟩ := H'
    use enumIsoToType _ ⟨_, H i⟩
    simpa [← (enumIsoToType _).symm.le_iff_le] using hi.le
  · use iSup f
    rintro _ ⟨i, rfl⟩
    exact (H i).le

theorem cof_iSup_le_lift {f : ι → Ordinal.{v}} (H : ∀ i, f i < ⨆ i, f i) :
    Cardinal.lift.{u} (cof (⨆ i, f i)) ≤ Cardinal.lift.{v} #ι := by
  rw [← cof_toType]
  exact (Cardinal.lift_le.2 (isCofinal_range_iSup H).cof_le).trans mk_range_le_lift

theorem cof_iSup_le {f : ι → Ordinal} (H : ∀ i, f i < ⨆ i, f i) : cof (⨆ i, f i) ≤ #ι := by
  simpa using cof_iSup_le_lift H

theorem cof_iSup_Iio_le {f : Iio a → Ordinal} (H : ∀ i, f i < ⨆ i, f i) :
    cof (⨆ i, f i) ≤ a.card := by
  convert cof_iSup_le_lift H
  rw [Cardinal.lift_id'.{u, u + 1}, mk_Iio_ordinal, Cardinal.lift_le]

theorem iSup_lt_of_lt_cof_lift {f : ι → Ordinal} {o : Ordinal.{v}} (H : ∀ i, f i < o)
    (h : Cardinal.lift.{v} #ι < Cardinal.lift.{u} o.cof) : ⨆ i, f i < o := by
  apply (ciSup_le' fun i ↦ (H i).le).lt_of_ne
  rintro rfl
  exact (cof_iSup_le_lift H).not_lt h

theorem iSup_lt_of_lt_cof {ι} {f : ι → Ordinal} (H : ∀ i, f i < o) (h : #ι < o.cof) :
    ⨆ i, f i < o := by
  apply iSup_lt_of_lt_cof_lift H
  simpa

theorem iSup_Iio_lt_of_lt_cof {f : Iio a → Ordinal} (H : ∀ i, f i < o) (h : a < o.cof.ord) :
    ⨆ i, f i < o := by
  apply iSup_lt_of_lt_cof_lift H
  rwa [Cardinal.lift_id'.{u, u + 1}, mk_Iio_ordinal, Cardinal.lift_lt, ← lt_ord]

/-! ### Fundamental sequences -/

/-- A fundamental sequence for an ordinal `a` is a strictly monotonic function from `Iio a.cof` to
`Iio a` with cofinal range. We provide `o = a.cof` explicitly to avoid type rewrites. -/
structure IsFundamentalSeq (f : Iio o → Iio a) : Prop where
  /-- This, alongside the other conditions, implies `o = a.cof.ord`. -/
  le_cof : o ≤ a.cof.ord
  /-- A fundamental sequence is strictly monotonic. -/
  strictMono : StrictMono f
  /-- A fundamental sequence has cofinal range. -/
  isCofinal_range : IsCofinal (range f)

namespace IsFundamentalSeq

variable {f : Iio o → Iio a}

theorem monotone (h : IsFundamentalSeq f) : Monotone f :=
  h.strictMono.monotone

theorem cof_eq (h : IsFundamentalSeq f) : o = a.cof.ord := by
  apply h.le_cof.antisymm
  have := h.isCofinal_range.cof_le.trans mk_range_le
  rwa [cof_Iio_ordinal, mk_Iio_ordinal, Cardinal.lift_le, ← ord_le] at this

theorem id_of_le_cof (h : o ≤ o.cof.ord) : IsFundamentalSeq (@id (Iio o)) :=
  ⟨h, strictMono_id, by simp⟩

/-- The empty sequence is a fundamental sequence for `0`. -/
protected theorem zero (f : Iio 0 → Iio 0) : IsFundamentalSeq f :=
  ⟨by simp, isEmptyElim, isEmptyElim⟩

/-- The sequence `{o}` is a fundamental sequence for `succ o`. -/
protected theorem succ : IsFundamentalSeq fun _ : Iio 1 ↦ ⟨o, lt_succ o⟩ := by
  refine ⟨?_, Subsingleton.strictMono _, ?_⟩ <;> simp

/-- The composition of fundamental sequences is a fundamental sequence. -/
theorem trans {g : Iio o' → Iio o} (hf : IsFundamentalSeq f) (hg : IsFundamentalSeq g) :
    IsFundamentalSeq (f ∘ g) := by
  refine ⟨?_, hf.strictMono.comp hg.strictMono, fun x ↦ ?_⟩
  · rw [hg.cof_eq, hf.cof_eq, cof_cof]
  · obtain ⟨_, ⟨y, rfl⟩, hx⟩ := hf.isCofinal_range x
    obtain ⟨_, ⟨z, rfl⟩, hy⟩ := hg.isCofinal_range y
    exact ⟨_, mem_range_self z, hx.trans (hf.monotone hy)⟩

protected theorem iSup (hf : IsFundamentalSeq f) (ho : IsLimit o) : ⨆ i, (f i).1 = a := by
  apply (ciSup_le' fun i ↦ (f i).2.le).antisymm
  apply le_of_forall_lt fun x hx ↦ ?_
  rw [lt_ciSup_iff']
  · obtain ⟨_, ⟨y, rfl⟩, hy⟩ := hf.isCofinal_range ⟨x, hx⟩
    exact ⟨⟨_, ho.succ_lt y.2⟩, hy.trans_lt (hf.strictMono (lt_succ y.1))⟩
  · use a
    rintro _ ⟨i, rfl⟩
    exact (f i).2.le

end IsFundamentalSeq

/-- Every ordinal has a fundamental sequence. -/
theorem exists_isFundamentalSeq (o : Ordinal) :
    ∃ f : Iio o.cof.ord → Iio o, IsFundamentalSeq f := by
  obtain ⟨s, hs, ho⟩ := ord_cof_eq o.toType
  rw [cof_toType] at ho
  rw [ho]
  let g := OrderIso.ofRelIsoLT (enum (α := s) (· < ·))
  refine ⟨fun x ↦ (enumIsoToType _).symm (g x), ho.ge, ?_, fun x ↦ ?_⟩
  · exact (OrderIso.strictMono _).comp g.strictMono
  · obtain ⟨y, hy, hx⟩ := hs (enumIsoToType o x)
    refine ⟨(enumIsoToType o).symm y, ⟨g.symm ⟨y, hy⟩, ?_⟩, ?_⟩ <;>
      simp [← o.enumIsoToType.le_iff_le, hx]

theorem IsNormal.cof_le {f : Ordinal → Ordinal} (hf : IsNormal f) : cof o ≤ cof (f o) := by
  obtain rfl | ⟨a, rfl⟩ | ho := zero_or_succ_or_limit o
  · simp
  · rw [cof_succ, Cardinal.one_le_iff_ne_zero, cof_ne_zero]
    exact (hf.strictMono (lt_succ a)).ne_bot
  · obtain ⟨g, hg⟩ := exists_isFundamentalSeq (f o)
    have H (x : Iio (f o)) : ∃ y : Iio o, x < f y := by simpa using (hf.limit_lt ho).1 x.2
    choose s hs using H
    have hs' : ⨆ i, (s (g i)).1 = o := by
      apply (ciSup_le' fun x ↦ (s (g x)).2.le).antisymm
      apply le_of_forall_lt fun x hx ↦ ?_
      rw [lt_ciSup_iff']
      · obtain ⟨_, ⟨y, rfl⟩, h : f x ≤ g y⟩ := hg.isCofinal_range ⟨f x, hf.strictMono hx⟩
        exact ⟨y, hf.lt_iff.1 <| h.trans_lt (hs (g y))⟩
      · use o
        rintro _ ⟨x, rfl⟩
        exact (s (g x)).2.le
    convert cof_iSup_Iio_le (f := fun x ↦ s (g x)) _ using 1
    · rw [hs']
    · rw [card_ord]
    · simpa only [hs'] using fun x ↦ (s (g x)).2

/-- If `g` is a fundamental sequence for `o` and `f` is normal, then `f ∘ g` is a fundamental
sequence for `f o`. -/
protected theorem IsNormal.isFundamentalSeq {f : Ordinal → Ordinal} (hf : IsNormal f)
    (ho : IsLimit o) {g : Iio a → Iio o} (hg : IsFundamentalSeq g) :
    IsFundamentalSeq fun x : Iio a ↦ ⟨f (g x), hf.strictMono (g x).2⟩ := by
  refine ⟨?_, fun x y h ↦ hf.strictMono (hg.strictMono h), fun x ↦ ?_⟩
  · rw [hg.cof_eq, ord_le_ord]
    exact hf.cof_le
  · obtain ⟨y, hy, hx⟩ := (hf.limit_lt ho).1 x.2
    obtain ⟨_, ⟨z, rfl⟩, hz⟩ := hg.isCofinal_range ⟨y, hy⟩
    exact ⟨_, mem_range_self z, hx.le.trans (hf.monotone hz)⟩

theorem IsNormal.cof_eq {f : Ordinal → Ordinal} (hf : IsNormal f) (ho : IsLimit o) :
    cof (f o) = cof o := by
  obtain ⟨g, hg⟩ := exists_isFundamentalSeq o
  exact (ord_injective (hf.isFundamentalSeq ho hg).cof_eq).symm

<<<<<<< HEAD
@[simp]
theorem cof_add {b : Ordinal} (h : b ≠ 0) : cof (a + b) = cof b := by
  obtain rfl | ⟨c, rfl⟩ | hb := zero_or_succ_or_limit b
  · contradiction
  · rw [add_succ, cof_succ, cof_succ]
  · exact (isNormal_add_right a).cof_eq hb

=======
>>>>>>> c529790e
@[simp]
theorem cof_preOmega {o : Ordinal} (ho : o.IsLimit) : (preOmega o).cof = o.cof :=
  isNormal_preOmega.cof_eq ho

@[simp]
theorem cof_omega {o : Ordinal} (ho : o.IsLimit) : (ω_ o).cof = o.cof :=
  isNormal_omega.cof_eq ho

@[simp]
theorem cof_omega0 : cof ω = ℵ₀ := by
  apply (aleph0_le_cof.2 isLimit_omega0).antisymm'
  rw [← card_omega0]
  apply cof_le_card

@[simp]
<<<<<<< HEAD
theorem cof_univ : cof univ.{u, v} = Cardinal.univ.{u, v} := by
  apply le_antisymm (cof_le_card _)
  obtain ⟨s, hs, ho⟩ := cof_eq Ordinal.{u}
  rw [← not_bddAbove_iff_isCofinal, bddAbove_iff_small, small_iff_lift_mk_lt_univ,
    Cardinal.lift_id, ← ho, not_lt, ← Cardinal.lift_le.{v}, Cardinal.lift_univ,
    Cardinal.univ_umax] at hs
  rwa [card_univ, univ, ← lift_cof, cof_type]

end Ordinal

/-! ### Regular cardinals -/
=======
theorem cof_eq_one_iff_is_succ {o} : cof.{u} o = 1 ↔ ∃ a, o = succ a :=
  ⟨inductionOn o fun α r _ z => by
      rcases cof_eq r with ⟨S, hl, e⟩; rw [z] at e
      obtain ⟨a⟩ := mk_ne_zero_iff.1 (by rw [e]; exact one_ne_zero)
      refine
        ⟨typein r a,
          Eq.symm <|
            Quotient.sound
              ⟨RelIso.ofSurjective (RelEmbedding.ofMonotone ?_ fun x y => ?_) fun x => ?_⟩⟩
      · apply Sum.rec <;> [exact Subtype.val; exact fun _ => a]
      · rcases x with (x | ⟨⟨⟨⟩⟩⟩) <;> rcases y with (y | ⟨⟨⟨⟩⟩⟩) <;>
          simp [Subrel, Order.Preimage, EmptyRelation]
        exact x.2
      · suffices r x a ∨ ∃ _ : PUnit.{u}, ↑a = x by
          convert this
          dsimp [RelEmbedding.ofMonotone]; simp
        rcases trichotomous_of r x a with (h | h | h)
        · exact Or.inl h
        · exact Or.inr ⟨PUnit.unit, h.symm⟩
        · rcases hl x with ⟨a', aS, hn⟩
          refine absurd h ?_
          convert hn
          change (a : α) = ↑(⟨a', aS⟩ : S)
          have := le_one_iff_subsingleton.1 (le_of_eq e)
          congr!,
    fun ⟨a, e⟩ => by simp [e]⟩

/-! ### Fundamental sequences -/

-- TODO: move stuff about fundamental sequences to their own file.

/-- A fundamental sequence for `a` is an increasing sequence of length `o = cof a` that converges at
    `a`. We provide `o` explicitly in order to avoid type rewrites. -/
def IsFundamentalSequence (a o : Ordinal.{u}) (f : ∀ b < o, Ordinal.{u}) : Prop :=
  o ≤ a.cof.ord ∧ (∀ {i j} (hi hj), i < j → f i hi < f j hj) ∧ blsub.{u, u} o f = a

namespace IsFundamentalSequence

variable {a o : Ordinal.{u}} {f : ∀ b < o, Ordinal.{u}}

protected theorem cof_eq (hf : IsFundamentalSequence a o f) : a.cof.ord = o :=
  hf.1.antisymm' <| by
    rw [← hf.2.2]
    exact (ord_le_ord.2 (cof_blsub_le f)).trans (ord_card_le o)

protected theorem strict_mono (hf : IsFundamentalSequence a o f) {i j} :
    ∀ hi hj, i < j → f i hi < f j hj :=
  hf.2.1

theorem blsub_eq (hf : IsFundamentalSequence a o f) : blsub.{u, u} o f = a :=
  hf.2.2

theorem ord_cof (hf : IsFundamentalSequence a o f) :
    IsFundamentalSequence a a.cof.ord fun i hi => f i (hi.trans_le (by rw [hf.cof_eq])) := by
  have H := hf.cof_eq
  subst H
  exact hf

theorem id_of_le_cof (h : o ≤ o.cof.ord) : IsFundamentalSequence o o fun a _ => a :=
  ⟨h, @fun _ _ _ _ => id, blsub_id o⟩

protected theorem zero {f : ∀ b < (0 : Ordinal), Ordinal} : IsFundamentalSequence 0 0 f :=
  ⟨by rw [cof_zero, ord_zero], @fun i _ hi => (Ordinal.not_lt_zero i hi).elim, blsub_zero f⟩

protected theorem succ : IsFundamentalSequence (succ o) 1 fun _ _ => o := by
  refine ⟨?_, @fun i j hi hj h => ?_, blsub_const Ordinal.one_ne_zero o⟩
  · rw [cof_succ, ord_one]
  · rw [lt_one_iff_zero] at hi hj
    rw [hi, hj] at h
    exact h.false.elim

protected theorem monotone (hf : IsFundamentalSequence a o f) {i j : Ordinal} (hi : i < o)
    (hj : j < o) (hij : i ≤ j) : f i hi ≤ f j hj := by
  rcases lt_or_eq_of_le hij with (hij | rfl)
  · exact (hf.2.1 hi hj hij).le
  · rfl

theorem trans {a o o' : Ordinal.{u}} {f : ∀ b < o, Ordinal.{u}} (hf : IsFundamentalSequence a o f)
    {g : ∀ b < o', Ordinal.{u}} (hg : IsFundamentalSequence o o' g) :
    IsFundamentalSequence a o' fun i hi =>
      f (g i hi) (by rw [← hg.2.2]; apply lt_blsub) := by
  refine ⟨?_, @fun i j _ _ h => hf.2.1 _ _ (hg.2.1 _ _ h), ?_⟩
  · rw [hf.cof_eq]
    exact hg.1.trans (ord_cof_le o)
  · rw [@blsub_comp.{u, u, u} o _ f (@IsFundamentalSequence.monotone _ _ f hf)]
    · exact hf.2.2
    · exact hg.2.2

protected theorem lt {a o : Ordinal} {s : Π p < o, Ordinal}
    (h : IsFundamentalSequence a o s) {p : Ordinal} (hp : p < o) : s p hp < a :=
  h.blsub_eq ▸ lt_blsub s p hp

end IsFundamentalSequence

/-- Every ordinal has a fundamental sequence. -/
theorem exists_fundamental_sequence (a : Ordinal.{u}) :
    ∃ f, IsFundamentalSequence a a.cof.ord f := by
  suffices h : ∃ o f, IsFundamentalSequence a o f by
    rcases h with ⟨o, f, hf⟩
    exact ⟨_, hf.ord_cof⟩
  rcases exists_lsub_cof a with ⟨ι, f, hf, hι⟩
  rcases ord_eq ι with ⟨r, wo, hr⟩
  haveI := wo
  let r' := Subrel r fun i ↦ ∀ j, r j i → f j < f i
  let hrr' : r' ↪r r := Subrel.relEmbedding _ _
  haveI := hrr'.isWellOrder
  refine
    ⟨_, _, hrr'.ordinal_type_le.trans ?_, @fun i j _ h _ => (enum r' ⟨j, h⟩).prop _ ?_,
      le_antisymm (blsub_le fun i hi => lsub_le_iff.1 hf.le _) ?_⟩
  · rw [← hι, hr]
  · change r (hrr'.1 _) (hrr'.1 _)
    rwa [hrr'.2, @enum_lt_enum _ r']
  · rw [← hf, lsub_le_iff]
    intro i
    suffices h : ∃ i' hi', f i ≤ bfamilyOfFamily' r' (fun i => f i) i' hi' by
      rcases h with ⟨i', hi', hfg⟩
      exact hfg.trans_lt (lt_blsub _ _ _)
    by_cases h : ∀ j, r j i → f j < f i
    · refine ⟨typein r' ⟨i, h⟩, typein_lt_type _ _, ?_⟩
      rw [bfamilyOfFamily'_typein]
    · push_neg at h
      obtain ⟨hji, hij⟩ := wo.wf.min_mem _ h
      refine ⟨typein r' ⟨_, fun k hkj => lt_of_lt_of_le ?_ hij⟩, typein_lt_type _ _, ?_⟩
      · by_contra! H
        exact (wo.wf.not_lt_min _ h ⟨IsTrans.trans _ _ _ hkj hji, H⟩) hkj
      · rwa [bfamilyOfFamily'_typein]

@[simp]
theorem cof_cof (a : Ordinal.{u}) : cof (cof a).ord = cof a := by
  obtain ⟨f, hf⟩ := exists_fundamental_sequence a
  obtain ⟨g, hg⟩ := exists_fundamental_sequence a.cof.ord
  exact ord_injective (hf.trans hg).cof_eq.symm

protected theorem IsNormal.isFundamentalSequence {f : Ordinal.{u} → Ordinal.{u}} (hf : IsNormal f)
    {a o} (ha : IsLimit a) {g} (hg : IsFundamentalSequence a o g) :
    IsFundamentalSequence (f a) o fun b hb => f (g b hb) := by
  refine ⟨?_, @fun i j _ _ h => hf.strictMono (hg.2.1 _ _ h), ?_⟩
  · rcases exists_lsub_cof (f a) with ⟨ι, f', hf', hι⟩
    rw [← hg.cof_eq, ord_le_ord, ← hι]
    suffices (lsub.{u, u} fun i => sInf { b : Ordinal | f' i ≤ f b }) = a by
      rw [← this]
      apply cof_lsub_le
    have H : ∀ i, ∃ b < a, f' i ≤ f b := fun i => by
      have := lt_lsub.{u, u} f' i
      rw [hf', ← IsNormal.blsub_eq.{u, u} hf ha, lt_blsub_iff] at this
      simpa using this
    refine (lsub_le fun i => ?_).antisymm (le_of_forall_lt fun b hb => ?_)
    · rcases H i with ⟨b, hb, hb'⟩
      exact lt_of_le_of_lt (csInf_le' hb') hb
    · have := hf.strictMono hb
      rw [← hf', lt_lsub_iff] at this
      obtain ⟨i, hi⟩ := this
      rcases H i with ⟨b, _, hb⟩
      exact
        ((le_csInf_iff'' ⟨b, by exact hb⟩).2 fun c hc =>
          hf.strictMono.le_iff_le.1 (hi.trans hc)).trans_lt (lt_lsub _ i)
  · rw [@blsub_comp.{u, u, u} a _ (fun b _ => f b) (@fun i j _ _ h => hf.strictMono.monotone h) g
        hg.2.2]
    exact IsNormal.blsub_eq.{u, u} hf ha

theorem IsNormal.cof_eq {f} (hf : IsNormal f) {a} (ha : IsLimit a) : cof (f a) = cof a :=
  let ⟨_, hg⟩ := exists_fundamental_sequence a
  ord_injective (hf.isFundamentalSequence ha hg).cof_eq

theorem IsNormal.cof_le {f} (hf : IsNormal f) (a) : cof a ≤ cof (f a) := by
  rcases zero_or_succ_or_limit a with (rfl | ⟨b, rfl⟩ | ha)
  · rw [cof_zero]
    exact zero_le _
  · rw [cof_succ, Cardinal.one_le_iff_ne_zero, cof_ne_zero, ← Ordinal.pos_iff_ne_zero]
    exact (Ordinal.zero_le (f b)).trans_lt (hf.1 b)
  · rw [hf.cof_eq ha]
>>>>>>> c529790e

namespace Cardinal
open Ordinal

<<<<<<< HEAD
/-- A cardinal is regular if it is infinite and it equals its own cofinality. -/
def IsRegular (c : Cardinal) : Prop :=
  ℵ₀ ≤ c ∧ c ≤ c.ord.cof
=======
theorem aleph0_le_cof {o} : ℵ₀ ≤ cof o ↔ IsLimit o := by
  rcases zero_or_succ_or_limit o with (rfl | ⟨o, rfl⟩ | l)
  · simp [not_zero_isLimit, Cardinal.aleph0_ne_zero]
  · simp [not_succ_isLimit, Cardinal.one_lt_aleph0]
  · simp only [l, iff_true]
    refine le_of_not_lt fun h => ?_
    obtain ⟨n, e⟩ := Cardinal.lt_aleph0.1 h
    have := cof_cof o
    rw [e, ord_nat] at this
    cases n
    · simp at e
      simp [e, not_zero_isLimit] at l
    · rw [natCast_succ, cof_succ] at this
      rw [← this, cof_eq_one_iff_is_succ] at e
      rcases e with ⟨a, rfl⟩
      exact not_succ_isLimit _ l
>>>>>>> c529790e

theorem IsRegular.aleph0_le {c : Cardinal} (H : c.IsRegular) : ℵ₀ ≤ c :=
  H.1

theorem IsRegular.cof_eq {c : Cardinal} (H : c.IsRegular) : c.ord.cof = c :=
  (cof_ord_le c).antisymm H.2

theorem IsRegular.cof_omega_eq {o : Ordinal} (H : (ℵ_ o).IsRegular) : (ω_ o).cof = ℵ_ o := by
  rw [← ord_aleph, H.cof_eq]

theorem IsRegular.pos {c : Cardinal} (H : c.IsRegular) : 0 < c :=
  aleph0_pos.trans_le H.1

theorem IsRegular.nat_lt {c : Cardinal} (H : c.IsRegular) (n : ℕ) : n < c :=
  lt_of_lt_of_le (nat_lt_aleph0 n) H.aleph0_le

theorem IsRegular.ord_pos {c : Cardinal} (H : c.IsRegular) : 0 < c.ord := by
  rw [Cardinal.lt_ord, card_zero]
  exact H.pos

theorem isRegular_cof {o : Ordinal} (h : o.IsLimit) : IsRegular o.cof :=
  ⟨aleph0_le_cof.2 h, (cof_cof o).ge⟩

theorem isRegular_aleph0 : IsRegular ℵ₀ :=
  ⟨le_rfl, by simp⟩

theorem isRegular_succ {c : Cardinal.{u}} (h : ℵ₀ ≤ c) : IsRegular (succ c) := by
  refine ⟨h.trans (le_succ c), succ_le_of_lt ?_⟩
  obtain ⟨f, hf⟩ := exists_isFundamentalSeq (succ c).ord
  have := card_iSup_Iio_le_card_mul_iSup fun i ↦ (f i).1
  rw [Cardinal.lift_id, hf.iSup, card_ord, card_ord] at this
  · by_contra! hc
    have := this.trans (mul_le_mul' hc (ciSup_le' fun i ↦ card_le_iff.2 (f i).2))
    rw [mul_eq_self h, succ_le_iff] at this
    exact this.false
  · apply isLimit_ord
    rw [aleph0_le_cof]
    exact isLimit_ord (h.trans (le_succ _))

theorem isRegular_preAleph_succ {o : Ordinal} (h : ω ≤ o) : IsRegular (preAleph (succ o)) := by
  rw [preAleph_succ]
  exact isRegular_succ (aleph0_le_preAleph.2 h)

set_option linter.deprecated false in
@[deprecated isRegular_preAleph_succ (since := "2024-10-22")]
theorem isRegular_aleph'_succ {o : Ordinal} (h : ω ≤ o) : IsRegular (aleph' (succ o)) := by
  rw [aleph'_succ]
  exact isRegular_succ (aleph0_le_aleph'.2 h)

theorem isRegular_aleph_succ (o : Ordinal) : IsRegular (ℵ_ (succ o)) := by
  rw [aleph_succ]
  exact isRegular_succ (aleph0_le_aleph o)

theorem isRegular_aleph_one : IsRegular ℵ₁ := by
  simpa using isRegular_aleph_succ 0

#exit

theorem nfpFamily_lt_ord_lift {ι} {f : ι → Ordinal → Ordinal} {c} (hc : ℵ₀ < cof c)
    (hc' : Cardinal.lift.{v, u} #ι < cof c) (hf : ∀ (i), ∀ b < c, f i b < c) {a} (ha : a < c) :
    nfpFamily f a < c := by
  refine iSup_lt_ord_lift ((Cardinal.lift_le.2 (mk_list_le_max ι)).trans_lt ?_) fun l => ?_
  · rw [lift_max]
    apply max_lt _ hc'
    rwa [Cardinal.lift_aleph0]
  · induction' l with i l H
    · exact ha
    · exact hf _ _ H

theorem nfpFamily_lt_ord {ι} {f : ι → Ordinal → Ordinal} {c} (hc : ℵ₀ < cof c) (hc' : #ι < cof c)
    (hf : ∀ (i), ∀ b < c, f i b < c) {a} : a < c → nfpFamily.{u, u} f a < c :=
  nfpFamily_lt_ord_lift hc (by rwa [(#ι).lift_id]) hf

/-! ### Basic results -/




theorem cof_eq' (r : α → α → Prop) [IsWellOrder α r] (h : IsLimit (type r)) :
    ∃ S : Set α, (∀ a, ∃ b ∈ S, r a b) ∧ #S = cof (type r) :=
  let ⟨S, H, e⟩ := cof_eq r
  ⟨S, fun a =>
    let a' := enum r ⟨_, h.succ_lt (typein_lt_type r a)⟩
    let ⟨b, h, ab⟩ := H a'
    ⟨b, h,
      (IsOrderConnected.conn a b a' <|
            (typein_lt_typein r).1
              (by
                rw [typein_enum]
                exact lt_succ (typein _ _))).resolve_right
        ab⟩,
    e⟩

<<<<<<< HEAD
=======
@[simp]
theorem cof_univ : cof univ.{u, v} = Cardinal.univ.{u, v} :=
  le_antisymm (cof_le_card _)
    (by
      refine le_of_forall_lt fun c h => ?_
      rcases lt_univ'.1 h with ⟨c, rfl⟩
      rcases @cof_eq Ordinal.{u} (· < ·) _ with ⟨S, H, Se⟩
      rw [univ, ← lift_cof, ← Cardinal.lift_lift.{u+1, v, u}, Cardinal.lift_lt, ← Se]
      refine lt_of_not_ge fun h => ?_
      obtain ⟨a, e⟩ := Cardinal.mem_range_lift_of_le h
      refine Quotient.inductionOn a (fun α e => ?_) e
      obtain ⟨f⟩ := Quotient.exact e
      have f := Equiv.ulift.symm.trans f
      let g a := (f a).1
      let o := succ (iSup g)
      rcases H o with ⟨b, h, l⟩
      refine l (lt_succ_iff.2 ?_)
      rw [← show g (f.symm ⟨b, h⟩) = b by simp [g]]
      apply Ordinal.le_iSup)
>>>>>>> c529790e

end Ordinal

namespace Cardinal
open Ordinal

<<<<<<< HEAD
theorem isStrongLimit_beth {o : Ordinal} (H : IsSuccPrelimit o) : IsStrongLimit (ℶ_ o) := by
  rcases eq_or_ne o 0 with (rfl | h)
  · rw [beth_zero]
    exact isStrongLimit_aleph0
  · refine ⟨beth_ne_zero o, fun a ha => ?_⟩
    rw [beth_limit] at ha
    · rcases exists_lt_of_lt_ciSup' ha with ⟨⟨i, hi⟩, ha⟩
      have := power_le_power_left two_ne_zero ha.le
      rw [← beth_succ] at this
      exact this.trans_lt (beth_lt.2 (H.succ_lt hi))
    · rw [isLimit_iff]
      exact ⟨h, H⟩

theorem mk_bounded_subset {α : Type*} (h : ∀ x < #α, (2^x) < #α) {r : α → α → Prop}
=======
/-! ### Results on sets -/

theorem mk_bounded_subset {α : Type*} (h : ∀ x < #α, 2 ^ x < #α) {r : α → α → Prop}
>>>>>>> c529790e
    [IsWellOrder α r] (hr : (#α).ord = type r) : #{ s : Set α // Bounded r s } = #α := by
  rcases eq_or_ne #α 0 with (ha | ha)
  · rw [ha]
    haveI := mk_eq_zero_iff.1 ha
    rw [mk_eq_zero_iff]
    constructor
    rintro ⟨s, hs⟩
    exact (not_unbounded_iff s).2 hs (unbounded_of_isEmpty s)
  have h' : IsStrongLimit #α := ⟨ha, @h⟩
  have ha := h'.aleph0_le
  apply le_antisymm
  · have : { s : Set α | Bounded r s } = ⋃ i, 𝒫{ j | r j i } := setOf_exists _
    rw [← coe_setOf, this]
    refine mk_iUnion_le_sum_mk.trans ((sum_le_iSup (fun i => #(𝒫{ j | r j i }))).trans
      ((mul_le_max_of_aleph0_le_left ha).trans ?_))
    rw [max_eq_left]
    apply ciSup_le' _
    intro i
    rw [mk_powerset]
    apply (h'.two_power_lt _).le
    rw [coe_setOf, card_typein, ← lt_ord, hr]
    apply typein_lt_type
  · refine @mk_le_of_injective α _ (fun x => Subtype.mk {x} ?_) ?_
    · apply bounded_singleton
      rw [← hr]
      apply isLimit_ord ha
    · intro a b hab
      simpa [singleton_eq_singleton_iff] using hab

theorem mk_subset_mk_lt_cof {α : Type*} (h : ∀ x < #α, 2 ^ x < #α) :
    #{ s : Set α // #s < cof (#α).ord } = #α := by
  rcases eq_or_ne #α 0 with (ha | ha)
  · simp [ha]
  have h' : IsStrongLimit #α := ⟨ha, @h⟩
  rcases ord_eq α with ⟨r, wo, hr⟩
  haveI := wo
  apply le_antisymm
  · conv_rhs => rw [← mk_bounded_subset h hr]
    apply mk_le_mk_of_subset
    intro s hs
    rw [hr] at hs
    exact lt_cof_type hs
  · refine @mk_le_of_injective α _ (fun x => Subtype.mk {x} ?_) ?_
    · rw [mk_singleton]
      exact one_lt_aleph0.trans_le (aleph0_le_cof.2 (isLimit_ord h'.aleph0_le))
    · intro a b hab
      simpa [singleton_eq_singleton_iff] using hab

<<<<<<< HEAD
/-- A function whose codomain's cardinality is infinite but strictly smaller than its domain's
has a fiber with cardinality strictly great than the codomain.
-/
theorem infinite_pigeonhole_card_lt {β α : Type u} (f : β → α) (w : #α < #β) (w' : ℵ₀ ≤ #α) :
    ∃ a : α, #α < #(f ⁻¹' {a}) := by
  simp_rw [← succ_le_iff]
  exact
    Ordinal.infinite_pigeonhole_card f (succ #α) (succ_le_of_lt w) (w'.trans (lt_succ _).le)
      ((lt_succ _).trans_le (isRegular_succ w').2.ge)

/-- A function whose codomain's cardinality is infinite but strictly smaller than its domain's
has an infinite fiber.
-/
theorem exists_infinite_fiber {β α : Type u} (f : β → α) (w : #α < #β) (w' : Infinite α) :
    ∃ a : α, Infinite (f ⁻¹' {a}) := by
  simp_rw [Cardinal.infinite_iff] at w' ⊢
  cases' infinite_pigeonhole_card_lt f w w' with a ha
  exact ⟨a, w'.trans ha.le⟩

/-- If an infinite type `β` can be expressed as a union of finite sets,
then the cardinality of the collection of those finite sets
must be at least the cardinality of `β`.
-/
theorem le_range_of_union_finset_eq_top {α β : Type*} [Infinite β] (f : α → Finset β)
    (w : ⋃ a, (f a : Set β) = ⊤) : #β ≤ #(range f) := by
  have k : _root_.Infinite (range f) := by
    rw [infinite_coe_iff]
    apply mt (union_finset_finite_of_range_finite f)
    rw [w]
    exact infinite_univ
  by_contra h
  simp only [not_le] at h
  let u : ∀ b, ∃ a, b ∈ f a := fun b => by simpa using (w.ge : _) (Set.mem_univ b)
  let u' : β → range f := fun b => ⟨f (u b).choose, by simp⟩
  have v' : ∀ a, u' ⁻¹' {⟨f a, by simp⟩} ≤ f a := by
    rintro a p m
    simp? [u']  at m says simp only [mem_preimage, mem_singleton_iff, Subtype.mk.injEq, u'] at m
    rw [← m]
    apply fun b => (u b).choose_spec
  obtain ⟨⟨-, ⟨a, rfl⟩⟩, p⟩ := exists_infinite_fiber u' h k
  exact (@Infinite.of_injective _ _ p (inclusion (v' a)) (inclusion_injective _)).false

theorem lsub_lt_ord_lift_of_isRegular {ι} {f : ι → Ordinal} {c} (hc : IsRegular c)
    (hι : Cardinal.lift.{v, u} #ι < c) : (∀ i, f i < c.ord) → Ordinal.lsub.{u, v} f < c.ord :=
  lsub_lt_ord_lift (by rwa [hc.cof_eq])

theorem lsub_lt_ord_of_isRegular {ι} {f : ι → Ordinal} {c} (hc : IsRegular c) (hι : #ι < c) :
    (∀ i, f i < c.ord) → Ordinal.lsub f < c.ord :=
  lsub_lt_ord (by rwa [hc.cof_eq])

theorem iSup_lt_ord_lift_of_isRegular {ι} {f : ι → Ordinal} {c} (hc : IsRegular c)
    (hι : Cardinal.lift.{v, u} #ι < c) : (∀ i, f i < c.ord) → iSup f < c.ord :=
  iSup_lt_ord_lift (by rwa [hc.cof_eq])

set_option linter.deprecated false in
@[deprecated iSup_lt_ord_lift_of_isRegular (since := "2024-08-27")]
theorem sup_lt_ord_lift_of_isRegular {ι} {f : ι → Ordinal} {c} (hc : IsRegular c)
    (hι : Cardinal.lift.{v, u} #ι < c) : (∀ i, f i < c.ord) → Ordinal.sup.{u, v} f < c.ord :=
  iSup_lt_ord_lift_of_isRegular hc hι

theorem iSup_lt_ord_of_isRegular {ι} {f : ι → Ordinal} {c} (hc : IsRegular c) (hι : #ι < c) :
    (∀ i, f i < c.ord) → iSup f < c.ord :=
  iSup_lt_ord (by rwa [hc.cof_eq])

set_option linter.deprecated false in
@[deprecated iSup_lt_ord_of_isRegular (since := "2024-08-27")]
theorem sup_lt_ord_of_isRegular {ι} {f : ι → Ordinal} {c} (hc : IsRegular c) (hι : #ι < c) :
    (∀ i, f i < c.ord) → Ordinal.sup f < c.ord :=
  iSup_lt_ord_of_isRegular hc hι

theorem blsub_lt_ord_lift_of_isRegular {o : Ordinal} {f : ∀ a < o, Ordinal} {c} (hc : IsRegular c)
    (ho : Cardinal.lift.{v, u} o.card < c) :
    (∀ i hi, f i hi < c.ord) → Ordinal.blsub.{u, v} o f < c.ord :=
  blsub_lt_ord_lift (by rwa [hc.cof_eq])

theorem blsub_lt_ord_of_isRegular {o : Ordinal} {f : ∀ a < o, Ordinal} {c} (hc : IsRegular c)
    (ho : o.card < c) : (∀ i hi, f i hi < c.ord) → Ordinal.blsub o f < c.ord :=
  blsub_lt_ord (by rwa [hc.cof_eq])

theorem bsup_lt_ord_lift_of_isRegular {o : Ordinal} {f : ∀ a < o, Ordinal} {c} (hc : IsRegular c)
    (hι : Cardinal.lift.{v, u} o.card < c) :
    (∀ i hi, f i hi < c.ord) → Ordinal.bsup.{u, v} o f < c.ord :=
  bsup_lt_ord_lift (by rwa [hc.cof_eq])

theorem bsup_lt_ord_of_isRegular {o : Ordinal} {f : ∀ a < o, Ordinal} {c} (hc : IsRegular c)
    (hι : o.card < c) : (∀ i hi, f i hi < c.ord) → Ordinal.bsup o f < c.ord :=
  bsup_lt_ord (by rwa [hc.cof_eq])

theorem iSup_lt_lift_of_isRegular {ι} {f : ι → Cardinal} {c} (hc : IsRegular c)
    (hι : Cardinal.lift.{v, u} #ι < c) : (∀ i, f i < c) → iSup.{max u v + 1, u + 1} f < c :=
  iSup_lt_lift.{u, v} (by rwa [hc.cof_eq])

theorem iSup_lt_of_isRegular {ι} {f : ι → Cardinal} {c} (hc : IsRegular c) (hι : #ι < c) :
    (∀ i, f i < c) → iSup f < c :=
  iSup_lt (by rwa [hc.cof_eq])

theorem sum_lt_lift_of_isRegular {ι : Type u} {f : ι → Cardinal} {c : Cardinal} (hc : IsRegular c)
    (hι : Cardinal.lift.{v, u} #ι < c) (hf : ∀ i, f i < c) : sum f < c :=
  (sum_le_iSup_lift _).trans_lt <| mul_lt_of_lt hc.1 hι (iSup_lt_lift_of_isRegular hc hι hf)

theorem sum_lt_of_isRegular {ι : Type u} {f : ι → Cardinal} {c : Cardinal} (hc : IsRegular c)
    (hι : #ι < c) : (∀ i, f i < c) → sum f < c :=
  sum_lt_lift_of_isRegular.{u, u} hc (by rwa [lift_id])

@[simp]
theorem card_lt_of_card_iUnion_lt {ι : Type u} {α : Type u} {t : ι → Set α} {c : Cardinal}
    (h : #(⋃ i, t i) < c) (i : ι) : #(t i) < c :=
  lt_of_le_of_lt (Cardinal.mk_le_mk_of_subset <| subset_iUnion _ _) h

@[simp]
theorem card_iUnion_lt_iff_forall_of_isRegular {ι : Type u} {α : Type u} {t : ι → Set α}
    {c : Cardinal} (hc : c.IsRegular) (hι : #ι < c) : #(⋃ i, t i) < c ↔ ∀ i, #(t i) < c := by
  refine ⟨card_lt_of_card_iUnion_lt, fun h ↦ ?_⟩
  apply lt_of_le_of_lt (Cardinal.mk_sUnion_le _)
  apply Cardinal.mul_lt_of_lt hc.aleph0_le
    (lt_of_le_of_lt Cardinal.mk_range_le hι)
  apply Cardinal.iSup_lt_of_isRegular hc (lt_of_le_of_lt Cardinal.mk_range_le hι)
  simpa

theorem card_lt_of_card_biUnion_lt {α β : Type u} {s : Set α} {t : ∀ a ∈ s, Set β} {c : Cardinal}
    (h : #(⋃ a ∈ s, t a ‹_›) < c) (a : α) (ha : a ∈ s) : # (t a ha) < c := by
  rw [biUnion_eq_iUnion] at h
  have := card_lt_of_card_iUnion_lt h
  simp_all only [iUnion_coe_set,
    Subtype.forall]

theorem card_biUnion_lt_iff_forall_of_isRegular {α β : Type u} {s : Set α} {t : ∀ a ∈ s, Set β}
    {c : Cardinal} (hc : c.IsRegular) (hs : #s < c) :
    #(⋃ a ∈ s, t a ‹_›) < c ↔ ∀ a (ha : a ∈ s), # (t a ha) < c := by
  rw [biUnion_eq_iUnion, card_iUnion_lt_iff_forall_of_isRegular hc hs, SetCoe.forall']

theorem nfpFamily_lt_ord_lift_of_isRegular {ι} {f : ι → Ordinal → Ordinal} {c} (hc : IsRegular c)
    (hι : Cardinal.lift.{v, u} #ι < c) (hc' : c ≠ ℵ₀) (hf : ∀ (i), ∀ b < c.ord, f i b < c.ord) {a}
    (ha : a < c.ord) : nfpFamily f a < c.ord := by
  apply nfpFamily_lt_ord_lift _ _ hf ha <;> rw [hc.cof_eq]
  · exact lt_of_le_of_ne hc.1 hc'.symm
  · exact hι

theorem nfpFamily_lt_ord_of_isRegular {ι} {f : ι → Ordinal → Ordinal} {c} (hc : IsRegular c)
    (hι : #ι < c) (hc' : c ≠ ℵ₀) {a} (hf : ∀ (i), ∀ b < c.ord, f i b < c.ord) :
    a < c.ord → nfpFamily.{u, u} f a < c.ord :=
  nfpFamily_lt_ord_lift_of_isRegular hc (by rwa [lift_id]) hc' hf

set_option linter.deprecated false in
@[deprecated nfpFamily_lt_ord_lift_of_isRegular (since := "2024-10-14")]
theorem nfpBFamily_lt_ord_lift_of_isRegular {o : Ordinal} {f : ∀ a < o, Ordinal → Ordinal} {c}
    (hc : IsRegular c) (ho : Cardinal.lift.{v, u} o.card < c) (hc' : c ≠ ℵ₀)
    (hf : ∀ (i hi), ∀ b < c.ord, f i hi b < c.ord) {a} :
    a < c.ord → nfpBFamily.{u, v} o f a < c.ord :=
  nfpFamily_lt_ord_lift_of_isRegular hc (by rwa [mk_toType]) hc' fun _ => hf _ _
=======
/-- If the union of s is unbounded and s is smaller than the cofinality,
  then s has an unbounded member -/
theorem unbounded_of_unbounded_sUnion (r : α → α → Prop) [wo : IsWellOrder α r] {s : Set (Set α)}
    (h₁ : Unbounded r <| ⋃₀ s) (h₂ : #s < Order.cof (swap rᶜ)) : ∃ x ∈ s, Unbounded r x := by
  by_contra! h
  simp_rw [not_unbounded_iff] at h
  let f : s → α := fun x : s => wo.wf.sup x (h x.1 x.2)
  refine h₂.not_le (le_trans (csInf_le' ⟨range f, fun x => ?_, rfl⟩) mk_range_le)
  rcases h₁ x with ⟨y, ⟨c, hc, hy⟩, hxy⟩
  exact ⟨f ⟨c, hc⟩, mem_range_self _, fun hxz => hxy (Trans.trans (wo.wf.lt_sup _ hy) hxz)⟩
>>>>>>> c529790e

/-- If the union of s is unbounded and s is smaller than the cofinality,
  then s has an unbounded member -/
theorem unbounded_of_unbounded_iUnion {α β : Type u} (r : α → α → Prop) [wo : IsWellOrder α r]
    (s : β → Set α) (h₁ : Unbounded r <| ⋃ x, s x) (h₂ : #β < Order.cof (swap rᶜ)) :
    ∃ x : β, Unbounded r (s x) := by
  rw [← sUnion_range] at h₁
  rcases unbounded_of_unbounded_sUnion r h₁ (mk_range_le.trans_lt h₂) with ⟨_, ⟨x, rfl⟩, u⟩
  exact ⟨x, u⟩

/-! ### Consequences of König's lemma -/

theorem lt_power_cof {c : Cardinal.{u}} : ℵ₀ ≤ c → c < c ^ c.ord.cof :=
  Cardinal.inductionOn c fun α h => by
    rcases ord_eq α with ⟨r, wo, re⟩
    have := isLimit_ord h
    rw [re] at this ⊢
    rcases cof_eq' r this with ⟨S, H, Se⟩
    have := sum_lt_prod (fun a : S => #{ x // r x a }) (fun _ => #α) fun i => ?_
    · simp only [Cardinal.prod_const, Cardinal.lift_id, ← Se, ← mk_sigma, power_def] at this ⊢
      refine lt_of_le_of_lt ?_ this
      refine ⟨Embedding.ofSurjective ?_ ?_⟩
      · exact fun x => x.2.1
      · exact fun a =>
          let ⟨b, h, ab⟩ := H a
          ⟨⟨⟨_, h⟩, _, ab⟩, rfl⟩
    · have := typein_lt_type r i
      rwa [← re, lt_ord] at this

theorem lt_cof_power {a b : Cardinal} (ha : ℵ₀ ≤ a) (b1 : 1 < b) : a < (b ^ a).ord.cof := by
  have b0 : b ≠ 0 := (zero_lt_one.trans b1).ne'
  apply lt_imp_lt_of_le_imp_le (power_le_power_left <| power_ne_zero a b0)
  rw [← power_mul, mul_eq_self ha]
  exact lt_power_cof (ha.trans <| (cantor' _ b1).le)

end Cardinal<|MERGE_RESOLUTION|>--- conflicted
+++ resolved
@@ -3,11 +3,8 @@
 Released under Apache 2.0 license as described in the file LICENSE.
 Authors: Mario Carneiro, Floris van Doorn, Violeta Hernández Palacios
 -/
-<<<<<<< HEAD
 import Mathlib.Order.Cofinal
 import Mathlib.Data.Set.Finite.Lattice
-=======
->>>>>>> c529790e
 import Mathlib.SetTheory.Cardinal.Arithmetic
 
 /-!
@@ -17,18 +14,12 @@
 
 ## Main Definitions
 
-<<<<<<< HEAD
 * `Ordinal.cof o` is the cofinality of the ordinal `o`.
   If `o` is the order type of the relation `<` on `α`, then `o.cof` is the smallest cardinality of a
   subset `s` of α that is *cofinal* in `α`, i.e. `∀ x : α, ∃ y ∈ s, ¬ y < x`.
 * `Cardinal.IsRegular c` means that `c` is a regular cardinal: `ℵ₀ ≤ c ∧ c.ord.cof = c`.
 * `Cardinal.IsInaccessible c` means that `c` is strongly inaccessible:
   `ℵ₀ < c ∧ IsRegular c ∧ IsStrongLimit c`.
-=======
-* `Order.cof r` is the cofinality of a reflexive order. This is the smallest cardinality of a subset
-  `s` that is *cofinal*, i.e. `∀ x, ∃ y ∈ s, r x y`.
-* `Ordinal.cof o` is the cofinality of the ordinal `o` when viewed as a linear order.
->>>>>>> c529790e
 
 ## Main Statements
 
@@ -166,79 +157,14 @@
 /-- The cofinality of an ordinal is the `Order.cof` of any well-order with a given order type. In
 particular, `cof 0 = 0` and `cof (succ o) = 1`. -/
 def cof (o : Ordinal.{u}) : Cardinal.{u} :=
-<<<<<<< HEAD
   o.liftOnWellOrder (fun α _ _ ↦ Order.cof α) fun _ _ _ _ _ _ h ↦ by
     obtain ⟨e⟩ := typeLT_eq.1 h
     exact e.cof_eq
-=======
-  o.liftOn (fun a ↦ Order.cof (swap a.rᶜ)) fun _ _ ⟨f⟩ ↦ f.compl.swap.cof_eq
-
-theorem cof_type (r : α → α → Prop) [IsWellOrder α r] : (type r).cof = Order.cof (swap rᶜ) :=
-  rfl
-
-theorem cof_type_lt [LinearOrder α] [IsWellOrder α (· < ·)] :
-    (@type α (· < ·) _).cof = @Order.cof α (· ≤ ·) := by
-  rw [cof_type, compl_lt, swap_ge]
-
-theorem cof_eq_cof_toType (o : Ordinal) : o.cof = @Order.cof o.toType (· ≤ ·) := by
-  conv_lhs => rw [← type_toType o, cof_type_lt]
-
-theorem le_cof_type [IsWellOrder α r] {c} : c ≤ cof (type r) ↔ ∀ S, Unbounded r S → c ≤ #S :=
-  (le_csInf_iff'' (Order.cof_nonempty _)).trans
-    ⟨fun H S h => H _ ⟨S, h, rfl⟩, by
-      rintro H d ⟨S, h, rfl⟩
-      exact H _ h⟩
-
-theorem cof_type_le [IsWellOrder α r] {S : Set α} (h : Unbounded r S) : cof (type r) ≤ #S :=
-  le_cof_type.1 le_rfl S h
-
-theorem lt_cof_type [IsWellOrder α r] {S : Set α} : #S < cof (type r) → Bounded r S := by
-  simpa using not_imp_not.2 cof_type_le
-
-theorem cof_eq (r : α → α → Prop) [IsWellOrder α r] : ∃ S, Unbounded r S ∧ #S = cof (type r) :=
-  csInf_mem (Order.cof_nonempty (swap rᶜ))
-
-theorem ord_cof_eq (r : α → α → Prop) [IsWellOrder α r] :
-    ∃ S, Unbounded r S ∧ type (Subrel r (· ∈ S)) = (cof (type r)).ord := by
-  let ⟨S, hS, e⟩ := cof_eq r
-  let ⟨s, _, e'⟩ := Cardinal.ord_eq S
-  let T : Set α := { a | ∃ aS : a ∈ S, ∀ b : S, s b ⟨_, aS⟩ → r b a }
-  suffices Unbounded r T by
-    refine ⟨T, this, le_antisymm ?_ (Cardinal.ord_le.2 <| cof_type_le this)⟩
-    rw [← e, e']
-    refine
-      (RelEmbedding.ofMonotone
-          (fun a : T =>
-            (⟨a,
-                let ⟨aS, _⟩ := a.2
-                aS⟩ :
-              S))
-          fun a b h => ?_).ordinal_type_le
-    rcases a with ⟨a, aS, ha⟩
-    rcases b with ⟨b, bS, hb⟩
-    change s ⟨a, _⟩ ⟨b, _⟩
-    refine ((trichotomous_of s _ _).resolve_left fun hn => ?_).resolve_left ?_
-    · exact asymm h (ha _ hn)
-    · intro e
-      injection e with e
-      subst b
-      exact irrefl _ h
-  intro a
-  have : { b : S | ¬r b a }.Nonempty :=
-    let ⟨b, bS, ba⟩ := hS a
-    ⟨⟨b, bS⟩, ba⟩
-  let b := (IsWellFounded.wf : WellFounded s).min _ this
-  have ba : ¬r b a := IsWellFounded.wf.min_mem _ this
-  refine ⟨b, ⟨b.2, fun c => not_imp_not.1 fun h => ?_⟩, ba⟩
-  rw [show ∀ b : S, (⟨b, b.2⟩ : S) = b by intro b; cases b; rfl]
-  exact IsWellFounded.wf.not_lt_min _ this (IsOrderConnected.neg_trans h ba)
->>>>>>> c529790e
 
 @[simp]
 theorem cof_type (α : Type*) [LinearOrder α] [WellFoundedLT α] : (typeLT α).cof = Order.cof α :=
   liftOnWellOrder_type ..
 
-<<<<<<< HEAD
 @[simp]
 theorem _root_.Order.cof_toType (o : Ordinal) : Order.cof o.toType = o.cof := by
   rw [← cof_type, type_toType]
@@ -253,47 +179,6 @@
   convert (enumIsoToType o).cof_eq_lift
   · rw [Cardinal.lift_id'.{u, u + 1}]
   · rw [cof_toType]
-=======
-private theorem card_mem_cof {o} : ∃ (ι : _) (f : ι → Ordinal), lsub.{u, u} f = o ∧ #ι = o.card :=
-  ⟨_, _, lsub_typein o, mk_toType o⟩
-
-/-- The set in the `lsub` characterization of `cof` is nonempty. -/
-theorem cof_lsub_def_nonempty (o) :
-    { a : Cardinal | ∃ (ι : _) (f : ι → Ordinal), lsub.{u, u} f = o ∧ #ι = a }.Nonempty :=
-  ⟨_, card_mem_cof⟩
-
-theorem cof_eq_sInf_lsub (o : Ordinal.{u}) : cof o =
-    sInf { a : Cardinal | ∃ (ι : Type u) (f : ι → Ordinal), lsub.{u, u} f = o ∧ #ι = a } := by
-  refine le_antisymm (le_csInf (cof_lsub_def_nonempty o) ?_) (csInf_le' ?_)
-  · rintro a ⟨ι, f, hf, rfl⟩
-    rw [← type_toType o]
-    refine
-      (cof_type_le fun a => ?_).trans
-        (@mk_le_of_injective _ _
-          (fun s : typein ((· < ·) : o.toType → o.toType → Prop) ⁻¹' Set.range f =>
-            Classical.choose s.prop)
-          fun s t hst => by
-          let H := congr_arg f hst
-          rwa [Classical.choose_spec s.prop, Classical.choose_spec t.prop, typein_inj,
-            Subtype.coe_inj] at H)
-    have := typein_lt_self a
-    simp_rw [← hf, lt_lsub_iff] at this
-    obtain ⟨i, hi⟩ := this
-    refine ⟨enum (α := o.toType) (· < ·) ⟨f i, ?_⟩, ?_, ?_⟩
-    · rw [type_toType, ← hf]
-      apply lt_lsub
-    · rw [mem_preimage, typein_enum]
-      exact mem_range_self i
-    · rwa [← typein_le_typein, typein_enum]
-  · rcases cof_eq (α := o.toType) (· < ·) with ⟨S, hS, hS'⟩
-    let f : S → Ordinal := fun s => typein LT.lt s.val
-    refine ⟨S, f, le_antisymm (lsub_le fun i => typein_lt_self (o := o) i)
-      (le_of_forall_lt fun a ha => ?_), by rwa [type_toType o] at hS'⟩
-    rw [← type_toType o] at ha
-    rcases hS (enum (· < ·) ⟨a, ha⟩) with ⟨b, hb, hb'⟩
-    rw [← typein_le_typein, typein_enum] at hb'
-    exact hb'.trans_lt (lt_lsub.{u, u} f ⟨b, hb⟩)
->>>>>>> c529790e
 
 @[simp]
 theorem lift_cof (o) : Cardinal.lift.{u, v} (cof o) = cof (Ordinal.lift.{u, v} o) := by
@@ -325,7 +210,6 @@
 theorem cof_cof (o : Ordinal) : o.cof.ord.cof = o.cof := by
   rw [← cof_toType o, Order.cof_cof]
 
-<<<<<<< HEAD
 @[simp]
 theorem cof_zero : cof 0 = 0 := by
   rw [← cof_toType, cof_eq_zero]
@@ -349,32 +233,6 @@
 theorem cof_eq_one : cof o = 1 ↔ ¬ IsSuccPrelimit o := by
   rw [← cof_toType, cof_eq_one_iff]
   sorry
-=======
-theorem cof_iSup_le {ι} {f : ι → Ordinal} (H : ∀ i, f i < iSup f) :
-    cof (iSup f) ≤ #ι := by
-  rw [← (#ι).lift_id]
-  exact cof_iSup_le_lift H
-
-theorem iSup_lt_ord_lift {ι} {f : ι → Ordinal} {c : Ordinal} (hι : Cardinal.lift.{v, u} #ι < c.cof)
-    (hf : ∀ i, f i < c) : iSup f < c :=
-  (sup_le_lsub.{u, v} f).trans_lt (lsub_lt_ord_lift hι hf)
-
-theorem iSup_lt_ord {ι} {f : ι → Ordinal} {c : Ordinal} (hι : #ι < c.cof) :
-    (∀ i, f i < c) → iSup f < c :=
-  iSup_lt_ord_lift (by rwa [(#ι).lift_id])
-
-theorem iSup_lt_lift {ι} {f : ι → Cardinal} {c : Cardinal}
-    (hι : Cardinal.lift.{v, u} #ι < c.ord.cof)
-    (hf : ∀ i, f i < c) : iSup f < c := by
-  rw [← ord_lt_ord, iSup_ord (Cardinal.bddAbove_range _)]
-  refine iSup_lt_ord_lift hι fun i => ?_
-  rw [ord_lt_ord]
-  apply hf
-
-theorem iSup_lt {ι} {f : ι → Cardinal} {c : Cardinal} (hι : #ι < c.ord.cof) :
-    (∀ i, f i < c) → iSup f < c :=
-  iSup_lt_lift (by rwa [(#ι).lift_id])
->>>>>>> c529790e
 
 @[simp]
 theorem cof_le_one : cof o ≤ 1 ↔ ¬ IsLimit o := by
@@ -552,7 +410,6 @@
   obtain ⟨g, hg⟩ := exists_isFundamentalSeq o
   exact (ord_injective (hf.isFundamentalSeq ho hg).cof_eq).symm
 
-<<<<<<< HEAD
 @[simp]
 theorem cof_add {b : Ordinal} (h : b ≠ 0) : cof (a + b) = cof b := by
   obtain rfl | ⟨c, rfl⟩ | hb := zero_or_succ_or_limit b
@@ -560,8 +417,6 @@
   · rw [add_succ, cof_succ, cof_succ]
   · exact (isNormal_add_right a).cof_eq hb
 
-=======
->>>>>>> c529790e
 @[simp]
 theorem cof_preOmega {o : Ordinal} (ho : o.IsLimit) : (preOmega o).cof = o.cof :=
   isNormal_preOmega.cof_eq ho
@@ -577,7 +432,6 @@
   apply cof_le_card
 
 @[simp]
-<<<<<<< HEAD
 theorem cof_univ : cof univ.{u, v} = Cardinal.univ.{u, v} := by
   apply le_antisymm (cof_le_card _)
   obtain ⟨s, hs, ho⟩ := cof_eq Ordinal.{u}
@@ -589,205 +443,13 @@
 end Ordinal
 
 /-! ### Regular cardinals -/
-=======
-theorem cof_eq_one_iff_is_succ {o} : cof.{u} o = 1 ↔ ∃ a, o = succ a :=
-  ⟨inductionOn o fun α r _ z => by
-      rcases cof_eq r with ⟨S, hl, e⟩; rw [z] at e
-      obtain ⟨a⟩ := mk_ne_zero_iff.1 (by rw [e]; exact one_ne_zero)
-      refine
-        ⟨typein r a,
-          Eq.symm <|
-            Quotient.sound
-              ⟨RelIso.ofSurjective (RelEmbedding.ofMonotone ?_ fun x y => ?_) fun x => ?_⟩⟩
-      · apply Sum.rec <;> [exact Subtype.val; exact fun _ => a]
-      · rcases x with (x | ⟨⟨⟨⟩⟩⟩) <;> rcases y with (y | ⟨⟨⟨⟩⟩⟩) <;>
-          simp [Subrel, Order.Preimage, EmptyRelation]
-        exact x.2
-      · suffices r x a ∨ ∃ _ : PUnit.{u}, ↑a = x by
-          convert this
-          dsimp [RelEmbedding.ofMonotone]; simp
-        rcases trichotomous_of r x a with (h | h | h)
-        · exact Or.inl h
-        · exact Or.inr ⟨PUnit.unit, h.symm⟩
-        · rcases hl x with ⟨a', aS, hn⟩
-          refine absurd h ?_
-          convert hn
-          change (a : α) = ↑(⟨a', aS⟩ : S)
-          have := le_one_iff_subsingleton.1 (le_of_eq e)
-          congr!,
-    fun ⟨a, e⟩ => by simp [e]⟩
-
-/-! ### Fundamental sequences -/
-
--- TODO: move stuff about fundamental sequences to their own file.
-
-/-- A fundamental sequence for `a` is an increasing sequence of length `o = cof a` that converges at
-    `a`. We provide `o` explicitly in order to avoid type rewrites. -/
-def IsFundamentalSequence (a o : Ordinal.{u}) (f : ∀ b < o, Ordinal.{u}) : Prop :=
-  o ≤ a.cof.ord ∧ (∀ {i j} (hi hj), i < j → f i hi < f j hj) ∧ blsub.{u, u} o f = a
-
-namespace IsFundamentalSequence
-
-variable {a o : Ordinal.{u}} {f : ∀ b < o, Ordinal.{u}}
-
-protected theorem cof_eq (hf : IsFundamentalSequence a o f) : a.cof.ord = o :=
-  hf.1.antisymm' <| by
-    rw [← hf.2.2]
-    exact (ord_le_ord.2 (cof_blsub_le f)).trans (ord_card_le o)
-
-protected theorem strict_mono (hf : IsFundamentalSequence a o f) {i j} :
-    ∀ hi hj, i < j → f i hi < f j hj :=
-  hf.2.1
-
-theorem blsub_eq (hf : IsFundamentalSequence a o f) : blsub.{u, u} o f = a :=
-  hf.2.2
-
-theorem ord_cof (hf : IsFundamentalSequence a o f) :
-    IsFundamentalSequence a a.cof.ord fun i hi => f i (hi.trans_le (by rw [hf.cof_eq])) := by
-  have H := hf.cof_eq
-  subst H
-  exact hf
-
-theorem id_of_le_cof (h : o ≤ o.cof.ord) : IsFundamentalSequence o o fun a _ => a :=
-  ⟨h, @fun _ _ _ _ => id, blsub_id o⟩
-
-protected theorem zero {f : ∀ b < (0 : Ordinal), Ordinal} : IsFundamentalSequence 0 0 f :=
-  ⟨by rw [cof_zero, ord_zero], @fun i _ hi => (Ordinal.not_lt_zero i hi).elim, blsub_zero f⟩
-
-protected theorem succ : IsFundamentalSequence (succ o) 1 fun _ _ => o := by
-  refine ⟨?_, @fun i j hi hj h => ?_, blsub_const Ordinal.one_ne_zero o⟩
-  · rw [cof_succ, ord_one]
-  · rw [lt_one_iff_zero] at hi hj
-    rw [hi, hj] at h
-    exact h.false.elim
-
-protected theorem monotone (hf : IsFundamentalSequence a o f) {i j : Ordinal} (hi : i < o)
-    (hj : j < o) (hij : i ≤ j) : f i hi ≤ f j hj := by
-  rcases lt_or_eq_of_le hij with (hij | rfl)
-  · exact (hf.2.1 hi hj hij).le
-  · rfl
-
-theorem trans {a o o' : Ordinal.{u}} {f : ∀ b < o, Ordinal.{u}} (hf : IsFundamentalSequence a o f)
-    {g : ∀ b < o', Ordinal.{u}} (hg : IsFundamentalSequence o o' g) :
-    IsFundamentalSequence a o' fun i hi =>
-      f (g i hi) (by rw [← hg.2.2]; apply lt_blsub) := by
-  refine ⟨?_, @fun i j _ _ h => hf.2.1 _ _ (hg.2.1 _ _ h), ?_⟩
-  · rw [hf.cof_eq]
-    exact hg.1.trans (ord_cof_le o)
-  · rw [@blsub_comp.{u, u, u} o _ f (@IsFundamentalSequence.monotone _ _ f hf)]
-    · exact hf.2.2
-    · exact hg.2.2
-
-protected theorem lt {a o : Ordinal} {s : Π p < o, Ordinal}
-    (h : IsFundamentalSequence a o s) {p : Ordinal} (hp : p < o) : s p hp < a :=
-  h.blsub_eq ▸ lt_blsub s p hp
-
-end IsFundamentalSequence
-
-/-- Every ordinal has a fundamental sequence. -/
-theorem exists_fundamental_sequence (a : Ordinal.{u}) :
-    ∃ f, IsFundamentalSequence a a.cof.ord f := by
-  suffices h : ∃ o f, IsFundamentalSequence a o f by
-    rcases h with ⟨o, f, hf⟩
-    exact ⟨_, hf.ord_cof⟩
-  rcases exists_lsub_cof a with ⟨ι, f, hf, hι⟩
-  rcases ord_eq ι with ⟨r, wo, hr⟩
-  haveI := wo
-  let r' := Subrel r fun i ↦ ∀ j, r j i → f j < f i
-  let hrr' : r' ↪r r := Subrel.relEmbedding _ _
-  haveI := hrr'.isWellOrder
-  refine
-    ⟨_, _, hrr'.ordinal_type_le.trans ?_, @fun i j _ h _ => (enum r' ⟨j, h⟩).prop _ ?_,
-      le_antisymm (blsub_le fun i hi => lsub_le_iff.1 hf.le _) ?_⟩
-  · rw [← hι, hr]
-  · change r (hrr'.1 _) (hrr'.1 _)
-    rwa [hrr'.2, @enum_lt_enum _ r']
-  · rw [← hf, lsub_le_iff]
-    intro i
-    suffices h : ∃ i' hi', f i ≤ bfamilyOfFamily' r' (fun i => f i) i' hi' by
-      rcases h with ⟨i', hi', hfg⟩
-      exact hfg.trans_lt (lt_blsub _ _ _)
-    by_cases h : ∀ j, r j i → f j < f i
-    · refine ⟨typein r' ⟨i, h⟩, typein_lt_type _ _, ?_⟩
-      rw [bfamilyOfFamily'_typein]
-    · push_neg at h
-      obtain ⟨hji, hij⟩ := wo.wf.min_mem _ h
-      refine ⟨typein r' ⟨_, fun k hkj => lt_of_lt_of_le ?_ hij⟩, typein_lt_type _ _, ?_⟩
-      · by_contra! H
-        exact (wo.wf.not_lt_min _ h ⟨IsTrans.trans _ _ _ hkj hji, H⟩) hkj
-      · rwa [bfamilyOfFamily'_typein]
-
-@[simp]
-theorem cof_cof (a : Ordinal.{u}) : cof (cof a).ord = cof a := by
-  obtain ⟨f, hf⟩ := exists_fundamental_sequence a
-  obtain ⟨g, hg⟩ := exists_fundamental_sequence a.cof.ord
-  exact ord_injective (hf.trans hg).cof_eq.symm
-
-protected theorem IsNormal.isFundamentalSequence {f : Ordinal.{u} → Ordinal.{u}} (hf : IsNormal f)
-    {a o} (ha : IsLimit a) {g} (hg : IsFundamentalSequence a o g) :
-    IsFundamentalSequence (f a) o fun b hb => f (g b hb) := by
-  refine ⟨?_, @fun i j _ _ h => hf.strictMono (hg.2.1 _ _ h), ?_⟩
-  · rcases exists_lsub_cof (f a) with ⟨ι, f', hf', hι⟩
-    rw [← hg.cof_eq, ord_le_ord, ← hι]
-    suffices (lsub.{u, u} fun i => sInf { b : Ordinal | f' i ≤ f b }) = a by
-      rw [← this]
-      apply cof_lsub_le
-    have H : ∀ i, ∃ b < a, f' i ≤ f b := fun i => by
-      have := lt_lsub.{u, u} f' i
-      rw [hf', ← IsNormal.blsub_eq.{u, u} hf ha, lt_blsub_iff] at this
-      simpa using this
-    refine (lsub_le fun i => ?_).antisymm (le_of_forall_lt fun b hb => ?_)
-    · rcases H i with ⟨b, hb, hb'⟩
-      exact lt_of_le_of_lt (csInf_le' hb') hb
-    · have := hf.strictMono hb
-      rw [← hf', lt_lsub_iff] at this
-      obtain ⟨i, hi⟩ := this
-      rcases H i with ⟨b, _, hb⟩
-      exact
-        ((le_csInf_iff'' ⟨b, by exact hb⟩).2 fun c hc =>
-          hf.strictMono.le_iff_le.1 (hi.trans hc)).trans_lt (lt_lsub _ i)
-  · rw [@blsub_comp.{u, u, u} a _ (fun b _ => f b) (@fun i j _ _ h => hf.strictMono.monotone h) g
-        hg.2.2]
-    exact IsNormal.blsub_eq.{u, u} hf ha
-
-theorem IsNormal.cof_eq {f} (hf : IsNormal f) {a} (ha : IsLimit a) : cof (f a) = cof a :=
-  let ⟨_, hg⟩ := exists_fundamental_sequence a
-  ord_injective (hf.isFundamentalSequence ha hg).cof_eq
-
-theorem IsNormal.cof_le {f} (hf : IsNormal f) (a) : cof a ≤ cof (f a) := by
-  rcases zero_or_succ_or_limit a with (rfl | ⟨b, rfl⟩ | ha)
-  · rw [cof_zero]
-    exact zero_le _
-  · rw [cof_succ, Cardinal.one_le_iff_ne_zero, cof_ne_zero, ← Ordinal.pos_iff_ne_zero]
-    exact (Ordinal.zero_le (f b)).trans_lt (hf.1 b)
-  · rw [hf.cof_eq ha]
->>>>>>> c529790e
 
 namespace Cardinal
 open Ordinal
 
-<<<<<<< HEAD
 /-- A cardinal is regular if it is infinite and it equals its own cofinality. -/
 def IsRegular (c : Cardinal) : Prop :=
   ℵ₀ ≤ c ∧ c ≤ c.ord.cof
-=======
-theorem aleph0_le_cof {o} : ℵ₀ ≤ cof o ↔ IsLimit o := by
-  rcases zero_or_succ_or_limit o with (rfl | ⟨o, rfl⟩ | l)
-  · simp [not_zero_isLimit, Cardinal.aleph0_ne_zero]
-  · simp [not_succ_isLimit, Cardinal.one_lt_aleph0]
-  · simp only [l, iff_true]
-    refine le_of_not_lt fun h => ?_
-    obtain ⟨n, e⟩ := Cardinal.lt_aleph0.1 h
-    have := cof_cof o
-    rw [e, ord_nat] at this
-    cases n
-    · simp at e
-      simp [e, not_zero_isLimit] at l
-    · rw [natCast_succ, cof_succ] at this
-      rw [← this, cof_eq_one_iff_is_succ] at e
-      rcases e with ⟨a, rfl⟩
-      exact not_succ_isLimit _ l
->>>>>>> c529790e
 
 theorem IsRegular.aleph0_le {c : Cardinal} (H : c.IsRegular) : ℵ₀ ≤ c :=
   H.1
@@ -862,9 +524,6 @@
   nfpFamily_lt_ord_lift hc (by rwa [(#ι).lift_id]) hf
 
 /-! ### Basic results -/
-
-
-
 
 theorem cof_eq' (r : α → α → Prop) [IsWellOrder α r] (h : IsLimit (type r)) :
     ∃ S : Set α, (∀ a, ∃ b ∈ S, r a b) ∧ #S = cof (type r) :=
@@ -881,54 +540,14 @@
         ab⟩,
     e⟩
 
-<<<<<<< HEAD
-=======
-@[simp]
-theorem cof_univ : cof univ.{u, v} = Cardinal.univ.{u, v} :=
-  le_antisymm (cof_le_card _)
-    (by
-      refine le_of_forall_lt fun c h => ?_
-      rcases lt_univ'.1 h with ⟨c, rfl⟩
-      rcases @cof_eq Ordinal.{u} (· < ·) _ with ⟨S, H, Se⟩
-      rw [univ, ← lift_cof, ← Cardinal.lift_lift.{u+1, v, u}, Cardinal.lift_lt, ← Se]
-      refine lt_of_not_ge fun h => ?_
-      obtain ⟨a, e⟩ := Cardinal.mem_range_lift_of_le h
-      refine Quotient.inductionOn a (fun α e => ?_) e
-      obtain ⟨f⟩ := Quotient.exact e
-      have f := Equiv.ulift.symm.trans f
-      let g a := (f a).1
-      let o := succ (iSup g)
-      rcases H o with ⟨b, h, l⟩
-      refine l (lt_succ_iff.2 ?_)
-      rw [← show g (f.symm ⟨b, h⟩) = b by simp [g]]
-      apply Ordinal.le_iSup)
->>>>>>> c529790e
-
 end Ordinal
 
 namespace Cardinal
 open Ordinal
 
-<<<<<<< HEAD
-theorem isStrongLimit_beth {o : Ordinal} (H : IsSuccPrelimit o) : IsStrongLimit (ℶ_ o) := by
-  rcases eq_or_ne o 0 with (rfl | h)
-  · rw [beth_zero]
-    exact isStrongLimit_aleph0
-  · refine ⟨beth_ne_zero o, fun a ha => ?_⟩
-    rw [beth_limit] at ha
-    · rcases exists_lt_of_lt_ciSup' ha with ⟨⟨i, hi⟩, ha⟩
-      have := power_le_power_left two_ne_zero ha.le
-      rw [← beth_succ] at this
-      exact this.trans_lt (beth_lt.2 (H.succ_lt hi))
-    · rw [isLimit_iff]
-      exact ⟨h, H⟩
-
-theorem mk_bounded_subset {α : Type*} (h : ∀ x < #α, (2^x) < #α) {r : α → α → Prop}
-=======
 /-! ### Results on sets -/
 
 theorem mk_bounded_subset {α : Type*} (h : ∀ x < #α, 2 ^ x < #α) {r : α → α → Prop}
->>>>>>> c529790e
     [IsWellOrder α r] (hr : (#α).ord = type r) : #{ s : Set α // Bounded r s } = #α := by
   rcases eq_or_ne #α 0 with (ha | ha)
   · rw [ha]
@@ -977,158 +596,6 @@
     · intro a b hab
       simpa [singleton_eq_singleton_iff] using hab
 
-<<<<<<< HEAD
-/-- A function whose codomain's cardinality is infinite but strictly smaller than its domain's
-has a fiber with cardinality strictly great than the codomain.
--/
-theorem infinite_pigeonhole_card_lt {β α : Type u} (f : β → α) (w : #α < #β) (w' : ℵ₀ ≤ #α) :
-    ∃ a : α, #α < #(f ⁻¹' {a}) := by
-  simp_rw [← succ_le_iff]
-  exact
-    Ordinal.infinite_pigeonhole_card f (succ #α) (succ_le_of_lt w) (w'.trans (lt_succ _).le)
-      ((lt_succ _).trans_le (isRegular_succ w').2.ge)
-
-/-- A function whose codomain's cardinality is infinite but strictly smaller than its domain's
-has an infinite fiber.
--/
-theorem exists_infinite_fiber {β α : Type u} (f : β → α) (w : #α < #β) (w' : Infinite α) :
-    ∃ a : α, Infinite (f ⁻¹' {a}) := by
-  simp_rw [Cardinal.infinite_iff] at w' ⊢
-  cases' infinite_pigeonhole_card_lt f w w' with a ha
-  exact ⟨a, w'.trans ha.le⟩
-
-/-- If an infinite type `β` can be expressed as a union of finite sets,
-then the cardinality of the collection of those finite sets
-must be at least the cardinality of `β`.
--/
-theorem le_range_of_union_finset_eq_top {α β : Type*} [Infinite β] (f : α → Finset β)
-    (w : ⋃ a, (f a : Set β) = ⊤) : #β ≤ #(range f) := by
-  have k : _root_.Infinite (range f) := by
-    rw [infinite_coe_iff]
-    apply mt (union_finset_finite_of_range_finite f)
-    rw [w]
-    exact infinite_univ
-  by_contra h
-  simp only [not_le] at h
-  let u : ∀ b, ∃ a, b ∈ f a := fun b => by simpa using (w.ge : _) (Set.mem_univ b)
-  let u' : β → range f := fun b => ⟨f (u b).choose, by simp⟩
-  have v' : ∀ a, u' ⁻¹' {⟨f a, by simp⟩} ≤ f a := by
-    rintro a p m
-    simp? [u']  at m says simp only [mem_preimage, mem_singleton_iff, Subtype.mk.injEq, u'] at m
-    rw [← m]
-    apply fun b => (u b).choose_spec
-  obtain ⟨⟨-, ⟨a, rfl⟩⟩, p⟩ := exists_infinite_fiber u' h k
-  exact (@Infinite.of_injective _ _ p (inclusion (v' a)) (inclusion_injective _)).false
-
-theorem lsub_lt_ord_lift_of_isRegular {ι} {f : ι → Ordinal} {c} (hc : IsRegular c)
-    (hι : Cardinal.lift.{v, u} #ι < c) : (∀ i, f i < c.ord) → Ordinal.lsub.{u, v} f < c.ord :=
-  lsub_lt_ord_lift (by rwa [hc.cof_eq])
-
-theorem lsub_lt_ord_of_isRegular {ι} {f : ι → Ordinal} {c} (hc : IsRegular c) (hι : #ι < c) :
-    (∀ i, f i < c.ord) → Ordinal.lsub f < c.ord :=
-  lsub_lt_ord (by rwa [hc.cof_eq])
-
-theorem iSup_lt_ord_lift_of_isRegular {ι} {f : ι → Ordinal} {c} (hc : IsRegular c)
-    (hι : Cardinal.lift.{v, u} #ι < c) : (∀ i, f i < c.ord) → iSup f < c.ord :=
-  iSup_lt_ord_lift (by rwa [hc.cof_eq])
-
-set_option linter.deprecated false in
-@[deprecated iSup_lt_ord_lift_of_isRegular (since := "2024-08-27")]
-theorem sup_lt_ord_lift_of_isRegular {ι} {f : ι → Ordinal} {c} (hc : IsRegular c)
-    (hι : Cardinal.lift.{v, u} #ι < c) : (∀ i, f i < c.ord) → Ordinal.sup.{u, v} f < c.ord :=
-  iSup_lt_ord_lift_of_isRegular hc hι
-
-theorem iSup_lt_ord_of_isRegular {ι} {f : ι → Ordinal} {c} (hc : IsRegular c) (hι : #ι < c) :
-    (∀ i, f i < c.ord) → iSup f < c.ord :=
-  iSup_lt_ord (by rwa [hc.cof_eq])
-
-set_option linter.deprecated false in
-@[deprecated iSup_lt_ord_of_isRegular (since := "2024-08-27")]
-theorem sup_lt_ord_of_isRegular {ι} {f : ι → Ordinal} {c} (hc : IsRegular c) (hι : #ι < c) :
-    (∀ i, f i < c.ord) → Ordinal.sup f < c.ord :=
-  iSup_lt_ord_of_isRegular hc hι
-
-theorem blsub_lt_ord_lift_of_isRegular {o : Ordinal} {f : ∀ a < o, Ordinal} {c} (hc : IsRegular c)
-    (ho : Cardinal.lift.{v, u} o.card < c) :
-    (∀ i hi, f i hi < c.ord) → Ordinal.blsub.{u, v} o f < c.ord :=
-  blsub_lt_ord_lift (by rwa [hc.cof_eq])
-
-theorem blsub_lt_ord_of_isRegular {o : Ordinal} {f : ∀ a < o, Ordinal} {c} (hc : IsRegular c)
-    (ho : o.card < c) : (∀ i hi, f i hi < c.ord) → Ordinal.blsub o f < c.ord :=
-  blsub_lt_ord (by rwa [hc.cof_eq])
-
-theorem bsup_lt_ord_lift_of_isRegular {o : Ordinal} {f : ∀ a < o, Ordinal} {c} (hc : IsRegular c)
-    (hι : Cardinal.lift.{v, u} o.card < c) :
-    (∀ i hi, f i hi < c.ord) → Ordinal.bsup.{u, v} o f < c.ord :=
-  bsup_lt_ord_lift (by rwa [hc.cof_eq])
-
-theorem bsup_lt_ord_of_isRegular {o : Ordinal} {f : ∀ a < o, Ordinal} {c} (hc : IsRegular c)
-    (hι : o.card < c) : (∀ i hi, f i hi < c.ord) → Ordinal.bsup o f < c.ord :=
-  bsup_lt_ord (by rwa [hc.cof_eq])
-
-theorem iSup_lt_lift_of_isRegular {ι} {f : ι → Cardinal} {c} (hc : IsRegular c)
-    (hι : Cardinal.lift.{v, u} #ι < c) : (∀ i, f i < c) → iSup.{max u v + 1, u + 1} f < c :=
-  iSup_lt_lift.{u, v} (by rwa [hc.cof_eq])
-
-theorem iSup_lt_of_isRegular {ι} {f : ι → Cardinal} {c} (hc : IsRegular c) (hι : #ι < c) :
-    (∀ i, f i < c) → iSup f < c :=
-  iSup_lt (by rwa [hc.cof_eq])
-
-theorem sum_lt_lift_of_isRegular {ι : Type u} {f : ι → Cardinal} {c : Cardinal} (hc : IsRegular c)
-    (hι : Cardinal.lift.{v, u} #ι < c) (hf : ∀ i, f i < c) : sum f < c :=
-  (sum_le_iSup_lift _).trans_lt <| mul_lt_of_lt hc.1 hι (iSup_lt_lift_of_isRegular hc hι hf)
-
-theorem sum_lt_of_isRegular {ι : Type u} {f : ι → Cardinal} {c : Cardinal} (hc : IsRegular c)
-    (hι : #ι < c) : (∀ i, f i < c) → sum f < c :=
-  sum_lt_lift_of_isRegular.{u, u} hc (by rwa [lift_id])
-
-@[simp]
-theorem card_lt_of_card_iUnion_lt {ι : Type u} {α : Type u} {t : ι → Set α} {c : Cardinal}
-    (h : #(⋃ i, t i) < c) (i : ι) : #(t i) < c :=
-  lt_of_le_of_lt (Cardinal.mk_le_mk_of_subset <| subset_iUnion _ _) h
-
-@[simp]
-theorem card_iUnion_lt_iff_forall_of_isRegular {ι : Type u} {α : Type u} {t : ι → Set α}
-    {c : Cardinal} (hc : c.IsRegular) (hι : #ι < c) : #(⋃ i, t i) < c ↔ ∀ i, #(t i) < c := by
-  refine ⟨card_lt_of_card_iUnion_lt, fun h ↦ ?_⟩
-  apply lt_of_le_of_lt (Cardinal.mk_sUnion_le _)
-  apply Cardinal.mul_lt_of_lt hc.aleph0_le
-    (lt_of_le_of_lt Cardinal.mk_range_le hι)
-  apply Cardinal.iSup_lt_of_isRegular hc (lt_of_le_of_lt Cardinal.mk_range_le hι)
-  simpa
-
-theorem card_lt_of_card_biUnion_lt {α β : Type u} {s : Set α} {t : ∀ a ∈ s, Set β} {c : Cardinal}
-    (h : #(⋃ a ∈ s, t a ‹_›) < c) (a : α) (ha : a ∈ s) : # (t a ha) < c := by
-  rw [biUnion_eq_iUnion] at h
-  have := card_lt_of_card_iUnion_lt h
-  simp_all only [iUnion_coe_set,
-    Subtype.forall]
-
-theorem card_biUnion_lt_iff_forall_of_isRegular {α β : Type u} {s : Set α} {t : ∀ a ∈ s, Set β}
-    {c : Cardinal} (hc : c.IsRegular) (hs : #s < c) :
-    #(⋃ a ∈ s, t a ‹_›) < c ↔ ∀ a (ha : a ∈ s), # (t a ha) < c := by
-  rw [biUnion_eq_iUnion, card_iUnion_lt_iff_forall_of_isRegular hc hs, SetCoe.forall']
-
-theorem nfpFamily_lt_ord_lift_of_isRegular {ι} {f : ι → Ordinal → Ordinal} {c} (hc : IsRegular c)
-    (hι : Cardinal.lift.{v, u} #ι < c) (hc' : c ≠ ℵ₀) (hf : ∀ (i), ∀ b < c.ord, f i b < c.ord) {a}
-    (ha : a < c.ord) : nfpFamily f a < c.ord := by
-  apply nfpFamily_lt_ord_lift _ _ hf ha <;> rw [hc.cof_eq]
-  · exact lt_of_le_of_ne hc.1 hc'.symm
-  · exact hι
-
-theorem nfpFamily_lt_ord_of_isRegular {ι} {f : ι → Ordinal → Ordinal} {c} (hc : IsRegular c)
-    (hι : #ι < c) (hc' : c ≠ ℵ₀) {a} (hf : ∀ (i), ∀ b < c.ord, f i b < c.ord) :
-    a < c.ord → nfpFamily.{u, u} f a < c.ord :=
-  nfpFamily_lt_ord_lift_of_isRegular hc (by rwa [lift_id]) hc' hf
-
-set_option linter.deprecated false in
-@[deprecated nfpFamily_lt_ord_lift_of_isRegular (since := "2024-10-14")]
-theorem nfpBFamily_lt_ord_lift_of_isRegular {o : Ordinal} {f : ∀ a < o, Ordinal → Ordinal} {c}
-    (hc : IsRegular c) (ho : Cardinal.lift.{v, u} o.card < c) (hc' : c ≠ ℵ₀)
-    (hf : ∀ (i hi), ∀ b < c.ord, f i hi b < c.ord) {a} :
-    a < c.ord → nfpBFamily.{u, v} o f a < c.ord :=
-  nfpFamily_lt_ord_lift_of_isRegular hc (by rwa [mk_toType]) hc' fun _ => hf _ _
-=======
 /-- If the union of s is unbounded and s is smaller than the cofinality,
   then s has an unbounded member -/
 theorem unbounded_of_unbounded_sUnion (r : α → α → Prop) [wo : IsWellOrder α r] {s : Set (Set α)}
@@ -1139,7 +606,6 @@
   refine h₂.not_le (le_trans (csInf_le' ⟨range f, fun x => ?_, rfl⟩) mk_range_le)
   rcases h₁ x with ⟨y, ⟨c, hc, hy⟩, hxy⟩
   exact ⟨f ⟨c, hc⟩, mem_range_self _, fun hxz => hxy (Trans.trans (wo.wf.lt_sup _ hy) hxz)⟩
->>>>>>> c529790e
 
 /-- If the union of s is unbounded and s is smaller than the cofinality,
   then s has an unbounded member -/
