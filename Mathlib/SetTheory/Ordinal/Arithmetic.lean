--- conflicted
+++ resolved
@@ -2469,8 +2469,4 @@
 
 end Cardinal
 
-<<<<<<< HEAD
-set_option linter.style.longFile 2700
-=======
-set_option linter.style.longFile 2600
->>>>>>> 3b9c3221
+set_option linter.style.longFile 2600