--- conflicted
+++ resolved
@@ -177,13 +177,8 @@
   · intro h_eq; rw [Subtype.coe_inj] at h_eq; exact h_nab h_eq
   · exact h_fab
 
-<<<<<<< HEAD
-/-- If there are distinct ordinals with equal value then
-  every value succeeding the smaller ordinal are fixed points -/
-=======
 /-- If the sequence of ordinal-indexed approximations takes a value twice,
 then it actually stabilised at that value. -/
->>>>>>> d0df76bd
 lemma lfpApprox_mem_fixedPoints_of_eq {a b c : Ordinal}
     (h_init : x ≤ f x) (h_ab : a < b) (h_ac : a ≤ c) (h_fab : lfpApprox f x a = lfpApprox f x b) :
     lfpApprox f x c ∈ fixedPoints f := by
