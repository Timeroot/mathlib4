--- conflicted
+++ resolved
@@ -631,18 +631,17 @@
         (InitialSeg.ofIso (RelIso.preimage Equiv.ulift s).symm)⟩⟩
 
 @[simp]
-<<<<<<< HEAD
-theorem lift_le {a b : Ordinal} : lift.{u,v} a ≤ lift.{u,v} b ↔ a ≤ b :=
+theorem lift_le {a b : Ordinal} : lift.{u, v} a ≤ lift.{u, v} b ↔ a ≤ b :=
   inductionOn₂ a b fun α r _ β s _ => by
     rw [← lift_umax]
     exact lift_type_le.{_,_,u}
 
 @[simp]
-theorem lift_inj {a b : Ordinal} : lift.{u,v} a = lift.{u,v} b ↔ a = b := by
+theorem lift_inj {a b : Ordinal} : lift.{u, v} a = lift.{u, v} b ↔ a = b := by
   simp_rw [le_antisymm_iff, lift_le]
 
 @[simp]
-theorem lift_lt {a b : Ordinal} : lift.{u,v} a < lift.{u,v} b ↔ a < b := by
+theorem lift_lt {a b : Ordinal} : lift.{u, v} a < lift.{u, v} b ↔ a < b := by
   simp_rw [lt_iff_le_not_le, lift_le]
 
 @[simp]
@@ -674,50 +673,6 @@
   rfl
 
 @[simp]
-=======
-theorem lift_le {a b : Ordinal} : lift.{u, v} a ≤ lift.{u, v} b ↔ a ≤ b :=
-  inductionOn₂ a b fun α r _ β s _ => by
-    rw [← lift_umax]
-    exact lift_type_le.{_,_,u}
-
-@[simp]
-theorem lift_inj {a b : Ordinal} : lift.{u, v} a = lift.{u, v} b ↔ a = b := by
-  simp_rw [le_antisymm_iff, lift_le]
-
-@[simp]
-theorem lift_lt {a b : Ordinal} : lift.{u, v} a < lift.{u, v} b ↔ a < b := by
-  simp_rw [lt_iff_le_not_le, lift_le]
-
-@[simp]
-theorem lift_typein_top {r : α → α → Prop} {s : β → β → Prop}
-    [IsWellOrder α r] [IsWellOrder β s] (f : r ≺i s) : lift.{u} (typein s f.top) = lift (type r) :=
-  f.subrelIso.ordinal_lift_type_eq
-
-/-- Initial segment version of the lift operation on ordinals, embedding `Ordinal.{u}` in
-`Ordinal.{v}` as an initial segment when `u ≤ v`. -/
-def liftInitialSeg : Ordinal.{v} ≤i Ordinal.{max u v} := by
-  refine ⟨RelEmbedding.ofMonotone lift.{u} (by simp),
-    fun a b ↦ Ordinal.inductionOn₂ a b fun α r _ β s _ h ↦ ?_⟩
-  rw [RelEmbedding.ofMonotone_coe, ← lift_id'.{max u v} (type s),
-    ← lift_umax.{v, u}, lift_type_lt] at h
-  obtain ⟨f⟩ := h
-  use typein r f.top
-  rw [RelEmbedding.ofMonotone_coe, ← lift_umax, lift_typein_top, lift_id']
-
-@[deprecated liftInitialSeg (since := "2024-09-21")]
-alias lift.initialSeg := liftInitialSeg
-
-@[simp]
-theorem liftInitialSeg_coe : (liftInitialSeg.{v, u} : Ordinal → Ordinal) = lift.{v, u} :=
-  rfl
-
-set_option linter.deprecated false in
-@[deprecated liftInitialSeg_coe (since := "2024-09-21")]
-theorem lift.initialSeg_coe : (lift.initialSeg.{v, u} : Ordinal → Ordinal) = lift.{v, u} :=
-  rfl
-
-@[simp]
->>>>>>> 1deca17a
 theorem lift_lift (a : Ordinal.{u}) : lift.{w} (lift.{v} a) = lift.{max v w} a :=
   (liftInitialSeg.trans liftInitialSeg).eq liftInitialSeg a
 
@@ -1038,91 +993,6 @@
       (⊥ : o.toType) :=
   rfl
 
-<<<<<<< HEAD
-=======
-/-! ### Universal ordinal -/
-
-
--- intended to be used with explicit universe parameters
-/-- `univ.{u v}` is the order type of the ordinals of `Type u` as a member
-  of `Ordinal.{v}` (when `u < v`). It is an inaccessible cardinal. -/
-@[pp_with_univ, nolint checkUnivs]
-def univ : Ordinal.{max (u + 1) v} :=
-  lift.{v, u + 1} (@type Ordinal (· < ·) _)
-
-theorem univ_id : univ.{u, u + 1} = @type Ordinal (· < ·) _ :=
-  lift_id _
-
-@[simp]
-theorem lift_univ : lift.{w} univ.{u, v} = univ.{u, max v w} :=
-  lift_lift _
-
-theorem univ_umax : univ.{u, max (u + 1) v} = univ.{u, v} :=
-  congr_fun lift_umax _
-
-/-- Principal segment version of the lift operation on ordinals, embedding `Ordinal.{u}` in
-`Ordinal.{v}` as a principal segment when `u < v`. -/
-def liftPrincipalSeg : Ordinal.{u} <i Ordinal.{max (u + 1) v} :=
-  ⟨↑liftInitialSeg.{max (u + 1) v, u}, univ.{u, v}, by
-    refine fun b => inductionOn b ?_; intro β s _
-    rw [univ, ← lift_umax]; constructor <;> intro h
-    · cases' h with a e
-      rw [← e]
-      refine inductionOn a ?_
-      intro α r _
-      exact lift_type_lt.{u, u + 1, max (u + 1) v}.2 ⟨typein r⟩
-    · rw [← lift_id (type s)] at h ⊢
-      cases' lift_type_lt.{_,_,v}.1 h with f
-      cases' f with f a hf
-      exists a
-      revert hf
-      -- Porting note: apply inductionOn does not work, refine does
-      refine inductionOn a ?_
-      intro α r _ hf
-      refine lift_type_eq.{u, max (u + 1) v, max (u + 1) v}.2
-        ⟨(RelIso.ofSurjective (RelEmbedding.ofMonotone ?_ ?_) ?_).symm⟩
-      · exact fun b => enum r ⟨f b, (hf _).1 ⟨_, rfl⟩⟩
-      · refine fun a b h => (typein_lt_typein r).1 ?_
-        rw [typein_enum, typein_enum]
-        exact f.map_rel_iff.2 h
-      · intro a'
-        cases' (hf _).2 (typein_lt_type _ a') with b e
-        exists b
-        simp only [RelEmbedding.ofMonotone_coe]
-        simp [e]⟩
-
-@[deprecated liftPrincipalSeg (since := "2024-09-21")]
-alias lift.principalSeg := liftPrincipalSeg
-
-@[simp]
-theorem liftPrincipalSeg_coe :
-    (liftPrincipalSeg.{u, v} : Ordinal → Ordinal) = lift.{max (u + 1) v} :=
-  rfl
-
-set_option linter.deprecated false in
-@[deprecated liftPrincipalSeg_coe (since := "2024-09-21")]
-theorem lift.principalSeg_coe :
-    (lift.principalSeg.{u, v} : Ordinal → Ordinal) = lift.{max (u + 1) v} :=
-  rfl
-
-@[simp]
-theorem liftPrincipalSeg_top : (liftPrincipalSeg.{u, v}).top = univ.{u, v} :=
-  rfl
-
-set_option linter.deprecated false in
-@[deprecated liftPrincipalSeg_top (since := "2024-09-21")]
-theorem lift.principalSeg_top : (lift.principalSeg.{u, v}).top = univ.{u, v} :=
-  rfl
-
-theorem liftPrincipalSeg_top' : liftPrincipalSeg.{u, u + 1}.top = @type Ordinal (· < ·) _ := by
-  simp only [liftPrincipalSeg_top, univ_id]
-
-set_option linter.deprecated false in
-@[deprecated liftPrincipalSeg_top (since := "2024-09-21")]
-theorem lift.principalSeg_top' : lift.principalSeg.{u, u + 1}.top = @type Ordinal (· < ·) _ := by
-  simp only [lift.principalSeg_top, univ_id]
-
->>>>>>> 1deca17a
 end Ordinal
 
 /-! ### Representing a cardinal with an ordinal -/
