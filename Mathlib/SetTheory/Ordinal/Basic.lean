/-
Copyright (c) 2017 Johannes Hölzl. All rights reserved.
Released under Apache 2.0 license as described in the file LICENSE.
Authors: Mario Carneiro, Floris van Doorn
-/
import Mathlib.Algebra.Order.SuccPred
import Mathlib.Data.Sum.Order
import Mathlib.SetTheory.Cardinal.Basic
import Mathlib.Tactic.PPWithUniv

/-!
# Ordinals

Ordinals are defined as equivalences of well-ordered sets under order isomorphism. They are endowed
with a total order, where an ordinal is smaller than another one if it embeds into it as an
initial segment (or, equivalently, in any way). This total order is well founded.

## Main definitions

* `Ordinal`: the type of ordinals (in a given universe)
* `Ordinal.type r`: given a well-founded order `r`, this is the corresponding ordinal
* `Ordinal.typein r a`: given a well-founded order `r` on a type `α`, and `a : α`, the ordinal
  corresponding to all elements smaller than `a`.
* `enum r ⟨o, h⟩`: given a well-order `r` on a type `α`, and an ordinal `o` strictly smaller than
  the ordinal corresponding to `r` (this is the assumption `h`), returns the `o`-th element of `α`.
  In other words, the elements of `α` can be enumerated using ordinals up to `type r`.
* `Ordinal.card o`: the cardinality of an ordinal `o`.
* `Ordinal.lift` lifts an ordinal in universe `u` to an ordinal in universe `max u v`.
  For a version registering additionally that this is an initial segment embedding, see
  `Ordinal.liftInitialSeg`.
  For a version registering that it is a principal segment embedding if `u < v`, see
  `Ordinal.liftPrincipalSeg`.
* `Ordinal.omega0` or `ω` is the order type of `ℕ`. It is called this to match `Cardinal.aleph0`
  and so that the omega function can be named `Ordinal.omega`. This definition is universe
  polymorphic: `Ordinal.omega0.{u} : Ordinal.{u}` (contrast with `ℕ : Type`, which lives in
  a specific universe). In some cases the universe level has to be given explicitly.

* `o₁ + o₂` is the order on the disjoint union of `o₁` and `o₂` obtained by declaring that
  every element of `o₁` is smaller than every element of `o₂`.
  The main properties of addition (and the other operations on ordinals) are stated and proved in
  `Mathlib/SetTheory/Ordinal/Arithmetic.lean`.
  Here, we only introduce it and prove its basic properties to deduce the fact that the order on
  ordinals is total (and well founded).
* `succ o` is the successor of the ordinal `o`.
* `Cardinal.ord c`: when `c` is a cardinal, `ord c` is the smallest ordinal with this cardinality.
  It is the canonical way to represent a cardinal with an ordinal.

A conditionally complete linear order with bot structure is registered on ordinals, where `⊥` is
`0`, the ordinal corresponding to the empty type, and `Inf` is the minimum for nonempty sets and `0`
for the empty set by convention.

## Notations

* `ω` is a notation for the first infinite ordinal in the locale `Ordinal`.
-/

assert_not_exists Module Field

noncomputable section

open Function Cardinal Set Equiv Order
open scoped Cardinal InitialSeg

universe u v w

variable {α : Type u} {β : Type v} {γ : Type w}
  {r : α → α → Prop} {s : β → β → Prop} {t : γ → γ → Prop}

/-! ### Definition of ordinals -/


/-- Bundled structure registering a well order on a type. Ordinals will be defined as a quotient
of this type. -/
structure WellOrder : Type (u + 1) where
  /-- The underlying type of the order. -/
  α : Type u
  /-- The underlying relation of the order. -/
  r : α → α → Prop
  /-- The proposition that `r` is a well-ordering for `α`. -/
  wo : IsWellOrder α r

attribute [instance] WellOrder.wo

namespace WellOrder

instance inhabited : Inhabited WellOrder :=
  ⟨⟨PEmpty, _, inferInstanceAs (IsWellOrder PEmpty EmptyRelation)⟩⟩

@[deprecated "No deprecation message was provided." (since := "2024-10-24")]
theorem eta (o : WellOrder) : mk o.α o.r o.wo = o := rfl

end WellOrder

/-- Equivalence relation on well orders on arbitrary types in universe `u`, given by order
isomorphism. -/
instance Ordinal.isEquivalent : Setoid WellOrder where
  r := fun ⟨_, r, _⟩ ⟨_, s, _⟩ => Nonempty (r ≃r s)
  iseqv :=
    ⟨fun _ => ⟨RelIso.refl _⟩, fun ⟨e⟩ => ⟨e.symm⟩, fun ⟨e₁⟩ ⟨e₂⟩ => ⟨e₁.trans e₂⟩⟩

/-- `Ordinal.{u}` is the type of well orders in `Type u`, up to order isomorphism. -/
@[pp_with_univ]
def Ordinal : Type (u + 1) :=
  Quotient Ordinal.isEquivalent

/-- A "canonical" type order-isomorphic to the ordinal `o`, living in the same universe. This is
defined through the axiom of choice.

Use this over `Iio o` only when it is paramount to have a `Type u` rather than a `Type (u + 1)`. -/
def Ordinal.toType (o : Ordinal.{u}) : Type u :=
  o.out.α

instance hasWellFounded_toType (o : Ordinal) : WellFoundedRelation o.toType :=
  ⟨o.out.r, o.out.wo.wf⟩

instance linearOrder_toType (o : Ordinal) : LinearOrder o.toType :=
  @IsWellOrder.linearOrder _ o.out.r o.out.wo

instance wellFoundedLT_toType_lt (o : Ordinal) : WellFoundedLT o.toType :=
  o.out.wo.toIsWellFounded

namespace Ordinal

noncomputable instance (o : Ordinal) : SuccOrder o.toType :=
  SuccOrder.ofLinearWellFoundedLT o.toType

/-! ### Basic properties of the order type -/

/-- The order type of a well order is an ordinal. -/
def type (r : α → α → Prop) [wo : IsWellOrder α r] : Ordinal :=
  ⟦⟨α, r, wo⟩⟧

/-- `typeLT α` is an abbreviation for the order type of the `<` relation of `α`. -/
scoped notation "typeLT " α:70 => @Ordinal.type α (· < ·) inferInstance

instance zero : Zero Ordinal :=
  ⟨type <| @EmptyRelation PEmpty⟩

instance inhabited : Inhabited Ordinal :=
  ⟨0⟩

instance one : One Ordinal :=
  ⟨type <| @EmptyRelation PUnit⟩

@[deprecated "Avoid using `Quotient.mk` to construct an `Ordinal` directly."
  (since := "2024-10-24")]
theorem type_def' (w : WellOrder) : ⟦w⟧ = type w.r := rfl

@[deprecated "Avoid using `Quotient.mk` to construct an `Ordinal` directly."
  (since := "2024-10-24")]
theorem type_def (r) [wo : IsWellOrder α r] : (⟦⟨α, r, wo⟩⟧ : Ordinal) = type r := rfl

@[simp]
theorem type_toType (o : Ordinal) : typeLT o.toType = o :=
  o.out_eq

@[deprecated type_toType (since := "2024-10-22")]
theorem type_lt (o : Ordinal) : typeLT o.toType = o :=
  o.out_eq

theorem type_eq {α β} {r : α → α → Prop} {s : β → β → Prop} [IsWellOrder α r] [IsWellOrder β s] :
    type r = type s ↔ Nonempty (r ≃r s) :=
  Quotient.eq'

theorem _root_.RelIso.ordinal_type_eq {α β} {r : α → α → Prop} {s : β → β → Prop} [IsWellOrder α r]
    [IsWellOrder β s] (h : r ≃r s) : type r = type s :=
  type_eq.2 ⟨h⟩

theorem typeLT_eq {α β} [LinearOrder α] [WellFoundedLT α] [LinearOrder β] [WellFoundedLT β] :
    typeLT α = typeLT β ↔ Nonempty (α ≃o β) := by
  rw [type_eq]
  constructor <;> rintro ⟨e⟩
  · exact ⟨OrderIso.ofRelIsoLT e⟩
  · exact ⟨e.toRelIsoLT⟩

theorem _root_.OrderIso.ordinal_type_eq {α β}
    [LinearOrder α] [WellFoundedLT α] [LinearOrder β] [WellFoundedLT β] (h : α ≃o β) :
    typeLT α = typeLT β :=
  typeLT_eq.2 ⟨h⟩

theorem type_eq_zero_of_empty (r) [IsWellOrder α r] [IsEmpty α] : type r = 0 :=
  (RelIso.relIsoOfIsEmpty r _).ordinal_type_eq

@[simp]
theorem type_eq_zero_iff_isEmpty [IsWellOrder α r] : type r = 0 ↔ IsEmpty α :=
  ⟨fun h =>
    let ⟨s⟩ := type_eq.1 h
    s.toEquiv.isEmpty,
    @type_eq_zero_of_empty α r _⟩

theorem type_ne_zero_iff_nonempty [IsWellOrder α r] : type r ≠ 0 ↔ Nonempty α := by simp

theorem type_ne_zero_of_nonempty (r) [IsWellOrder α r] [h : Nonempty α] : type r ≠ 0 :=
  type_ne_zero_iff_nonempty.2 h

theorem type_pEmpty : type (@EmptyRelation PEmpty) = 0 :=
  rfl

theorem type_empty : type (@EmptyRelation Empty) = 0 :=
  type_eq_zero_of_empty _

theorem type_eq_one_of_unique (r) [IsWellOrder α r] [Nonempty α] [Subsingleton α] : type r = 1 := by
  cases nonempty_unique α
  exact (RelIso.ofUniqueOfIrrefl r _).ordinal_type_eq

@[simp]
theorem type_eq_one_iff_unique [IsWellOrder α r] : type r = 1 ↔ Nonempty (Unique α) :=
  ⟨fun h ↦ let ⟨s⟩ := type_eq.1 h; ⟨s.toEquiv.unique⟩,
    fun ⟨_⟩ ↦ type_eq_one_of_unique r⟩

theorem type_pUnit : type (@EmptyRelation PUnit) = 1 :=
  rfl

theorem type_unit : type (@EmptyRelation Unit) = 1 :=
  rfl

@[simp]
theorem toType_empty_iff_eq_zero {o : Ordinal} : IsEmpty o.toType ↔ o = 0 := by
  rw [← @type_eq_zero_iff_isEmpty o.toType (· < ·), type_toType]

instance isEmpty_toType_zero : IsEmpty (toType 0) :=
  toType_empty_iff_eq_zero.2 rfl

@[simp]
theorem toType_nonempty_iff_ne_zero {o : Ordinal} : Nonempty o.toType ↔ o ≠ 0 := by
  rw [← @type_ne_zero_iff_nonempty o.toType (· < ·), type_toType]

protected theorem one_ne_zero : (1 : Ordinal) ≠ 0 :=
  type_ne_zero_of_nonempty _

instance nontrivial : Nontrivial Ordinal.{u} :=
  ⟨⟨1, 0, Ordinal.one_ne_zero⟩⟩

/-- `Quotient.inductionOn` specialized to ordinals.

Not to be confused with well-founded recursion `Ordinal.induction`. -/
@[elab_as_elim]
theorem inductionOn {C : Ordinal → Prop} (o : Ordinal)
    (H : ∀ (α r) [IsWellOrder α r], C (type r)) : C o :=
  Quot.inductionOn o fun ⟨α, r, wo⟩ => @H α r wo

/-- `Quotient.inductionOn₂` specialized to ordinals.

Not to be confused with well-founded recursion `Ordinal.induction`. -/
@[elab_as_elim]
theorem inductionOn₂ {C : Ordinal → Ordinal → Prop} (o₁ o₂ : Ordinal)
    (H : ∀ (α r) [IsWellOrder α r] (β s) [IsWellOrder β s], C (type r) (type s)) : C o₁ o₂ :=
  Quotient.inductionOn₂ o₁ o₂ fun ⟨α, r, wo₁⟩ ⟨β, s, wo₂⟩ => @H α r wo₁ β s wo₂

/-- `Quotient.inductionOn₃` specialized to ordinals.

Not to be confused with well-founded recursion `Ordinal.induction`. -/
@[elab_as_elim]
theorem inductionOn₃ {C : Ordinal → Ordinal → Ordinal → Prop} (o₁ o₂ o₃ : Ordinal)
    (H : ∀ (α r) [IsWellOrder α r] (β s) [IsWellOrder β s] (γ t) [IsWellOrder γ t],
      C (type r) (type s) (type t)) : C o₁ o₂ o₃ :=
  Quotient.inductionOn₃ o₁ o₂ o₃ fun ⟨α, r, wo₁⟩ ⟨β, s, wo₂⟩ ⟨γ, t, wo₃⟩ =>
    @H α r wo₁ β s wo₂ γ t wo₃

open Classical in
/-- To prove a result on ordinals, it suffices to prove it for order types of well-orders. -/
@[elab_as_elim]
theorem inductionOnWellOrder {C : Ordinal → Prop} (o : Ordinal)
    (H : ∀ (α) [LinearOrder α] [WellFoundedLT α], C (typeLT α)) : C o :=
  inductionOn o fun α r wo ↦ @H α (linearOrderOfSTO r) wo.toIsWellFounded

open Classical in
/-- To define a function on ordinals, it suffices to define them on order types of well-orders.

Since `LinearOrder` is data-carrying, `liftOnWellOrder_type` is not a definitional equality, unlike
`Quotient.liftOn_mk` which is always def-eq. -/
def liftOnWellOrder {δ : Sort v} (o : Ordinal) (f : ∀ (α) [LinearOrder α] [WellFoundedLT α], δ)
    (c : ∀ (α) [LinearOrder α] [WellFoundedLT α] (β) [LinearOrder β] [WellFoundedLT β],
      typeLT α = typeLT β → f α = f β) : δ :=
  Quotient.liftOn o (fun w ↦ @f w.α (linearOrderOfSTO w.r) w.wo.toIsWellFounded)
    fun w₁ w₂ h ↦ @c
      w₁.α (linearOrderOfSTO w₁.r) w₁.wo.toIsWellFounded
      w₂.α (linearOrderOfSTO w₂.r) w₂.wo.toIsWellFounded
      (Quotient.sound h)

@[simp]
theorem liftOnWellOrder_type {δ : Sort v} (f : ∀ (α) [LinearOrder α] [WellFoundedLT α], δ)
    (c : ∀ (α) [LinearOrder α] [WellFoundedLT α] (β) [LinearOrder β] [WellFoundedLT β],
      typeLT α = typeLT β → f α = f β) {γ} [LinearOrder γ] [WellFoundedLT γ] :
    liftOnWellOrder (typeLT γ) f c = f γ := by
  change Quotient.liftOn' ⟦_⟧ _ _ = _
  rw [Quotient.liftOn'_mk]
  congr
  exact LinearOrder.ext_lt fun _ _ ↦ Iff.rfl

/-! ### The order on ordinals -/

/--
For `Ordinal`:

* less-equal is defined such that well orders `r` and `s` satisfy `type r ≤ type s` if there exists
  a function embedding `r` as an *initial* segment of `s`.
* less-than is defined such that well orders `r` and `s` satisfy `type r < type s` if there exists
  a function embedding `r` as a *principal* segment of `s`.

Note that most of the relevant results on initial and principal segments are proved in the
`Order.InitialSeg` file.
-/
instance partialOrder : PartialOrder Ordinal where
  le a b :=
    Quotient.liftOn₂ a b (fun ⟨_, r, _⟩ ⟨_, s, _⟩ => Nonempty (r ≼i s))
      fun _ _ _ _ ⟨f⟩ ⟨g⟩ => propext
        ⟨fun ⟨h⟩ => ⟨f.symm.toInitialSeg.trans <| h.trans g.toInitialSeg⟩, fun ⟨h⟩ =>
          ⟨f.toInitialSeg.trans <| h.trans g.symm.toInitialSeg⟩⟩
  lt a b :=
    Quotient.liftOn₂ a b (fun ⟨_, r, _⟩ ⟨_, s, _⟩ => Nonempty (r ≺i s))
      fun _ _ _ _ ⟨f⟩ ⟨g⟩ => propext
        ⟨fun ⟨h⟩ => ⟨PrincipalSeg.relIsoTrans f.symm <| h.transRelIso g⟩,
          fun ⟨h⟩ => ⟨PrincipalSeg.relIsoTrans f <| h.transRelIso g.symm⟩⟩
  le_refl := Quot.ind fun ⟨_, _, _⟩ => ⟨InitialSeg.refl _⟩
  le_trans a b c :=
    Quotient.inductionOn₃ a b c fun _ _ _ ⟨f⟩ ⟨g⟩ => ⟨f.trans g⟩
  lt_iff_le_not_le a b :=
    Quotient.inductionOn₂ a b fun _ _ =>
      ⟨fun ⟨f⟩ => ⟨⟨f⟩, fun ⟨g⟩ => (f.transInitial g).irrefl⟩, fun ⟨⟨f⟩, h⟩ =>
        f.principalSumRelIso.recOn (fun g => ⟨g⟩) fun g => (h ⟨g.symm.toInitialSeg⟩).elim⟩
  le_antisymm a b :=
    Quotient.inductionOn₂ a b fun _ _ ⟨h₁⟩ ⟨h₂⟩ =>
      Quot.sound ⟨InitialSeg.antisymm h₁ h₂⟩

instance : LinearOrder Ordinal :=
  {inferInstanceAs (PartialOrder Ordinal) with
    le_total := fun a b => Quotient.inductionOn₂ a b fun ⟨_, r, _⟩ ⟨_, s, _⟩ =>
      (InitialSeg.total r s).recOn (fun f => Or.inl ⟨f⟩) fun f => Or.inr ⟨f⟩
    decidableLE := Classical.decRel _ }

theorem _root_.InitialSeg.ordinal_type_le {α β} {r : α → α → Prop} {s : β → β → Prop}
    [IsWellOrder α r] [IsWellOrder β s] (h : r ≼i s) : type r ≤ type s :=
  ⟨h⟩

theorem _root_.RelEmbedding.ordinal_type_le {α β} {r : α → α → Prop} {s : β → β → Prop}
    [IsWellOrder α r] [IsWellOrder β s] (h : r ↪r s) : type r ≤ type s :=
  ⟨h.collapse⟩

theorem _root_.PrincipalSeg.ordinal_type_lt {α β} {r : α → α → Prop} {s : β → β → Prop}
    [IsWellOrder α r] [IsWellOrder β s] (h : r ≺i s) : type r < type s :=
  ⟨h⟩

@[simp]
protected theorem zero_le (o : Ordinal) : 0 ≤ o :=
  inductionOn o fun _ r _ => (InitialSeg.ofIsEmpty _ r).ordinal_type_le

instance : OrderBot Ordinal where
  bot := 0
  bot_le := Ordinal.zero_le

@[simp]
theorem bot_eq_zero : (⊥ : Ordinal) = 0 :=
  rfl

instance instIsEmptyIioZero : IsEmpty (Iio (0 : Ordinal)) := by
  simp [← bot_eq_zero]

@[simp]
protected theorem le_zero {o : Ordinal} : o ≤ 0 ↔ o = 0 :=
  le_bot_iff

protected theorem pos_iff_ne_zero {o : Ordinal} : 0 < o ↔ o ≠ 0 :=
  bot_lt_iff_ne_bot

protected theorem not_lt_zero (o : Ordinal) : ¬o < 0 :=
  not_lt_bot

theorem eq_zero_or_pos : ∀ a : Ordinal, a = 0 ∨ 0 < a :=
  eq_bot_or_bot_lt

instance : IsEmpty (Iio (0 : Ordinal)) :=
  ⟨fun x ↦ Ordinal.not_lt_zero _ x.2⟩

instance : ZeroLEOneClass Ordinal :=
  ⟨Ordinal.zero_le _⟩

instance instNeZeroOne : NeZero (1 : Ordinal) :=
  ⟨Ordinal.one_ne_zero⟩

theorem type_le_iff {α β} {r : α → α → Prop} {s : β → β → Prop} [IsWellOrder α r]
    [IsWellOrder β s] : type r ≤ type s ↔ Nonempty (r ≼i s) :=
  Iff.rfl

theorem type_le_iff' {α β} {r : α → α → Prop} {s : β → β → Prop} [IsWellOrder α r]
    [IsWellOrder β s] : type r ≤ type s ↔ Nonempty (r ↪r s) :=
  ⟨fun ⟨f⟩ => ⟨f⟩, fun ⟨f⟩ => ⟨f.collapse⟩⟩

theorem type_lt_iff {α β} {r : α → α → Prop} {s : β → β → Prop} [IsWellOrder α r]
    [IsWellOrder β s] : type r < type s ↔ Nonempty (r ≺i s) :=
  Iff.rfl

/-- Given two ordinals `α ≤ β`, then `initialSegToType α β` is the initial segment embedding of
`α.toType` into `β.toType`. -/
def initialSegToType {α β : Ordinal} (h : α ≤ β) : α.toType ≤i β.toType := by
  apply Classical.choice (type_le_iff.mp _)
  rwa [type_toType, type_toType]

/-- Given two ordinals `α < β`, then `principalSegToType α β` is the principal segment embedding
of `α.toType` into `β.toType`. -/
def principalSegToType {α β : Ordinal} (h : α < β) : α.toType <i β.toType := by
  apply Classical.choice (type_lt_iff.mp _)
  rwa [type_toType, type_toType]

/-! ### Enumerating elements in a well-order with ordinals -/

/-- The order type of an element inside a well order.

This is registered as a principal segment embedding into the ordinals, with top `type r`. -/
def typein (r : α → α → Prop) [IsWellOrder α r] : @PrincipalSeg α Ordinal.{u} r (· < ·) := by
  refine ⟨RelEmbedding.ofMonotone _ fun a b ha ↦
    ((PrincipalSeg.ofElement r a).codRestrict _ ?_ ?_).ordinal_type_lt, type r, fun a ↦ ⟨?_, ?_⟩⟩
  · rintro ⟨c, hc⟩
    exact trans hc ha
  · exact ha
  · rintro ⟨b, rfl⟩
    exact (PrincipalSeg.ofElement _ _).ordinal_type_lt
  · refine inductionOn a ?_
    rintro β s wo ⟨g⟩
    exact ⟨_, g.subrelIso.ordinal_type_eq⟩

@[deprecated typein (since := "2024-10-09")]
alias typein.principalSeg := typein

set_option linter.deprecated false in
@[deprecated "No deprecation message was provided." (since := "2024-10-09")]
theorem typein.principalSeg_coe (r : α → α → Prop) [IsWellOrder α r] :
    (typein.principalSeg r : α → Ordinal) = typein r :=
  rfl

@[simp]
theorem type_subrel (r : α → α → Prop) [IsWellOrder α r] (a : α) :
    type (Subrel r (r · a)) = typein r a :=
  rfl

@[simp]
theorem top_typein (r : α → α → Prop) [IsWellOrder α r] : (typein r).top = type r :=
  rfl

theorem typein_lt_type (r : α → α → Prop) [IsWellOrder α r] (a : α) : typein r a < type r :=
  (typein r).lt_top a

theorem typein_lt_self {o : Ordinal} (i : o.toType) : typein (α := o.toType) (· < ·) i < o := by
  simp_rw [← type_toType o]
  apply typein_lt_type

@[simp]
theorem typein_top {α β} {r : α → α → Prop} {s : β → β → Prop}
    [IsWellOrder α r] [IsWellOrder β s] (f : r ≺i s) : typein s f.top = type r :=
  f.subrelIso.ordinal_type_eq

@[simp]
theorem typein_lt_typein (r : α → α → Prop) [IsWellOrder α r] {a b : α} :
    typein r a < typein r b ↔ r a b :=
  (typein r).map_rel_iff

@[simp]
theorem typein_le_typein (r : α → α → Prop) [IsWellOrder α r] {a b : α} :
    typein r a ≤ typein r b ↔ ¬r b a := by
  rw [← not_lt, typein_lt_typein]

theorem typein_injective (r : α → α → Prop) [IsWellOrder α r] : Injective (typein r) :=
  (typein r).injective

theorem typein_inj (r : α → α → Prop) [IsWellOrder α r] {a b} : typein r a = typein r b ↔ a = b :=
  (typein_injective r).eq_iff

theorem mem_range_typein_iff (r : α → α → Prop) [IsWellOrder α r] {o} :
    o ∈ Set.range (typein r) ↔ o < type r :=
  (typein r).mem_range_iff_rel

theorem typein_surj (r : α → α → Prop) [IsWellOrder α r] {o} (h : o < type r) :
    o ∈ Set.range (typein r) :=
  (typein r).mem_range_of_rel_top h

theorem typein_surjOn (r : α → α → Prop) [IsWellOrder α r] :
    Set.SurjOn (typein r) Set.univ (Set.Iio (type r)) :=
  (typein r).surjOn

/-- A well order `r` is order-isomorphic to the set of ordinals smaller than `type r`.
`enum r ⟨o, h⟩` is the `o`-th element of `α` ordered by `r`.

That is, `enum` maps an initial segment of the ordinals, those less than the order type of `r`, to
the elements of `α`. -/
@[simps! symm_apply_coe]
def enum (r : α → α → Prop) [IsWellOrder α r] : (· < · : Iio (type r) → Iio (type r) → Prop) ≃r r :=
  (typein r).subrelIso

@[simp]
theorem typein_enum (r : α → α → Prop) [IsWellOrder α r] {o} (h : o < type r) :
    typein r (enum r ⟨o, h⟩) = o :=
  (typein r).apply_subrelIso _

theorem enum_type {α β} {r : α → α → Prop} {s : β → β → Prop} [IsWellOrder α r] [IsWellOrder β s]
    (f : s ≺i r) {h : type s < type r} : enum r ⟨type s, h⟩ = f.top :=
  (typein r).injective <| (typein_enum _ _).trans (typein_top _).symm

@[simp]
theorem enum_typein (r : α → α → Prop) [IsWellOrder α r] (a : α) :
    enum r ⟨typein r a, typein_lt_type r a⟩ = a :=
  enum_type (PrincipalSeg.ofElement r a)

theorem enum_lt_enum {r : α → α → Prop} [IsWellOrder α r] {o₁ o₂ : Iio (type r)} :
    r (enum r o₁) (enum r o₂) ↔ o₁ < o₂ :=
  (enum _).map_rel_iff

theorem enum_le_enum (r : α → α → Prop) [IsWellOrder α r] {o₁ o₂ : Iio (type r)} :
    ¬r (enum r o₁) (enum r o₂) ↔ o₂ ≤ o₁ := by
  rw [enum_lt_enum (r := r), not_lt]

-- TODO: generalize to other well-orders
@[simp]
theorem enum_le_enum' (a : Ordinal) {o₁ o₂ : Iio (type (· < ·))} :
    enum (· < ·) o₁ ≤ enum (α := a.toType) (· < ·) o₂ ↔ o₁ ≤ o₂ := by
  rw [← enum_le_enum, not_lt]

theorem enum_inj {r : α → α → Prop} [IsWellOrder α r] {o₁ o₂ : Iio (type r)} :
    enum r o₁ = enum r o₂ ↔ o₁ = o₂ :=
  EmbeddingLike.apply_eq_iff_eq _

theorem enum_zero_le {r : α → α → Prop} [IsWellOrder α r] (h0 : 0 < type r) (a : α) :
    ¬r a (enum r ⟨0, h0⟩) := by
  rw [← enum_typein r a, enum_le_enum r]
  apply Ordinal.zero_le

theorem enum_zero_le' {o : Ordinal} (h0 : 0 < o) (a : o.toType) :
    enum (α := o.toType) (· < ·) ⟨0, type_toType _ ▸ h0⟩ ≤ a := by
  rw [← not_lt]
  apply enum_zero_le

theorem relIso_enum' {α β : Type u} {r : α → α → Prop} {s : β → β → Prop} [IsWellOrder α r]
    [IsWellOrder β s] (f : r ≃r s) (o : Ordinal) :
    ∀ (hr : o < type r) (hs : o < type s), f (enum r ⟨o, hr⟩) = enum s ⟨o, hs⟩ := by
  refine inductionOn o ?_; rintro γ t wo ⟨g⟩ ⟨h⟩
  rw [enum_type g, enum_type (g.transRelIso f)]; rfl

theorem relIso_enum {α β : Type u} {r : α → α → Prop} {s : β → β → Prop} [IsWellOrder α r]
    [IsWellOrder β s] (f : r ≃r s) (o : Ordinal) (hr : o < type r) :
    f (enum r ⟨o, hr⟩) = enum s ⟨o, hr.trans_eq (Quotient.sound ⟨f⟩)⟩ :=
  relIso_enum' _ _ _ _

/-- The order isomorphism between ordinals less than `o` and `o.toType`. -/
@[simps! -isSimp]
noncomputable def enumIsoToType (o : Ordinal) : Set.Iio o ≃o o.toType where
  toFun x := enum (α := o.toType) (· < ·) ⟨x.1, type_toType _ ▸ x.2⟩
  invFun x := ⟨typein (α := o.toType) (· < ·) x, typein_lt_self x⟩
  left_inv _ := Subtype.ext_val (typein_enum _ _)
  right_inv _ := enum_typein _ _
  map_rel_iff' := enum_le_enum' _

instance small_Iio (o : Ordinal.{u}) : Small.{u} (Iio o) :=
  ⟨_, ⟨(enumIsoToType _).toEquiv⟩⟩

instance small_Iic (o : Ordinal.{u}) : Small.{u} (Iic o) := by
  rw [← Iio_union_right]
  infer_instance

instance small_Ico (a b : Ordinal.{u}) : Small.{u} (Ico a b) := small_subset Ico_subset_Iio_self
instance small_Icc (a b : Ordinal.{u}) : Small.{u} (Icc a b) := small_subset Icc_subset_Iic_self
instance small_Ioo (a b : Ordinal.{u}) : Small.{u} (Ioo a b) := small_subset Ioo_subset_Iio_self
instance small_Ioc (a b : Ordinal.{u}) : Small.{u} (Ioc a b) := small_subset Ioc_subset_Iic_self

/-- `o.toType` is an `OrderBot` whenever `o ≠ 0`. -/
def toTypeOrderBot {o : Ordinal} (ho : o ≠ 0) : OrderBot o.toType where
  bot_le := enum_zero_le' (by rwa [Ordinal.pos_iff_ne_zero])

/-- `o.toType` is an `OrderBot` whenever `0 < o`. -/
@[deprecated "use toTypeOrderBot" (since := "2025-02-13")]
def toTypeOrderBotOfPos {o : Ordinal} (ho : 0 < o) : OrderBot o.toType where
  bot_le := enum_zero_le' ho

theorem enum_zero_eq_bot {o : Ordinal} (ho : 0 < o) :
    enum (α := o.toType) (· < ·) ⟨0, by rwa [type_toType]⟩ =
      have H := toTypeOrderBot (o := o) (by rintro rfl; simp at ho)
      (⊥ : o.toType) :=
  rfl

theorem lt_wf : @WellFounded Ordinal (· < ·) :=
  wellFounded_iff_wellFounded_subrel.mpr (·.induction_on fun ⟨_, _, wo⟩ ↦
    RelHomClass.wellFounded (enum _) wo.wf)

instance wellFoundedRelation : WellFoundedRelation Ordinal :=
  ⟨(· < ·), lt_wf⟩

instance wellFoundedLT : WellFoundedLT Ordinal :=
  ⟨lt_wf⟩

instance : ConditionallyCompleteLinearOrderBot Ordinal :=
  WellFoundedLT.conditionallyCompleteLinearOrderBot _

/-- Reformulation of well founded induction on ordinals as a lemma that works with the
`induction` tactic, as in `induction i using Ordinal.induction with | h i IH => ?_`. -/
theorem induction {p : Ordinal.{u} → Prop} (i : Ordinal.{u}) (h : ∀ j, (∀ k, k < j → p k) → p j) :
    p i :=
  lt_wf.induction i h

theorem typein_apply {α β} {r : α → α → Prop} {s : β → β → Prop} [IsWellOrder α r] [IsWellOrder β s]
    (f : r ≼i s) (a : α) : typein s (f a) = typein r a := by
  rw [← f.transPrincipal_apply _ a, (f.transPrincipal _).eq]

/-! ### Cardinality of ordinals -/


/-- The cardinal of an ordinal is the cardinality of any type on which a relation with that order
type is defined. -/
def card : Ordinal → Cardinal :=
  Quotient.map WellOrder.α fun _ _ ⟨e⟩ => ⟨e.toEquiv⟩

@[simp]
theorem card_type (r : α → α → Prop) [IsWellOrder α r] : card (type r) = #α :=
  rfl

@[simp]
theorem card_typein {r : α → α → Prop} [IsWellOrder α r] (x : α) :
    #{ y // r y x } = (typein r x).card :=
  rfl

theorem card_le_card {o₁ o₂ : Ordinal} : o₁ ≤ o₂ → card o₁ ≤ card o₂ :=
  inductionOn o₁ fun _ _ _ => inductionOn o₂ fun _ _ _ ⟨⟨⟨f, _⟩, _⟩⟩ => ⟨f⟩

@[simp]
theorem card_zero : card 0 = 0 := mk_eq_zero _

@[simp]
theorem card_one : card 1 = 1 := mk_eq_one _

/-! ### Lifting ordinals to a higher universe -/

-- Porting note: Needed to add universe hint .{u} below
/-- The universe lift operation for ordinals, which embeds `Ordinal.{u}` as
  a proper initial segment of `Ordinal.{v}` for `v > u`. For the initial segment version,
  see `liftInitialSeg`. -/
@[pp_with_univ]
def lift (o : Ordinal.{v}) : Ordinal.{max v u} :=
  Quotient.liftOn o (fun w => type <| ULift.down.{u} ⁻¹'o w.r) fun ⟨_, r, _⟩ ⟨_, s, _⟩ ⟨f⟩ =>
    Quot.sound
      ⟨(RelIso.preimage Equiv.ulift r).trans <| f.trans (RelIso.preimage Equiv.ulift s).symm⟩

@[simp]
theorem type_uLift (r : α → α → Prop) [IsWellOrder α r] :
    type (ULift.down ⁻¹'o r) = lift.{v} (type r) :=
  rfl

theorem _root_.RelIso.ordinal_lift_type_eq {r : α → α → Prop} {s : β → β → Prop}
    [IsWellOrder α r] [IsWellOrder β s] (f : r ≃r s) : lift.{v} (type r) = lift.{u} (type s) :=
  ((RelIso.preimage Equiv.ulift r).trans <|
      f.trans (RelIso.preimage Equiv.ulift s).symm).ordinal_type_eq

theorem _root_.OrderIso.ordinal_lift_type_eq
    [LinearOrder α] [WellFoundedLT α] [LinearOrder β] [WellFoundedLT β] (f : α ≃o β) :
    lift.{v} (typeLT α) = lift.{u} (typeLT β) :=
  f.toRelIsoLT.ordinal_lift_type_eq

@[simp]
theorem type_preimage {α β : Type u} (r : α → α → Prop) [IsWellOrder α r] (f : β ≃ α) :
    type (f ⁻¹'o r) = type r :=
  (RelIso.preimage f r).ordinal_type_eq

@[simp]
theorem type_lift_preimage (r : α → α → Prop) [IsWellOrder α r]
    (f : β ≃ α) : lift.{u} (type (f ⁻¹'o r)) = lift.{v} (type r) :=
  (RelIso.preimage f r).ordinal_lift_type_eq

@[deprecated type_lift_preimage_aux (since := "2024-10-22")]
theorem type_lift_preimage_aux (r : α → α → Prop) [IsWellOrder α r] (f : β ≃ α) :
    lift.{u} (@type _ (fun x y => r (f x) (f y))
      (inferInstanceAs (IsWellOrder β (f ⁻¹'o r)))) = lift.{v} (type r) :=
  type_lift_preimage r f

def _root_.OrderIso.uLift [LE α] : α ≃o ULift.{v} α where
  toFun x := ULift.up x
  invFun x := x.down
  left_inv _ := rfl
  right_inv _ := rfl
  map_rel_iff' := Iff.rfl

instance [Preorder α] [WellFoundedLT α] : WellFoundedLT (ULift.{v} α) :=
  OrderIso.uLift.toRelIsoLT.symm.toRelEmbedding.isWellFounded

/-- `lift.{max u v, u}` equals `lift.{v, u}`.

Unfortunately, the simp lemma doesn't seem to work. -/
theorem lift_umax : lift.{max u v, u} = lift.{v, u} :=
  funext fun a =>
    inductionOn a fun _ r _ =>
      Quotient.sound ⟨(RelIso.preimage Equiv.ulift r).trans (RelIso.preimage Equiv.ulift r).symm⟩

/-- `lift.{max v u, u}` equals `lift.{v, u}`.

Unfortunately, the simp lemma doesn't seem to work. -/
@[deprecated lift_umax (since := "2024-10-24")]
theorem lift_umax' : lift.{max v u, u} = lift.{v, u} :=
  lift_umax

/-- An ordinal lifted to a lower or equal universe equals itself.

Unfortunately, the simp lemma doesn't work. -/
theorem lift_id' (a : Ordinal) : lift a = a :=
  inductionOn a fun _ r _ => Quotient.sound ⟨RelIso.preimage Equiv.ulift r⟩

/-- An ordinal lifted to the same universe equals itself. -/
@[simp]
theorem lift_id : ∀ a, lift.{u, u} a = a :=
  lift_id'.{u, u}

/-- An ordinal lifted to the zero universe equals itself. -/
@[simp]
theorem lift_uzero (a : Ordinal.{u}) : lift.{0} a = a :=
  lift_id' a

theorem lift_type_le {α : Type u} {β : Type v} {r s} [IsWellOrder α r] [IsWellOrder β s] :
    lift.{max v w} (type r) ≤ lift.{max u w} (type s) ↔ Nonempty (r ≼i s) := by
  constructor <;> refine fun ⟨f⟩ ↦ ⟨?_⟩
  · exact (RelIso.preimage Equiv.ulift r).symm.toInitialSeg.trans
      (f.trans (RelIso.preimage Equiv.ulift s).toInitialSeg)
  · exact (RelIso.preimage Equiv.ulift r).toInitialSeg.trans
      (f.trans (RelIso.preimage Equiv.ulift s).symm.toInitialSeg)

theorem lift_type_eq {α : Type u} {β : Type v} {r s} [IsWellOrder α r] [IsWellOrder β s] :
    lift.{max v w} (type r) = lift.{max u w} (type s) ↔ Nonempty (r ≃r s) := by
  refine Quotient.eq'.trans ⟨?_, ?_⟩ <;> refine fun ⟨f⟩ ↦ ⟨?_⟩
  · exact (RelIso.preimage Equiv.ulift r).symm.trans <| f.trans (RelIso.preimage Equiv.ulift s)
  · exact (RelIso.preimage Equiv.ulift r).trans <| f.trans (RelIso.preimage Equiv.ulift s).symm

theorem lift_type_lt {α : Type u} {β : Type v} {r s} [IsWellOrder α r] [IsWellOrder β s] :
    lift.{max v w} (type r) < lift.{max u w} (type s) ↔ Nonempty (r ≺i s) := by
  constructor <;> refine fun ⟨f⟩ ↦ ⟨?_⟩
  · exact (f.relIsoTrans (RelIso.preimage Equiv.ulift r).symm).transInitial
      (RelIso.preimage Equiv.ulift s).toInitialSeg
  · exact (f.relIsoTrans (RelIso.preimage Equiv.ulift r)).transInitial
      (RelIso.preimage Equiv.ulift s).symm.toInitialSeg

@[simp]
theorem lift_le {a b : Ordinal} : lift.{u, v} a ≤ lift.{u, v} b ↔ a ≤ b :=
  inductionOn₂ a b fun α r _ β s _ => by
    rw [← lift_umax]
    exact lift_type_le.{_,_,u}

@[simp]
theorem lift_inj {a b : Ordinal} : lift.{u, v} a = lift.{u, v} b ↔ a = b := by
  simp_rw [le_antisymm_iff, lift_le]

@[simp]
theorem lift_lt {a b : Ordinal} : lift.{u, v} a < lift.{u, v} b ↔ a < b := by
  simp_rw [lt_iff_le_not_le, lift_le]

@[simp]
theorem lift_typein_top {r : α → α → Prop} {s : β → β → Prop}
    [IsWellOrder α r] [IsWellOrder β s] (f : r ≺i s) : lift.{u} (typein s f.top) = lift (type r) :=
  f.subrelIso.ordinal_lift_type_eq

/-- Initial segment version of the lift operation on ordinals, embedding `Ordinal.{u}` in
`Ordinal.{v}` as an initial segment when `u ≤ v`. -/
def liftInitialSeg : Ordinal.{v} ≤i Ordinal.{max u v} := by
  refine ⟨RelEmbedding.ofMonotone lift.{u} (by simp),
    fun a b ↦ Ordinal.inductionOn₂ a b fun α r _ β s _ h ↦ ?_⟩
  rw [RelEmbedding.ofMonotone_coe, ← lift_id'.{max u v} (type s),
    ← lift_umax.{v, u}, lift_type_lt] at h
  obtain ⟨f⟩ := h
  use typein r f.top
  rw [RelEmbedding.ofMonotone_coe, ← lift_umax, lift_typein_top, lift_id']

@[deprecated liftInitialSeg (since := "2024-09-21")]
alias lift.initialSeg := liftInitialSeg

@[simp]
theorem liftInitialSeg_coe : (liftInitialSeg.{v, u} : Ordinal → Ordinal) = lift.{v, u} :=
  rfl

set_option linter.deprecated false in
@[deprecated liftInitialSeg_coe (since := "2024-09-21")]
theorem lift.initialSeg_coe : (lift.initialSeg.{v, u} : Ordinal → Ordinal) = lift.{v, u} :=
  rfl

@[simp]
theorem lift_lift (a : Ordinal.{u}) : lift.{w} (lift.{v} a) = lift.{max v w} a :=
  (liftInitialSeg.trans liftInitialSeg).eq liftInitialSeg a

@[simp]
theorem lift_zero : lift 0 = 0 :=
  type_eq_zero_of_empty _

@[simp]
theorem lift_one : lift 1 = 1 :=
  type_eq_one_of_unique _

@[simp]
theorem lift_card (a) : Cardinal.lift.{u, v} (card a) = card (lift.{u} a) :=
  inductionOn a fun _ _ _ => rfl

theorem mem_range_lift_of_le {a : Ordinal.{u}} {b : Ordinal.{max u v}} (h : b ≤ lift.{v} a) :
    b ∈ Set.range lift.{v} :=
  liftInitialSeg.mem_range_of_le h

@[deprecated mem_range_lift_of_le (since := "2024-10-07")]
theorem lift_down {a : Ordinal.{u}} {b : Ordinal.{max u v}} (h : b ≤ lift.{v, u} a) :
    ∃ a', lift.{v,u} a' = b :=
  mem_range_lift_of_le h

theorem le_lift_iff {a : Ordinal.{u}} {b : Ordinal.{max u v}} :
    b ≤ lift.{v} a ↔ ∃ a' ≤ a, lift.{v} a' = b :=
  liftInitialSeg.le_apply_iff

theorem lt_lift_iff {a : Ordinal.{u}} {b : Ordinal.{max u v}} :
    b < lift.{v} a ↔ ∃ a' < a, lift.{v} a' = b :=
  liftInitialSeg.lt_apply_iff

@[simp]
theorem typeLT_uLift [LinearOrder α] [WellFoundedLT α] :
    typeLT (ULift.{v} α) = lift.{v} (typeLT α) := by
  rw [← lift_id'.{u, v} (typeLT _), ← OrderIso.uLift.{u, v}.ordinal_lift_type_eq, lift_umax.{u, v}]

/-! ### The first infinite ordinal ω -/

/-- `ω` is the first infinite ordinal, defined as the order type of `ℕ`. -/
def omega0 : Ordinal.{u} :=
  lift (typeLT ℕ)

@[inherit_doc]
scoped notation "ω" => Ordinal.omega0

/-- Note that the presence of this lemma makes `simp [omega0]` form a loop. -/
@[simp]
theorem type_nat_lt : typeLT ℕ = ω :=
  (lift_id _).symm

@[simp]
theorem card_omega0 : card ω = ℵ₀ :=
  rfl

@[simp]
theorem lift_omega0 : lift ω = ω :=
  lift_lift _

/-!
### Definition and first properties of addition on ordinals

In this paragraph, we introduce the addition on ordinals, and prove just enough properties to
deduce that the order on ordinals is total (and therefore well-founded). Further properties of
the addition, together with properties of the other operations, are proved in
`Mathlib/SetTheory/Ordinal/Arithmetic.lean`.
-/


/-- `o₁ + o₂` is the order on the disjoint union of `o₁` and `o₂` obtained by declaring that
every element of `o₁` is smaller than every element of `o₂`. -/
instance add : Add Ordinal.{u} :=
  ⟨fun o₁ o₂ => Quotient.liftOn₂ o₁ o₂ (fun ⟨_, r, _⟩ ⟨_, s, _⟩ => type (Sum.Lex r s))
    fun _ _ _ _ ⟨f⟩ ⟨g⟩ => (RelIso.sumLexCongr f g).ordinal_type_eq⟩

instance addMonoidWithOne : AddMonoidWithOne Ordinal.{u} where
  add := (· + ·)
  zero := 0
  one := 1
  zero_add o :=
    inductionOn o fun α _ _ =>
      Eq.symm <| Quotient.sound ⟨⟨(emptySum PEmpty α).symm, Sum.lex_inr_inr⟩⟩
  add_zero o :=
    inductionOn o fun α _ _ =>
      Eq.symm <| Quotient.sound ⟨⟨(sumEmpty α PEmpty).symm, Sum.lex_inl_inl⟩⟩
  add_assoc o₁ o₂ o₃ :=
    Quotient.inductionOn₃ o₁ o₂ o₃ fun ⟨α, r, _⟩ ⟨β, s, _⟩ ⟨γ, t, _⟩ =>
      Quot.sound
        ⟨⟨sumAssoc _ _ _, by
          intros a b
          rcases a with (⟨a | a⟩ | a) <;> rcases b with (⟨b | b⟩ | b) <;>
            simp only [sumAssoc_apply_inl_inl, sumAssoc_apply_inl_inr, sumAssoc_apply_inr,
              Sum.lex_inl_inl, Sum.lex_inr_inr, Sum.Lex.sep, Sum.lex_inr_inl]⟩⟩
  nsmul := nsmulRec

@[simp]
theorem card_add (o₁ o₂ : Ordinal) : card (o₁ + o₂) = card o₁ + card o₂ :=
  inductionOn o₁ fun _ __ => inductionOn o₂ fun _ _ _ => rfl

@[simp]
theorem type_sum_lex {α β : Type u} (r : α → α → Prop) (s : β → β → Prop) [IsWellOrder α r]
    [IsWellOrder β s] : type (Sum.Lex r s) = type r + type s :=
  rfl

@[simp]
theorem card_nat (n : ℕ) : card.{u} n = n := by
  induction n <;> [simp; simp only [card_add, card_one, Nat.cast_succ, *]]

@[simp]
theorem card_ofNat (n : ℕ) [n.AtLeastTwo] :
    card.{u} ofNat(n) = OfNat.ofNat n :=
  card_nat n

instance instAddLeftMono : AddLeftMono Ordinal.{u} where
  elim c a b := by
    refine inductionOn₃ a b c fun α r _ β s _ γ t _ ⟨f⟩ ↦
      (RelEmbedding.ofMonotone (Sum.recOn · Sum.inl (Sum.inr ∘ f)) ?_).ordinal_type_le
    simp [f.map_rel_iff]

instance instAddRightMono : AddRightMono Ordinal.{u} where
  elim c a b := by
    refine inductionOn₃ a b c fun α r _ β s _ γ t _  ⟨f⟩ ↦
      (RelEmbedding.ofMonotone (Sum.recOn · (Sum.inl ∘ f) Sum.inr) ?_).ordinal_type_le
    simp [f.map_rel_iff]

theorem le_add_right (a b : Ordinal) : a ≤ a + b := by
  simpa only [add_zero] using add_le_add_left (Ordinal.zero_le b) a

theorem le_add_left (a b : Ordinal) : a ≤ b + a := by
  simpa only [zero_add] using add_le_add_right (Ordinal.zero_le b) a

theorem max_zero_left : ∀ a : Ordinal, max 0 a = a :=
  max_bot_left

theorem max_zero_right : ∀ a : Ordinal, max a 0 = a :=
  max_bot_right

@[simp]
theorem max_eq_zero {a b : Ordinal} : max a b = 0 ↔ a = 0 ∧ b = 0 :=
  max_eq_bot

@[simp]
theorem sInf_empty : sInf (∅ : Set Ordinal) = 0 :=
  dif_neg Set.not_nonempty_empty

/-! ### Successor order properties -/

private theorem succ_le_iff' {a b : Ordinal} : a + 1 ≤ b ↔ a < b := by
  refine inductionOn₂ a b fun α r _ β s _ ↦ ⟨?_, ?_⟩ <;> rintro ⟨f⟩
  · refine ⟨((InitialSeg.leAdd _ _).trans f).toPrincipalSeg fun h ↦ ?_⟩
    simpa using h (f (Sum.inr PUnit.unit))
  · apply (RelEmbedding.ofMonotone (Sum.recOn · f fun _ ↦ f.top) ?_).ordinal_type_le
    simpa [f.map_rel_iff] using f.lt_top

instance : NoMaxOrder Ordinal :=
  ⟨fun _ => ⟨_, succ_le_iff'.1 le_rfl⟩⟩

instance : SuccOrder Ordinal.{u} :=
  SuccOrder.ofSuccLeIff (fun o => o + 1) succ_le_iff'

instance : SuccAddOrder Ordinal := ⟨fun _ => rfl⟩

@[simp]
theorem add_one_eq_succ (o : Ordinal) : o + 1 = succ o :=
  rfl

@[simp]
theorem succ_zero : succ (0 : Ordinal) = 1 :=
  zero_add 1

-- Porting note: Proof used to be rfl
@[simp]
theorem succ_one : succ (1 : Ordinal) = 2 := by congr; simp only [Nat.unaryCast, zero_add]

theorem add_succ (o₁ o₂ : Ordinal) : o₁ + succ o₂ = succ (o₁ + o₂) :=
  (add_assoc _ _ _).symm

@[deprecated Order.one_le_iff_pos (since := "2024-09-04")]
protected theorem one_le_iff_pos {o : Ordinal} : 1 ≤ o ↔ 0 < o :=
  Order.one_le_iff_pos

theorem one_le_iff_ne_zero {o : Ordinal} : 1 ≤ o ↔ o ≠ 0 := by
  rw [Order.one_le_iff_pos, Ordinal.pos_iff_ne_zero]

theorem succ_pos (o : Ordinal) : 0 < succ o :=
  bot_lt_succ o

theorem succ_ne_zero (o : Ordinal) : succ o ≠ 0 :=
  ne_of_gt <| succ_pos o

@[simp]
theorem lt_one_iff_zero {a : Ordinal} : a < 1 ↔ a = 0 := by
  simpa using @lt_succ_bot_iff _ _ _ a _ _

theorem le_one_iff {a : Ordinal} : a ≤ 1 ↔ a = 0 ∨ a = 1 := by
  simpa using @le_succ_bot_iff _ _ _ a _

@[simp]
theorem card_succ (o : Ordinal) : card (succ o) = card o + 1 := by
  simp only [← add_one_eq_succ, card_add, card_one]

theorem natCast_succ (n : ℕ) : ↑n.succ = succ (n : Ordinal) :=
  rfl

instance uniqueIioOne : Unique (Iio (1 : Ordinal)) where
  default := ⟨0, zero_lt_one' Ordinal⟩
  uniq a := Subtype.ext <| lt_one_iff_zero.1 a.2

@[simp]
theorem Iio_one_default_eq : (default : Iio (1 : Ordinal)) = ⟨0, zero_lt_one' Ordinal⟩ :=
  rfl

instance uniqueToTypeOne : Unique (toType 1) where
  default := enum (α := toType 1) (· < ·) ⟨0, by simp⟩
  uniq a := by
    unfold default
    rw [← enum_typein (α := toType 1) (· < ·) a]
    congr
    rw [← lt_one_iff_zero]
    apply typein_lt_self

theorem one_toType_eq (x : toType 1) : x = enum (· < ·) ⟨0, by simp⟩ :=
  Unique.eq_default x

<<<<<<< HEAD
@[deprecated one_toType_eq (since := "2024-08-26")]
alias one_out_eq := one_toType_eq

-- TODO: generalize to SuccOrder
instance {o : Ordinal} : OrderTop (Iio (succ o)) where
  top := ⟨o, lt_succ o⟩
  le_top x := le_of_lt_succ (α := Ordinal) x.2

@[simp]
theorem top_Iio_succ_eq {o : Ordinal} : (⊤ : Iio (succ o)) = ⟨o, lt_succ o⟩ :=
  rfl

=======
>>>>>>> c529790e
/-! ### Extra properties of typein and enum -/

-- TODO: use `enumIsoToType` for lemmas on `toType` rather than `enum` and `typein`.

@[simp]
theorem typein_one_toType (x : toType 1) : typein (α := toType 1) (· < ·) x = 0 := by
  rw [one_toType_eq x, typein_enum]

theorem typein_le_typein' (o : Ordinal) {x y : o.toType} :
    typein (α := o.toType) (· < ·) x ≤ typein (α := o.toType) (· < ·) y ↔ x ≤ y := by
  simp

theorem le_enum_succ {o : Ordinal} (a : (succ o).toType) :
    a ≤ enum (α := (succ o).toType) (· < ·) ⟨o, (type_toType _ ▸ lt_succ o)⟩ := by
  rw [← enum_typein (α := (succ o).toType) (· < ·) a, enum_le_enum', Subtype.mk_le_mk,
    ← lt_succ_iff]
  apply typein_lt_self

/-! ### Universal ordinal -/

-- intended to be used with explicit universe parameters
/-- `univ.{u v}` is the order type of the ordinals of `Type u` as a member
  of `Ordinal.{v}` (when `u < v`). It is an inaccessible cardinal. -/
@[pp_with_univ, nolint checkUnivs]
def univ : Ordinal.{max (u + 1) v} :=
  lift.{v, u + 1} (typeLT Ordinal)

theorem univ_id : univ.{u, u + 1} = typeLT Ordinal :=
  lift_id _

@[simp]
theorem lift_univ : lift.{w} univ.{u, v} = univ.{u, max v w} :=
  lift_lift _

theorem univ_umax : univ.{u, max (u + 1) v} = univ.{u, v} :=
  congr_fun lift_umax _

/-- Principal segment version of the lift operation on ordinals, embedding `Ordinal.{u}` in
`Ordinal.{v}` as a principal segment when `u < v`. -/
def liftPrincipalSeg : Ordinal.{u} <i Ordinal.{max (u + 1) v} :=
  ⟨↑liftInitialSeg.{max (u + 1) v, u}, univ.{u, v}, by
    refine fun b => inductionOn b ?_; intro β s _
    rw [univ, ← lift_umax]; constructor <;> intro h
    · obtain ⟨a, e⟩ := h
      rw [← e]
      refine inductionOn a ?_
      intro α r _
      exact lift_type_lt.{u, u + 1, max (u + 1) v}.2 ⟨typein r⟩
    · rw [← lift_id (type s)] at h ⊢
      obtain ⟨f⟩ := lift_type_lt.{_,_,v}.1 h
      obtain ⟨f, a, hf⟩ := f
      exists a
      revert hf
      -- Porting note: apply inductionOn does not work, refine does
      refine inductionOn a ?_
      intro α r _ hf
      refine lift_type_eq.{u, max (u + 1) v, max (u + 1) v}.2
        ⟨(RelIso.ofSurjective (RelEmbedding.ofMonotone ?_ ?_) ?_).symm⟩
      · exact fun b => enum r ⟨f b, (hf _).1 ⟨_, rfl⟩⟩
      · refine fun a b h => (typein_lt_typein r).1 ?_
        rw [typein_enum, typein_enum]
        exact f.map_rel_iff.2 h
      · intro a'
        obtain ⟨b, e⟩ := (hf _).2 (typein_lt_type _ a')
        exists b
        simp only [RelEmbedding.ofMonotone_coe]
        simp [e]⟩

@[deprecated liftPrincipalSeg (since := "2024-09-21")]
alias lift.principalSeg := liftPrincipalSeg

@[simp]
theorem liftPrincipalSeg_coe :
    (liftPrincipalSeg.{u, v} : Ordinal → Ordinal) = lift.{max (u + 1) v} :=
  rfl

set_option linter.deprecated false in
@[deprecated liftPrincipalSeg_coe (since := "2024-09-21")]
theorem lift.principalSeg_coe :
    (lift.principalSeg.{u, v} : Ordinal → Ordinal) = lift.{max (u + 1) v} :=
  rfl

@[simp]
theorem liftPrincipalSeg_top : (liftPrincipalSeg.{u, v}).top = univ.{u, v} :=
  rfl

set_option linter.deprecated false in
@[deprecated liftPrincipalSeg_top (since := "2024-09-21")]
theorem lift.principalSeg_top : (lift.principalSeg.{u, v}).top = univ.{u, v} :=
  rfl

theorem liftPrincipalSeg_top' : liftPrincipalSeg.{u, u + 1}.top = typeLT Ordinal := by
  simp only [liftPrincipalSeg_top, univ_id]

set_option linter.deprecated false in
@[deprecated liftPrincipalSeg_top (since := "2024-09-21")]
theorem lift.principalSeg_top' : lift.principalSeg.{u, u + 1}.top = typeLT Ordinal := by
  simp only [lift.principalSeg_top, univ_id]

end Ordinal

/-! ### Representing a cardinal with an ordinal -/


namespace Cardinal

open Ordinal

@[simp]
theorem mk_toType (o : Ordinal) : #o.toType = o.card :=
  (Ordinal.card_type _).symm.trans <| by rw [Ordinal.type_toType]

/-- The ordinal corresponding to a cardinal `c` is the least ordinal
  whose cardinal is `c`. For the order-embedding version, see `ord.order_embedding`. -/
def ord (c : Cardinal) : Ordinal :=
  let F := fun α : Type u => ⨅ r : { r // IsWellOrder α r }, @type α r.1 r.2
  Quot.liftOn c F
    (by
      suffices ∀ {α β}, α ≈ β → F α ≤ F β from
        fun α β h => (this h).antisymm (this (Setoid.symm h))
      rintro α β ⟨f⟩
      refine le_ciInf_iff'.2 fun i => ?_
      haveI := @RelEmbedding.isWellOrder _ _ (f ⁻¹'o i.1) _ (↑(RelIso.preimage f i.1)) i.2
      exact
        (ciInf_le' _
              (Subtype.mk (f ⁻¹'o i.val)
                (@RelEmbedding.isWellOrder _ _ _ _ (↑(RelIso.preimage f i.1)) i.2))).trans_eq
          (Quot.sound ⟨RelIso.preimage f i.1⟩))

theorem ord_eq_Inf (α : Type u) : ord #α = ⨅ r : { r // IsWellOrder α r }, @type α r.1 r.2 :=
  rfl

theorem ord_eq (α) : ∃ (r : α → α → Prop) (wo : IsWellOrder α r), ord #α = @type α r wo :=
  let ⟨r, wo⟩ := ciInf_mem fun r : { r // IsWellOrder α r } => @type α r.1 r.2
  ⟨r.1, r.2, wo.symm⟩

theorem ord_le_type (r : α → α → Prop) [h : IsWellOrder α r] : ord #α ≤ type r :=
  ciInf_le' _ (Subtype.mk r h)

theorem ord_le {c o} : ord c ≤ o ↔ c ≤ o.card :=
  inductionOn c fun α =>
    Ordinal.inductionOn o fun β s _ => by
      let ⟨r, _, e⟩ := ord_eq α
      simp only [card_type]; constructor <;> intro h
      · rw [e] at h
        exact
          let ⟨f⟩ := h
          ⟨f.toEmbedding⟩
      · obtain ⟨f⟩ := h
        have g := RelEmbedding.preimage f s
        haveI := RelEmbedding.isWellOrder g
        exact le_trans (ord_le_type _) g.ordinal_type_le

theorem gc_ord_card : GaloisConnection ord card := fun _ _ => ord_le

theorem lt_ord {c o} : o < ord c ↔ o.card < c :=
  gc_ord_card.lt_iff_lt

@[simp]
theorem card_ord (c) : (ord c).card = c :=
  c.inductionOn fun α ↦ let ⟨r, _, e⟩ := ord_eq α; e ▸ card_type r

theorem card_surjective : Function.Surjective card :=
  fun c ↦ ⟨_, card_ord c⟩

/-- Galois coinsertion between `Cardinal.ord` and `Ordinal.card`. -/
def gciOrdCard : GaloisCoinsertion ord card :=
  gc_ord_card.toGaloisCoinsertion fun c => c.card_ord.le

theorem ord_card_le (o : Ordinal) : o.card.ord ≤ o :=
  gc_ord_card.l_u_le _

theorem lt_ord_succ_card (o : Ordinal) : o < (succ o.card).ord :=
  lt_ord.2 <| lt_succ _

theorem card_le_iff {o : Ordinal} {c : Cardinal} : o.card ≤ c ↔ o < (succ c).ord := by
  rw [lt_ord, lt_succ_iff]

/--
A variation on `Cardinal.lt_ord` using `≤`: If `o` is no greater than the
initial ordinal of cardinality `c`, then its cardinal is no greater than `c`.

The converse, however, is false (for instance, `o = ω+1` and `c = ℵ₀`).
-/
lemma card_le_of_le_ord {o : Ordinal} {c : Cardinal} (ho : o ≤ c.ord) :
    o.card ≤ c := by
  rw [← card_ord c]; exact Ordinal.card_le_card ho

@[mono]
theorem ord_strictMono : StrictMono ord :=
  gciOrdCard.strictMono_l

@[mono]
theorem ord_mono : Monotone ord :=
  gc_ord_card.monotone_l

@[simp]
theorem ord_le_ord {c₁ c₂} : ord c₁ ≤ ord c₂ ↔ c₁ ≤ c₂ :=
  gciOrdCard.l_le_l_iff

@[simp]
theorem ord_lt_ord {c₁ c₂} : ord c₁ < ord c₂ ↔ c₁ < c₂ :=
  ord_strictMono.lt_iff_lt

@[simp]
theorem ord_zero : ord 0 = 0 :=
  gc_ord_card.l_bot

@[simp]
theorem ord_nat (n : ℕ) : ord n = n :=
  (ord_le.2 (card_nat n).ge).antisymm
    (by
      induction' n with n IH
      · apply Ordinal.zero_le
      · exact succ_le_of_lt (IH.trans_lt <| ord_lt_ord.2 <| Nat.cast_lt.2 (Nat.lt_succ_self n)))

@[simp]
theorem ord_one : ord 1 = 1 := by simpa using ord_nat 1

@[simp]
theorem ord_ofNat (n : ℕ) [n.AtLeastTwo] : ord ofNat(n) = OfNat.ofNat n :=
  ord_nat n

@[simp]
theorem ord_aleph0 : ord.{u} ℵ₀ = ω :=
  le_antisymm (ord_le.2 le_rfl) <|
    le_of_forall_lt fun o h => by
      rcases Ordinal.lt_lift_iff.1 h with ⟨o, h', rfl⟩
      rw [lt_ord, ← lift_card, lift_lt_aleph0, ← typein_enum (· < ·) h']
      exact lt_aleph0_iff_fintype.2 ⟨Set.fintypeLTNat _⟩

@[simp]
theorem lift_ord (c) : Ordinal.lift.{u,v} (ord c) = ord (lift.{u,v} c) := by
  refine le_antisymm (le_of_forall_lt fun a ha => ?_) ?_
  · rcases Ordinal.lt_lift_iff.1 ha with ⟨a, _, rfl⟩
    rwa [lt_ord, ← lift_card, lift_lt, ← lt_ord, ← Ordinal.lift_lt]
  · rw [ord_le, ← lift_card, card_ord]

theorem mk_ord_toType (c : Cardinal) : #c.ord.toType = c := by simp

theorem card_typein_lt (r : α → α → Prop) [IsWellOrder α r] (x : α) (h : ord #α = type r) :
    card (typein r x) < #α := by
  rw [← lt_ord, h]
  apply typein_lt_type

theorem card_typein_toType_lt (c : Cardinal) (x : c.ord.toType) :
    card (typein (α := c.ord.toType) (· < ·) x) < c := by
  rw [← lt_ord]
  apply typein_lt_self

theorem mk_Iio_ord_toType {c : Cardinal} (i : c.ord.toType) : #(Iio i) < c :=
  card_typein_toType_lt c i

theorem ord_injective : Injective ord := by
  intro c c' h
  rw [← card_ord c, ← card_ord c', h]

@[simp]
theorem ord_inj {a b : Cardinal} : a.ord = b.ord ↔ a = b :=
  ord_injective.eq_iff

@[simp]
theorem ord_eq_zero {a : Cardinal} : a.ord = 0 ↔ a = 0 :=
  ord_injective.eq_iff' ord_zero

@[simp]
theorem ord_eq_one {a : Cardinal} : a.ord = 1 ↔ a = 1 :=
  ord_injective.eq_iff' ord_one

@[simp]
theorem omega0_le_ord {a : Cardinal} : ω ≤ a.ord ↔ ℵ₀ ≤ a := by
  rw [← ord_aleph0, ord_le_ord]

@[simp]
theorem ord_le_omega0 {a : Cardinal} : a.ord ≤ ω ↔ a ≤ ℵ₀ := by
  rw [← ord_aleph0, ord_le_ord]

@[simp]
theorem ord_lt_omega0 {a : Cardinal} : a.ord < ω ↔ a < ℵ₀ :=
  le_iff_le_iff_lt_iff_lt.1 omega0_le_ord

@[simp]
theorem omega0_lt_ord {a : Cardinal} : ω < a.ord ↔ ℵ₀ < a :=
  le_iff_le_iff_lt_iff_lt.1 ord_le_omega0

@[simp]
theorem ord_eq_omega0 {a : Cardinal} : a.ord = ω ↔ a = ℵ₀ :=
  ord_injective.eq_iff' ord_aleph0

/-- The ordinal corresponding to a cardinal `c` is the least ordinal
  whose cardinal is `c`. This is the order-embedding version. For the regular function, see `ord`.
-/
def ord.orderEmbedding : Cardinal ↪o Ordinal :=
  RelEmbedding.orderEmbeddingOfLTEmbedding
    (RelEmbedding.ofMonotone Cardinal.ord fun _ _ => Cardinal.ord_lt_ord.2)

@[simp]
theorem ord.orderEmbedding_coe : (ord.orderEmbedding : Cardinal → Ordinal) = ord :=
  rfl

-- intended to be used with explicit universe parameters
/-- The cardinal `univ` is the cardinality of ordinal `univ`, or
  equivalently the cardinal of `Ordinal.{u}`, or `Cardinal.{u}`,
  as an element of `Cardinal.{v}` (when `u < v`). -/
@[pp_with_univ, nolint checkUnivs]
def univ :=
  lift.{v, u + 1} #Ordinal

theorem univ_id : univ.{u, u + 1} = #Ordinal :=
  lift_id _

@[simp]
theorem lift_univ : lift.{w} univ.{u, v} = univ.{u, max v w} :=
  lift_lift _

theorem univ_umax : univ.{u, max (u + 1) v} = univ.{u, v} :=
  congr_fun lift_umax _

theorem lift_lt_univ (c : Cardinal) : lift.{u + 1, u} c < univ.{u, u + 1} := by
  simpa only [liftPrincipalSeg_coe, lift_ord, lift_succ, ord_le, succ_le_iff] using
    le_of_lt (liftPrincipalSeg.{u, u + 1}.lt_top (succ c).ord)

theorem lift_lt_univ' (c : Cardinal) : lift.{max (u + 1) v, u} c < univ.{u, v} := by
  have := lift_lt.{_, max (u+1) v}.2 (lift_lt_univ c)
  rw [lift_lift, lift_univ, univ_umax.{u,v}] at this
  exact this

@[simp]
theorem ord_univ : ord univ.{u, v} = Ordinal.univ.{u, v} := by
  refine le_antisymm (ord_card_le _) <| le_of_forall_lt fun o h => lt_ord.2 ?_
  have := liftPrincipalSeg.mem_range_of_rel_top (by simpa only [liftPrincipalSeg_coe] using h)
  rcases this with ⟨o, h'⟩
  rw [← h', liftPrincipalSeg_coe, ← lift_card]
  apply lift_lt_univ'

theorem lt_univ {c} : c < univ.{u, u + 1} ↔ ∃ c', c = lift.{u + 1, u} c' :=
  ⟨fun h => by
    have := ord_lt_ord.2 h
    rw [ord_univ] at this
    obtain ⟨o, e⟩ := liftPrincipalSeg.mem_range_of_rel_top (by simpa only [liftPrincipalSeg_top])
    have := card_ord c
    rw [← e, liftPrincipalSeg_coe, ← lift_card] at this
    exact ⟨_, this.symm⟩, fun ⟨_, e⟩ => e.symm ▸ lift_lt_univ _⟩

theorem lt_univ' {c} : c < univ.{u, v} ↔ ∃ c', c = lift.{max (u + 1) v, u} c' :=
  ⟨fun h => by
    let ⟨a, h', e⟩ := lt_lift_iff.1 h
    rw [← univ_id] at h'
    rcases lt_univ.{u}.1 h' with ⟨c', rfl⟩
    exact ⟨c', by simp only [e.symm, lift_lift]⟩, fun ⟨_, e⟩ => e.symm ▸ lift_lt_univ' _⟩

theorem small_iff_lift_mk_lt_univ {α : Type u} :
    Small.{v} α ↔ Cardinal.lift.{v+1,_} #α < univ.{v, max u (v + 1)} := by
  rw [lt_univ']
  constructor
  · rintro ⟨β, e⟩
    exact ⟨#β, lift_mk_eq.{u, _, v + 1}.2 e⟩
  · rintro ⟨c, hc⟩
    exact ⟨⟨c.out, lift_mk_eq.{u, _, v + 1}.1 (hc.trans (congr rfl c.mk_out.symm))⟩⟩

/-- If a cardinal `c` is non zero, then `c.ord.toType` has a least element. -/
noncomputable def toTypeOrderBot {c : Cardinal} (hc : c ≠ 0) :
    OrderBot c.ord.toType :=
  Ordinal.toTypeOrderBot (fun h ↦ hc (ord_injective (by simpa using h)))

end Cardinal

namespace Ordinal

@[simp]
theorem card_univ : card univ.{u,v} = Cardinal.univ.{u,v} :=
  rfl

@[simp]
theorem nat_le_card {o} {n : ℕ} : (n : Cardinal) ≤ card o ↔ (n : Ordinal) ≤ o := by
  rw [← Cardinal.ord_le, Cardinal.ord_nat]

@[simp]
theorem one_le_card {o} : 1 ≤ card o ↔ 1 ≤ o := by
  simpa using nat_le_card (n := 1)

@[simp]
theorem ofNat_le_card {o} {n : ℕ} [n.AtLeastTwo] :
    (ofNat(n) : Cardinal) ≤ card o ↔ (OfNat.ofNat n : Ordinal) ≤ o :=
  nat_le_card

@[simp]
theorem aleph0_le_card {o} : ℵ₀ ≤ card o ↔ ω ≤ o := by
  rw [← ord_le, ord_aleph0]

@[simp]
theorem card_lt_aleph0 {o} : card o < ℵ₀ ↔ o < ω :=
  le_iff_le_iff_lt_iff_lt.1 aleph0_le_card

@[simp]
theorem nat_lt_card {o} {n : ℕ} : (n : Cardinal) < card o ↔ (n : Ordinal) < o := by
  rw [← succ_le_iff, ← succ_le_iff, ← nat_succ, nat_le_card]
  rfl

@[simp]
theorem zero_lt_card {o} : 0 < card o ↔ 0 < o := by
  simpa using nat_lt_card (n := 0)

@[simp]
theorem one_lt_card {o} : 1 < card o ↔ 1 < o := by
  simpa using nat_lt_card (n := 1)

@[simp]
theorem ofNat_lt_card {o} {n : ℕ} [n.AtLeastTwo] :
    (ofNat(n) : Cardinal) < card o ↔ (OfNat.ofNat n : Ordinal) < o :=
  nat_lt_card

@[simp]
theorem card_lt_nat {o} {n : ℕ} : card o < n ↔ o < n :=
  lt_iff_lt_of_le_iff_le nat_le_card

@[simp]
theorem card_lt_ofNat {o} {n : ℕ} [n.AtLeastTwo] :
    card o < ofNat(n) ↔ o < OfNat.ofNat n :=
  card_lt_nat

@[simp]
theorem card_le_nat {o} {n : ℕ} : card o ≤ n ↔ o ≤ n :=
  le_iff_le_iff_lt_iff_lt.2 nat_lt_card

@[simp]
theorem card_le_one {o} : card o ≤ 1 ↔ o ≤ 1 := by
  simpa using card_le_nat (n := 1)

@[simp]
theorem card_le_ofNat {o} {n : ℕ} [n.AtLeastTwo] :
    card o ≤ ofNat(n) ↔ o ≤ OfNat.ofNat n :=
  card_le_nat

@[simp]
theorem card_eq_nat {o} {n : ℕ} : card o = n ↔ o = n := by
  simp only [le_antisymm_iff, card_le_nat, nat_le_card]

@[simp]
theorem card_eq_zero {o} : card o = 0 ↔ o = 0 := by
  simpa using card_eq_nat (n := 0)

@[simp]
theorem card_eq_one {o} : card o = 1 ↔ o = 1 := by
  simpa using card_eq_nat (n := 1)

theorem mem_range_lift_of_card_le {a : Cardinal.{u}} {b : Ordinal.{max u v}}
    (h : card b ≤ Cardinal.lift.{v, u} a) : b ∈ Set.range lift.{v, u} := by
  rw [card_le_iff, ← lift_succ, ← lift_ord] at h
  exact mem_range_lift_of_le h.le

@[deprecated mem_range_lift_of_card_le (since := "2024-10-07")]
theorem lift_down' {a : Cardinal.{u}} {b : Ordinal.{max u v}}
    (h : card.{max u v} b ≤ Cardinal.lift.{v, u} a) : ∃ a', lift.{v, u} a' = b :=
  mem_range_lift_of_card_le h

@[simp]
theorem card_eq_ofNat {o} {n : ℕ} [n.AtLeastTwo] :
    card o = ofNat(n) ↔ o = OfNat.ofNat n :=
  card_eq_nat

@[simp]
theorem type_fintype (r : α → α → Prop) [IsWellOrder α r] [Fintype α] :
    type r = Fintype.card α := by rw [← card_eq_nat, card_type, mk_fintype]

theorem type_fin (n : ℕ) : typeLT (Fin n) = n := by simp

end Ordinal

/-! ### Sorted lists -/

theorem List.Sorted.lt_ord_of_lt [LinearOrder α] [WellFoundedLT α] {l m : List α}
    {o : Ordinal} (hl : l.Sorted (· > ·)) (hm : m.Sorted (· > ·)) (hmltl : m < l)
    (hlt : ∀ i ∈ l, Ordinal.typein (α := α) (· < ·) i < o) :
      ∀ i ∈ m, Ordinal.typein (α := α) (· < ·) i < o := by
  replace hmltl : List.Lex (· < ·) m l := hmltl
  cases l with
  | nil => simp at hmltl
  | cons a as =>
    cases m with
    | nil => intro i hi; simp at hi
    | cons b bs =>
      intro i hi
      suffices h : i ≤ a by refine lt_of_le_of_lt ?_ (hlt a (mem_cons_self a as)); simpa
      cases hi with
      | head as => exact List.head_le_of_lt hmltl
      | tail b hi => exact le_of_lt (lt_of_lt_of_le (List.rel_of_sorted_cons hm _ hi)
          (List.head_le_of_lt hmltl))<|MERGE_RESOLUTION|>--- conflicted
+++ resolved
@@ -997,21 +997,6 @@
 theorem one_toType_eq (x : toType 1) : x = enum (· < ·) ⟨0, by simp⟩ :=
   Unique.eq_default x
 
-<<<<<<< HEAD
-@[deprecated one_toType_eq (since := "2024-08-26")]
-alias one_out_eq := one_toType_eq
-
--- TODO: generalize to SuccOrder
-instance {o : Ordinal} : OrderTop (Iio (succ o)) where
-  top := ⟨o, lt_succ o⟩
-  le_top x := le_of_lt_succ (α := Ordinal) x.2
-
-@[simp]
-theorem top_Iio_succ_eq {o : Ordinal} : (⊤ : Iio (succ o)) = ⟨o, lt_succ o⟩ :=
-  rfl
-
-=======
->>>>>>> c529790e
 /-! ### Extra properties of typein and enum -/
 
 -- TODO: use `enumIsoToType` for lemmas on `toType` rather than `enum` and `typein`.
