/-
Copyright (c) 2016 Jeremy Avigad. All rights reserved.
Released under Apache 2.0 license as described in the file LICENSE.
Authors: Jeremy Avigad, Leonardo de Moura
-/
import Mathlib.Init.Logic
import Mathlib.Init.Function
import Mathlib.Init.Algebra.Classes
import Mathlib.Tactic.Basic
import Std.Util.LibraryNote
import Std.Tactic.Lint.Basic

#align_import logic.basic from "leanprover-community/mathlib"@"3365b20c2ffa7c35e47e5209b89ba9abdddf3ffe"

/-!
# Basic logic properties

This file is one of the earliest imports in mathlib.

## Implementation notes

Theorems that require decidability hypotheses are in the namespace `Decidable`.
Classical versions are in the namespace `Classical`.
-/

set_option autoImplicit true

open Function
attribute [local instance 10] Classical.propDecidable

section Miscellany

-- Porting note: the following `inline` attributes have been omitted,
-- on the assumption that this issue has been dealt with properly in Lean 4.
-- /- We add the `inline` attribute to optimize VM computation using these declarations.
--    For example, `if p ∧ q then ... else ...` will not evaluate the decidability
--    of `q` if `p` is false. -/
-- attribute [inline]
--   And.decidable Or.decidable Decidable.false Xor.decidable Iff.decidable Decidable.true
--   Implies.decidable Not.decidable Ne.decidable Bool.decidableEq Decidable.toBool

attribute [simp] cast_eq cast_heq imp_false

/-- An identity function with its main argument implicit. This will be printed as `hidden` even
if it is applied to a large term, so it can be used for elision,
as done in the `elide` and `unelide` tactics. -/
@[reducible] def hidden {α : Sort*} {a : α} := a
#align hidden hidden

instance (priority := 10) decidableEq_of_subsingleton [Subsingleton α] : DecidableEq α :=
  fun a b ↦ isTrue (Subsingleton.elim a b)
#align decidable_eq_of_subsingleton decidableEq_of_subsingleton

instance (α : Sort*) [Subsingleton α] (p : α → Prop) : Subsingleton (Subtype p) :=
  ⟨fun ⟨x, _⟩ ⟨y, _⟩ ↦ by cases Subsingleton.elim x y; rfl⟩

#align pempty PEmpty

theorem congr_heq {α β γ : Sort _} {f : α → γ} {g : β → γ} {x : α} {y : β}
    (h₁ : HEq f g) (h₂ : HEq x y) : f x = g y := by
  cases h₂; cases h₁; rfl
#align congr_heq congr_heq

theorem congr_arg_heq {α} {β : α → Sort*} (f : ∀ a, β a) :
    ∀ {a₁ a₂ : α}, a₁ = a₂ → HEq (f a₁) (f a₂)
  | _, _, rfl => HEq.rfl
#align congr_arg_heq congr_arg_heq

theorem ULift.down_injective {α : Sort _} : Function.Injective (@ULift.down α)
  | ⟨a⟩, ⟨b⟩, _ => by congr
#align ulift.down_injective ULift.down_injective

@[simp] theorem ULift.down_inj {α : Sort _} {a b : ULift α} : a.down = b.down ↔ a = b :=
  ⟨fun h ↦ ULift.down_injective h, fun h ↦ by rw [h]⟩
#align ulift.down_inj ULift.down_inj

theorem PLift.down_injective {α : Sort*} : Function.Injective (@PLift.down α)
  | ⟨a⟩, ⟨b⟩, _ => by congr
#align plift.down_injective PLift.down_injective

@[simp] theorem PLift.down_inj {α : Sort*} {a b : PLift α} : a.down = b.down ↔ a = b :=
  ⟨fun h ↦ PLift.down_injective h, fun h ↦ by rw [h]⟩
#align plift.down_inj PLift.down_inj

@[simp] theorem eq_iff_eq_cancel_left {b c : α} : (∀ {a}, a = b ↔ a = c) ↔ b = c :=
  ⟨fun h ↦ by rw [← h], fun h a ↦ by rw [h]⟩
#align eq_iff_eq_cancel_left eq_iff_eq_cancel_left

@[simp] theorem eq_iff_eq_cancel_right {a b : α} : (∀ {c}, a = c ↔ b = c) ↔ a = b :=
  ⟨fun h ↦ by rw [h], fun h a ↦ by rw [h]⟩
#align eq_iff_eq_cancel_right eq_iff_eq_cancel_right

lemma ne_and_eq_iff_right {α : Sort*} {a b c : α} (h : b ≠ c) : a ≠ b ∧ a = c ↔ a = c :=
  and_iff_right_of_imp (fun h2 => h2.symm ▸ h.symm)
#align ne_and_eq_iff_right ne_and_eq_iff_right

/-- Wrapper for adding elementary propositions to the type class systems.
Warning: this can easily be abused. See the rest of this docstring for details.

Certain propositions should not be treated as a class globally,
but sometimes it is very convenient to be able to use the type class system
in specific circumstances.

For example, `ZMod p` is a field if and only if `p` is a prime number.
In order to be able to find this field instance automatically by type class search,
we have to turn `p.prime` into an instance implicit assumption.

On the other hand, making `Nat.prime` a class would require a major refactoring of the library,
and it is questionable whether making `Nat.prime` a class is desirable at all.
The compromise is to add the assumption `[Fact p.prime]` to `ZMod.field`.

In particular, this class is not intended for turning the type class system
into an automated theorem prover for first order logic. -/
class Fact (p : Prop) : Prop where
  /-- `Fact.out` contains the unwrapped witness for the fact represented by the instance of
  `Fact p`. -/
  out : p
#align fact Fact

library_note "fact non-instances"/--
In most cases, we should not have global instances of `Fact`; typeclass search only reads the head
symbol and then tries any instances, which means that adding any such instance will cause slowdowns
everywhere. We instead make them as lemmata and make them local instances as required.
-/

theorem Fact.elim {p : Prop} (h : Fact p) : p := h.1
theorem fact_iff {p : Prop} : Fact p ↔ p := ⟨fun h ↦ h.1, fun h ↦ ⟨h⟩⟩
#align fact_iff fact_iff
#align fact.elim Fact.elim

/-- Swaps two pairs of arguments to a function. -/
@[reducible] def Function.swap₂ {κ₁ : ι₁ → Sort*} {κ₂ : ι₂ → Sort*}
    {φ : ∀ i₁, κ₁ i₁ → ∀ i₂, κ₂ i₂ → Sort*} (f : ∀ i₁ j₁ i₂ j₂, φ i₁ j₁ i₂ j₂)
    (i₂ j₂ i₁ j₁) : φ i₁ j₁ i₂ j₂ := f i₁ j₁ i₂ j₂
#align function.swap₂ Function.swap₂

-- Porting note: these don't work as intended any more
-- /-- If `x : α . tac_name` then `x.out : α`. These are definitionally equal, but this can
-- nevertheless be useful for various reasons, e.g. to apply further projection notation or in an
-- argument to `simp`. -/
-- def autoParam'.out {α : Sort*} {n : Name} (x : autoParam' α n) : α := x

-- /-- If `x : α := d` then `x.out : α`. These are definitionally equal, but this can
-- nevertheless be useful for various reasons, e.g. to apply further projection notation or in an
-- argument to `simp`. -/
-- def optParam.out {α : Sort*} {d : α} (x : α := d) : α := x

end Miscellany

open Function

/-!
### Declarations about propositional connectives
-/

section Propositional

/-! ### Declarations about `implies` -/

instance : IsRefl Prop Iff := ⟨Iff.refl⟩

instance : IsTrans Prop Iff := ⟨fun _ _ _ ↦ Iff.trans⟩

alias Iff.imp := imp_congr
#align iff.imp Iff.imp

@[simp] theorem eq_true_eq_id : Eq True = id := by
  funext _; simp only [true_iff, id.def, eq_iff_iff]
#align eq_true_eq_id eq_true_eq_id

#align imp_and_distrib imp_and
#align imp_iff_right imp_iff_rightₓ -- reorder implicits
#align imp_iff_not imp_iff_notₓ -- reorder implicits

@[simp] theorem imp_iff_right_iff : (a → b ↔ b) ↔ a ∨ b := Decidable.imp_iff_right_iff
#align imp_iff_right_iff imp_iff_right_iff

@[simp] theorem and_or_imp : a ∧ b ∨ (a → c) ↔ a → b ∨ c := Decidable.and_or_imp
#align and_or_imp and_or_imp

/-- Provide modus tollens (`mt`) as dot notation for implications. -/
protected theorem Function.mt : (a → b) → ¬b → ¬a := mt
#align function.mt Function.mt

/-! ### Declarations about `not` -/

alias dec_em := Decidable.em
#align dec_em dec_em

theorem dec_em' (p : Prop) [Decidable p] : ¬p ∨ p := (dec_em p).symm
#align dec_em' dec_em'

alias em := Classical.em
#align em em

theorem em' (p : Prop) : ¬p ∨ p := (em p).symm
#align em' em'

theorem or_not {p : Prop} : p ∨ ¬p := em _
#align or_not or_not

theorem Decidable.eq_or_ne (x y : α) [Decidable (x = y)] : x = y ∨ x ≠ y := dec_em <| x = y
#align decidable.eq_or_ne Decidable.eq_or_ne

theorem Decidable.ne_or_eq (x y : α) [Decidable (x = y)] : x ≠ y ∨ x = y := dec_em' <| x = y
#align decidable.ne_or_eq Decidable.ne_or_eq

theorem eq_or_ne (x y : α) : x = y ∨ x ≠ y := em <| x = y
#align eq_or_ne eq_or_ne

theorem ne_or_eq (x y : α) : x ≠ y ∨ x = y := em' <| x = y
#align ne_or_eq ne_or_eq

theorem by_contradiction : (¬p → False) → p := Decidable.by_contradiction
#align classical.by_contradiction by_contradiction
#align by_contradiction by_contradiction

theorem by_cases {q : Prop} (hpq : p → q) (hnpq : ¬p → q) : q :=
if hp : p then hpq hp else hnpq hp
#align classical.by_cases by_cases

alias by_contra := by_contradiction
#align by_contra by_contra

library_note "decidable namespace"/--
In most of mathlib, we use the law of excluded middle (LEM) and the axiom of choice (AC) freely.
The `Decidable` namespace contains versions of lemmas from the root namespace that explicitly
attempt to avoid the axiom of choice, usually by adding decidability assumptions on the inputs.

You can check if a lemma uses the axiom of choice by using `#print axioms foo` and seeing if
`Classical.choice` appears in the list.
-/

library_note "decidable arguments"/--
As mathlib is primarily classical,
if the type signature of a `def` or `lemma` does not require any `Decidable` instances to state,
it is preferable not to introduce any `Decidable` instances that are needed in the proof
as arguments, but rather to use the `classical` tactic as needed.

In the other direction, when `Decidable` instances do appear in the type signature,
it is better to use explicitly introduced ones rather than allowing Lean to automatically infer
classical ones, as these may cause instance mismatch errors later.
-/

export Classical (not_not)
attribute [simp] not_not
#align not_not Classical.not_not

theorem of_not_not : ¬¬a → a := by_contra
#align of_not_not of_not_not

theorem not_ne_iff : ¬a ≠ b ↔ a = b := not_not
#align not_ne_iff not_ne_iff

theorem of_not_imp {a b : Prop} : ¬(a → b) → a := Decidable.of_not_imp
#align of_not_imp of_not_imp

alias Not.decidable_imp_symm := Decidable.not_imp_symm
#align not.decidable_imp_symm Not.decidable_imp_symm

theorem Not.imp_symm : (¬a → b) → ¬b → a := Not.decidable_imp_symm
#align not.imp_symm Not.imp_symm

theorem not_imp_comm : ¬a → b ↔ ¬b → a := Decidable.not_imp_comm
#align not_imp_comm not_imp_comm

@[simp] theorem not_imp_self : ¬a → a ↔ a := Decidable.not_imp_self
#align not_imp_self not_imp_self

theorem Imp.swap : a → b → c ↔ b → a → c := ⟨Function.swap, Function.swap⟩
#align imp.swap Imp.swap

alias Iff.not := not_congr
#align iff.not Iff.not

theorem Iff.not_left (h : a ↔ ¬b) : ¬a ↔ b := h.not.trans not_not
#align iff.not_left Iff.not_left

theorem Iff.not_right (h : ¬a ↔ b) : a ↔ ¬b := not_not.symm.trans h.not
#align iff.not_right Iff.not_right

protected lemma Iff.ne {α β : Sort*} {a b : α} {c d : β} : (a = b ↔ c = d) → (a ≠ b ↔ c ≠ d) :=
  Iff.not
#align iff.ne Iff.ne

lemma Iff.ne_left {α β : Sort*} {a b : α} {c d : β} : (a = b ↔ c ≠ d) → (a ≠ b ↔ c = d) :=
  Iff.not_left
#align iff.ne_left Iff.ne_left

lemma Iff.ne_right {α β : Sort*} {a b : α} {c d : β} : (a ≠ b ↔ c = d) → (a = b ↔ c ≠ d) :=
  Iff.not_right
#align iff.ne_right Iff.ne_right

/-! ### Declarations about `Xor'` -/

@[simp] theorem xor_true : Xor' True = Not := by
  simp (config := { unfoldPartialApp := true }) [Xor']
#align xor_true xor_true

@[simp] theorem xor_false : Xor' False = id := by ext; simp [Xor']
#align xor_false xor_false

theorem xor_comm (a b) : Xor' a b = Xor' b a := by simp [Xor', and_comm, or_comm]
#align xor_comm xor_comm

instance : IsCommutative Prop Xor' := ⟨xor_comm⟩

@[simp] theorem xor_self (a : Prop) : Xor' a a = False := by simp [Xor']
#align xor_self xor_self

@[simp] theorem xor_not_left : Xor' (¬a) b ↔ (a ↔ b) := by by_cases a <;> simp [*]
#align xor_not_left xor_not_left

@[simp] theorem xor_not_right : Xor' a (¬b) ↔ (a ↔ b) := by by_cases a <;> simp [*]
#align xor_not_right xor_not_right

theorem xor_not_not : Xor' (¬a) (¬b) ↔ Xor' a b := by simp [Xor', or_comm, and_comm]
#align xor_not_not xor_not_not

protected theorem Xor'.or (h : Xor' a b) : a ∨ b := h.imp And.left And.left
#align xor.or Xor'.or

/-! ### Declarations about `and` -/

alias Iff.and := and_congr
#align iff.and Iff.and
#align and_congr_left and_congr_leftₓ -- reorder implicits
#align and_congr_right' and_congr_right'ₓ -- reorder implicits
#align and.right_comm and_right_comm
#align and_and_distrib_left and_and_left
#align and_and_distrib_right and_and_right
alias ⟨And.rotate, _⟩ := and_rotate
#align and.rotate And.rotate
#align and.congr_right_iff and_congr_right_iff
#align and.congr_left_iff and_congr_left_iffₓ -- reorder implicits

theorem and_symm_right (a b : α) (p : Prop) : p ∧ a = b ↔ p ∧ b = a := by simp [eq_comm]
theorem and_symm_left (a b : α) (p : Prop) : a = b ∧ p ↔ b = a ∧ p := by simp [eq_comm]

/-! ### Declarations about `or` -/

alias Iff.or := or_congr
#align iff.or Iff.or
#align or_congr_left' or_congr_left
#align or_congr_right' or_congr_rightₓ -- reorder implicits
#align or.right_comm or_right_comm
alias ⟨Or.rotate, _⟩ := or_rotate
#align or.rotate Or.rotate

@[deprecated Or.imp]
theorem or_of_or_of_imp_of_imp (h₁ : a ∨ b) (h₂ : a → c) (h₃ : b → d) : c ∨ d := Or.imp h₂ h₃ h₁
#align or_of_or_of_imp_of_imp or_of_or_of_imp_of_imp

@[deprecated Or.imp_left]
theorem or_of_or_of_imp_left (h₁ : a ∨ c) (h : a → b) : b ∨ c := Or.imp_left h h₁
#align or_of_or_of_imp_left or_of_or_of_imp_left

@[deprecated Or.imp_right]
theorem or_of_or_of_imp_right (h₁ : c ∨ a) (h : a → b) : c ∨ b := Or.imp_right h h₁
#align or_of_or_of_imp_right or_of_or_of_imp_right

theorem Or.elim3 {d : Prop} (h : a ∨ b ∨ c) (ha : a → d) (hb : b → d) (hc : c → d) : d :=
  Or.elim h ha fun h₂ ↦ Or.elim h₂ hb hc
#align or.elim3 Or.elim3

theorem Or.imp3 (had : a → d) (hbe : b → e) (hcf : c → f) : a ∨ b ∨ c → d ∨ e ∨ f :=
  Or.imp had <| Or.imp hbe hcf
#align or.imp3 Or.imp3

#align or_imp_distrib or_imp

export Classical (or_iff_not_imp_left or_iff_not_imp_right)
#align or_iff_not_imp_left Classical.or_iff_not_imp_left
#align or_iff_not_imp_right Classical.or_iff_not_imp_right

theorem not_or_of_imp : (a → b) → ¬a ∨ b := Decidable.not_or_of_imp
#align not_or_of_imp not_or_of_imp

-- See Note [decidable namespace]
protected theorem Decidable.or_not_of_imp [Decidable a] (h : a → b) : b ∨ ¬a :=
  dite _ (Or.inl ∘ h) Or.inr
#align decidable.or_not_of_imp Decidable.or_not_of_imp

theorem or_not_of_imp : (a → b) → b ∨ ¬a := Decidable.or_not_of_imp
#align or_not_of_imp or_not_of_imp

theorem imp_iff_not_or : a → b ↔ ¬a ∨ b := Decidable.imp_iff_not_or
#align imp_iff_not_or imp_iff_not_or

theorem imp_iff_or_not : b → a ↔ a ∨ ¬b := Decidable.imp_iff_or_not
#align imp_iff_or_not imp_iff_or_not

theorem not_imp_not : ¬a → ¬b ↔ b → a := Decidable.not_imp_not
#align not_imp_not not_imp_not

@[simp]
theorem imp_and_neg_imp_iff (p q : Prop) : (p → q) ∧ (¬p → q) ↔ q := by
  rw [imp_iff_or_not, imp_iff_or_not, not_not, ← or_and_left, not_and_self_iff, or_false_iff]

/-- Provide the reverse of modus tollens (`mt`) as dot notation for implications. -/
protected theorem Function.mtr : (¬a → ¬b) → b → a := not_imp_not.mp
#align function.mtr Function.mtr

#align decidable.or_congr_left Decidable.or_congr_left'
#align decidable.or_congr_right Decidable.or_congr_right'
#align decidable.or_iff_not_imp_right Decidable.or_iff_not_imp_rightₓ -- reorder implicits
#align decidable.imp_iff_or_not Decidable.imp_iff_or_notₓ -- reorder implicits

theorem or_congr_left' (h : ¬c → (a ↔ b)) : a ∨ c ↔ b ∨ c := Decidable.or_congr_left' h
#align or_congr_left or_congr_left'

theorem or_congr_right' (h : ¬a → (b ↔ c)) : a ∨ b ↔ a ∨ c := Decidable.or_congr_right' h
#align or_congr_right or_congr_right'ₓ -- reorder implicits

#align or_iff_left or_iff_leftₓ -- reorder implicits

/-! ### Declarations about distributivity -/

#align and_or_distrib_left and_or_left
#align or_and_distrib_right or_and_right
#align or_and_distrib_left or_and_left
#align and_or_distrib_right and_or_right

/-! Declarations about `iff` -/

alias Iff.iff := iff_congr
#align iff.iff Iff.iff

-- @[simp] -- FIXME simp ignores proof rewrites
theorem iff_mpr_iff_true_intro (h : P) : Iff.mpr (iff_true_intro h) True.intro = h := rfl
#align iff_mpr_iff_true_intro iff_mpr_iff_true_intro

#align decidable.imp_or_distrib Decidable.imp_or

theorem imp_or {a b c : Prop} : a → b ∨ c ↔ (a → b) ∨ (a → c) := Decidable.imp_or
#align imp_or_distrib imp_or

#align decidable.imp_or_distrib' Decidable.imp_or'

theorem imp_or' : a → b ∨ c ↔ (a → b) ∨ (a → c) := Decidable.imp_or'
#align imp_or_distrib' imp_or'ₓ -- universes

theorem not_imp : ¬(a → b) ↔ a ∧ ¬b := Decidable.not_imp
#align not_imp not_imp

theorem peirce (a b : Prop) : ((a → b) → a) → a := Decidable.peirce _ _
#align peirce peirce

theorem not_iff_not : (¬a ↔ ¬b) ↔ (a ↔ b) := Decidable.not_iff_not
#align not_iff_not not_iff_not

theorem not_iff_comm : (¬a ↔ b) ↔ (¬b ↔ a) := Decidable.not_iff_comm
#align not_iff_comm not_iff_comm

theorem not_iff : ¬(a ↔ b) ↔ (¬a ↔ b) := Decidable.not_iff
#align not_iff not_iff

theorem iff_not_comm : (a ↔ ¬b) ↔ (b ↔ ¬a) := Decidable.iff_not_comm
#align iff_not_comm iff_not_comm

theorem iff_iff_and_or_not_and_not : (a ↔ b) ↔ a ∧ b ∨ ¬a ∧ ¬b :=
  Decidable.iff_iff_and_or_not_and_not
#align iff_iff_and_or_not_and_not iff_iff_and_or_not_and_not

theorem iff_iff_not_or_and_or_not : (a ↔ b) ↔ (¬a ∨ b) ∧ (a ∨ ¬b) :=
  Decidable.iff_iff_not_or_and_or_not
#align iff_iff_not_or_and_or_not iff_iff_not_or_and_or_not

theorem not_and_not_right : ¬(a ∧ ¬b) ↔ a → b := Decidable.not_and_not_right
#align not_and_not_right not_and_not_right

#align decidable_of_iff decidable_of_iff
#align decidable_of_iff' decidable_of_iff'
#align decidable_of_bool decidable_of_bool

/-! ### De Morgan's laws -/

#align decidable.not_and_distrib Decidable.not_and
#align decidable.not_and_distrib' Decidable.not_and'

/-- One of **de Morgan's laws**: the negation of a conjunction is logically equivalent to the
disjunction of the negations. -/
theorem not_and_or : ¬(a ∧ b) ↔ ¬a ∨ ¬b := Decidable.not_and
#align not_and_distrib not_and_or

#align not_or_distrib not_or

theorem or_iff_not_and_not : a ∨ b ↔ ¬(¬a ∧ ¬b) := Decidable.or_iff_not_and_not
#align or_iff_not_and_not or_iff_not_and_not

theorem and_iff_not_or_not : a ∧ b ↔ ¬(¬a ∨ ¬b) := Decidable.and_iff_not_or_not
#align and_iff_not_or_not and_iff_not_or_not

@[simp] theorem not_xor (P Q : Prop) : ¬Xor' P Q ↔ (P ↔ Q) := by
  simp only [not_and, Xor', not_or, not_not, ← iff_iff_implies_and_implies]
#align not_xor not_xor

theorem xor_iff_not_iff (P Q : Prop) : Xor' P Q ↔ ¬ (P ↔ Q) := (not_xor P Q).not_right
#align xor_iff_not_iff xor_iff_not_iff

theorem xor_iff_iff_not : Xor' a b ↔ (a ↔ ¬b) := by simp only [← @xor_not_right a, not_not]
#align xor_iff_iff_not xor_iff_iff_not

theorem xor_iff_not_iff' : Xor' a b ↔ (¬a ↔ b) := by simp only [← @xor_not_left _ b, not_not]
#align xor_iff_not_iff' xor_iff_not_iff'

end Propositional

/-! ### Declarations about equality -/

alias Membership.mem.ne_of_not_mem := ne_of_mem_of_not_mem
alias Membership.mem.ne_of_not_mem' := ne_of_mem_of_not_mem'

#align has_mem.mem.ne_of_not_mem Membership.mem.ne_of_not_mem
#align has_mem.mem.ne_of_not_mem' Membership.mem.ne_of_not_mem'

section Equality

-- todo: change name
theorem ball_cond_comm {α} {s : α → Prop} {p : α → α → Prop} :
    (∀ a, s a → ∀ b, s b → p a b) ↔ ∀ a b, s a → s b → p a b :=
  ⟨fun h a b ha hb ↦ h a ha b hb, fun h a ha b hb ↦ h a b ha hb⟩
#align ball_cond_comm ball_cond_comm

theorem ball_mem_comm {α β} [Membership α β] {s : β} {p : α → α → Prop} :
    (∀ a (_ : a ∈ s) b (_ : b ∈ s), p a b) ↔ ∀ a b, a ∈ s → b ∈ s → p a b :=
  ball_cond_comm
#align ball_mem_comm ball_mem_comm

<<<<<<< HEAD
=======
#align ne_of_apply_ne ne_of_apply_ne

>>>>>>> 0599aae8
theorem eq_equivalence : Equivalence (@Eq α) :=
  ⟨Eq.refl, @Eq.symm _, @Eq.trans _⟩
#align eq_equivalence eq_equivalence

<<<<<<< HEAD
=======
-- These were migrated to Std but the `@[simp]` attributes were (mysteriously?) removed.
attribute [simp] eq_mp_eq_cast eq_mpr_eq_cast

#align eq_mp_eq_cast eq_mp_eq_cast
#align eq_mpr_eq_cast eq_mpr_eq_cast
#align cast_cast cast_cast

>>>>>>> 0599aae8
-- @[simp] -- FIXME simp ignores proof rewrites
theorem congr_refl_left (f : α → β) {a b : α} (h : a = b) :
    congr (Eq.refl f) h = congr_arg f h := rfl
#align congr_refl_left congr_refl_left

-- @[simp] -- FIXME simp ignores proof rewrites
theorem congr_refl_right {f g : α → β} (h : f = g) (a : α) :
    congr h (Eq.refl a) = congr_fun h a := rfl
#align congr_refl_right congr_refl_right

-- @[simp] -- FIXME simp ignores proof rewrites
theorem congr_arg_refl (f : α → β) (a : α) : congr_arg f (Eq.refl a) = Eq.refl (f a) := rfl
#align congr_arg_refl congr_arg_refl

-- @[simp] -- FIXME simp ignores proof rewrites
theorem congr_fun_rfl (f : α → β) (a : α) : congr_fun (Eq.refl f) a = Eq.refl (f a) := rfl
#align congr_fun_rfl congr_fun_rfl

-- @[simp] -- FIXME simp ignores proof rewrites
theorem congr_fun_congr_arg (f : α → β → γ) {a a' : α} (p : a = a') (b : β) :
    congr_fun (congr_arg f p) b = congr_arg (fun a ↦ f a b) p := rfl
#align congr_fun_congr_arg congr_fun_congr_arg

<<<<<<< HEAD
=======
#align heq_of_cast_eq heq_of_cast_eq
#align cast_eq_iff_heq cast_eq_iff_heq

>>>>>>> 0599aae8
theorem Eq.rec_eq_cast {α : Sort _} {P : α → Sort _} {x y : α} (h : x = y) (z : P x) :
    h ▸ z = cast (congr_arg P h) z := by induction h; rfl

--Porting note: new theorem. More general version of `eqRec_heq`
theorem eqRec_heq' {α : Sort u_1} {a' : α} {motive : (a : α) → a' = a → Sort u}
    (p : motive a' (rfl : a' = a')) {a : α} (t : a' = a) :
    HEq (@Eq.rec α a' motive p a t) p :=
  by subst t; rfl

theorem rec_heq_of_heq {C : α → Sort*} {x : C a} {y : β} (e : a = b) (h : HEq x y) :
    HEq (e ▸ x) y := by subst e; exact h
#align rec_heq_of_heq rec_heq_of_heq

theorem rec_heq_iff_heq {C : α → Sort*} {x : C a} {y : β} {e : a = b} :
    HEq (e ▸ x) y ↔ HEq x y := by subst e; rfl
#align rec_heq_iff_heq rec_heq_iff_heq

theorem heq_rec_iff_heq {C : α → Sort*} {x : β} {y : C a} {e : a = b} :
    HEq x (e ▸ y) ↔ HEq x y := by subst e; rfl
#align heq_rec_iff_heq heq_rec_iff_heq

<<<<<<< HEAD
variable {β : α → Sort*} {γ : ∀ a, β a → Sort*} {δ : ∀ a b, γ a b → Sort*}

=======
#align eq.congr Eq.congr
#align eq.congr_left Eq.congr_left
#align eq.congr_right Eq.congr_right
#align congr_arg2 congr_arg₂

variable {β : α → Sort*} {γ : ∀ a, β a → Sort*} {δ : ∀ a b, γ a b → Sort*}

#align congr_fun₂ congr_fun₂
#align congr_fun₃ congr_fun₃
#align funext₂ funext₂
#align funext₃ funext₃

>>>>>>> 0599aae8
end Equality

/-! ### Declarations about quantifiers -/


section Quantifiers
section Dependent

variable {β : α → Sort*} {γ : ∀ a, β a → Sort*} {δ : ∀ a b, γ a b → Sort*}
  {ε : ∀ a b c, δ a b c → Sort*}

theorem pi_congr {β' : α → Sort _} (h : ∀ a, β a = β' a) : (∀ a, β a) = ∀ a, β' a :=
  (funext h : β = β') ▸ rfl
#align pi_congr pi_congr

-- Porting note: some higher order lemmas such as `forall₂_congr` and `exists₂_congr`
-- were moved to `Std4`

theorem forall₂_imp {p q : ∀ a, β a → Prop} (h : ∀ a b, p a b → q a b) :
    (∀ a b, p a b) → ∀ a b, q a b :=
  forall_imp fun i ↦ forall_imp <| h i
#align forall₂_imp forall₂_imp

theorem forall₃_imp {p q : ∀ a b, γ a b → Prop} (h : ∀ a b c, p a b c → q a b c) :
    (∀ a b c, p a b c) → ∀ a b c, q a b c :=
  forall_imp fun a ↦ forall₂_imp <| h a
#align forall₃_imp forall₃_imp

theorem Exists₂.imp {p q : ∀ a, β a → Prop} (h : ∀ a b, p a b → q a b) :
    (∃ a b, p a b) → ∃ a b, q a b :=
  Exists.imp fun a ↦ Exists.imp <| h a
#align Exists₂.imp Exists₂.imp

theorem Exists₃.imp {p q : ∀ a b, γ a b → Prop} (h : ∀ a b c, p a b c → q a b c) :
    (∃ a b c, p a b c) → ∃ a b c, q a b c :=
  Exists.imp fun a ↦ Exists₂.imp <| h a
#align Exists₃.imp Exists₃.imp

end Dependent

variable {κ : ι → Sort*} {p q : α → Prop}

#align exists_imp_exists' Exists.imp'

theorem forall_swap {p : α → β → Prop} : (∀ x y, p x y) ↔ ∀ y x, p x y := ⟨swap, swap⟩
#align forall_swap forall_swap

theorem forall₂_swap {κ₁ : ι₁ → Sort*} {κ₂ : ι₂ → Sort*} {p : ∀ i₁, κ₁ i₁ → ∀ i₂, κ₂ i₂ → Prop} :
    (∀ i₁ j₁ i₂ j₂, p i₁ j₁ i₂ j₂) ↔ ∀ i₂ j₂ i₁ j₁, p i₁ j₁ i₂ j₂ := ⟨swap₂, swap₂⟩
#align forall₂_swap forall₂_swap

/-- We intentionally restrict the type of `α` in this lemma so that this is a safer to use in simp
than `forall_swap`. -/
theorem imp_forall_iff {α : Type*} {p : Prop} {q : α → Prop} : (p → ∀ x, q x) ↔ ∀ x, p → q x :=
  forall_swap
#align imp_forall_iff imp_forall_iff

theorem exists_swap {p : α → β → Prop} : (∃ x y, p x y) ↔ ∃ y x, p x y :=
  ⟨fun ⟨x, y, h⟩ ↦ ⟨y, x, h⟩, fun ⟨y, x, h⟩ ↦ ⟨x, y, h⟩⟩
#align exists_swap exists_swap

#align forall_exists_index forall_exists_index

#align exists_imp_distrib exists_imp
#align not_exists_of_forall_not not_exists_of_forall_not

#align Exists.some Exists.choose
#align Exists.some_spec Exists.choose_spec

#align decidable.not_forall Decidable.not_forall

export Classical (not_forall)
#align not_forall Classical.not_forall

#align decidable.not_forall_not Decidable.not_forall_not

theorem not_forall_not : (¬∀ x, ¬p x) ↔ ∃ x, p x := Decidable.not_forall_not
#align not_forall_not not_forall_not

#align decidable.not_exists_not Decidable.not_exists_not

export Classical (not_exists_not)
#align not_exists_not Classical.not_exists_not

lemma forall_or_exists_not (P : α → Prop) : (∀ a, P a) ∨ ∃ a, ¬ P a := by
  rw [← not_forall]; exact em _

lemma exists_or_forall_not (P : α → Prop) : (∃ a, P a) ∨ ∀ a, ¬ P a := by
  rw [← not_exists]; exact em _

theorem forall_imp_iff_exists_imp [ha : Nonempty α] : (∀ x, p x) → b ↔ ∃ x, p x → b := by
  let ⟨a⟩ := ha
  refine ⟨fun h ↦ not_forall_not.1 fun h' ↦ ?_, fun ⟨x, hx⟩ h ↦ hx (h x)⟩
  exact if hb : b then h' a fun _ ↦ hb else hb <| h fun x ↦ (not_imp.1 (h' x)).1
#align forall_imp_iff_exists_imp forall_imp_iff_exists_imp

@[mfld_simps]
theorem forall_true_iff : (α → True) ↔ True := imp_true_iff _
#align forall_true_iff forall_true_iff

-- Unfortunately this causes simp to loop sometimes, so we
-- add the 2 and 3 cases as simp lemmas instead
theorem forall_true_iff' (h : ∀ a, p a ↔ True) : (∀ a, p a) ↔ True :=
  iff_true_intro fun _ ↦ of_iff_true (h _)
#align forall_true_iff' forall_true_iff'

-- This is not marked `@[simp]` because `implies_true : (α → True) = True` works
theorem forall₂_true_iff {β : α → Sort*} : (∀ a, β a → True) ↔ True := by simp
#align forall_2_true_iff forall₂_true_iff

-- This is not marked `@[simp]` because `implies_true : (α → True) = True` works
theorem forall₃_true_iff {β : α → Sort*} {γ : ∀ a, β a → Sort*} :
    (∀ (a) (b : β a), γ a b → True) ↔ True := by simp
#align forall_3_true_iff forall₃_true_iff

@[simp] theorem exists_unique_iff_exists [Subsingleton α] {p : α → Prop} :
    (∃! x, p x) ↔ ∃ x, p x :=
  ⟨fun h ↦ h.exists, Exists.imp fun x hx ↦ ⟨hx, fun y _ ↦ Subsingleton.elim y x⟩⟩
#align exists_unique_iff_exists exists_unique_iff_exists

-- forall_forall_const is no longer needed

#align exists_const exists_const

theorem exists_unique_const (α) [i : Nonempty α] [Subsingleton α] :
    (∃! _ : α, b) ↔ b := by simp
#align exists_unique_const exists_unique_const

#align forall_and_distrib forall_and
#align exists_or_distrib exists_or

#align exists_and_distrib_left exists_and_left
#align exists_and_distrib_right exists_and_right

theorem Decidable.and_forall_ne [DecidableEq α] (a : α) {p : α → Prop} :
    (p a ∧ ∀ b, b ≠ a → p b) ↔ ∀ b, p b := by
  simp only [← @forall_eq _ p a, ← forall_and, ← or_imp, Decidable.em, forall_const]
#align decidable.and_forall_ne Decidable.and_forall_ne

theorem and_forall_ne (a : α) : (p a ∧ ∀ b, b ≠ a → p b) ↔ ∀ b, p b :=
  Decidable.and_forall_ne a
#align and_forall_ne and_forall_ne

theorem Ne.ne_or_ne {x y : α} (z : α) (h : x ≠ y) : x ≠ z ∨ y ≠ z :=
  not_and_or.1 <| mt (and_imp.2 (· ▸ ·)) h.symm
#align ne.ne_or_ne Ne.ne_or_ne

@[simp] theorem exists_unique_eq {a' : α} : ∃! a, a = a' := by
  simp only [eq_comm, ExistsUnique, and_self, forall_eq', exists_eq']
#align exists_unique_eq exists_unique_eq

@[simp] theorem exists_unique_eq' {a' : α} : ∃! a, a' = a := by
  simp only [ExistsUnique, and_self, forall_eq', exists_eq']
#align exists_unique_eq' exists_unique_eq'

-- @[simp] -- FIXME simp does not apply this lemma for some reason
theorem exists_apply_eq_apply' (f : α → β) (a' : α) : ∃ a, f a' = f a := ⟨a', rfl⟩
#align exists_apply_eq_apply' exists_apply_eq_apply'

-- porting note: an alternative workaround theorem:
theorem exists_apply_eq (a : α) (b : β) : ∃ f : α → β, f a = b := ⟨fun _ ↦ b, rfl⟩

@[simp] theorem exists_exists_and_eq_and {f : α → β} {p : α → Prop} {q : β → Prop} :
    (∃ b, (∃ a, p a ∧ f a = b) ∧ q b) ↔ ∃ a, p a ∧ q (f a) :=
  ⟨fun ⟨_, ⟨a, ha, hab⟩, hb⟩ ↦ ⟨a, ha, hab.symm ▸ hb⟩, fun ⟨a, hp, hq⟩ ↦ ⟨f a, ⟨a, hp, rfl⟩, hq⟩⟩
#align exists_exists_and_eq_and exists_exists_and_eq_and

@[simp] theorem exists_exists_eq_and {f : α → β} {p : β → Prop} :
    (∃ b, (∃ a, f a = b) ∧ p b) ↔ ∃ a, p (f a) :=
  ⟨fun ⟨_, ⟨a, ha⟩, hb⟩ ↦ ⟨a, ha.symm ▸ hb⟩, fun ⟨a, ha⟩ ↦ ⟨f a, ⟨a, rfl⟩, ha⟩⟩
#align exists_exists_eq_and exists_exists_eq_and

@[simp] theorem exists_exists_and_exists_and_eq_and {α β γ : Type*}
    {f : α → β → γ} {p : α → Prop} {q : β → Prop} {r : γ → Prop} :
    (∃ c, (∃ a, p a ∧ ∃ b, q b ∧ f a b = c) ∧ r c) ↔ ∃ a, p a ∧ ∃ b, q b ∧ r (f a b) :=
  ⟨fun ⟨_, ⟨a, ha, b, hb, hab⟩, hc⟩ ↦ ⟨a, ha, b, hb, hab.symm ▸ hc⟩,
    fun ⟨a, ha, b, hb, hab⟩ ↦ ⟨f a b, ⟨a, ha, b, hb, rfl⟩, hab⟩⟩

@[simp] theorem exists_or_eq_left (y : α) (p : α → Prop) : ∃ x : α, x = y ∨ p x := ⟨y, .inl rfl⟩
#align exists_or_eq_left exists_or_eq_left

@[simp] theorem exists_or_eq_right (y : α) (p : α → Prop) : ∃ x : α, p x ∨ x = y := ⟨y, .inr rfl⟩
#align exists_or_eq_right exists_or_eq_right

@[simp] theorem exists_or_eq_left' (y : α) (p : α → Prop) : ∃ x : α, y = x ∨ p x := ⟨y, .inl rfl⟩
#align exists_or_eq_left' exists_or_eq_left'

@[simp] theorem exists_or_eq_right' (y : α) (p : α → Prop) : ∃ x : α, p x ∨ y = x := ⟨y, .inr rfl⟩
#align exists_or_eq_right' exists_or_eq_right'

theorem forall_apply_eq_imp_iff' {f : α → β} {p : β → Prop} :
    (∀ a b, f a = b → p b) ↔ ∀ a, p (f a) := by simp
#align forall_apply_eq_imp_iff forall_apply_eq_imp_iff'

#align forall_apply_eq_imp_iff' forall_apply_eq_imp_iff

theorem forall_eq_apply_imp_iff' {f : α → β} {p : β → Prop} :
    (∀ a b, b = f a → p b) ↔ ∀ a, p (f a) := by simp
#align forall_eq_apply_imp_iff forall_eq_apply_imp_iff'

#align forall_eq_apply_imp_iff' forall_eq_apply_imp_iff
#align forall_apply_eq_imp_iff₂ forall_apply_eq_imp_iff₂

@[simp] theorem exists_eq_right' {a' : α} : (∃ a, p a ∧ a' = a) ↔ p a' := by simp [@eq_comm _ a']
#align exists_eq_right' exists_eq_right'

#align exists_comm exists_comm

theorem exists₂_comm {κ₁ : ι₁ → Sort*} {κ₂ : ι₂ → Sort*} {p : ∀ i₁, κ₁ i₁ → ∀ i₂, κ₂ i₂ → Prop} :
    (∃ i₁ j₁ i₂ j₂, p i₁ j₁ i₂ j₂) ↔ ∃ i₂ j₂ i₁ j₁, p i₁ j₁ i₂ j₂ := by
  simp only [@exists_comm (κ₁ _), @exists_comm ι₁]
#align exists₂_comm exists₂_comm

theorem And.exists {p q : Prop} {f : p ∧ q → Prop} : (∃ h, f h) ↔ ∃ hp hq, f ⟨hp, hq⟩ :=
  ⟨fun ⟨h, H⟩ ↦ ⟨h.1, h.2, H⟩, fun ⟨hp, hq, H⟩ ↦ ⟨⟨hp, hq⟩, H⟩⟩
#align and.exists And.exists

theorem forall_or_of_or_forall (h : b ∨ ∀ x, p x) (x) : b ∨ p x := h.imp_right fun h₂ ↦ h₂ x
#align forall_or_of_or_forall forall_or_of_or_forall

-- See Note [decidable namespace]
protected theorem Decidable.forall_or_left {q : Prop} {p : α → Prop} [Decidable q] :
    (∀ x, q ∨ p x) ↔ q ∨ ∀ x, p x :=
  ⟨fun h ↦ if hq : q then Or.inl hq else
    Or.inr fun x ↦ (h x).resolve_left hq, forall_or_of_or_forall⟩
#align decidable.forall_or_distrib_left Decidable.forall_or_left

theorem forall_or_left {q} {p : α → Prop} : (∀ x, q ∨ p x) ↔ q ∨ ∀ x, p x :=
  Decidable.forall_or_left
#align forall_or_distrib_left forall_or_left

-- See Note [decidable namespace]
protected theorem Decidable.forall_or_right {q} {p : α → Prop} [Decidable q] :
    (∀ x, p x ∨ q) ↔ (∀ x, p x) ∨ q := by simp [or_comm, Decidable.forall_or_left]
#align decidable.forall_or_distrib_right Decidable.forall_or_right

theorem forall_or_right {q} {p : α → Prop} : (∀ x, p x ∨ q) ↔ (∀ x, p x) ∨ q :=
  Decidable.forall_or_right
#align forall_or_distrib_right forall_or_right

theorem exists_unique_prop {p q : Prop} : (∃! _ : p, q) ↔ p ∧ q := by simp
#align exists_unique_prop exists_unique_prop

@[simp] theorem exists_unique_false : ¬∃! _ : α, False := fun ⟨_, h, _⟩ ↦ h
#align exists_unique_false exists_unique_false

theorem Exists.fst {b : Prop} {p : b → Prop} : Exists p → b
  | ⟨h, _⟩ => h
#align Exists.fst Exists.fst

theorem Exists.snd {b : Prop} {p : b → Prop} : ∀ h : Exists p, p h.fst
  | ⟨_, h⟩ => h
#align Exists.snd Exists.snd

theorem Prop.exists_iff {p : Prop → Prop} : (∃ h, p h) ↔ p False ∨ p True :=
  ⟨fun ⟨h₁, h₂⟩ ↦ by_cases (fun H : h₁ ↦ .inr <| by simpa only [H] using h₂)
    (fun H ↦ .inl <| by simpa only [H] using h₂), fun h ↦ h.elim (.intro _) (.intro _)⟩

theorem Prop.forall_iff {p : Prop → Prop} : (∀ h, p h) ↔ p False ∧ p True :=
  ⟨fun H ↦ ⟨H _, H _⟩, fun ⟨h₁, h₂⟩ h ↦ by by_cases H : h <;> simpa only [H]⟩

theorem exists_prop_of_true {p : Prop} {q : p → Prop} (h : p) : (∃ h' : p, q h') ↔ q h :=
  @exists_const (q h) p ⟨h⟩
#align exists_prop_of_true exists_prop_of_true

theorem exists_iff_of_forall {p : Prop} {q : p → Prop} (h : ∀ h, q h) : (∃ h, q h) ↔ p :=
  ⟨Exists.fst, fun H ↦ ⟨H, h H⟩⟩
#align exists_iff_of_forall exists_iff_of_forall

theorem exists_unique_prop_of_true {p : Prop} {q : p → Prop} (h : p) : (∃! h' : p, q h') ↔ q h :=
  @exists_unique_const (q h) p ⟨h⟩ _
#align exists_unique_prop_of_true exists_unique_prop_of_true

#align forall_prop_of_false forall_prop_of_false

theorem exists_prop_of_false {p : Prop} {q : p → Prop} : ¬p → ¬∃ h' : p, q h' :=
  mt Exists.fst
#align exists_prop_of_false exists_prop_of_false

@[congr]
theorem exists_prop_congr {p p' : Prop} {q q' : p → Prop} (hq : ∀ h, q h ↔ q' h) (hp : p ↔ p') :
    Exists q ↔ ∃ h : p', q' (hp.2 h) :=
  ⟨fun ⟨_, _⟩ ↦ ⟨hp.1 ‹_›, (hq _).1 ‹_›⟩, fun ⟨_, _⟩ ↦ ⟨_, (hq _).2 ‹_›⟩⟩
#align exists_prop_congr exists_prop_congr

@[congr]
theorem exists_prop_congr' {p p' : Prop} {q q' : p → Prop} (hq : ∀ h, q h ↔ q' h) (hp : p ↔ p') :
    Exists q = ∃ h : p', q' (hp.2 h) :=
  propext (exists_prop_congr hq hp)
#align exists_prop_congr' exists_prop_congr'

/-- See `IsEmpty.exists_iff` for the `False` version. -/
@[simp] theorem exists_true_left (p : True → Prop) : (∃ x, p x) ↔ p True.intro :=
  exists_prop_of_true _
#align exists_true_left exists_true_left

-- Porting note: `@[congr]` commented out for now.
-- @[congr]
theorem forall_prop_congr {p p' : Prop} {q q' : p → Prop} (hq : ∀ h, q h ↔ q' h) (hp : p ↔ p') :
    (∀ h, q h) ↔ ∀ h : p', q' (hp.2 h) :=
  ⟨fun h1 h2 ↦ (hq _).1 (h1 (hp.2 h2)), fun h1 h2 ↦ (hq _).2 (h1 (hp.1 h2))⟩
#align forall_prop_congr forall_prop_congr

-- Porting note: `@[congr]` commented out for now.
-- @[congr]
theorem forall_prop_congr' {p p' : Prop} {q q' : p → Prop} (hq : ∀ h, q h ↔ q' h) (hp : p ↔ p') :
    (∀ h, q h) = ∀ h : p', q' (hp.2 h) :=
  propext (forall_prop_congr hq hp)
#align forall_prop_congr' forall_prop_congr'

/-- See `IsEmpty.forall_iff` for the `False` version. -/
@[simp] theorem forall_true_left (p : True → Prop) : (∀ x, p x) ↔ p True.intro :=
  forall_prop_of_true _
#align forall_true_left forall_true_left

theorem ExistsUnique.elim₂ {α : Sort*} {p : α → Sort*} [∀ x, Subsingleton (p x)]
    {q : ∀ (x) (_ : p x), Prop} {b : Prop} (h₂ : ∃! (x : _) (h : p x), q x h)
    (h₁ : ∀ (x) (h : p x), q x h → (∀ (y) (hy : p y), q y hy → y = x) → b) : b := by
  simp only [exists_unique_iff_exists] at h₂
  apply h₂.elim
  exact fun x ⟨hxp, hxq⟩ H ↦ h₁ x hxp hxq fun y hyp hyq ↦ H y ⟨hyp, hyq⟩
#align exists_unique.elim2 ExistsUnique.elim₂

theorem ExistsUnique.intro₂ {α : Sort*} {p : α → Sort*} [∀ x, Subsingleton (p x)]
    {q : ∀ (x : α) (_ : p x), Prop} (w : α) (hp : p w) (hq : q w hp)
    (H : ∀ (y) (hy : p y), q y hy → y = w) : ∃! (x : _) (hx : p x), q x hx := by
  simp only [exists_unique_iff_exists]
  exact ExistsUnique.intro w ⟨hp, hq⟩ fun y ⟨hyp, hyq⟩ ↦ H y hyp hyq
#align exists_unique.intro2 ExistsUnique.intro₂

theorem ExistsUnique.exists₂ {α : Sort*} {p : α → Sort*} {q : ∀ (x : α) (_ : p x), Prop}
    (h : ∃! (x : _) (hx : p x), q x hx) : ∃ (x : _) (hx : p x), q x hx :=
  h.exists.imp fun _ hx ↦ hx.exists
#align exists_unique.exists2 ExistsUnique.exists₂

theorem ExistsUnique.unique₂ {α : Sort*} {p : α → Sort*} [∀ x, Subsingleton (p x)]
    {q : ∀ (x : α) (_ : p x), Prop} (h : ∃! (x : _) (hx : p x), q x hx) {y₁ y₂ : α}
    (hpy₁ : p y₁) (hqy₁ : q y₁ hpy₁) (hpy₂ : p y₂) (hqy₂ : q y₂ hpy₂) : y₁ = y₂ := by
  simp only [exists_unique_iff_exists] at h
  exact h.unique ⟨hpy₁, hqy₁⟩ ⟨hpy₂, hqy₂⟩
#align exists_unique.unique2 ExistsUnique.unique₂

end Quantifiers

/-! ### Classical lemmas -/

namespace Classical
variable {p : α → Prop}

-- use shortened names to avoid conflict when classical namespace is open.
/-- Any prop `p` is decidable classically. A shorthand for `Classical.propDecidable`. -/
noncomputable def dec (p : Prop) : Decidable p := by infer_instance
#align classical.dec Classical.dec

/-- Any predicate `p` is decidable classically. -/
noncomputable def decPred (p : α → Prop) : DecidablePred p := by infer_instance
#align classical.dec_pred Classical.decPred

/-- Any relation `p` is decidable classically. -/
noncomputable def decRel (p : α → α → Prop) : DecidableRel p := by infer_instance
#align classical.dec_rel Classical.decRel

/-- Any type `α` has decidable equality classically. -/
noncomputable def decEq (α : Sort u) : DecidableEq α := by infer_instance
#align classical.dec_eq Classical.decEq

/-- Construct a function from a default value `H0`, and a function to use if there exists a value
satisfying the predicate. -/
-- @[elab_as_elim] -- FIXME
noncomputable def existsCases (H0 : C) (H : ∀ a, p a → C) : C :=
  if h : ∃ a, p a then H (Classical.choose h) (Classical.choose_spec h) else H0
#align classical.exists_cases Classical.existsCases

theorem some_spec₂ {α : Sort*} {p : α → Prop} {h : ∃ a, p a} (q : α → Prop)
    (hpq : ∀ a, p a → q a) : q (choose h) := hpq _ <| choose_spec _
#align classical.some_spec2 Classical.some_spec₂

/-- A version of `Classical.indefiniteDescription` which is definitionally equal to a pair -/
noncomputable def subtype_of_exists {α : Type*} {P : α → Prop} (h : ∃ x, P x) : { x // P x } :=
  ⟨Classical.choose h, Classical.choose_spec h⟩
#align classical.subtype_of_exists Classical.subtype_of_exists

/-- A version of `byContradiction` that uses types instead of propositions. -/
protected noncomputable def byContradiction' {α : Sort*} (H : ¬(α → False)) : α :=
  Classical.choice <| (peirce _ False) fun h ↦ (H fun a ↦ h ⟨a⟩).elim
#align classical.by_contradiction' Classical.byContradiction'

/-- `classical.byContradiction'` is equivalent to lean's axiom `classical.choice`. -/
def choice_of_byContradiction' {α : Sort*} (contra : ¬(α → False) → α) : Nonempty α → α :=
  fun H ↦ contra H.elim
#align classical.choice_of_by_contradiction' Classical.choice_of_byContradiction'

end Classical

/-- This function has the same type as `Exists.recOn`, and can be used to case on an equality,
but `Exists.recOn` can only eliminate into Prop, while this version eliminates into any universe
using the axiom of choice. -/
-- @[elab_as_elim] -- FIXME
noncomputable def Exists.classicalRecOn {p : α → Prop} (h : ∃ a, p a) {C} (H : ∀ a, p a → C) : C :=
  H (Classical.choose h) (Classical.choose_spec h)
#align exists.classical_rec_on Exists.classicalRecOn

/-! ### Declarations about bounded quantifiers -/

section BoundedQuantifiers
variable {r p q : α → Prop} {P Q : ∀ x, p x → Prop} {b : Prop}

theorem bex_def : (∃ (x : _) (_ : p x), q x) ↔ ∃ x, p x ∧ q x :=
  ⟨fun ⟨x, px, qx⟩ ↦ ⟨x, px, qx⟩, fun ⟨x, px, qx⟩ ↦ ⟨x, px, qx⟩⟩
#align bex_def bex_def

theorem BEx.elim {b : Prop} : (∃ x h, P x h) → (∀ a h, P a h → b) → b
  | ⟨a, h₁, h₂⟩, h' => h' a h₁ h₂
#align bex.elim BEx.elim

theorem BEx.intro (a : α) (h₁ : p a) (h₂ : P a h₁) : ∃ (x : _) (h : p x), P x h :=
  ⟨a, h₁, h₂⟩
#align bex.intro BEx.intro

theorem ball_congr (H : ∀ x h, P x h ↔ Q x h) : (∀ x h, P x h) ↔ ∀ x h, Q x h :=
  forall_congr' fun x ↦ forall_congr' (H x)
#align ball_congr ball_congr

theorem bex_congr (H : ∀ x h, P x h ↔ Q x h) : (∃ x h, P x h) ↔ ∃ x h, Q x h :=
  exists_congr fun x ↦ exists_congr (H x)
#align bex_congr bex_congr

theorem bex_eq_left {a : α} : (∃ (x : _) (_ : x = a), p x) ↔ p a := by
  simp only [exists_prop, exists_eq_left]
#align bex_eq_left bex_eq_left

theorem BAll.imp_right (H : ∀ x h, P x h → Q x h) (h₁ : ∀ x h, P x h) (x h) : Q x h :=
  H _ _ <| h₁ _ _
#align ball.imp_right BAll.imp_right

theorem BEx.imp_right (H : ∀ x h, P x h → Q x h) : (∃ x h, P x h) → ∃ x h, Q x h
  | ⟨_, _, h'⟩ => ⟨_, _, H _ _ h'⟩
#align bex.imp_right BEx.imp_right

theorem BAll.imp_left (H : ∀ x, p x → q x) (h₁ : ∀ x, q x → r x) (x) (h : p x) : r x :=
  h₁ _ <| H _ h
#align ball.imp_left BAll.imp_left

theorem BEx.imp_left (H : ∀ x, p x → q x) : (∃ (x : _) (_ : p x), r x) → ∃ (x : _) (_ : q x), r x
  | ⟨x, hp, hr⟩ => ⟨x, H _ hp, hr⟩
#align bex.imp_left BEx.imp_left

theorem ball_of_forall (h : ∀ x, p x) (x) : p x := h x
#align ball_of_forall ball_of_forall

theorem forall_of_ball (H : ∀ x, p x) (h : ∀ x, p x → q x) (x) : q x := h x <| H x
#align forall_of_ball forall_of_ball

theorem bex_of_exists (H : ∀ x, p x) : (∃ x, q x) → ∃ (x : _) (_ : p x), q x
  | ⟨x, hq⟩ => ⟨x, H x, hq⟩
#align bex_of_exists bex_of_exists

theorem exists_of_bex : (∃ (x : _) (_ : p x), q x) → ∃ x, q x
  | ⟨x, _, hq⟩ => ⟨x, hq⟩
#align exists_of_bex exists_of_bex

theorem bex_imp : (∃ x h, P x h) → b ↔ ∀ x h, P x h → b := by simp
#align bex_imp_distrib bex_imp

theorem not_bex : (¬∃ x h, P x h) ↔ ∀ x h, ¬P x h := bex_imp
#align not_bex not_bex

theorem not_ball_of_bex_not : (∃ x h, ¬P x h) → ¬∀ x h, P x h
  | ⟨x, h, hp⟩, al => hp <| al x h
#align not_ball_of_bex_not not_ball_of_bex_not

-- See Note [decidable namespace]
protected theorem Decidable.not_ball [Decidable (∃ x h, ¬P x h)] [∀ x h, Decidable (P x h)] :
    (¬∀ x h, P x h) ↔ ∃ x h, ¬P x h :=
  ⟨Not.decidable_imp_symm fun nx x h ↦ nx.decidable_imp_symm
    fun h' ↦ ⟨x, h, h'⟩, not_ball_of_bex_not⟩
#align decidable.not_ball Decidable.not_ball

theorem not_ball : (¬∀ x h, P x h) ↔ ∃ x h, ¬P x h := Decidable.not_ball
#align not_ball not_ball

theorem ball_true_iff (p : α → Prop) : (∀ x, p x → True) ↔ True :=
  iff_true_intro fun _ _ ↦ trivial
#align ball_true_iff ball_true_iff

theorem ball_and : (∀ x h, P x h ∧ Q x h) ↔ (∀ x h, P x h) ∧ ∀ x h, Q x h :=
  Iff.trans (forall_congr' fun _ ↦ forall_and) forall_and
#align ball_and_distrib ball_and

theorem bex_or : (∃ x h, P x h ∨ Q x h) ↔ (∃ x h, P x h) ∨ ∃ x h, Q x h :=
  Iff.trans (exists_congr fun _ ↦ exists_or) exists_or
#align bex_or_distrib bex_or

theorem ball_or_left : (∀ x, p x ∨ q x → r x) ↔ (∀ x, p x → r x) ∧ ∀ x, q x → r x :=
  Iff.trans (forall_congr' fun _ ↦ or_imp) forall_and
#align ball_or_left_distrib ball_or_left

theorem bex_or_left :
    (∃ (x : _) (_ : p x ∨ q x), r x) ↔ (∃ (x : _) (_ : p x), r x) ∨ ∃ (x : _) (_ : q x), r x := by
  simp only [exists_prop]
  exact Iff.trans (exists_congr fun x ↦ or_and_right) exists_or
#align bex_or_left_distrib bex_or_left

end BoundedQuantifiers

#align classical.not_ball not_ball

section ite

variable {σ : α → Sort*} (f : α → β) {P Q : Prop} [Decidable P] [Decidable Q]
  {a b c : α} {A : P → α} {B : ¬P → α}

theorem dite_eq_iff : dite P A B = c ↔ (∃ h, A h = c) ∨ ∃ h, B h = c := by
  by_cases P <;> simp [*, exists_prop_of_true, exists_prop_of_false]
#align dite_eq_iff dite_eq_iff

theorem ite_eq_iff : ite P a b = c ↔ P ∧ a = c ∨ ¬P ∧ b = c :=
  dite_eq_iff.trans <| by simp only; rw [exists_prop, exists_prop]
#align ite_eq_iff ite_eq_iff

theorem eq_ite_iff : a = ite P b c ↔ P ∧ a = b ∨ ¬P ∧ a = c :=
  eq_comm.trans <| ite_eq_iff.trans <| (Iff.rfl.and eq_comm).or (Iff.rfl.and eq_comm)

theorem dite_eq_iff' : dite P A B = c ↔ (∀ h, A h = c) ∧ ∀ h, B h = c :=
  ⟨fun he ↦ ⟨fun h ↦ (dif_pos h).symm.trans he, fun h ↦ (dif_neg h).symm.trans he⟩, fun he ↦
    (em P).elim (fun h ↦ (dif_pos h).trans <| he.1 h) fun h ↦ (dif_neg h).trans <| he.2 h⟩
#align dite_eq_iff' dite_eq_iff'

theorem ite_eq_iff' : ite P a b = c ↔ (P → a = c) ∧ (¬P → b = c) := dite_eq_iff'
#align ite_eq_iff' ite_eq_iff'

#align dite_eq_left_iff dite_eq_left_iff
#align dite_eq_right_iff dite_eq_right_iff
#align ite_eq_left_iff ite_eq_left_iff
#align ite_eq_right_iff ite_eq_right_iff

theorem dite_ne_left_iff : dite P (fun _ ↦ a) B ≠ a ↔ ∃ h, a ≠ B h := by
  rw [Ne.def, dite_eq_left_iff, not_forall]
  exact exists_congr fun h ↦ by rw [ne_comm]
#align dite_ne_left_iff dite_ne_left_iff

theorem dite_ne_right_iff : (dite P A fun _ ↦ b) ≠ b ↔ ∃ h, A h ≠ b := by
  simp only [Ne.def, dite_eq_right_iff, not_forall]
#align dite_ne_right_iff dite_ne_right_iff

theorem ite_ne_left_iff : ite P a b ≠ a ↔ ¬P ∧ a ≠ b :=
  dite_ne_left_iff.trans <| by simp only; rw [exists_prop]
#align ite_ne_left_iff ite_ne_left_iff

theorem ite_ne_right_iff : ite P a b ≠ b ↔ P ∧ a ≠ b :=
  dite_ne_right_iff.trans <| by simp only; rw [exists_prop]
#align ite_ne_right_iff ite_ne_right_iff

protected theorem Ne.dite_eq_left_iff (h : ∀ h, a ≠ B h) : dite P (fun _ ↦ a) B = a ↔ P :=
  dite_eq_left_iff.trans ⟨fun H ↦ of_not_not fun h' ↦ h h' (H h').symm, fun h H ↦ (H h).elim⟩
#align ne.dite_eq_left_iff Ne.dite_eq_left_iff

protected theorem Ne.dite_eq_right_iff (h : ∀ h, A h ≠ b) : (dite P A fun _ ↦ b) = b ↔ ¬P :=
  dite_eq_right_iff.trans ⟨fun H h' ↦ h h' (H h'), fun h' H ↦ (h' H).elim⟩
#align ne.dite_eq_right_iff Ne.dite_eq_right_iff

protected theorem Ne.ite_eq_left_iff (h : a ≠ b) : ite P a b = a ↔ P :=
  Ne.dite_eq_left_iff fun _ ↦ h
#align ne.ite_eq_left_iff Ne.ite_eq_left_iff

protected theorem Ne.ite_eq_right_iff (h : a ≠ b) : ite P a b = b ↔ ¬P :=
  Ne.dite_eq_right_iff fun _ ↦ h
#align ne.ite_eq_right_iff Ne.ite_eq_right_iff

protected theorem Ne.dite_ne_left_iff (h : ∀ h, a ≠ B h) : dite P (fun _ ↦ a) B ≠ a ↔ ¬P :=
  dite_ne_left_iff.trans <| exists_iff_of_forall h
#align ne.dite_ne_left_iff Ne.dite_ne_left_iff

protected theorem Ne.dite_ne_right_iff (h : ∀ h, A h ≠ b) : (dite P A fun _ ↦ b) ≠ b ↔ P :=
  dite_ne_right_iff.trans <| exists_iff_of_forall h
#align ne.dite_ne_right_iff Ne.dite_ne_right_iff

protected theorem Ne.ite_ne_left_iff (h : a ≠ b) : ite P a b ≠ a ↔ ¬P :=
  Ne.dite_ne_left_iff fun _ ↦ h
#align ne.ite_ne_left_iff Ne.ite_ne_left_iff

protected theorem Ne.ite_ne_right_iff (h : a ≠ b) : ite P a b ≠ b ↔ P :=
  Ne.dite_ne_right_iff fun _ ↦ h
#align ne.ite_ne_right_iff Ne.ite_ne_right_iff

variable (P Q a b)

#align dite_eq_ite dite_eq_ite

theorem dite_eq_or_eq : (∃ h, dite P A B = A h) ∨ ∃ h, dite P A B = B h :=
  if h : _ then .inl ⟨h, dif_pos h⟩ else .inr ⟨h, dif_neg h⟩
#align dite_eq_or_eq dite_eq_or_eq

theorem ite_eq_or_eq : ite P a b = a ∨ ite P a b = b :=
  if h : _ then .inl (if_pos h) else .inr (if_neg h)
#align ite_eq_or_eq ite_eq_or_eq

/-- A two-argument function applied to two `dite`s is a `dite` of that two-argument function
applied to each of the branches. -/
theorem apply_dite₂ (f : α → β → γ) (P : Prop) [Decidable P] (a : P → α) (b : ¬P → α)
    (c : P → β) (d : ¬P → β) :
    f (dite P a b) (dite P c d) = dite P (fun h ↦ f (a h) (c h)) fun h ↦ f (b h) (d h) := by
  by_cases h : P <;> simp [h]
#align apply_dite2 apply_dite₂

/-- A two-argument function applied to two `ite`s is a `ite` of that two-argument function
applied to each of the branches. -/
theorem apply_ite₂ (f : α → β → γ) (P : Prop) [Decidable P] (a b : α) (c d : β) :
    f (ite P a b) (ite P c d) = ite P (f a c) (f b d) :=
  apply_dite₂ f P (fun _ ↦ a) (fun _ ↦ b) (fun _ ↦ c) fun _ ↦ d
#align apply_ite2 apply_ite₂

/-- A 'dite' producing a `Pi` type `Π a, σ a`, applied to a value `a : α` is a `dite` that applies
either branch to `a`. -/
theorem dite_apply (f : P → ∀ a, σ a) (g : ¬P → ∀ a, σ a) (a : α) :
    (dite P f g) a = dite P (fun h ↦ f h a) fun h ↦ g h a := by by_cases h:P <;> simp [h]
#align dite_apply dite_apply

/-- A 'ite' producing a `Pi` type `Π a, σ a`, applied to a value `a : α` is a `ite` that applies
either branch to `a`. -/
theorem ite_apply (f g : ∀ a, σ a) (a : α) : (ite P f g) a = ite P (f a) (g a) :=
  dite_apply P (fun _ ↦ f) (fun _ ↦ g) a
#align ite_apply ite_apply

theorem ite_and : ite (P ∧ Q) a b = ite P (ite Q a b) b := by
  by_cases hp : P <;> by_cases hq : Q <;> simp [hp, hq]
#align ite_and ite_and

theorem dite_dite_comm {B : Q → α} {C : ¬P → ¬Q → α} (h : P → ¬Q) :
    (if p : P then A p else if q : Q then B q else C p q) =
     if q : Q then B q else if p : P then A p else C p q :=
  dite_eq_iff'.2 ⟨
    fun p ↦ by rw [dif_neg (h p), dif_pos p],
    fun np ↦ by congr; funext _; rw [dif_neg np]⟩
#align dite_dite_comm dite_dite_comm

theorem ite_ite_comm (h : P → ¬Q) :
    (if P then a else if Q then b else c) =
     if Q then b else if P then a else c :=
  dite_dite_comm P Q h
#align ite_ite_comm ite_ite_comm

variable {R : Prop}

theorem ite_prop_iff_or : (if P then Q else R) ↔ (P ∧ Q ∨ ¬ P ∧ R) := by
  by_cases p : P <;> simp [p]

theorem dite_prop_iff_or {Q : P → Prop} {R : ¬P → Prop} [Decidable P] :
    dite P Q R ↔ (∃ p, Q p) ∨ (∃ p, R p) := by
  by_cases h : P <;> simp [h, exists_prop_of_false, exists_prop_of_true]

-- TODO make this a simp lemma in a future PR
theorem ite_prop_iff_and : (if P then Q else R) ↔ ((P → Q) ∧ (¬ P → R)) := by
  by_cases p : P <;> simp [p]

theorem dite_prop_iff_and {Q : P → Prop} {R : ¬P → Prop} [Decidable P] :
    dite P Q R ↔ (∀ h, Q h) ∧ (∀ h, R h) := by
  by_cases h : P <;> simp [h, forall_prop_of_false, forall_prop_of_true]

end ite<|MERGE_RESOLUTION|>--- conflicted
+++ resolved
@@ -527,17 +527,12 @@
   ball_cond_comm
 #align ball_mem_comm ball_mem_comm
 
-<<<<<<< HEAD
-=======
 #align ne_of_apply_ne ne_of_apply_ne
 
->>>>>>> 0599aae8
 theorem eq_equivalence : Equivalence (@Eq α) :=
   ⟨Eq.refl, @Eq.symm _, @Eq.trans _⟩
 #align eq_equivalence eq_equivalence
 
-<<<<<<< HEAD
-=======
 -- These were migrated to Std but the `@[simp]` attributes were (mysteriously?) removed.
 attribute [simp] eq_mp_eq_cast eq_mpr_eq_cast
 
@@ -545,7 +540,6 @@
 #align eq_mpr_eq_cast eq_mpr_eq_cast
 #align cast_cast cast_cast
 
->>>>>>> 0599aae8
 -- @[simp] -- FIXME simp ignores proof rewrites
 theorem congr_refl_left (f : α → β) {a b : α} (h : a = b) :
     congr (Eq.refl f) h = congr_arg f h := rfl
@@ -569,12 +563,9 @@
     congr_fun (congr_arg f p) b = congr_arg (fun a ↦ f a b) p := rfl
 #align congr_fun_congr_arg congr_fun_congr_arg
 
-<<<<<<< HEAD
-=======
 #align heq_of_cast_eq heq_of_cast_eq
 #align cast_eq_iff_heq cast_eq_iff_heq
 
->>>>>>> 0599aae8
 theorem Eq.rec_eq_cast {α : Sort _} {P : α → Sort _} {x y : α} (h : x = y) (z : P x) :
     h ▸ z = cast (congr_arg P h) z := by induction h; rfl
 
@@ -596,10 +587,6 @@
     HEq x (e ▸ y) ↔ HEq x y := by subst e; rfl
 #align heq_rec_iff_heq heq_rec_iff_heq
 
-<<<<<<< HEAD
-variable {β : α → Sort*} {γ : ∀ a, β a → Sort*} {δ : ∀ a b, γ a b → Sort*}
-
-=======
 #align eq.congr Eq.congr
 #align eq.congr_left Eq.congr_left
 #align eq.congr_right Eq.congr_right
@@ -612,7 +599,6 @@
 #align funext₂ funext₂
 #align funext₃ funext₃
 
->>>>>>> 0599aae8
 end Equality
 
 /-! ### Declarations about quantifiers -/
