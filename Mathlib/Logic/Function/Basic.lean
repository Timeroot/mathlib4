/-
Copyright (c) 2016 Johannes Hölzl. All rights reserved.
Released under Apache 2.0 license as described in the file LICENSE.
Authors: Johannes Hölzl, Mario Carneiro
-/
<<<<<<< HEAD
import Mathlib.Logic.Nonempty
=======
import Mathlib.Init.Algebra.Classes
>>>>>>> 2b617ccc
import Mathlib.Data.Set.Defs
import Mathlib.Logic.Basic
import Mathlib.Logic.Nonempty
import Batteries.Tactic.Init

/-!
# Miscellaneous function constructions and lemmas
-/

open Function

universe u v w

namespace Function

section

variable {α β γ : Sort*} {f : α → β}

/-- Evaluate a function at an argument. Useful if you want to talk about the partially applied
  `Function.eval x : (∀ x, β x) → β x`. -/
@[reducible, simp] def eval {β : α → Sort*} (x : α) (f : ∀ x, β x) : β x := f x

theorem eval_apply {β : α → Sort*} (x : α) (f : ∀ x, β x) : eval x f = f x :=
  rfl

theorem const_def {y : β} : (fun _ : α ↦ y) = const α y :=
  rfl

theorem const_injective [Nonempty α] : Injective (const α : β → α → β) := fun y₁ y₂ h ↦
  let ⟨x⟩ := ‹Nonempty α›
  congr_fun h x

@[simp]
theorem const_inj [Nonempty α] {y₁ y₂ : β} : const α y₁ = const α y₂ ↔ y₁ = y₂ :=
  ⟨fun h ↦ const_injective h, fun h ↦ h ▸ rfl⟩

-- Porting note: `Function.onFun` is now reducible
-- @[simp]
theorem onFun_apply (f : β → β → γ) (g : α → β) (a b : α) : onFun f g a b = f (g a) (g b) :=
  rfl

lemma hfunext {α α' : Sort u} {β : α → Sort v} {β' : α' → Sort v} {f : ∀a, β a} {f' : ∀a, β' a}
    (hα : α = α') (h : ∀a a', HEq a a' → HEq (f a) (f' a')) : HEq f f' := by
  subst hα
  have : ∀a, HEq (f a) (f' a) := fun a ↦ h a a (HEq.refl a)
  have : β = β' := by funext a; exact type_eq_of_heq (this a)
  subst this
  apply heq_of_eq
  funext a
  exact eq_of_heq (this a)

theorem ne_iff {β : α → Sort*} {f₁ f₂ : ∀ a, β a} : f₁ ≠ f₂ ↔ ∃ a, f₁ a ≠ f₂ a :=
  funext_iff.not.trans not_forall

lemma funext_iff_of_subsingleton [Subsingleton α] {g : α → β} (x y : α) :
    f x = g y ↔ f = g := by
  refine ⟨fun h ↦ funext fun z ↦ ?_, fun h ↦ ?_⟩
  · rwa [Subsingleton.elim x z, Subsingleton.elim y z] at h
  · rw [h, Subsingleton.elim x y]

protected theorem Bijective.injective {f : α → β} (hf : Bijective f) : Injective f := hf.1
protected theorem Bijective.surjective {f : α → β} (hf : Bijective f) : Surjective f := hf.2

theorem Injective.eq_iff (I : Injective f) {a b : α} : f a = f b ↔ a = b :=
  ⟨@I _ _, congr_arg f⟩

theorem Injective.beq_eq {α β : Type*} [BEq α] [LawfulBEq α] [BEq β] [LawfulBEq β] {f : α → β}
    (I : Injective f) {a b : α} : (f a == f b) = (a == b) := by
  by_cases h : a == b <;> simp [h] <;> simpa [I.eq_iff] using h

theorem Injective.eq_iff' (I : Injective f) {a b : α} {c : β} (h : f b = c) : f a = c ↔ a = b :=
  h ▸ I.eq_iff

theorem Injective.ne (hf : Injective f) {a₁ a₂ : α} : a₁ ≠ a₂ → f a₁ ≠ f a₂ :=
  mt fun h ↦ hf h

theorem Injective.ne_iff (hf : Injective f) {x y : α} : f x ≠ f y ↔ x ≠ y :=
  ⟨mt <| congr_arg f, hf.ne⟩

theorem Injective.ne_iff' (hf : Injective f) {x y : α} {z : β} (h : f y = z) : f x ≠ z ↔ x ≠ y :=
  h ▸ hf.ne_iff

theorem not_injective_iff : ¬ Injective f ↔ ∃ a b, f a = f b ∧ a ≠ b := by
  simp only [Injective, not_forall, exists_prop]

/-- If the co-domain `β` of an injective function `f : α → β` has decidable equality, then
the domain `α` also has decidable equality. -/
protected def Injective.decidableEq [DecidableEq β] (I : Injective f) : DecidableEq α :=
  fun _ _ ↦ decidable_of_iff _ I.eq_iff

theorem Injective.of_comp {g : γ → α} (I : Injective (f ∘ g)) : Injective g :=
  fun _ _ h ↦ I <| congr_arg f h

@[simp]
theorem Injective.of_comp_iff (hf : Injective f) (g : γ → α) :
    Injective (f ∘ g) ↔ Injective g :=
  ⟨Injective.of_comp, hf.comp⟩

theorem Injective.of_comp_right {g : γ → α} (I : Injective (f ∘ g)) (hg : Surjective g) :
    Injective f := fun x y h ↦ by
  obtain ⟨x, rfl⟩ := hg x
  obtain ⟨y, rfl⟩ := hg y
  exact congr_arg g (I h)

theorem Surjective.bijective₂_of_injective {g : γ → α} (hf : Surjective f) (hg : Surjective g)
    (I : Injective (f ∘ g)) : Bijective f ∧ Bijective g :=
  ⟨⟨I.of_comp_right hg, hf⟩, I.of_comp, hg⟩

@[simp]
theorem Injective.of_comp_iff' (f : α → β) {g : γ → α} (hg : Bijective g) :
    Injective (f ∘ g) ↔ Injective f :=
  ⟨fun I ↦ I.of_comp_right hg.2, fun h ↦ h.comp hg.injective⟩

/-- Composition by an injective function on the left is itself injective. -/
theorem Injective.comp_left {g : β → γ} (hg : Function.Injective g) :
    Function.Injective (g ∘ · : (α → β) → α → γ) :=
  fun _ _ hgf ↦ funext fun i ↦ hg <| (congr_fun hgf i : _)

theorem injective_of_subsingleton [Subsingleton α] (f : α → β) : Injective f :=
  fun _ _ _ ↦ Subsingleton.elim _ _

lemma Injective.dite (p : α → Prop) [DecidablePred p]
    {f : {a : α // p a} → β} {f' : {a : α // ¬ p a} → β}
    (hf : Injective f) (hf' : Injective f')
    (im_disj : ∀ {x x' : α} {hx : p x} {hx' : ¬ p x'}, f ⟨x, hx⟩ ≠ f' ⟨x', hx'⟩) :
    Function.Injective (fun x ↦ if h : p x then f ⟨x, h⟩ else f' ⟨x, h⟩) := fun x₁ x₂ h => by
 dsimp only at h
 by_cases h₁ : p x₁ <;> by_cases h₂ : p x₂
 · rw [dif_pos h₁, dif_pos h₂] at h; injection (hf h)
 · rw [dif_pos h₁, dif_neg h₂] at h; exact (im_disj h).elim
 · rw [dif_neg h₁, dif_pos h₂] at h; exact (im_disj h.symm).elim
 · rw [dif_neg h₁, dif_neg h₂] at h; injection (hf' h)

theorem Surjective.of_comp {g : γ → α} (S : Surjective (f ∘ g)) : Surjective f := fun y ↦
  let ⟨x, h⟩ := S y
  ⟨g x, h⟩

@[simp]
theorem Surjective.of_comp_iff (f : α → β) {g : γ → α} (hg : Surjective g) :
    Surjective (f ∘ g) ↔ Surjective f :=
  ⟨Surjective.of_comp, fun h ↦ h.comp hg⟩

theorem Surjective.of_comp_left {g : γ → α} (S : Surjective (f ∘ g)) (hf : Injective f) :
    Surjective g := fun a ↦ let ⟨c, hc⟩ := S (f a); ⟨c, hf hc⟩

theorem Injective.bijective₂_of_surjective {g : γ → α} (hf : Injective f) (hg : Injective g)
    (S : Surjective (f ∘ g)) : Bijective f ∧ Bijective g :=
  ⟨⟨hf, S.of_comp⟩, hg, S.of_comp_left hf⟩

@[simp]
theorem Surjective.of_comp_iff' (hf : Bijective f) (g : γ → α) :
    Surjective (f ∘ g) ↔ Surjective g :=
  ⟨fun S ↦ S.of_comp_left hf.1, hf.surjective.comp⟩

instance decidableEqPFun (p : Prop) [Decidable p] (α : p → Type*) [∀ hp, DecidableEq (α hp)] :
    DecidableEq (∀ hp, α hp)
  | f, g => decidable_of_iff (∀ hp, f hp = g hp) funext_iff.symm

protected theorem Surjective.forall (hf : Surjective f) {p : β → Prop} :
    (∀ y, p y) ↔ ∀ x, p (f x) :=
  ⟨fun h x ↦ h (f x), fun h y ↦
    let ⟨x, hx⟩ := hf y
    hx ▸ h x⟩

protected theorem Surjective.forall₂ (hf : Surjective f) {p : β → β → Prop} :
    (∀ y₁ y₂, p y₁ y₂) ↔ ∀ x₁ x₂, p (f x₁) (f x₂) :=
  hf.forall.trans <| forall_congr' fun _ ↦ hf.forall

protected theorem Surjective.forall₃ (hf : Surjective f) {p : β → β → β → Prop} :
    (∀ y₁ y₂ y₃, p y₁ y₂ y₃) ↔ ∀ x₁ x₂ x₃, p (f x₁) (f x₂) (f x₃) :=
  hf.forall.trans <| forall_congr' fun _ ↦ hf.forall₂

protected theorem Surjective.exists (hf : Surjective f) {p : β → Prop} :
    (∃ y, p y) ↔ ∃ x, p (f x) :=
  ⟨fun ⟨y, hy⟩ ↦
    let ⟨x, hx⟩ := hf y
    ⟨x, hx.symm ▸ hy⟩,
    fun ⟨x, hx⟩ ↦ ⟨f x, hx⟩⟩

protected theorem Surjective.exists₂ (hf : Surjective f) {p : β → β → Prop} :
    (∃ y₁ y₂, p y₁ y₂) ↔ ∃ x₁ x₂, p (f x₁) (f x₂) :=
  hf.exists.trans <| exists_congr fun _ ↦ hf.exists

protected theorem Surjective.exists₃ (hf : Surjective f) {p : β → β → β → Prop} :
    (∃ y₁ y₂ y₃, p y₁ y₂ y₃) ↔ ∃ x₁ x₂ x₃, p (f x₁) (f x₂) (f x₃) :=
  hf.exists.trans <| exists_congr fun _ ↦ hf.exists₂

theorem Surjective.injective_comp_right (hf : Surjective f) : Injective fun g : β → γ ↦ g ∘ f :=
  fun _ _ h ↦ funext <| hf.forall.2 <| congr_fun h

protected theorem Surjective.right_cancellable (hf : Surjective f) {g₁ g₂ : β → γ} :
    g₁ ∘ f = g₂ ∘ f ↔ g₁ = g₂ :=
  hf.injective_comp_right.eq_iff

theorem surjective_of_right_cancellable_Prop (h : ∀ g₁ g₂ : β → Prop, g₁ ∘ f = g₂ ∘ f → g₁ = g₂) :
    Surjective f := by
  specialize h (fun y ↦ ∃ x, f x = y) (fun _ ↦ True) (funext fun x ↦ eq_true ⟨_, rfl⟩)
  intro y; rw [congr_fun h y]; trivial

theorem bijective_iff_existsUnique (f : α → β) : Bijective f ↔ ∀ b : β, ∃! a : α, f a = b :=
  ⟨fun hf b ↦
      let ⟨a, ha⟩ := hf.surjective b
      ⟨a, ha, fun _ ha' ↦ hf.injective (ha'.trans ha.symm)⟩,
    fun he ↦ ⟨fun {_a a'} h ↦ (he (f a')).unique h rfl, fun b ↦ (he b).exists⟩⟩

/-- Shorthand for using projection notation with `Function.bijective_iff_existsUnique`. -/
protected theorem Bijective.existsUnique {f : α → β} (hf : Bijective f) (b : β) :
    ∃! a : α, f a = b :=
  (bijective_iff_existsUnique f).mp hf b

theorem Bijective.existsUnique_iff {f : α → β} (hf : Bijective f) {p : β → Prop} :
    (∃! y, p y) ↔ ∃! x, p (f x) :=
  ⟨fun ⟨y, hpy, hy⟩ ↦
    let ⟨x, hx⟩ := hf.surjective y
    ⟨x, by simpa [hx], fun z (hz : p (f z)) ↦ hf.injective <| hx.symm ▸ hy _ hz⟩,
    fun ⟨x, hpx, hx⟩ ↦
    ⟨f x, hpx, fun y hy ↦
      let ⟨z, hz⟩ := hf.surjective y
      hz ▸ congr_arg f (hx _ (by simpa [hz]))⟩⟩

theorem Bijective.of_comp_iff (f : α → β) {g : γ → α} (hg : Bijective g) :
    Bijective (f ∘ g) ↔ Bijective f :=
  and_congr (Injective.of_comp_iff' _ hg) (Surjective.of_comp_iff _ hg.surjective)

theorem Bijective.of_comp_iff' {f : α → β} (hf : Bijective f) (g : γ → α) :
    Function.Bijective (f ∘ g) ↔ Function.Bijective g :=
  and_congr (Injective.of_comp_iff hf.injective _) (Surjective.of_comp_iff' hf _)

/-- **Cantor's diagonal argument** implies that there are no surjective functions from `α`
to `Set α`. -/
theorem cantor_surjective {α} (f : α → Set α) : ¬Surjective f
  | h => let ⟨D, e⟩ := h {a | ¬ f a a}
        @iff_not_self (D ∈ f D) <| iff_of_eq <| congr_arg (D ∈ ·) e

/-- **Cantor's diagonal argument** implies that there are no injective functions from `Set α`
to `α`. -/
theorem cantor_injective {α : Type*} (f : Set α → α) : ¬Injective f
  | i => cantor_surjective (fun a ↦ {b | ∀ U, a = f U → U b}) <|
         RightInverse.surjective (fun U ↦ Set.ext fun _ ↦ ⟨fun h ↦ h U rfl, fun h _ e ↦ i e ▸ h⟩)

/-- There is no surjection from `α : Type u` into `Type (max u v)`. This theorem
  demonstrates why `Type : Type` would be inconsistent in Lean. -/
theorem not_surjective_Type {α : Type u} (f : α → Type max u v) : ¬Surjective f := by
  intro hf
  let T : Type max u v := Sigma f
  cases hf (Set T) with | intro U hU =>
  let g : Set T → T := fun s ↦ ⟨U, cast hU.symm s⟩
  have hg : Injective g := by
    intro s t h
    suffices cast hU (g s).2 = cast hU (g t).2 by
      simp only [cast_cast, cast_eq] at this
      assumption
    · congr
  exact cantor_injective g hg

/-- `g` is a partial inverse to `f` (an injective but not necessarily
  surjective function) if `g y = some x` implies `f x = y`, and `g y = none`
  implies that `y` is not in the range of `f`. -/
def IsPartialInv {α β} (f : α → β) (g : β → Option α) : Prop :=
  ∀ x y, g y = some x ↔ f x = y

theorem isPartialInv_left {α β} {f : α → β} {g} (H : IsPartialInv f g) (x) : g (f x) = some x :=
  (H _ _).2 rfl

theorem injective_of_isPartialInv {α β} {f : α → β} {g} (H : IsPartialInv f g) :
    Injective f := fun _ _ h ↦
  Option.some.inj <| ((H _ _).2 h).symm.trans ((H _ _).2 rfl)

theorem injective_of_isPartialInv_right {α β} {f : α → β} {g} (H : IsPartialInv f g) (x y b)
    (h₁ : b ∈ g x) (h₂ : b ∈ g y) : x = y :=
  ((H _ _).1 h₁).symm.trans ((H _ _).1 h₂)

theorem LeftInverse.comp_eq_id {f : α → β} {g : β → α} (h : LeftInverse f g) : f ∘ g = id :=
  funext h

theorem leftInverse_iff_comp {f : α → β} {g : β → α} : LeftInverse f g ↔ f ∘ g = id :=
  ⟨LeftInverse.comp_eq_id, congr_fun⟩

theorem RightInverse.comp_eq_id {f : α → β} {g : β → α} (h : RightInverse f g) : g ∘ f = id :=
  funext h

theorem rightInverse_iff_comp {f : α → β} {g : β → α} : RightInverse f g ↔ g ∘ f = id :=
  ⟨RightInverse.comp_eq_id, congr_fun⟩

theorem LeftInverse.comp {f : α → β} {g : β → α} {h : β → γ} {i : γ → β} (hf : LeftInverse f g)
    (hh : LeftInverse h i) : LeftInverse (h ∘ f) (g ∘ i) :=
  fun a ↦ show h (f (g (i a))) = a by rw [hf (i a), hh a]

theorem RightInverse.comp {f : α → β} {g : β → α} {h : β → γ} {i : γ → β} (hf : RightInverse f g)
    (hh : RightInverse h i) : RightInverse (h ∘ f) (g ∘ i) :=
  LeftInverse.comp hh hf

theorem LeftInverse.rightInverse {f : α → β} {g : β → α} (h : LeftInverse g f) : RightInverse f g :=
  h

theorem RightInverse.leftInverse {f : α → β} {g : β → α} (h : RightInverse g f) : LeftInverse f g :=
  h

theorem LeftInverse.surjective {f : α → β} {g : β → α} (h : LeftInverse f g) : Surjective f :=
  h.rightInverse.surjective

theorem RightInverse.injective {f : α → β} {g : β → α} (h : RightInverse f g) : Injective f :=
  h.leftInverse.injective

theorem LeftInverse.rightInverse_of_injective {f : α → β} {g : β → α} (h : LeftInverse f g)
    (hf : Injective f) : RightInverse f g :=
  fun x ↦ hf <| h (f x)

theorem LeftInverse.rightInverse_of_surjective {f : α → β} {g : β → α} (h : LeftInverse f g)
    (hg : Surjective g) : RightInverse f g :=
  fun x ↦ let ⟨y, hy⟩ := hg x; hy ▸ congr_arg g (h y)

theorem RightInverse.leftInverse_of_surjective {f : α → β} {g : β → α} :
    RightInverse f g → Surjective f → LeftInverse f g :=
  LeftInverse.rightInverse_of_surjective

theorem RightInverse.leftInverse_of_injective {f : α → β} {g : β → α} :
    RightInverse f g → Injective g → LeftInverse f g :=
  LeftInverse.rightInverse_of_injective

theorem LeftInverse.eq_rightInverse {f : α → β} {g₁ g₂ : β → α} (h₁ : LeftInverse g₁ f)
    (h₂ : RightInverse g₂ f) : g₁ = g₂ :=
  calc
    g₁ = g₁ ∘ f ∘ g₂ := by rw [h₂.comp_eq_id, comp_id]
     _ = g₂ := by rw [← comp.assoc, h₁.comp_eq_id, id_comp]

attribute [local instance] Classical.propDecidable

/-- We can use choice to construct explicitly a partial inverse for
  a given injective function `f`. -/
noncomputable def partialInv {α β} (f : α → β) (b : β) : Option α :=
  if h : ∃ a, f a = b then some (Classical.choose h) else none

theorem partialInv_of_injective {α β} {f : α → β} (I : Injective f) : IsPartialInv f (partialInv f)
  | a, b =>
  ⟨fun h =>
    have hpi : partialInv f b = if h : ∃ a, f a = b then some (Classical.choose h) else none :=
      rfl
    if h' : ∃ a, f a = b
    then by rw [hpi, dif_pos h'] at h
            injection h with h
            subst h
            apply Classical.choose_spec h'
    else by rw [hpi, dif_neg h'] at h; contradiction,
  fun e => e ▸ have h : ∃ a', f a' = f a := ⟨_, rfl⟩
              (dif_pos h).trans (congr_arg _ (I <| Classical.choose_spec h))⟩

theorem partialInv_left {α β} {f : α → β} (I : Injective f) : ∀ x, partialInv f (f x) = some x :=
  isPartialInv_left (partialInv_of_injective I)

end

section InvFun

variable {α β : Sort*} [Nonempty α] {f : α → β} {a : α} {b : β}

attribute [local instance] Classical.propDecidable

/-- The inverse of a function (which is a left inverse if `f` is injective
  and a right inverse if `f` is surjective). -/
-- Explicit Sort so that `α` isn't inferred to be Prop via `exists_prop_decidable`
noncomputable def invFun {α : Sort u} {β} [Nonempty α] (f : α → β) : β → α :=
  fun y ↦ if h : (∃ x, f x = y) then h.choose else Classical.arbitrary α

theorem invFun_eq (h : ∃ a, f a = b) : f (invFun f b) = b := by
  simp only [invFun, dif_pos h, h.choose_spec]

theorem apply_invFun_apply {α β : Type*} {f : α → β} {a : α} :
    f (@invFun _ _ ⟨a⟩ f (f a)) = f a :=
  @invFun_eq _ _ ⟨a⟩ _ _ ⟨_, rfl⟩

theorem invFun_neg (h : ¬∃ a, f a = b) : invFun f b = Classical.choice ‹_› :=
  dif_neg h

theorem invFun_eq_of_injective_of_rightInverse {g : β → α} (hf : Injective f)
    (hg : RightInverse g f) : invFun f = g :=
  funext fun b ↦
    hf
      (by
        rw [hg b]
        exact invFun_eq ⟨g b, hg b⟩)

theorem rightInverse_invFun (hf : Surjective f) : RightInverse (invFun f) f :=
  fun b ↦ invFun_eq <| hf b

theorem leftInverse_invFun (hf : Injective f) : LeftInverse (invFun f) f :=
  fun b ↦ hf <| invFun_eq ⟨b, rfl⟩

theorem invFun_surjective (hf : Injective f) : Surjective (invFun f) :=
  (leftInverse_invFun hf).surjective

theorem invFun_comp (hf : Injective f) : invFun f ∘ f = id :=
  funext <| leftInverse_invFun hf

theorem Injective.hasLeftInverse (hf : Injective f) : HasLeftInverse f :=
  ⟨invFun f, leftInverse_invFun hf⟩

theorem injective_iff_hasLeftInverse : Injective f ↔ HasLeftInverse f :=
  ⟨Injective.hasLeftInverse, HasLeftInverse.injective⟩

end InvFun

section SurjInv

variable {α : Sort u} {β : Sort v} {γ : Sort w} {f : α → β}

/-- The inverse of a surjective function. (Unlike `invFun`, this does not require
  `α` to be inhabited.) -/
noncomputable def surjInv {f : α → β} (h : Surjective f) (b : β) : α :=
  Classical.choose (h b)

theorem surjInv_eq (h : Surjective f) (b) : f (surjInv h b) = b :=
  Classical.choose_spec (h b)

theorem rightInverse_surjInv (hf : Surjective f) : RightInverse (surjInv hf) f :=
  surjInv_eq hf

theorem leftInverse_surjInv (hf : Bijective f) : LeftInverse (surjInv hf.2) f :=
  rightInverse_of_injective_of_leftInverse hf.1 (rightInverse_surjInv hf.2)

theorem Surjective.hasRightInverse (hf : Surjective f) : HasRightInverse f :=
  ⟨_, rightInverse_surjInv hf⟩

theorem surjective_iff_hasRightInverse : Surjective f ↔ HasRightInverse f :=
  ⟨Surjective.hasRightInverse, HasRightInverse.surjective⟩

theorem bijective_iff_has_inverse : Bijective f ↔ ∃ g, LeftInverse g f ∧ RightInverse g f :=
  ⟨fun hf ↦ ⟨_, leftInverse_surjInv hf, rightInverse_surjInv hf.2⟩, fun ⟨_, gl, gr⟩ ↦
    ⟨gl.injective, gr.surjective⟩⟩

theorem injective_surjInv (h : Surjective f) : Injective (surjInv h) :=
  (rightInverse_surjInv h).injective

theorem surjective_to_subsingleton [na : Nonempty α] [Subsingleton β] (f : α → β) :
    Surjective f :=
  fun _ ↦ let ⟨a⟩ := na; ⟨a, Subsingleton.elim _ _⟩

/-- Composition by a surjective function on the left is itself surjective. -/
theorem Surjective.comp_left {g : β → γ} (hg : Surjective g) :
    Surjective (g ∘ · : (α → β) → α → γ) := fun f ↦
  ⟨surjInv hg ∘ f, funext fun _ ↦ rightInverse_surjInv _ _⟩

/-- Composition by a bijective function on the left is itself bijective. -/
theorem Bijective.comp_left {g : β → γ} (hg : Bijective g) :
    Bijective (g ∘ · : (α → β) → α → γ) :=
  ⟨hg.injective.comp_left, hg.surjective.comp_left⟩

end SurjInv

section Update

variable {α : Sort u} {β : α → Sort v} {α' : Sort w} [DecidableEq α]
  {f g : (a : α) → β a} {a : α} {b : β a}


/-- Replacing the value of a function at a given point by a given value. -/
def update (f : ∀ a, β a) (a' : α) (v : β a') (a : α) : β a :=
  if h : a = a' then Eq.ndrec v h.symm else f a

@[simp]
theorem update_same (a : α) (v : β a) (f : ∀ a, β a) : update f a v a = v :=
  dif_pos rfl

@[simp]
theorem update_noteq {a a' : α} (h : a ≠ a') (v : β a') (f : ∀ a, β a) : update f a' v a = f a :=
  dif_neg h

/-- On non-dependent functions, `Function.update` can be expressed as an `ite` -/
theorem update_apply {β : Sort*} (f : α → β) (a' : α) (b : β) (a : α) :
    update f a' b a = if a = a' then b else f a := by
  rcases Decidable.eq_or_ne a a' with rfl | hne <;> simp [*]

@[nontriviality]
theorem update_eq_const_of_subsingleton [Subsingleton α] (a : α) (v : α') (f : α → α') :
    update f a v = const α v :=
  funext fun a' ↦ Subsingleton.elim a a' ▸ update_same _ _ _

theorem surjective_eval {α : Sort u} {β : α → Sort v} [h : ∀ a, Nonempty (β a)] (a : α) :
    Surjective (eval a : (∀ a, β a) → β a) := fun b ↦
  ⟨@update _ _ (Classical.decEq α) (fun a ↦ (h a).some) a b,
   @update_same _ _ (Classical.decEq α) _ _ _⟩

theorem update_injective (f : ∀ a, β a) (a' : α) : Injective (update f a') := fun v v' h ↦ by
  have := congr_fun h a'
  rwa [update_same, update_same] at this

lemma forall_update_iff (f : ∀a, β a) {a : α} {b : β a} (p : ∀a, β a → Prop) :
    (∀ x, p x (update f a b x)) ↔ p a b ∧ ∀ x, x ≠ a → p x (f x) := by
  rw [← and_forall_ne a, update_same]
  simp (config := { contextual := true })

theorem exists_update_iff (f : ∀ a, β a) {a : α} {b : β a} (p : ∀ a, β a → Prop) :
    (∃ x, p x (update f a b x)) ↔ p a b ∨ ∃ x ≠ a, p x (f x) := by
  rw [← not_forall_not, forall_update_iff f fun a b ↦ ¬p a b]
  simp [-not_and, not_and_or]

theorem update_eq_iff {a : α} {b : β a} {f g : ∀ a, β a} :
    update f a b = g ↔ b = g a ∧ ∀ x ≠ a, f x = g x :=
  funext_iff.trans <| forall_update_iff _ fun x y ↦ y = g x

theorem eq_update_iff {a : α} {b : β a} {f g : ∀ a, β a} :
    g = update f a b ↔ g a = b ∧ ∀ x ≠ a, g x = f x :=
  funext_iff.trans <| forall_update_iff _ fun x y ↦ g x = y

@[simp] lemma update_eq_self_iff : update f a b = f ↔ b = f a := by simp [update_eq_iff]

@[simp] lemma eq_update_self_iff : f = update f a b ↔ f a = b := by simp [eq_update_iff]

lemma ne_update_self_iff : f ≠ update f a b ↔ f a ≠ b := eq_update_self_iff.not

lemma update_ne_self_iff : update f a b ≠ f ↔ b ≠ f a := update_eq_self_iff.not

@[simp]
theorem update_eq_self (a : α) (f : ∀ a, β a) : update f a (f a) = f :=
  update_eq_iff.2 ⟨rfl, fun _ _ ↦ rfl⟩

theorem update_comp_eq_of_forall_ne' {α'} (g : ∀ a, β a) {f : α' → α} {i : α} (a : β i)
    (h : ∀ x, f x ≠ i) : (fun j ↦ (update g i a) (f j)) = fun j ↦ g (f j) :=
  funext fun _ ↦ update_noteq (h _) _ _

variable [DecidableEq α']

/-- Non-dependent version of `Function.update_comp_eq_of_forall_ne'` -/
theorem update_comp_eq_of_forall_ne {α β : Sort*} (g : α' → β) {f : α → α'} {i : α'} (a : β)
    (h : ∀ x, f x ≠ i) : update g i a ∘ f = g ∘ f :=
  update_comp_eq_of_forall_ne' g a h

theorem update_comp_eq_of_injective' (g : ∀ a, β a) {f : α' → α} (hf : Function.Injective f)
    (i : α') (a : β (f i)) : (fun j ↦ update g (f i) a (f j)) = update (fun i ↦ g (f i)) i a :=
  eq_update_iff.2 ⟨update_same _ _ _, fun _ hj ↦ update_noteq (hf.ne hj) _ _⟩

/-- Non-dependent version of `Function.update_comp_eq_of_injective'` -/
theorem update_comp_eq_of_injective {β : Sort*} (g : α' → β) {f : α → α'}
    (hf : Function.Injective f) (i : α) (a : β) :
    Function.update g (f i) a ∘ f = Function.update (g ∘ f) i a :=
  update_comp_eq_of_injective' g hf i a

theorem apply_update {ι : Sort*} [DecidableEq ι] {α β : ι → Sort*} (f : ∀ i, α i → β i)
    (g : ∀ i, α i) (i : ι) (v : α i) (j : ι) :
    f j (update g i v j) = update (fun k ↦ f k (g k)) i (f i v) j := by
  by_cases h : j = i
  · subst j
    simp
  · simp [h]

theorem apply_update₂ {ι : Sort*} [DecidableEq ι] {α β γ : ι → Sort*} (f : ∀ i, α i → β i → γ i)
    (g : ∀ i, α i) (h : ∀ i, β i) (i : ι) (v : α i) (w : β i) (j : ι) :
    f j (update g i v j) (update h i w j) = update (fun k ↦ f k (g k) (h k)) i (f i v w) j := by
  by_cases h : j = i
  · subst j
    simp
  · simp [h]

theorem pred_update (P : ∀ ⦃a⦄, β a → Prop) (f : ∀ a, β a) (a' : α) (v : β a') (a : α) :
    P (update f a' v a) ↔ a = a' ∧ P v ∨ a ≠ a' ∧ P (f a) := by
  rw [apply_update P, update_apply, ite_prop_iff_or]

theorem comp_update {α' : Sort*} {β : Sort*} (f : α' → β) (g : α → α') (i : α) (v : α') :
    f ∘ update g i v = update (f ∘ g) i (f v) :=
  funext <| apply_update _ _ _ _

theorem update_comm {α} [DecidableEq α] {β : α → Sort*} {a b : α} (h : a ≠ b) (v : β a) (w : β b)
    (f : ∀ a, β a) : update (update f a v) b w = update (update f b w) a v := by
  funext c
  simp only [update]
  by_cases h₁ : c = b <;> by_cases h₂ : c = a
  · rw [dif_pos h₁, dif_pos h₂]
    cases h (h₂.symm.trans h₁)
  · rw [dif_pos h₁, dif_pos h₁, dif_neg h₂]
  · rw [dif_neg h₁, dif_neg h₁]
  · rw [dif_neg h₁, dif_neg h₁]

@[simp]
theorem update_idem {α} [DecidableEq α] {β : α → Sort*} {a : α} (v w : β a) (f : ∀ a, β a) :
    update (update f a v) a w = update f a w := by
  funext b
  by_cases h : b = a <;> simp [update, h]

end Update

noncomputable section Extend

attribute [local instance] Classical.propDecidable

variable {α β γ : Sort*} {f : α → β}

/-- Extension of a function `g : α → γ` along a function `f : α → β`.

For every `a : α`, `f a` is sent to `g a`. `f` might not be surjective, so we use an auxiliary
function `j : β → γ` by sending `b : β` not in the range of `f` to `j b`. If you do not care about
the behavior outside the range, `j` can be used as a junk value by setting it to be `0` or
`Classical.arbitrary` (assuming `γ` is nonempty).

This definition is mathematically meaningful only when `f a₁ = f a₂ → g a₁ = g a₂` (spelled
`g.FactorsThrough f`). In particular this holds if `f` is injective.

A typical use case is extending a function from a subtype to the entire type. If you wish to extend
`g : {b : β // p b} → γ` to a function `β → γ`, you should use `Function.extend Subtype.val g j`. -/
def extend (f : α → β) (g : α → γ) (j : β → γ) : β → γ := fun b ↦
  if h : ∃ a, f a = b then g (Classical.choose h) else j b

/-- g factors through f : `f a = f b → g a = g b` -/
def FactorsThrough (g : α → γ) (f : α → β) : Prop :=
  ∀ ⦃a b⦄, f a = f b → g a = g b

theorem extend_def (f : α → β) (g : α → γ) (e' : β → γ) (b : β) [Decidable (∃ a, f a = b)] :
    extend f g e' b = if h : ∃ a, f a = b then g (Classical.choose h) else e' b := by
  unfold extend
  congr

lemma Injective.factorsThrough (hf : Injective f) (g : α → γ) : g.FactorsThrough f :=
  fun _ _ h => congr_arg g (hf h)

lemma FactorsThrough.extend_apply {g : α → γ} (hf : g.FactorsThrough f) (e' : β → γ) (a : α) :
    extend f g e' (f a) = g a := by
  simp only [extend_def, dif_pos, exists_apply_eq_apply]
  exact hf (Classical.choose_spec (exists_apply_eq_apply f a))

@[simp]
theorem Injective.extend_apply (hf : Injective f) (g : α → γ) (e' : β → γ) (a : α) :
    extend f g e' (f a) = g a :=
  (hf.factorsThrough g).extend_apply e' a

@[simp]
theorem extend_apply' (g : α → γ) (e' : β → γ) (b : β) (hb : ¬∃ a, f a = b) :
    extend f g e' b = e' b := by
  simp [Function.extend_def, hb]

lemma factorsThrough_iff (g : α → γ) [Nonempty γ] : g.FactorsThrough f ↔ ∃ (e : β → γ), g = e ∘ f :=
⟨fun hf => ⟨extend f g (const β (Classical.arbitrary γ)),
      funext (fun x => by simp only [comp_apply, hf.extend_apply])⟩,
  fun h _ _ hf => by rw [Classical.choose_spec h, comp_apply, comp_apply, hf]⟩

lemma apply_extend {δ} {g : α → γ} (F : γ → δ) (f : α → β) (e' : β → γ) (b : β) :
    F (extend f g e' b) = extend f (F ∘ g) (F ∘ e') b :=
  apply_dite F _ _ _

theorem extend_injective (hf : Injective f) (e' : β → γ) : Injective fun g ↦ extend f g e' := by
  intro g₁ g₂ hg
  refine funext fun x ↦ ?_
  have H := congr_fun hg (f x)
  simp only [hf.extend_apply] at H
  exact H

lemma FactorsThrough.extend_comp {g : α → γ} (e' : β → γ) (hf : FactorsThrough g f) :
    extend f g e' ∘ f = g :=
  funext fun a => hf.extend_apply e' a

@[simp]
theorem extend_comp (hf : Injective f) (g : α → γ) (e' : β → γ) : extend f g e' ∘ f = g :=
  funext fun a ↦ hf.extend_apply g e' a

theorem Injective.surjective_comp_right' (hf : Injective f) (g₀ : β → γ) :
    Surjective fun g : β → γ ↦ g ∘ f :=
  fun g ↦ ⟨extend f g g₀, extend_comp hf _ _⟩

theorem Injective.surjective_comp_right [Nonempty γ] (hf : Injective f) :
    Surjective fun g : β → γ ↦ g ∘ f :=
  hf.surjective_comp_right' fun _ ↦ Classical.choice ‹_›

theorem Bijective.comp_right (hf : Bijective f) : Bijective fun g : β → γ ↦ g ∘ f :=
  ⟨hf.surjective.injective_comp_right, fun g ↦
    ⟨g ∘ surjInv hf.surjective,
     by simp only [comp.assoc g _ f, (leftInverse_surjInv hf).comp_eq_id, comp_id]⟩⟩

end Extend

namespace FactorsThrough

protected theorem rfl {α β : Sort*} {f : α → β} : FactorsThrough f f := fun _ _ ↦ id

theorem comp_left {α β γ δ : Sort*} {f : α → β} {g : α → γ} (h : FactorsThrough g f) (g' : γ → δ) :
    FactorsThrough (g' ∘ g) f := fun _x _y hxy ↦
  congr_arg g' (h hxy)

theorem comp_right {α β γ δ : Sort*} {f : α → β} {g : α → γ} (h : FactorsThrough g f) (g' : δ → α) :
    FactorsThrough (g ∘ g') (f ∘ g') := fun _x _y hxy ↦
  h hxy

end FactorsThrough

theorem uncurry_def {α β γ} (f : α → β → γ) : uncurry f = fun p ↦ f p.1 p.2 :=
  rfl

@[simp]
theorem uncurry_apply_pair {α β γ} (f : α → β → γ) (x : α) (y : β) : uncurry f (x, y) = f x y :=
  rfl

@[simp]
theorem curry_apply {α β γ} (f : α × β → γ) (x : α) (y : β) : curry f x y = f (x, y) :=
  rfl

section Bicomp

variable {α β γ δ ε : Type*}

/-- Compose a binary function `f` with a pair of unary functions `g` and `h`.
If both arguments of `f` have the same type and `g = h`, then `bicompl f g g = f on g`. -/
def bicompl (f : γ → δ → ε) (g : α → γ) (h : β → δ) (a b) :=
  f (g a) (h b)

/-- Compose a unary function `f` with a binary function `g`. -/
def bicompr (f : γ → δ) (g : α → β → γ) (a b) :=
  f (g a b)

-- Suggested local notation:
local notation f " ∘₂ " g => bicompr f g

theorem uncurry_bicompr (f : α → β → γ) (g : γ → δ) : uncurry (g ∘₂ f) = g ∘ uncurry f :=
  rfl

theorem uncurry_bicompl (f : γ → δ → ε) (g : α → γ) (h : β → δ) :
    uncurry (bicompl f g h) = uncurry f ∘ Prod.map g h :=
  rfl

end Bicomp

section Uncurry

variable {α β γ δ : Type*}

/-- Records a way to turn an element of `α` into a function from `β` to `γ`. The most generic use
is to recursively uncurry. For instance `f : α → β → γ → δ` will be turned into
`↿f : α × β × γ → δ`. One can also add instances for bundled maps. -/
class HasUncurry (α : Type*) (β : outParam Type*) (γ : outParam Type*) where
  /-- Uncurrying operator. The most generic use is to recursively uncurry. For instance
  `f : α → β → γ → δ` will be turned into `↿f : α × β × γ → δ`. One can also add instances
  for bundled maps. -/
  uncurry : α → β → γ

@[inherit_doc] notation:arg "↿" x:arg => HasUncurry.uncurry x

instance hasUncurryBase : HasUncurry (α → β) α β :=
  ⟨id⟩

instance hasUncurryInduction [HasUncurry β γ δ] : HasUncurry (α → β) (α × γ) δ :=
  ⟨fun f p ↦ (↿(f p.1)) p.2⟩

end Uncurry

/-- A function is involutive, if `f ∘ f = id`. -/
def Involutive {α} (f : α → α) : Prop :=
  ∀ x, f (f x) = x

theorem _root_.Bool.involutive_not : Involutive not :=
  Bool.not_not

namespace Involutive

variable {α : Sort u} {f : α → α} (h : Involutive f)

include h

@[simp]
theorem comp_self : f ∘ f = id :=
  funext h

protected theorem leftInverse : LeftInverse f f := h

protected theorem rightInverse : RightInverse f f := h

protected theorem injective : Injective f := h.leftInverse.injective

protected theorem surjective : Surjective f := fun x ↦ ⟨f x, h x⟩

protected theorem bijective : Bijective f := ⟨h.injective, h.surjective⟩

/-- Involuting an `ite` of an involuted value `x : α` negates the `Prop` condition in the `ite`. -/
protected theorem ite_not (P : Prop) [Decidable P] (x : α) :
    f (ite P x (f x)) = ite (¬P) x (f x) := by rw [apply_ite f, h, ite_not]

/-- An involution commutes across an equality. Compare to `Function.Injective.eq_iff`. -/
protected theorem eq_iff {x y : α} : f x = y ↔ x = f y :=
  h.injective.eq_iff' (h y)

end Involutive

lemma not_involutive : Involutive Not := fun _ ↦ propext not_not
lemma not_injective : Injective Not := not_involutive.injective
lemma not_surjective : Surjective Not := not_involutive.surjective
lemma not_bijective : Bijective Not := not_involutive.bijective

@[simp]
lemma symmetric_apply_eq_iff {α : Sort*} {f : α → α} : Symmetric (f · = ·) ↔ Involutive f := by
  simp [Symmetric, Involutive]

/-- The property of a binary function `f : α → β → γ` being injective.
Mathematically this should be thought of as the corresponding function `α × β → γ` being injective.
-/
def Injective2 {α β γ : Sort*} (f : α → β → γ) : Prop :=
  ∀ ⦃a₁ a₂ b₁ b₂⦄, f a₁ b₁ = f a₂ b₂ → a₁ = a₂ ∧ b₁ = b₂

namespace Injective2

variable {α β γ : Sort*} {f : α → β → γ}

/-- A binary injective function is injective when only the left argument varies. -/
protected theorem left (hf : Injective2 f) (b : β) : Function.Injective fun a ↦ f a b :=
  fun _ _ h ↦ (hf h).left

/-- A binary injective function is injective when only the right argument varies. -/
protected theorem right (hf : Injective2 f) (a : α) : Function.Injective (f a) :=
  fun _ _ h ↦ (hf h).right

protected theorem uncurry {α β γ : Type*} {f : α → β → γ} (hf : Injective2 f) :
    Function.Injective (uncurry f) :=
  fun ⟨_, _⟩ ⟨_, _⟩ h ↦ (hf h).elim (congr_arg₂ _)

/-- As a map from the left argument to a unary function, `f` is injective. -/
theorem left' (hf : Injective2 f) [Nonempty β] : Function.Injective f := fun a₁ a₂ h ↦
  let ⟨b⟩ := ‹Nonempty β›
  hf.left b <| (congr_fun h b : _)

/-- As a map from the right argument to a unary function, `f` is injective. -/
theorem right' (hf : Injective2 f) [Nonempty α] : Function.Injective fun b a ↦ f a b :=
  fun b₁ b₂ h ↦
    let ⟨a⟩ := ‹Nonempty α›
    hf.right a <| (congr_fun h a : _)

theorem eq_iff (hf : Injective2 f) {a₁ a₂ b₁ b₂} : f a₁ b₁ = f a₂ b₂ ↔ a₁ = a₂ ∧ b₁ = b₂ :=
  ⟨fun h ↦ hf h, fun ⟨h1, h2⟩ ↦ congr_arg₂ f h1 h2⟩

end Injective2

section Sometimes

attribute [local instance] Classical.propDecidable

/-- `sometimes f` evaluates to some value of `f`, if it exists. This function is especially
interesting in the case where `α` is a proposition, in which case `f` is necessarily a
constant function, so that `sometimes f = f a` for all `a`. -/
noncomputable def sometimes {α β} [Nonempty β] (f : α → β) : β :=
  if h : Nonempty α then f (Classical.choice h) else Classical.choice ‹_›

theorem sometimes_eq {p : Prop} {α} [Nonempty α] (f : p → α) (a : p) : sometimes f = f a :=
  dif_pos ⟨a⟩

theorem sometimes_spec {p : Prop} {α} [Nonempty α] (P : α → Prop) (f : p → α) (a : p)
    (h : P (f a)) : P (sometimes f) := by
  rwa [sometimes_eq]

end Sometimes

end Function

variable {α β : Sort*}

/-- A relation `r : α → β → Prop` is "function-like"
(for each `a` there exists a unique `b` such that `r a b`)
if and only if it is `(f · = ·)` for some function `f`. -/
lemma forall_existsUnique_iff {r : α → β → Prop} :
    (∀ a, ∃! b, r a b) ↔ ∃ f : α → β, ∀ {a b}, r a b ↔ f a = b := by
  refine ⟨fun h ↦ ?_, ?_⟩
  · refine ⟨fun a ↦ (h a).choose, fun hr ↦ ?_, fun h' ↦ h' ▸ ?_⟩
    exacts [((h _).choose_spec.2 _ hr).symm, (h _).choose_spec.1]
  · rintro ⟨f, hf⟩
    simp [hf]

/-- A relation `r : α → β → Prop` is "function-like"
(for each `a` there exists a unique `b` such that `r a b`)
if and only if it is `(f · = ·)` for some function `f`. -/
lemma forall_existsUnique_iff' {r : α → β → Prop} :
    (∀ a, ∃! b, r a b) ↔ ∃ f : α → β, r = (f · = ·) := by
  simp [forall_existsUnique_iff, Function.funext_iff]

/-- A symmetric relation `r : α → α → Prop` is "function-like"
(for each `a` there exists a unique `b` such that `r a b`)
if and only if it is `(f · = ·)` for some involutive function `f`. -/
protected lemma Symmetric.forall_existsUnique_iff' {r : α → α → Prop} (hr : Symmetric r) :
    (∀ a, ∃! b, r a b) ↔ ∃ f : α → α, Involutive f ∧ r = (f · = ·) := by
  refine ⟨fun h ↦ ?_, fun ⟨f, _, hf⟩ ↦ forall_existsUnique_iff'.2 ⟨f, hf⟩⟩
  rcases forall_existsUnique_iff'.1 h with ⟨f, rfl : r = _⟩
  exact ⟨f, symmetric_apply_eq_iff.1 hr, rfl⟩

/-- A symmetric relation `r : α → α → Prop` is "function-like"
(for each `a` there exists a unique `b` such that `r a b`)
if and only if it is `(f · = ·)` for some involutive function `f`. -/
protected lemma Symmetric.forall_existsUnique_iff {r : α → α → Prop} (hr : Symmetric r) :
    (∀ a, ∃! b, r a b) ↔ ∃ f : α → α, Involutive f ∧ ∀ {a b}, r a b ↔ f a = b := by
  simp [hr.forall_existsUnique_iff', funext_iff]

/-- `s.piecewise f g` is the function equal to `f` on the set `s`, and to `g` on its complement. -/
def Set.piecewise {α : Type u} {β : α → Sort v} (s : Set α) (f g : ∀ i, β i)
    [∀ j, Decidable (j ∈ s)] : ∀ i, β i :=
  fun i ↦ if i ∈ s then f i else g i


/-! ### Bijectivity of `Eq.rec`, `Eq.mp`, `Eq.mpr`, and `cast` -/

theorem eq_rec_on_bijective {C : α → Sort*} :
    ∀ {a a' : α} (h : a = a'), Function.Bijective (@Eq.ndrec _ _ C · _ h)
  | _, _, rfl => ⟨fun _ _ ↦ id, fun x ↦ ⟨x, rfl⟩⟩

theorem eq_mp_bijective {α β : Sort _} (h : α = β) : Function.Bijective (Eq.mp h) := by
  -- TODO: mathlib3 uses `eq_rec_on_bijective`, difference in elaboration here
  -- due to `@[macro_inline]` possibly?
  cases h
  exact ⟨fun _ _ ↦ id, fun x ↦ ⟨x, rfl⟩⟩

theorem eq_mpr_bijective {α β : Sort _} (h : α = β) : Function.Bijective (Eq.mpr h) := by
  cases h
  exact ⟨fun _ _ ↦ id, fun x ↦ ⟨x, rfl⟩⟩

theorem cast_bijective {α β : Sort _} (h : α = β) : Function.Bijective (cast h) := by
  cases h
  exact ⟨fun _ _ ↦ id, fun x ↦ ⟨x, rfl⟩⟩

/-! Note these lemmas apply to `Type*` not `Sort*`, as the latter interferes with `simp`, and
is trivial anyway. -/

@[simp]
theorem eq_rec_inj {a a' : α} (h : a = a') {C : α → Type*} (x y : C a) :
    (Eq.ndrec x h : C a') = Eq.ndrec y h ↔ x = y :=
  (eq_rec_on_bijective h).injective.eq_iff

@[simp]
theorem cast_inj {α β : Type u} (h : α = β) {x y : α} : cast h x = cast h y ↔ x = y :=
  (cast_bijective h).injective.eq_iff

theorem Function.LeftInverse.eq_rec_eq {γ : β → Sort v} {f : α → β} {g : β → α}
    (h : Function.LeftInverse g f) (C : ∀ a : α, γ (f a)) (a : α) :
    -- TODO: mathlib3 uses `(congr_arg f (h a)).rec (C (g (f a)))` for LHS
    @Eq.rec β (f (g (f a))) (fun x _ ↦ γ x) (C (g (f a))) (f a) (congr_arg f (h a)) = C a :=
  eq_of_heq <| (eq_rec_heq _ _).trans <| by rw [h]

theorem Function.LeftInverse.eq_rec_on_eq {γ : β → Sort v} {f : α → β} {g : β → α}
    (h : Function.LeftInverse g f) (C : ∀ a : α, γ (f a)) (a : α) :
    -- TODO: mathlib3 uses `(congr_arg f (h a)).recOn (C (g (f a)))` for LHS
    @Eq.recOn β (f (g (f a))) (fun x _ ↦ γ x) (f a) (congr_arg f (h a)) (C (g (f a))) = C a :=
  h.eq_rec_eq _ _

theorem Function.LeftInverse.cast_eq {γ : β → Sort v} {f : α → β} {g : β → α}
    (h : Function.LeftInverse g f) (C : ∀ a : α, γ (f a)) (a : α) :
    cast (congr_arg (fun a ↦ γ (f a)) (h a)) (C (g (f a))) = C a := by
  rw [cast_eq_iff_heq, h]

/-- A set of functions "separates points"
if for each pair of distinct points there is a function taking different values on them. -/
def Set.SeparatesPoints {α β : Type*} (A : Set (α → β)) : Prop :=
  ∀ ⦃x y : α⦄, x ≠ y → ∃ f ∈ A, (f x : β) ≠ f y

theorem IsSymmOp.flip_eq (op) [IsSymmOp α β op] : flip op = op :=
  funext fun a ↦ funext fun b ↦ (IsSymmOp.symm_op a b).symm

theorem InvImage.equivalence {α : Sort u} {β : Sort v} (r : β → β → Prop) (f : α → β)
    (h : Equivalence r) : Equivalence (InvImage r f) :=
  ⟨fun _ ↦ h.1 _, fun w ↦ h.symm w, fun h₁ h₂ ↦ InvImage.trans r f (fun _ _ _ ↦ h.trans) h₁ h₂⟩

instance {α β : Type*} {r : α → β → Prop} {x : α × β} [Decidable (r x.1 x.2)] :
  Decidable (uncurry r x) :=
‹Decidable _›

instance {α β : Type*} {r : α × β → Prop} {a : α} {b : β} [Decidable (r (a, b))] :
  Decidable (curry r a b) :=
‹Decidable _›<|MERGE_RESOLUTION|>--- conflicted
+++ resolved
@@ -3,11 +3,7 @@
 Released under Apache 2.0 license as described in the file LICENSE.
 Authors: Johannes Hölzl, Mario Carneiro
 -/
-<<<<<<< HEAD
-import Mathlib.Logic.Nonempty
-=======
 import Mathlib.Init.Algebra.Classes
->>>>>>> 2b617ccc
 import Mathlib.Data.Set.Defs
 import Mathlib.Logic.Basic
 import Mathlib.Logic.Nonempty
