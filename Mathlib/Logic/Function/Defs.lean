--- conflicted
+++ resolved
@@ -62,12 +62,7 @@
 
 theorem comp_assoc (f : φ → δ) (g : β → φ) (h : α → β) : (f ∘ g) ∘ h = f ∘ g ∘ h :=
   rfl
-<<<<<<< HEAD
-
-@[deprecated (since := "2024-01-14")] alias comp_const_right := comp_const
-=======
 @[deprecated (since := "2024-09-24")] alias comp.assoc := comp_assoc
->>>>>>> d0df76bd
 
 /-- A function `f : α → β` is called injective if `f x = f y` implies `x = y`. -/
 def Injective (f : α → β) : Prop :=
@@ -161,9 +156,6 @@
 /-- A point `x` is a fixed point of `f : α → α` if `f x = x`. -/
 def IsFixedPt (f : α → α) (x : α) := f x = x
 
-<<<<<<< HEAD
-end Function
-=======
 end Function
 
 namespace Pi
@@ -177,5 +169,4 @@
 @[simp]
 lemma map_apply (f : ∀ i, α i → β i) (a : ∀ i, α i) (i : ι) : Pi.map f a i = f i (a i) := rfl
 
-end Pi
->>>>>>> d0df76bd
+end Pi