--- conflicted
+++ resolved
@@ -202,40 +202,23 @@
 namespace Embedding
 
 /-- Embedding between equal structures.-/
-<<<<<<< HEAD
-def eq_embed (h : M = N) : M ↪[L] N := by
-=======
 def ofEq (h : M = N) : M ↪[L] N := by
->>>>>>> a0d4420a
   cases h
   exact refl L M
 
 @[simp]
-<<<<<<< HEAD
-theorem refl_eq_embed : eq_embed (Eq.refl M) = refl L M := rfl
-
-@[simp]
-theorem eq_embed_trans (h : M = N) (h' : N = P) :
-    (eq_embed h').comp (eq_embed h) = eq_embed (h.trans h') := by
-=======
 theorem ofEq_refl : ofEq (Eq.refl M) = refl L M := rfl
 
 @[simp]
 theorem ofEq_comp (h : M = N) (h' : N = P) :
     (ofEq h').comp (ofEq h) = ofEq (h.trans h') := by
->>>>>>> a0d4420a
-  cases h
-  cases h'
-  rfl
-
-@[simp]
-<<<<<<< HEAD
-theorem eq_embed_trans_apply (h : M = N) (h' : N = P) (m : M) :
-    (eq_embed h') (eq_embed h m) = eq_embed (h.trans h') m := by
-=======
+  cases h
+  cases h'
+  rfl
+
+@[simp]
 theorem ofEq_comp_apply (h : M = N) (h' : N = P) (m : M) :
     (ofEq h') (ofEq h m) = ofEq (h.trans h') m := by
->>>>>>> a0d4420a
   cases h
   cases h'
   rfl
@@ -245,37 +228,21 @@
 namespace Equiv
 
 /-- Equivalence between equal structures.-/
-<<<<<<< HEAD
-def eq_equiv (h : M = N) : M ≃[L] N := by
-=======
 def ofEq (h : M = N) : M ≃[L] N := by
->>>>>>> a0d4420a
-  cases h
-  rfl
-
-@[simp]
-<<<<<<< HEAD
-theorem refl_eq_equiv : eq_equiv (Eq.refl M) = refl L M := rfl
-
-@[simp]
-theorem eq_equiv_trans (h : M = N) (h' : N = P) :
-    (eq_equiv h').comp (eq_equiv h) = eq_equiv (h.trans h') := by
-=======
+  cases h
+  rfl
+
+@[simp]
 theorem ofEq_refl : ofEq (Eq.refl M) = refl L M := rfl
 
 @[simp]
 theorem ofEq_comp (h : M = N) (h' : N = P) :
     (ofEq h').comp (ofEq h) = ofEq (h.trans h') := by
->>>>>>> a0d4420a
-  cases h
-  cases h'
-  rfl
-
-@[simp]
-<<<<<<< HEAD
-theorem eq_equiv_toEmbed (h : M = N) :
-    (eq_equiv h).toEmbedding = Embedding.eq_embed h := by
-=======
+  cases h
+  cases h'
+  rfl
+
+@[simp]
 theorem ofEq_comp_apply (h : M = N) (h' : N = P) (m : M) :
     (ofEq h') (ofEq h m) = ofEq (h.trans h') m := by
   cases h
@@ -285,7 +252,6 @@
 @[simp]
 theorem ofEq_toEmbed (h : M = N) :
     (ofEq h).toEmbedding = Embedding.ofEq h := by
->>>>>>> a0d4420a
   cases h
   rfl
 
