--- conflicted
+++ resolved
@@ -283,39 +283,12 @@
 @[simp]
 theorem map_cod (f : M ↪[L] N) (g : M ≃ₚ[L] M) : (g.map f).cod = g.cod.map f.toHom := rfl
 
-<<<<<<< HEAD
-theorem map_commutes (f : M ↪[L] N) (g : M ≃ₚ[L] M) :
-=======
 theorem map_toEquiv_comp_substructureEquivMap (f : M ↪[L] N) (g : M ≃ₚ[L] M) :
->>>>>>> a0d4420a
     (g.map f).toEquiv.comp (f.substructureEquivMap g.dom) =
       (f.substructureEquivMap g.cod).comp g.toEquiv := by
   ext
   simp only [map, Equiv.comp_apply, Equiv.symm_apply_apply, Embedding.substructureEquivMap_apply]
 
-<<<<<<< HEAD
-theorem map_commutes_apply (f : M ↪[L] N) (g : M ≃ₚ[L] M) (m : g.dom) :
-    (g.map f).toEquiv ⟨f m, g.dom.apply_coe_mem_map _ _⟩ =
-      ⟨f (g.toEquiv m), g.cod.apply_coe_mem_map _ _⟩ := by
-  exact congr_fun (congr_arg DFunLike.coe (g.map_commutes f)) m
-
-@[simp]
-theorem map_refl (f : M ≃ₚ[L] M) : f.map (Embedding.refl L M) = f := by
-  unfold map
-  rw [ext_iff]
-  simp only [Embedding.refl_toHom, map_id, Equiv.comp_apply, coeSubtype, exists_true_left]
-  intro x h
-  have H (h' : x ∈ (f.map (Embedding.refl L M)).dom) :
-      ⟨x, h'⟩ = ((Embedding.refl L M).substructureEquivMap f.dom) ⟨x, h⟩ := rfl
-  rw [H]
-  change subtype _ (((Embedding.refl L M).substructureEquivMap f.cod)
-      (f.toEquiv (((Embedding.refl L M).substructureEquivMap f.dom).symm.comp
-    ((Embedding.refl L M).substructureEquivMap f.dom) ⟨x, h⟩))) = _
-  simp only [Embedding.refl_toHom, Equiv.symm_comp_self, Equiv.refl_apply, coeSubtype]
-  rfl
-
-theorem map_monotone (f : M ↪[L] N) : Monotone (fun g : M ≃ₚ[L] M ↦ g.map f) := by
-=======
 theorem map_toEquiv_comp_substructureEquivMap_apply (f : M ↪[L] N) (g : M ≃ₚ[L] M) (m : g.dom) :
     (g.map f).toEquiv ⟨f m, g.dom.apply_coe_mem_map _ _⟩ =
       ⟨f (g.toEquiv m), g.cod.apply_coe_mem_map _ _⟩ := by
@@ -329,7 +302,6 @@
   rw [← Equiv.comp_assoc, equivOfEq_comp, equivOfEq_refl, Equiv.refl_comp]
 
 theorem map_monotone (f : M ↪[L] N) : Monotone (map f) := by
->>>>>>> a0d4420a
   intro g g' h
   rw [le_iff]
   use Substructure.monotone_map (dom_le_dom h)
@@ -357,29 +329,6 @@
 @[simp]
 theorem map_map (f : M ↪[L] N) (g : N ↪[L] P) (h : M ≃ₚ[L] M) :
     (h.map f).map g = h.map (g.comp f) := by
-<<<<<<< HEAD
-  have same_dom : ((h.map f).map g).dom = (h.map (g.comp f)).dom := Substructure.map_map ..
-  rw [ext_iff]
-  use same_dom
-  intro x hx
-  show _ = ↑(((g.comp f).substructureEquivMap h.cod) _)
-  rw [Embedding.substructureEquivMap_apply, Embedding.comp_apply]
-  simp only [map, Equiv.comp_apply, coeSubtype, Embedding.substructureEquivMap_apply,
-    Embedding.comp_toHom, EmbeddingLike.apply_eq_iff_eq, SetLike.coe_eq_coe]
-  rw [← Equiv.comp_apply, ← Equiv.comp_symm]
-  have hi : h.dom.map (g.comp f).toHom = (h.dom.map f.toHom).map g.toHom := by
-    simp only [Embedding.comp_toHom, ← FirstOrder.Language.Substructure.map_map]
-  have H : (g.substructureEquivMap (Substructure.map f.toHom h.dom)).comp
-      (f.substructureEquivMap h.dom) =
-        (Substructure.equiv_from_eq hi).comp ((g.comp f).substructureEquivMap h.dom) := by
-    ext ⟨x, hx⟩
-    show _ =(Substructure.subtype _).comp (equiv_from_eq hi).toEmbedding _
-    simp only [Equiv.comp_apply, Embedding.substructureEquivMap_apply, Embedding.comp_toHom,
-      subtype_comp_equiv_from_eq, coeSubtype]
-    rfl
-  simp only [H, Embedding.comp_toHom, Equiv.comp_symm, equiv_from_eq_symm, Equiv.comp_apply,
-    equiv_from_eq_apply]
-=======
   rw [ext_iff']
   use Substructure.map_map ..
   use Substructure.map_map ..
@@ -390,7 +339,6 @@
   simp only [Equiv.comp_assoc]
   rw [← Equiv.comp_symm, substructureEquivMap_comp_substructureEquivMap]
   simp only [Equiv.comp_symm, equivOfEq_symm]
->>>>>>> a0d4420a
 
 theorem map_fg (f : M ↪[L] N) {g : M ≃ₚ[L] M} (g_fg : g.dom.FG) : (g.map f).dom.FG :=
   g_fg.map f.toHom
@@ -425,25 +373,14 @@
     ext x
     simp only [Equiv.comp_apply, Equiv.apply_symm_apply]
 
-<<<<<<< HEAD
-/-- A partial equivalence `f` between substructures of `M` is extended by an embedding
-`g` if there is a partial equivalence between substructures of the codomain of `g`
-which extends the map of `f` and contains the image of `M`.-/
-def is_extended_by (f : M ≃ₚ[L] M) (g : M ↪[L] N) : Prop :=
-  ∃ f', f.map g ≤ f' ∧ g.toHom.range ≤ f'.dom
-
-theorem is_extended_by_comp (f : M ≃ₚ[L] M) (g : M ↪[L] N) (g' : N ↪[L] P)
-    (H : is_extended_by f g) : is_extended_by f (g'.comp g) := by
-=======
 /-- A partial equivalence `f` between substructures of `M` is fully extendable through an embedding
 `g` if there is a partial equivalence between substructures of the codomain of `g`
 which extends the map of `f` and whose domain contains the image of `M`.-/
 def is_fully_extendable_through (f : M ≃ₚ[L] M) (g : M ↪[L] N) : Prop :=
   ∃ f', f.map g ≤ f' ∧ g.toHom.range ≤ f'.dom
 
-theorem is_full_extendable_through_comp (f : M ≃ₚ[L] M) (g : M ↪[L] N) (g' : N ↪[L] P)
+theorem is_fully_extendable_through_comp (f : M ≃ₚ[L] M) (g : M ↪[L] N) (g' : N ↪[L] P)
     (H : is_fully_extendable_through f g) : is_fully_extendable_through f (g'.comp g) := by
->>>>>>> a0d4420a
   let ⟨h, ⟨le_h, le_h_dom⟩⟩ := H
   use h.map g'
   constructor
@@ -452,13 +389,8 @@
   · rw [map_dom, Embedding.comp_toHom, Hom.range_comp]
     exact Substructure.monotone_map le_h_dom
 
-<<<<<<< HEAD
-theorem comp_is_extended_by (f : M ≃ₚ[L] M) (g : M ↪[L] N) (g' : N ↪[L] P)
-    (H : is_extended_by (f.map g) g') : is_extended_by f (g'.comp g) := by
-=======
 theorem comp_is_fully_extendable_through (f : M ≃ₚ[L] M) (g : M ↪[L] N) (g' : N ↪[L] P)
     (H : is_fully_extendable_through (f.map g) g') : is_fully_extendable_through f (g'.comp g) := by
->>>>>>> a0d4420a
   let ⟨h, ⟨le_h, le_h_dom⟩⟩ := H
   use h
   constructor
