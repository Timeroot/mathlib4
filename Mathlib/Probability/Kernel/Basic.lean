--- conflicted
+++ resolved
@@ -195,11 +195,6 @@
 @[ext]
 theorem ext {η : Kernel α β} (h : ∀ a, κ a = η a) : κ = η := DFunLike.ext _ _ h
 
-<<<<<<< HEAD
-=======
-protected theorem ext_iff {η : Kernel α β} : κ = η ↔ ∀ a, κ a = η a := DFunLike.ext_iff
-
->>>>>>> 1f03949a
 theorem ext_iff' {η : Kernel α β} :
     κ = η ↔ ∀ a s, MeasurableSet s → κ a s = η a s := by
   simp_rw [Kernel.ext_iff, Measure.ext_iff]
