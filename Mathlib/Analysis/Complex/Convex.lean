/-
Copyright (c) 2023 Yury Kudryashov. All rights reserved.
Released under Apache 2.0 license as described in the file LICENSE.
<<<<<<< HEAD
Authors: Yury Kudryashov
=======
Authors: Yury Kudryashov, Yaël Dillies
>>>>>>> d0df76bd
-/
import Mathlib.Analysis.Convex.Topology
import Mathlib.Analysis.Complex.ReImTopology

/-!
# Theorems about convexity on the complex plane

We show that the open and closed half-spaces in ℂ given by an inequality on either the real or
imaginary part are all convex over ℝ. We also prove some results on star-convexity for the
slit plane.
-/

open Set
open scoped ComplexOrder

namespace Complex

/-- A version of `convexHull_prod` for `Set.reProdIm`. -/
lemma convexHull_reProdIm (s t : Set ℝ) :
    convexHull ℝ (s ×ℂ t) = convexHull ℝ s ×ℂ convexHull ℝ t :=
  calc
    convexHull ℝ (equivRealProdLm ⁻¹' (s ×ˢ t)) = equivRealProdLm ⁻¹' convexHull ℝ (s ×ˢ t) := by
      simpa only [← LinearEquiv.image_symm_eq_preimage]
        using ((equivRealProdLm.symm.toLinearMap).image_convexHull (s ×ˢ t)).symm
    _ = convexHull ℝ s ×ℂ convexHull ℝ t := by rw [convexHull_prod]; rfl

/-- The slit plane is star-convex at a positive number. -/
lemma starConvex_slitPlane {z : ℂ} (hz : 0 < z) : StarConvex ℝ z slitPlane :=
  Complex.compl_Iic_zero ▸ starConvex_compl_Iic hz

/-- The slit plane is star-shaped at a positive real number. -/
lemma starConvex_ofReal_slitPlane {x : ℝ} (hx : 0 < x) : StarConvex ℝ ↑x slitPlane :=
  starConvex_slitPlane <| zero_lt_real.2 hx

/-- The slit plane is star-shaped at `1`. -/
lemma starConvex_one_slitPlane : StarConvex ℝ 1 slitPlane := starConvex_slitPlane one_pos

end Complex

open Complex

variable (r : ℝ)

theorem convex_halfSpace_re_lt : Convex ℝ { c : ℂ | c.re < r } :=
  convex_halfSpace_lt (.mk add_re smul_re) _
@[deprecated (since := "2024-11-12")] alias convex_halfspace_re_lt := convex_halfSpace_re_lt

theorem convex_halfSpace_re_le : Convex ℝ { c : ℂ | c.re ≤ r } :=
  convex_halfSpace_le (.mk add_re smul_re) _
@[deprecated (since := "2024-11-12")] alias convex_halfspace_re_le := convex_halfSpace_re_le

theorem convex_halfSpace_re_gt : Convex ℝ { c : ℂ | r < c.re } :=
  convex_halfSpace_gt (.mk add_re smul_re) _
@[deprecated (since := "2024-11-12")] alias convex_halfspace_re_gt := convex_halfSpace_re_gt

theorem convex_halfSpace_re_ge : Convex ℝ { c : ℂ | r ≤ c.re } :=
  convex_halfSpace_ge (.mk add_re smul_re) _
@[deprecated (since := "2024-11-12")] alias convex_halfspace_re_ge := convex_halfSpace_re_ge

theorem convex_halfSpace_im_lt : Convex ℝ { c : ℂ | c.im < r } :=
  convex_halfSpace_lt (.mk add_im smul_im) _
@[deprecated (since := "2024-11-12")] alias convex_halfspace_im_lt := convex_halfSpace_im_lt

theorem convex_halfSpace_im_le : Convex ℝ { c : ℂ | c.im ≤ r } :=
  convex_halfSpace_le (.mk add_im smul_im) _
@[deprecated (since := "2024-11-12")] alias convex_halfspace_im_le := convex_halfSpace_im_le

theorem convex_halfSpace_im_gt : Convex ℝ { c : ℂ | r < c.im } :=
  convex_halfSpace_gt (.mk add_im smul_im) _
@[deprecated (since := "2024-11-12")] alias convex_halfspace_im_gt := convex_halfSpace_im_gt

theorem convex_halfSpace_im_ge : Convex ℝ { c : ℂ | r ≤ c.im } :=
  convex_halfSpace_ge (.mk add_im smul_im) _
@[deprecated (since := "2024-11-12")] alias convex_halfspace_im_ge := convex_halfSpace_im_ge

lemma Complex.isConnected_of_upperHalfPlane {r} {s : Set ℂ} (hs₁ : {z | r < z.im} ⊆ s)
    (hs₂ : s ⊆ {z | r ≤ z.im}) : IsConnected s := by
  refine .subset_closure ?_ hs₁ (by simpa only [closure_setOf_lt_im] using hs₂)
  exact (convex_halfSpace_im_gt r).isConnected ⟨(r + 1) * I, by simp⟩

lemma Complex.isConnected_of_lowerHalfPlane {r} {s : Set ℂ} (hs₁ : {z | z.im < r} ⊆ s)
    (hs₂ : s ⊆ {z | z.im ≤ r}) : IsConnected s := by
  refine .subset_closure ?_ hs₁ (by simpa only [closure_setOf_im_lt] using hs₂)
  exact (convex_halfSpace_im_lt r).isConnected ⟨(r - 1) * I, by simp⟩<|MERGE_RESOLUTION|>--- conflicted
+++ resolved
@@ -1,11 +1,7 @@
 /-
 Copyright (c) 2023 Yury Kudryashov. All rights reserved.
 Released under Apache 2.0 license as described in the file LICENSE.
-<<<<<<< HEAD
-Authors: Yury Kudryashov
-=======
 Authors: Yury Kudryashov, Yaël Dillies
->>>>>>> d0df76bd
 -/
 import Mathlib.Analysis.Convex.Topology
 import Mathlib.Analysis.Complex.ReImTopology
