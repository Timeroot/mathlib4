/-
Copyright (c) 2018 Chris Hughes. All rights reserved.
Released under Apache 2.0 license as described in the file LICENSE.
Authors: Chris Hughes, Abhimanyu Pallavi Sudhir, Jean Lo, Calle Sönne, Sébastien Gouëzel,
  Rémy Degenne, David Loeffler
-/
import Mathlib.Analysis.SpecialFunctions.Pow.Complex
import Qq

/-! # Power function on `ℝ`

We construct the power functions `x ^ y`, where `x` and `y` are real numbers.
-/


noncomputable section

open Real ComplexConjugate Finset Set

/-
## Definitions
-/
namespace Real
variable {x y z : ℝ}

/-- The real power function `x ^ y`, defined as the real part of the complex power function.
For `x > 0`, it is equal to `exp (y log x)`. For `x = 0`, one sets `0 ^ 0=1` and `0 ^ y=0` for
`y ≠ 0`. For `x < 0`, the definition is somewhat arbitrary as it depends on the choice of a complex
determination of the logarithm. With our conventions, it is equal to `exp (y log x) cos (π y)`. -/
noncomputable def rpow (x y : ℝ) :=
  ((x : ℂ) ^ (y : ℂ)).re

noncomputable instance : Pow ℝ ℝ := ⟨rpow⟩

@[simp]
theorem rpow_eq_pow (x y : ℝ) : rpow x y = x ^ y := rfl

theorem rpow_def (x y : ℝ) : x ^ y = ((x : ℂ) ^ (y : ℂ)).re := rfl

theorem rpow_def_of_nonneg {x : ℝ} (hx : 0 ≤ x) (y : ℝ) :
    x ^ y = if x = 0 then if y = 0 then 1 else 0 else exp (log x * y) := by
  simp only [rpow_def, Complex.cpow_def]; split_ifs <;>
  simp_all [(Complex.ofReal_log hx).symm, -Complex.ofReal_mul,
      (Complex.ofReal_mul _ _).symm, Complex.exp_ofReal_re, Complex.ofReal_eq_zero]

theorem rpow_def_of_pos {x : ℝ} (hx : 0 < x) (y : ℝ) : x ^ y = exp (log x * y) := by
  rw [rpow_def_of_nonneg (le_of_lt hx), if_neg (ne_of_gt hx)]

theorem exp_mul (x y : ℝ) : exp (x * y) = exp x ^ y := by rw [rpow_def_of_pos (exp_pos _), log_exp]

@[simp, norm_cast]
theorem rpow_intCast (x : ℝ) (n : ℤ) : x ^ (n : ℝ) = x ^ n := by
  simp only [rpow_def, ← Complex.ofReal_zpow, Complex.cpow_intCast, Complex.ofReal_intCast,
    Complex.ofReal_re]

@[deprecated (since := "2024-04-17")]
alias rpow_int_cast := rpow_intCast

@[simp, norm_cast]
theorem rpow_natCast (x : ℝ) (n : ℕ) : x ^ (n : ℝ) = x ^ n := by simpa using rpow_intCast x n

@[deprecated (since := "2024-04-17")]
alias rpow_nat_cast := rpow_natCast

@[simp]
theorem exp_one_rpow (x : ℝ) : exp 1 ^ x = exp x := by rw [← exp_mul, one_mul]

@[simp] lemma exp_one_pow (n : ℕ) : exp 1 ^ n = exp n := by rw [← rpow_natCast, exp_one_rpow]

theorem rpow_eq_zero_iff_of_nonneg (hx : 0 ≤ x) : x ^ y = 0 ↔ x = 0 ∧ y ≠ 0 := by
  simp only [rpow_def_of_nonneg hx]
  split_ifs <;> simp [*, exp_ne_zero]

@[simp]
lemma rpow_eq_zero (hx : 0 ≤ x) (hy : y ≠ 0) : x ^ y = 0 ↔ x = 0 := by
  simp [rpow_eq_zero_iff_of_nonneg, *]

@[simp]
lemma rpow_ne_zero (hx : 0 ≤ x) (hy : y ≠ 0) : x ^ y ≠ 0 ↔ x ≠ 0 :=
  Real.rpow_eq_zero hx hy |>.not

open Real

theorem rpow_def_of_neg {x : ℝ} (hx : x < 0) (y : ℝ) : x ^ y = exp (log x * y) * cos (y * π) := by
  rw [rpow_def, Complex.cpow_def, if_neg]
  · have : Complex.log x * y = ↑(log (-x) * y) + ↑(y * π) * Complex.I := by
      simp only [Complex.log, abs_of_neg hx, Complex.arg_ofReal_of_neg hx, Complex.abs_ofReal,
        Complex.ofReal_mul]
      ring
    rw [this, Complex.exp_add_mul_I, ← Complex.ofReal_exp, ← Complex.ofReal_cos, ←
      Complex.ofReal_sin, mul_add, ← Complex.ofReal_mul, ← mul_assoc, ← Complex.ofReal_mul,
      Complex.add_re, Complex.ofReal_re, Complex.mul_re, Complex.I_re, Complex.ofReal_im,
      Real.log_neg_eq_log]
    ring
  · rw [Complex.ofReal_eq_zero]
    exact ne_of_lt hx

theorem rpow_def_of_nonpos {x : ℝ} (hx : x ≤ 0) (y : ℝ) :
    x ^ y = if x = 0 then if y = 0 then 1 else 0 else exp (log x * y) * cos (y * π) := by
  split_ifs with h <;> simp [rpow_def, *]; exact rpow_def_of_neg (lt_of_le_of_ne hx h) _

@[bound]
theorem rpow_pos_of_pos {x : ℝ} (hx : 0 < x) (y : ℝ) : 0 < x ^ y := by
  rw [rpow_def_of_pos hx]; apply exp_pos

@[simp]
theorem rpow_zero (x : ℝ) : x ^ (0 : ℝ) = 1 := by simp [rpow_def]

theorem rpow_zero_pos (x : ℝ) : 0 < x ^ (0 : ℝ) := by simp

@[simp]
theorem zero_rpow {x : ℝ} (h : x ≠ 0) : (0 : ℝ) ^ x = 0 := by simp [rpow_def, *]

theorem zero_rpow_eq_iff {x : ℝ} {a : ℝ} : 0 ^ x = a ↔ x ≠ 0 ∧ a = 0 ∨ x = 0 ∧ a = 1 := by
  constructor
  · intro hyp
    simp only [rpow_def, Complex.ofReal_zero] at hyp
    by_cases h : x = 0
    · subst h
      simp only [Complex.one_re, Complex.ofReal_zero, Complex.cpow_zero] at hyp
      exact Or.inr ⟨rfl, hyp.symm⟩
    · rw [Complex.zero_cpow (Complex.ofReal_ne_zero.mpr h)] at hyp
      exact Or.inl ⟨h, hyp.symm⟩
  · rintro (⟨h, rfl⟩ | ⟨rfl, rfl⟩)
    · exact zero_rpow h
    · exact rpow_zero _

theorem eq_zero_rpow_iff {x : ℝ} {a : ℝ} : a = 0 ^ x ↔ x ≠ 0 ∧ a = 0 ∨ x = 0 ∧ a = 1 := by
  rw [← zero_rpow_eq_iff, eq_comm]

@[simp]
theorem rpow_one (x : ℝ) : x ^ (1 : ℝ) = x := by simp [rpow_def]

@[simp]
theorem one_rpow (x : ℝ) : (1 : ℝ) ^ x = 1 := by simp [rpow_def]

theorem zero_rpow_le_one (x : ℝ) : (0 : ℝ) ^ x ≤ 1 := by
  by_cases h : x = 0 <;> simp [h, zero_le_one]

theorem zero_rpow_nonneg (x : ℝ) : 0 ≤ (0 : ℝ) ^ x := by
  by_cases h : x = 0 <;> simp [h, zero_le_one]

@[bound]
theorem rpow_nonneg {x : ℝ} (hx : 0 ≤ x) (y : ℝ) : 0 ≤ x ^ y := by
  rw [rpow_def_of_nonneg hx]; split_ifs <;>
    simp only [zero_le_one, le_refl, le_of_lt (exp_pos _)]

theorem abs_rpow_of_nonneg {x y : ℝ} (hx_nonneg : 0 ≤ x) : |x ^ y| = |x| ^ y := by
  have h_rpow_nonneg : 0 ≤ x ^ y := Real.rpow_nonneg hx_nonneg _
  rw [abs_eq_self.mpr hx_nonneg, abs_eq_self.mpr h_rpow_nonneg]

@[bound]
theorem abs_rpow_le_abs_rpow (x y : ℝ) : |x ^ y| ≤ |x| ^ y := by
  rcases le_or_lt 0 x with hx | hx
  · rw [abs_rpow_of_nonneg hx]
  · rw [abs_of_neg hx, rpow_def_of_neg hx, rpow_def_of_pos (neg_pos.2 hx), log_neg_eq_log, abs_mul,
      abs_of_pos (exp_pos _)]
    exact mul_le_of_le_one_right (exp_pos _).le (abs_cos_le_one _)

theorem abs_rpow_le_exp_log_mul (x y : ℝ) : |x ^ y| ≤ exp (log x * y) := by
  refine (abs_rpow_le_abs_rpow x y).trans ?_
  by_cases hx : x = 0
  · by_cases hy : y = 0 <;> simp [hx, hy, zero_le_one]
  · rw [rpow_def_of_pos (abs_pos.2 hx), log_abs]

lemma rpow_inv_log (hx₀ : 0 < x) (hx₁ : x ≠ 1) : x ^ (log x)⁻¹ = exp 1 := by
  rw [rpow_def_of_pos hx₀, mul_inv_cancel₀]
  exact log_ne_zero.2 ⟨hx₀.ne', hx₁, (hx₀.trans' <| by norm_num).ne'⟩

/-- See `Real.rpow_inv_log` for the equality when `x ≠ 1` is strictly positive. -/
lemma rpow_inv_log_le_exp_one : x ^ (log x)⁻¹ ≤ exp 1 := by
  calc
    _ ≤ |x ^ (log x)⁻¹| := le_abs_self _
    _ ≤ |x| ^ (log x)⁻¹ := abs_rpow_le_abs_rpow ..
  rw [← log_abs]
  obtain hx | hx := (abs_nonneg x).eq_or_gt
  · simp [hx]
  · rw [rpow_def_of_pos hx]
    gcongr
    exact mul_inv_le_one

theorem norm_rpow_of_nonneg {x y : ℝ} (hx_nonneg : 0 ≤ x) : ‖x ^ y‖ = ‖x‖ ^ y := by
  simp_rw [Real.norm_eq_abs]
  exact abs_rpow_of_nonneg hx_nonneg

variable {w x y z : ℝ}

theorem rpow_add (hx : 0 < x) (y z : ℝ) : x ^ (y + z) = x ^ y * x ^ z := by
  simp only [rpow_def_of_pos hx, mul_add, exp_add]

theorem rpow_add' (hx : 0 ≤ x) (h : y + z ≠ 0) : x ^ (y + z) = x ^ y * x ^ z := by
  rcases hx.eq_or_lt with (rfl | pos)
  · rw [zero_rpow h, zero_eq_mul]
    have : y ≠ 0 ∨ z ≠ 0 := not_and_or.1 fun ⟨hy, hz⟩ => h <| hy.symm ▸ hz.symm ▸ zero_add 0
    exact this.imp zero_rpow zero_rpow
  · exact rpow_add pos _ _

/-- Variant of `Real.rpow_add'` that avoids having to prove `y + z = w` twice. -/
lemma rpow_of_add_eq (hx : 0 ≤ x) (hw : w ≠ 0) (h : y + z = w) : x ^ w = x ^ y * x ^ z := by
  rw [← h, rpow_add' hx]; rwa [h]

theorem rpow_add_of_nonneg (hx : 0 ≤ x) (hy : 0 ≤ y) (hz : 0 ≤ z) :
    x ^ (y + z) = x ^ y * x ^ z := by
  rcases hy.eq_or_lt with (rfl | hy)
  · rw [zero_add, rpow_zero, one_mul]
  exact rpow_add' hx (ne_of_gt <| add_pos_of_pos_of_nonneg hy hz)

/-- For `0 ≤ x`, the only problematic case in the equality `x ^ y * x ^ z = x ^ (y + z)` is for
`x = 0` and `y + z = 0`, where the right hand side is `1` while the left hand side can vanish.
The inequality is always true, though, and given in this lemma. -/
theorem le_rpow_add {x : ℝ} (hx : 0 ≤ x) (y z : ℝ) : x ^ y * x ^ z ≤ x ^ (y + z) := by
  rcases le_iff_eq_or_lt.1 hx with (H | pos)
  · by_cases h : y + z = 0
    · simp only [H.symm, h, rpow_zero]
      calc
        (0 : ℝ) ^ y * 0 ^ z ≤ 1 * 1 :=
          mul_le_mul (zero_rpow_le_one y) (zero_rpow_le_one z) (zero_rpow_nonneg z) zero_le_one
        _ = 1 := by simp

    · simp [rpow_add', ← H, h]
  · simp [rpow_add pos]

theorem rpow_sum_of_pos {ι : Type*} {a : ℝ} (ha : 0 < a) (f : ι → ℝ) (s : Finset ι) :
    (a ^ ∑ x ∈ s, f x) = ∏ x ∈ s, a ^ f x :=
  map_sum (⟨⟨fun (x : ℝ) => (a ^ x : ℝ), rpow_zero a⟩, rpow_add ha⟩ : ℝ →+ (Additive ℝ)) f s

theorem rpow_sum_of_nonneg {ι : Type*} {a : ℝ} (ha : 0 ≤ a) {s : Finset ι} {f : ι → ℝ}
    (h : ∀ x ∈ s, 0 ≤ f x) : (a ^ ∑ x ∈ s, f x) = ∏ x ∈ s, a ^ f x := by
  induction' s using Finset.cons_induction with i s hi ihs
  · rw [sum_empty, Finset.prod_empty, rpow_zero]
  · rw [forall_mem_cons] at h
    rw [sum_cons, prod_cons, ← ihs h.2, rpow_add_of_nonneg ha h.1 (sum_nonneg h.2)]

theorem rpow_neg {x : ℝ} (hx : 0 ≤ x) (y : ℝ) : x ^ (-y) = (x ^ y)⁻¹ := by
  simp only [rpow_def_of_nonneg hx]; split_ifs <;> simp_all [exp_neg]

theorem rpow_sub {x : ℝ} (hx : 0 < x) (y z : ℝ) : x ^ (y - z) = x ^ y / x ^ z := by
  simp only [sub_eq_add_neg, rpow_add hx, rpow_neg (le_of_lt hx), div_eq_mul_inv]

theorem rpow_sub' {x : ℝ} (hx : 0 ≤ x) {y z : ℝ} (h : y - z ≠ 0) : x ^ (y - z) = x ^ y / x ^ z := by
  simp only [sub_eq_add_neg] at h ⊢
  simp only [rpow_add' hx h, rpow_neg hx, div_eq_mul_inv]

protected theorem _root_.HasCompactSupport.rpow_const {α : Type*} [TopologicalSpace α] {f : α → ℝ}
    (hf : HasCompactSupport f) {r : ℝ} (hr : r ≠ 0) : HasCompactSupport (fun x ↦ f x ^ r) :=
  hf.comp_left (g := (· ^ r)) (Real.zero_rpow hr)

end Real

/-!
## Comparing real and complex powers
-/


namespace Complex

theorem ofReal_cpow {x : ℝ} (hx : 0 ≤ x) (y : ℝ) : ((x ^ y : ℝ) : ℂ) = (x : ℂ) ^ (y : ℂ) := by
  simp only [Real.rpow_def_of_nonneg hx, Complex.cpow_def, ofReal_eq_zero]; split_ifs <;>
    simp [Complex.ofReal_log hx]

theorem ofReal_cpow_of_nonpos {x : ℝ} (hx : x ≤ 0) (y : ℂ) :
    (x : ℂ) ^ y = (-x : ℂ) ^ y * exp (π * I * y) := by
  rcases hx.eq_or_lt with (rfl | hlt)
  · rcases eq_or_ne y 0 with (rfl | hy) <;> simp [*]
  have hne : (x : ℂ) ≠ 0 := ofReal_ne_zero.mpr hlt.ne
  rw [cpow_def_of_ne_zero hne, cpow_def_of_ne_zero (neg_ne_zero.2 hne), ← exp_add, ← add_mul, log,
    log, abs.map_neg, arg_ofReal_of_neg hlt, ← ofReal_neg,
    arg_ofReal_of_nonneg (neg_nonneg.2 hx), ofReal_zero, zero_mul, add_zero]

lemma cpow_ofReal (x : ℂ) (y : ℝ) :
    x ^ (y : ℂ) = ↑(abs x ^ y) * (Real.cos (arg x * y) + Real.sin (arg x * y) * I) := by
  rcases eq_or_ne x 0 with rfl | hx
  · simp [ofReal_cpow le_rfl]
  · rw [cpow_def_of_ne_zero hx, exp_eq_exp_re_mul_sin_add_cos, mul_comm (log x)]
    norm_cast
    rw [re_ofReal_mul, im_ofReal_mul, log_re, log_im, mul_comm y, mul_comm y, Real.exp_mul,
      Real.exp_log]
    rwa [abs.pos_iff]

lemma cpow_ofReal_re (x : ℂ) (y : ℝ) : (x ^ (y : ℂ)).re = (abs x) ^ y * Real.cos (arg x * y) := by
  rw [cpow_ofReal]; generalize arg x * y = z; simp [Real.cos]

lemma cpow_ofReal_im (x : ℂ) (y : ℝ) : (x ^ (y : ℂ)).im = (abs x) ^ y * Real.sin (arg x * y) := by
  rw [cpow_ofReal]; generalize arg x * y = z; simp [Real.sin]

theorem abs_cpow_of_ne_zero {z : ℂ} (hz : z ≠ 0) (w : ℂ) :
    abs (z ^ w) = abs z ^ w.re / Real.exp (arg z * im w) := by
  rw [cpow_def_of_ne_zero hz, abs_exp, mul_re, log_re, log_im, Real.exp_sub,
    Real.rpow_def_of_pos (abs.pos hz)]

theorem abs_cpow_of_imp {z w : ℂ} (h : z = 0 → w.re = 0 → w = 0) :
    abs (z ^ w) = abs z ^ w.re / Real.exp (arg z * im w) := by
  rcases ne_or_eq z 0 with (hz | rfl) <;> [exact abs_cpow_of_ne_zero hz w; rw [map_zero]]
  rcases eq_or_ne w.re 0 with hw | hw
  · simp [hw, h rfl hw]
  · rw [Real.zero_rpow hw, zero_div, zero_cpow, map_zero]
    exact ne_of_apply_ne re hw

theorem abs_cpow_le (z w : ℂ) : abs (z ^ w) ≤ abs z ^ w.re / Real.exp (arg z * im w) := by
  by_cases h : z = 0 → w.re = 0 → w = 0
  · exact (abs_cpow_of_imp h).le
  · push_neg at h
    simp [h]

@[simp]
theorem abs_cpow_real (x : ℂ) (y : ℝ) : abs (x ^ (y : ℂ)) = Complex.abs x ^ y := by
  rw [abs_cpow_of_imp] <;> simp

@[simp]
theorem abs_cpow_inv_nat (x : ℂ) (n : ℕ) : abs (x ^ (n⁻¹ : ℂ)) = Complex.abs x ^ (n⁻¹ : ℝ) := by
  rw [← abs_cpow_real]; simp [-abs_cpow_real]

theorem abs_cpow_eq_rpow_re_of_pos {x : ℝ} (hx : 0 < x) (y : ℂ) : abs (x ^ y) = x ^ y.re := by
  rw [abs_cpow_of_ne_zero (ofReal_ne_zero.mpr hx.ne'), arg_ofReal_of_nonneg hx.le,
    zero_mul, Real.exp_zero, div_one, abs_of_nonneg hx.le]

theorem abs_cpow_eq_rpow_re_of_nonneg {x : ℝ} (hx : 0 ≤ x) {y : ℂ} (hy : re y ≠ 0) :
    abs (x ^ y) = x ^ re y := by
  rw [abs_cpow_of_imp] <;> simp [*, arg_ofReal_of_nonneg, _root_.abs_of_nonneg]

lemma norm_natCast_cpow_of_re_ne_zero (n : ℕ) {s : ℂ} (hs : s.re ≠ 0) :
    ‖(n : ℂ) ^ s‖ = (n : ℝ) ^ (s.re) := by
  rw [norm_eq_abs, ← ofReal_natCast, abs_cpow_eq_rpow_re_of_nonneg n.cast_nonneg hs]

lemma norm_natCast_cpow_of_pos {n : ℕ} (hn : 0 < n) (s : ℂ) :
    ‖(n : ℂ) ^ s‖ = (n : ℝ) ^ (s.re) := by
  rw [norm_eq_abs, ← ofReal_natCast, abs_cpow_eq_rpow_re_of_pos (Nat.cast_pos.mpr hn) _]

lemma norm_natCast_cpow_pos_of_pos {n : ℕ} (hn : 0 < n) (s : ℂ) : 0 < ‖(n : ℂ) ^ s‖ :=
  (norm_natCast_cpow_of_pos hn _).symm ▸ Real.rpow_pos_of_pos (Nat.cast_pos.mpr hn) _

theorem cpow_mul_ofReal_nonneg {x : ℝ} (hx : 0 ≤ x) (y : ℝ) (z : ℂ) :
    (x : ℂ) ^ (↑y * z) = (↑(x ^ y) : ℂ) ^ z := by
  rw [cpow_mul, ofReal_cpow hx]
  · rw [← ofReal_log hx, ← ofReal_mul, ofReal_im, neg_lt_zero]; exact Real.pi_pos
  · rw [← ofReal_log hx, ← ofReal_mul, ofReal_im]; exact Real.pi_pos.le

end Complex

/-! ### Positivity extension -/

namespace Mathlib.Meta.Positivity
open Lean Meta Qq

/-- Extension for the `positivity` tactic: exponentiation by a real number is positive (namely 1)
when the exponent is zero. The other cases are done in `evalRpow`. -/
@[positivity (_ : ℝ) ^ (0 : ℝ)]
def evalRpowZero : PositivityExt where eval {u α} _ _ e := do
  match u, α, e with
  | 0, ~q(ℝ), ~q($a ^ (0 : ℝ)) =>
    assertInstancesCommute
    pure (.positive q(Real.rpow_zero_pos $a))
  | _, _, _ => throwError "not Real.rpow"

/-- Extension for the `positivity` tactic: exponentiation by a real number is nonnegative when
the base is nonnegative and positive when the base is positive. -/
@[positivity (_ : ℝ) ^ (_ : ℝ)]
def evalRpow : PositivityExt where eval {u α} _zα _pα e := do
  match u, α, e with
  | 0, ~q(ℝ), ~q($a ^ ($b : ℝ)) =>
    let ra ← core q(inferInstance) q(inferInstance) a
    assertInstancesCommute
    match ra with
    | .positive pa =>
        pure (.positive q(Real.rpow_pos_of_pos $pa $b))
    | .nonnegative pa =>
        pure (.nonnegative q(Real.rpow_nonneg $pa $b))
    | _ => pure .none
  | _, _, _ => throwError "not Real.rpow"

end Mathlib.Meta.Positivity

/-!
## Further algebraic properties of `rpow`
-/


namespace Real

variable {x y z : ℝ} {n : ℕ}

theorem rpow_mul {x : ℝ} (hx : 0 ≤ x) (y z : ℝ) : x ^ (y * z) = (x ^ y) ^ z := by
  rw [← Complex.ofReal_inj, Complex.ofReal_cpow (rpow_nonneg hx _),
      Complex.ofReal_cpow hx, Complex.ofReal_mul, Complex.cpow_mul, Complex.ofReal_cpow hx] <;>
    simp only [(Complex.ofReal_mul _ _).symm, (Complex.ofReal_log hx).symm, Complex.ofReal_im,
      neg_lt_zero, pi_pos, le_of_lt pi_pos]

lemma rpow_pow_comm {x : ℝ} (hx : 0 ≤ x) (y : ℝ) (n : ℕ) : (x ^ y) ^ n = (x ^ n) ^ y := by
  simp_rw [← rpow_natCast, ← rpow_mul hx, mul_comm y]

lemma rpow_zpow_comm {x : ℝ} (hx : 0 ≤ x) (y : ℝ) (n : ℤ) : (x ^ y) ^ n = (x ^ n) ^ y := by
  simp_rw [← rpow_intCast, ← rpow_mul hx, mul_comm y]

lemma rpow_add_intCast {x : ℝ} (hx : x ≠ 0) (y : ℝ) (n : ℤ) : x ^ (y + n) = x ^ y * x ^ n := by
  rw [rpow_def, rpow_def, Complex.ofReal_add,
    Complex.cpow_add _ _ (Complex.ofReal_ne_zero.mpr hx), Complex.ofReal_intCast,
    Complex.cpow_intCast, ← Complex.ofReal_zpow, mul_comm, Complex.re_ofReal_mul, mul_comm]

lemma rpow_add_natCast {x : ℝ} (hx : x ≠ 0) (y : ℝ) (n : ℕ) : x ^ (y + n) = x ^ y * x ^ n := by
  simpa using rpow_add_intCast hx y n

lemma rpow_sub_intCast {x : ℝ} (hx : x ≠ 0) (y : ℝ) (n : ℕ) : x ^ (y - n) = x ^ y / x ^ n := by
  simpa using rpow_add_intCast hx y (-n)

lemma rpow_sub_natCast {x : ℝ} (hx : x ≠ 0) (y : ℝ) (n : ℕ) : x ^ (y - n) = x ^ y / x ^ n := by
  simpa using rpow_sub_intCast hx y n

lemma rpow_add_intCast' (hx : 0 ≤ x) {n : ℤ} (h : y + n ≠ 0) : x ^ (y + n) = x ^ y * x ^ n := by
  rw [rpow_add' hx h, rpow_intCast]

lemma rpow_add_natCast' (hx : 0 ≤ x) (h : y + n ≠ 0) : x ^ (y + n) = x ^ y * x ^ n := by
  rw [rpow_add' hx h, rpow_natCast]

lemma rpow_sub_intCast' (hx : 0 ≤ x) {n : ℤ} (h : y - n ≠ 0) : x ^ (y - n) = x ^ y / x ^ n := by
  rw [rpow_sub' hx h, rpow_intCast]

lemma rpow_sub_natCast' (hx : 0 ≤ x) (h : y - n ≠ 0) : x ^ (y - n) = x ^ y / x ^ n := by
  rw [rpow_sub' hx h, rpow_natCast]

@[deprecated (since := "2024-08-28")] alias rpow_add_int := rpow_add_intCast
@[deprecated (since := "2024-08-28")] alias rpow_add_nat := rpow_add_natCast
@[deprecated (since := "2024-08-28")] alias rpow_sub_int := rpow_sub_intCast
@[deprecated (since := "2024-08-28")] alias rpow_sub_nat := rpow_sub_natCast
@[deprecated (since := "2024-08-28")] alias rpow_add_int' := rpow_add_intCast'
@[deprecated (since := "2024-08-28")] alias rpow_add_nat' := rpow_add_natCast'
@[deprecated (since := "2024-08-28")] alias rpow_sub_int' := rpow_sub_intCast'
@[deprecated (since := "2024-08-28")] alias rpow_sub_nat' := rpow_sub_natCast'

theorem rpow_add_one {x : ℝ} (hx : x ≠ 0) (y : ℝ) : x ^ (y + 1) = x ^ y * x := by
  simpa using rpow_add_natCast hx y 1

theorem rpow_sub_one {x : ℝ} (hx : x ≠ 0) (y : ℝ) : x ^ (y - 1) = x ^ y / x := by
  simpa using rpow_sub_natCast hx y 1

lemma rpow_add_one' (hx : 0 ≤ x) (h : y + 1 ≠ 0) : x ^ (y + 1) = x ^ y * x := by
  rw [rpow_add' hx h, rpow_one]

lemma rpow_one_add' (hx : 0 ≤ x) (h : 1 + y ≠ 0) : x ^ (1 + y) = x * x ^ y := by
  rw [rpow_add' hx h, rpow_one]

lemma rpow_sub_one' (hx : 0 ≤ x) (h : y - 1 ≠ 0) : x ^ (y - 1) = x ^ y / x := by
  rw [rpow_sub' hx h, rpow_one]

lemma rpow_one_sub' (hx : 0 ≤ x) (h : 1 - y ≠ 0) : x ^ (1 - y) = x / x ^ y := by
  rw [rpow_sub' hx h, rpow_one]

@[simp]
theorem rpow_two (x : ℝ) : x ^ (2 : ℝ) = x ^ 2 := by
  rw [← rpow_natCast]
  simp only [Nat.cast_ofNat]

theorem rpow_neg_one (x : ℝ) : x ^ (-1 : ℝ) = x⁻¹ := by
  suffices H : x ^ ((-1 : ℤ) : ℝ) = x⁻¹ by rwa [Int.cast_neg, Int.cast_one] at H
  simp only [rpow_intCast, zpow_one, zpow_neg]

theorem mul_rpow (hx : 0 ≤ x) (hy : 0 ≤ y) : (x * y) ^ z = x ^ z * y ^ z := by
  iterate 2 rw [Real.rpow_def_of_nonneg]; split_ifs with h_ifs <;> simp_all
  · rw [log_mul ‹_› ‹_›, add_mul, exp_add, rpow_def_of_pos (hy.lt_of_ne' ‹_›)]
  all_goals positivity

theorem inv_rpow (hx : 0 ≤ x) (y : ℝ) : x⁻¹ ^ y = (x ^ y)⁻¹ := by
  simp only [← rpow_neg_one, ← rpow_mul hx, mul_comm]

theorem div_rpow (hx : 0 ≤ x) (hy : 0 ≤ y) (z : ℝ) : (x / y) ^ z = x ^ z / y ^ z := by
  simp only [div_eq_mul_inv, mul_rpow hx (inv_nonneg.2 hy), inv_rpow hy]

theorem log_rpow {x : ℝ} (hx : 0 < x) (y : ℝ) : log (x ^ y) = y * log x := by
  apply exp_injective
  rw [exp_log (rpow_pos_of_pos hx y), ← exp_log hx, mul_comm, rpow_def_of_pos (exp_pos (log x)) y]

theorem mul_log_eq_log_iff {x y z : ℝ} (hx : 0 < x) (hz : 0 < z) :
    y * log x = log z ↔ x ^ y = z :=
  ⟨fun h ↦ log_injOn_pos (rpow_pos_of_pos hx _) hz <| log_rpow hx _ |>.trans h,
  by rintro rfl; rw [log_rpow hx]⟩

@[simp] lemma rpow_rpow_inv (hx : 0 ≤ x) (hy : y ≠ 0) : (x ^ y) ^ y⁻¹ = x := by
  rw [← rpow_mul hx, mul_inv_cancel₀ hy, rpow_one]

@[simp] lemma rpow_inv_rpow (hx : 0 ≤ x) (hy : y ≠ 0) : (x ^ y⁻¹) ^ y = x := by
  rw [← rpow_mul hx, inv_mul_cancel₀ hy, rpow_one]

theorem pow_rpow_inv_natCast (hx : 0 ≤ x) (hn : n ≠ 0) : (x ^ n) ^ (n⁻¹ : ℝ) = x := by
  have hn0 : (n : ℝ) ≠ 0 := Nat.cast_ne_zero.2 hn
  rw [← rpow_natCast, ← rpow_mul hx, mul_inv_cancel₀ hn0, rpow_one]

theorem rpow_inv_natCast_pow (hx : 0 ≤ x) (hn : n ≠ 0) : (x ^ (n⁻¹ : ℝ)) ^ n = x := by
  have hn0 : (n : ℝ) ≠ 0 := Nat.cast_ne_zero.2 hn
  rw [← rpow_natCast, ← rpow_mul hx, inv_mul_cancel₀ hn0, rpow_one]

lemma rpow_natCast_mul (hx : 0 ≤ x) (n : ℕ) (z : ℝ) : x ^ (n * z) = (x ^ n) ^ z := by
  rw [rpow_mul hx, rpow_natCast]

lemma rpow_mul_natCast (hx : 0 ≤ x) (y : ℝ) (n : ℕ) : x ^ (y * n) = (x ^ y) ^ n := by
  rw [rpow_mul hx, rpow_natCast]

lemma rpow_intCast_mul (hx : 0 ≤ x) (n : ℤ) (z : ℝ) : x ^ (n * z) = (x ^ n) ^ z := by
  rw [rpow_mul hx, rpow_intCast]

lemma rpow_mul_intCast (hx : 0 ≤ x) (y : ℝ) (n : ℤ) : x ^ (y * n) = (x ^ y) ^ n := by
  rw [rpow_mul hx, rpow_intCast]

/-! Note: lemmas about `(∏ i ∈ s, f i ^ r)` such as `Real.finset_prod_rpow` are proved
in `Mathlib/Analysis/SpecialFunctions/Pow/NNReal.lean` instead. -/

/-!
## Order and monotonicity
-/


@[gcongr, bound]
theorem rpow_lt_rpow (hx : 0 ≤ x) (hxy : x < y) (hz : 0 < z) : x ^ z < y ^ z := by
  rw [le_iff_eq_or_lt] at hx; cases' hx with hx hx
  · rw [← hx, zero_rpow (ne_of_gt hz)]
    exact rpow_pos_of_pos (by rwa [← hx] at hxy) _
  · rw [rpow_def_of_pos hx, rpow_def_of_pos (lt_trans hx hxy), exp_lt_exp]
    exact mul_lt_mul_of_pos_right (log_lt_log hx hxy) hz

theorem strictMonoOn_rpow_Ici_of_exponent_pos {r : ℝ} (hr : 0 < r) :
    StrictMonoOn (fun (x : ℝ) => x ^ r) (Set.Ici 0) :=
  fun _ ha _ _ hab => rpow_lt_rpow ha hab hr

@[gcongr, bound]
theorem rpow_le_rpow {x y z : ℝ} (h : 0 ≤ x) (h₁ : x ≤ y) (h₂ : 0 ≤ z) : x ^ z ≤ y ^ z := by
  rcases eq_or_lt_of_le h₁ with (rfl | h₁'); · rfl
  rcases eq_or_lt_of_le h₂ with (rfl | h₂'); · simp
  exact le_of_lt (rpow_lt_rpow h h₁' h₂')

theorem monotoneOn_rpow_Ici_of_exponent_nonneg {r : ℝ} (hr : 0 ≤ r) :
    MonotoneOn (fun (x : ℝ) => x ^ r) (Set.Ici 0) :=
  fun _ ha _ _ hab => rpow_le_rpow ha hab hr

lemma rpow_lt_rpow_of_neg (hx : 0 < x) (hxy : x < y) (hz : z < 0) : y ^ z < x ^ z := by
  have := hx.trans hxy
  rw [← inv_lt_inv₀, ← rpow_neg, ← rpow_neg]
  on_goal 1 => refine rpow_lt_rpow ?_ hxy (neg_pos.2 hz)
  all_goals positivity

lemma rpow_le_rpow_of_nonpos (hx : 0 < x) (hxy : x ≤ y) (hz : z ≤ 0) : y ^ z ≤ x ^ z := by
  have := hx.trans_le hxy
  rw [← inv_le_inv₀, ← rpow_neg, ← rpow_neg]
  on_goal 1 => refine rpow_le_rpow ?_ hxy (neg_nonneg.2 hz)
  all_goals positivity

theorem rpow_lt_rpow_iff (hx : 0 ≤ x) (hy : 0 ≤ y) (hz : 0 < z) : x ^ z < y ^ z ↔ x < y :=
  ⟨lt_imp_lt_of_le_imp_le fun h => rpow_le_rpow hy h (le_of_lt hz), fun h => rpow_lt_rpow hx h hz⟩

theorem rpow_le_rpow_iff (hx : 0 ≤ x) (hy : 0 ≤ y) (hz : 0 < z) : x ^ z ≤ y ^ z ↔ x ≤ y :=
  le_iff_le_iff_lt_iff_lt.2 <| rpow_lt_rpow_iff hy hx hz

lemma rpow_lt_rpow_iff_of_neg (hx : 0 < x) (hy : 0 < y) (hz : z < 0) : x ^ z < y ^ z ↔ y < x :=
  ⟨lt_imp_lt_of_le_imp_le fun h ↦ rpow_le_rpow_of_nonpos hx h hz.le,
    fun h ↦ rpow_lt_rpow_of_neg hy h hz⟩

lemma rpow_le_rpow_iff_of_neg (hx : 0 < x) (hy : 0 < y) (hz : z < 0) : x ^ z ≤ y ^ z ↔ y ≤ x :=
  le_iff_le_iff_lt_iff_lt.2 <| rpow_lt_rpow_iff_of_neg hy hx hz

lemma le_rpow_inv_iff_of_pos (hx : 0 ≤ x) (hy : 0 ≤ y) (hz : 0 < z) : x ≤ y ^ z⁻¹ ↔ x ^ z ≤ y := by
  rw [← rpow_le_rpow_iff hx _ hz, rpow_inv_rpow] <;> positivity

lemma rpow_inv_le_iff_of_pos (hx : 0 ≤ x) (hy : 0 ≤ y) (hz : 0 < z) : x ^ z⁻¹ ≤ y ↔ x ≤ y ^ z := by
  rw [← rpow_le_rpow_iff _ hy hz, rpow_inv_rpow] <;> positivity

lemma lt_rpow_inv_iff_of_pos (hx : 0 ≤ x) (hy : 0 ≤ y) (hz : 0 < z) : x < y ^ z⁻¹ ↔ x ^ z < y :=
  lt_iff_lt_of_le_iff_le <| rpow_inv_le_iff_of_pos hy hx hz

lemma rpow_inv_lt_iff_of_pos (hx : 0 ≤ x) (hy : 0 ≤ y) (hz : 0 < z) : x ^ z⁻¹ < y ↔ x < y ^ z :=
  lt_iff_lt_of_le_iff_le <| le_rpow_inv_iff_of_pos hy hx hz

theorem le_rpow_inv_iff_of_neg (hx : 0 < x) (hy : 0 < y) (hz : z < 0) :
    x ≤ y ^ z⁻¹ ↔ y ≤ x ^ z := by
  rw [← rpow_le_rpow_iff_of_neg _ hx hz, rpow_inv_rpow _ hz.ne] <;> positivity

theorem lt_rpow_inv_iff_of_neg (hx : 0 < x) (hy : 0 < y) (hz : z < 0) :
    x < y ^ z⁻¹ ↔ y < x ^ z := by
  rw [← rpow_lt_rpow_iff_of_neg _ hx hz, rpow_inv_rpow _ hz.ne] <;> positivity

theorem rpow_inv_lt_iff_of_neg (hx : 0 < x) (hy : 0 < y) (hz : z < 0) :
    x ^ z⁻¹ < y ↔ y ^ z < x := by
  rw [← rpow_lt_rpow_iff_of_neg hy _ hz, rpow_inv_rpow _ hz.ne] <;> positivity

theorem rpow_inv_le_iff_of_neg (hx : 0 < x) (hy : 0 < y) (hz : z < 0) :
    x ^ z⁻¹ ≤ y ↔ y ^ z ≤ x := by
  rw [← rpow_le_rpow_iff_of_neg hy _ hz, rpow_inv_rpow _ hz.ne] <;> positivity

theorem rpow_lt_rpow_of_exponent_lt (hx : 1 < x) (hyz : y < z) : x ^ y < x ^ z := by
  repeat' rw [rpow_def_of_pos (lt_trans zero_lt_one hx)]
  rw [exp_lt_exp]; exact mul_lt_mul_of_pos_left hyz (log_pos hx)

@[gcongr]
theorem rpow_le_rpow_of_exponent_le (hx : 1 ≤ x) (hyz : y ≤ z) : x ^ y ≤ x ^ z := by
  repeat' rw [rpow_def_of_pos (lt_of_lt_of_le zero_lt_one hx)]
  rw [exp_le_exp]; exact mul_le_mul_of_nonneg_left hyz (log_nonneg hx)

theorem rpow_lt_rpow_of_exponent_neg {x y z : ℝ} (hy : 0 < y) (hxy : y < x) (hz : z < 0) :
    x ^ z < y ^ z := by
  have hx : 0 < x := hy.trans hxy
  rw [← neg_neg z, Real.rpow_neg (le_of_lt hx) (-z), Real.rpow_neg (le_of_lt hy) (-z),
      inv_lt_inv₀ (rpow_pos_of_pos hx _) (rpow_pos_of_pos hy _)]
  exact Real.rpow_lt_rpow (by positivity) hxy <| neg_pos_of_neg hz

theorem strictAntiOn_rpow_Ioi_of_exponent_neg {r : ℝ} (hr : r < 0) :
    StrictAntiOn (fun (x : ℝ) => x ^ r) (Set.Ioi 0) :=
  fun _ ha _ _ hab => rpow_lt_rpow_of_exponent_neg ha hab hr

theorem rpow_le_rpow_of_exponent_nonpos {x y : ℝ} (hy : 0 < y) (hxy : y ≤ x) (hz : z ≤ 0) :
    x ^ z ≤ y ^ z := by
  rcases ne_or_eq z 0 with hz_zero | rfl
  case inl =>
    rcases ne_or_eq x y with hxy' | rfl
    case inl =>
      exact le_of_lt <| rpow_lt_rpow_of_exponent_neg hy (Ne.lt_of_le (id (Ne.symm hxy')) hxy)
        (Ne.lt_of_le hz_zero hz)
    case inr => simp
  case inr => simp

theorem antitoneOn_rpow_Ioi_of_exponent_nonpos {r : ℝ} (hr : r ≤ 0) :
    AntitoneOn (fun (x : ℝ) => x ^ r) (Set.Ioi 0) :=
  fun _ ha _ _ hab => rpow_le_rpow_of_exponent_nonpos ha hab hr

@[simp]
theorem rpow_le_rpow_left_iff (hx : 1 < x) : x ^ y ≤ x ^ z ↔ y ≤ z := by
  have x_pos : 0 < x := lt_trans zero_lt_one hx
  rw [← log_le_log_iff (rpow_pos_of_pos x_pos y) (rpow_pos_of_pos x_pos z), log_rpow x_pos,
    log_rpow x_pos, mul_le_mul_right (log_pos hx)]

@[simp]
theorem rpow_lt_rpow_left_iff (hx : 1 < x) : x ^ y < x ^ z ↔ y < z := by
  rw [lt_iff_not_le, rpow_le_rpow_left_iff hx, lt_iff_not_le]

theorem rpow_lt_rpow_of_exponent_gt (hx0 : 0 < x) (hx1 : x < 1) (hyz : z < y) : x ^ y < x ^ z := by
  repeat' rw [rpow_def_of_pos hx0]
  rw [exp_lt_exp]; exact mul_lt_mul_of_neg_left hyz (log_neg hx0 hx1)

theorem rpow_le_rpow_of_exponent_ge (hx0 : 0 < x) (hx1 : x ≤ 1) (hyz : z ≤ y) : x ^ y ≤ x ^ z := by
  repeat' rw [rpow_def_of_pos hx0]
  rw [exp_le_exp]; exact mul_le_mul_of_nonpos_left hyz (log_nonpos (le_of_lt hx0) hx1)

@[simp]
theorem rpow_le_rpow_left_iff_of_base_lt_one (hx0 : 0 < x) (hx1 : x < 1) :
    x ^ y ≤ x ^ z ↔ z ≤ y := by
  rw [← log_le_log_iff (rpow_pos_of_pos hx0 y) (rpow_pos_of_pos hx0 z), log_rpow hx0, log_rpow hx0,
    mul_le_mul_right_of_neg (log_neg hx0 hx1)]

@[simp]
theorem rpow_lt_rpow_left_iff_of_base_lt_one (hx0 : 0 < x) (hx1 : x < 1) :
    x ^ y < x ^ z ↔ z < y := by
  rw [lt_iff_not_le, rpow_le_rpow_left_iff_of_base_lt_one hx0 hx1, lt_iff_not_le]

theorem rpow_lt_one {x z : ℝ} (hx1 : 0 ≤ x) (hx2 : x < 1) (hz : 0 < z) : x ^ z < 1 := by
  rw [← one_rpow z]
  exact rpow_lt_rpow hx1 hx2 hz

theorem rpow_le_one {x z : ℝ} (hx1 : 0 ≤ x) (hx2 : x ≤ 1) (hz : 0 ≤ z) : x ^ z ≤ 1 := by
  rw [← one_rpow z]
  exact rpow_le_rpow hx1 hx2 hz

theorem rpow_lt_one_of_one_lt_of_neg {x z : ℝ} (hx : 1 < x) (hz : z < 0) : x ^ z < 1 := by
  convert rpow_lt_rpow_of_exponent_lt hx hz
  exact (rpow_zero x).symm

theorem rpow_le_one_of_one_le_of_nonpos {x z : ℝ} (hx : 1 ≤ x) (hz : z ≤ 0) : x ^ z ≤ 1 := by
  convert rpow_le_rpow_of_exponent_le hx hz
  exact (rpow_zero x).symm

theorem one_lt_rpow {x z : ℝ} (hx : 1 < x) (hz : 0 < z) : 1 < x ^ z := by
  rw [← one_rpow z]
  exact rpow_lt_rpow zero_le_one hx hz

theorem one_le_rpow {x z : ℝ} (hx : 1 ≤ x) (hz : 0 ≤ z) : 1 ≤ x ^ z := by
  rw [← one_rpow z]
  exact rpow_le_rpow zero_le_one hx hz

theorem one_lt_rpow_of_pos_of_lt_one_of_neg (hx1 : 0 < x) (hx2 : x < 1) (hz : z < 0) :
    1 < x ^ z := by
  convert rpow_lt_rpow_of_exponent_gt hx1 hx2 hz
  exact (rpow_zero x).symm

theorem one_le_rpow_of_pos_of_le_one_of_nonpos (hx1 : 0 < x) (hx2 : x ≤ 1) (hz : z ≤ 0) :
    1 ≤ x ^ z := by
  convert rpow_le_rpow_of_exponent_ge hx1 hx2 hz
  exact (rpow_zero x).symm

theorem rpow_lt_one_iff_of_pos (hx : 0 < x) : x ^ y < 1 ↔ 1 < x ∧ y < 0 ∨ x < 1 ∧ 0 < y := by
  rw [rpow_def_of_pos hx, exp_lt_one_iff, mul_neg_iff, log_pos_iff hx, log_neg_iff hx]

theorem rpow_lt_one_iff (hx : 0 ≤ x) :
    x ^ y < 1 ↔ x = 0 ∧ y ≠ 0 ∨ 1 < x ∧ y < 0 ∨ x < 1 ∧ 0 < y := by
  rcases hx.eq_or_lt with (rfl | hx)
  · rcases _root_.em (y = 0) with (rfl | hy) <;> simp [*, lt_irrefl, zero_lt_one]
  · simp [rpow_lt_one_iff_of_pos hx, hx.ne.symm]

theorem rpow_lt_one_iff' {x y : ℝ} (hx : 0 ≤ x) (hy : 0 < y) :
    x ^ y < 1 ↔ x < 1 := by
  rw [← Real.rpow_lt_rpow_iff hx zero_le_one hy, Real.one_rpow]

theorem one_lt_rpow_iff_of_pos (hx : 0 < x) : 1 < x ^ y ↔ 1 < x ∧ 0 < y ∨ x < 1 ∧ y < 0 := by
  rw [rpow_def_of_pos hx, one_lt_exp_iff, mul_pos_iff, log_pos_iff hx, log_neg_iff hx]

theorem one_lt_rpow_iff (hx : 0 ≤ x) : 1 < x ^ y ↔ 1 < x ∧ 0 < y ∨ 0 < x ∧ x < 1 ∧ y < 0 := by
  rcases hx.eq_or_lt with (rfl | hx)
  · rcases _root_.em (y = 0) with (rfl | hy) <;> simp [*, lt_irrefl, (zero_lt_one' ℝ).not_lt]
  · simp [one_lt_rpow_iff_of_pos hx, hx]

/-- This is a more general but less convenient version of `rpow_le_rpow_of_exponent_ge`.
This version allows `x = 0`, so it explicitly forbids `x = y = 0`, `z ≠ 0`. -/
theorem rpow_le_rpow_of_exponent_ge_of_imp (hx0 : 0 ≤ x) (hx1 : x ≤ 1) (hyz : z ≤ y)
    (h : x = 0 → y = 0 → z = 0) :
    x ^ y ≤ x ^ z := by
  rcases eq_or_lt_of_le hx0 with (rfl | hx0')
  · rcases eq_or_ne y 0 with rfl | hy0
    · rw [h rfl rfl]
    · rw [zero_rpow hy0]
      apply zero_rpow_nonneg
  · exact rpow_le_rpow_of_exponent_ge hx0' hx1 hyz

/-- This version of `rpow_le_rpow_of_exponent_ge` allows `x = 0` but requires `0 ≤ z`.
See also `rpow_le_rpow_of_exponent_ge_of_imp` for the most general version. -/
theorem rpow_le_rpow_of_exponent_ge' (hx0 : 0 ≤ x) (hx1 : x ≤ 1) (hz : 0 ≤ z) (hyz : z ≤ y) :
    x ^ y ≤ x ^ z :=
  rpow_le_rpow_of_exponent_ge_of_imp hx0 hx1 hyz fun _ hy ↦ le_antisymm (hyz.trans_eq hy) hz

theorem self_le_rpow_of_le_one (h₁ : 0 ≤ x) (h₂ : x ≤ 1) (h₃ : y ≤ 1) : x ≤ x ^ y := by
  simpa only [rpow_one]
    using rpow_le_rpow_of_exponent_ge_of_imp h₁ h₂ h₃ fun _ ↦ (absurd · one_ne_zero)

theorem self_le_rpow_of_one_le (h₁ : 1 ≤ x) (h₂ : 1 ≤ y) : x ≤ x ^ y := by
  simpa only [rpow_one] using rpow_le_rpow_of_exponent_le h₁ h₂

theorem rpow_le_self_of_le_one (h₁ : 0 ≤ x) (h₂ : x ≤ 1) (h₃ : 1 ≤ y) : x ^ y ≤ x := by
  simpa only [rpow_one]
    using rpow_le_rpow_of_exponent_ge_of_imp h₁ h₂ h₃ fun _ ↦ (absurd · (one_pos.trans_le h₃).ne')

theorem rpow_le_self_of_one_le (h₁ : 1 ≤ x) (h₂ : y ≤ 1) : x ^ y ≤ x := by
  simpa only [rpow_one] using rpow_le_rpow_of_exponent_le h₁ h₂

theorem self_lt_rpow_of_lt_one (h₁ : 0 < x) (h₂ : x < 1) (h₃ : y < 1) : x < x ^ y := by
  simpa only [rpow_one] using rpow_lt_rpow_of_exponent_gt h₁ h₂ h₃

theorem self_lt_rpow_of_one_lt (h₁ : 1 < x) (h₂ : 1 < y) : x < x ^ y := by
  simpa only [rpow_one] using rpow_lt_rpow_of_exponent_lt h₁ h₂

theorem rpow_lt_self_of_lt_one (h₁ : 0 < x) (h₂ : x < 1) (h₃ : 1 < y) : x ^ y < x := by
  simpa only [rpow_one] using rpow_lt_rpow_of_exponent_gt h₁ h₂ h₃

theorem rpow_lt_self_of_one_lt (h₁ : 1 < x) (h₂ : y < 1) : x ^ y < x := by
  simpa only [rpow_one] using rpow_lt_rpow_of_exponent_lt h₁ h₂

theorem rpow_left_injOn {x : ℝ} (hx : x ≠ 0) : InjOn (fun y : ℝ => y ^ x) { y : ℝ | 0 ≤ y } := by
  rintro y hy z hz (hyz : y ^ x = z ^ x)
  rw [← rpow_one y, ← rpow_one z, ← mul_inv_cancel₀ hx, rpow_mul hy, rpow_mul hz, hyz]

lemma rpow_left_inj (hx : 0 ≤ x) (hy : 0 ≤ y) (hz : z ≠ 0) : x ^ z = y ^ z ↔ x = y :=
  (rpow_left_injOn hz).eq_iff hx hy

lemma rpow_inv_eq (hx : 0 ≤ x) (hy : 0 ≤ y) (hz : z ≠ 0) : x ^ z⁻¹ = y ↔ x = y ^ z := by
  rw [← rpow_left_inj _ hy hz, rpow_inv_rpow hx hz]; positivity

lemma eq_rpow_inv (hx : 0 ≤ x) (hy : 0 ≤ y) (hz : z ≠ 0) : x = y ^ z⁻¹ ↔ x ^ z = y := by
  rw [← rpow_left_inj hx _ hz, rpow_inv_rpow hy hz]; positivity

theorem le_rpow_iff_log_le (hx : 0 < x) (hy : 0 < y) : x ≤ y ^ z ↔ log x ≤ z * log y := by
  rw [← log_le_log_iff hx (rpow_pos_of_pos hy z), log_rpow hy]

lemma le_pow_iff_log_le (hx : 0 < x) (hy : 0 < y) : x ≤ y ^ n ↔ log x ≤ n * log y :=
  rpow_natCast _ _ ▸ le_rpow_iff_log_le hx hy

lemma le_zpow_iff_log_le {n : ℤ} (hx : 0 < x) (hy : 0 < y) : x ≤ y ^ n ↔ log x ≤ n * log y :=
  rpow_intCast _ _ ▸ le_rpow_iff_log_le hx hy

lemma le_rpow_of_log_le (hy : 0 < y) (h : log x ≤ z * log y) : x ≤ y ^ z := by
  obtain hx | hx := le_or_lt x 0
  · exact hx.trans (rpow_pos_of_pos hy _).le
  · exact (le_rpow_iff_log_le hx hy).2 h

lemma le_pow_of_log_le (hy : 0 < y) (h : log x ≤ n * log y) : x ≤ y ^ n :=
  rpow_natCast _ _ ▸ le_rpow_of_log_le hy h

lemma le_zpow_of_log_le {n : ℤ} (hy : 0 < y) (h : log x ≤ n * log y) : x ≤ y ^ n :=
  rpow_intCast _ _ ▸ le_rpow_of_log_le hy h

theorem lt_rpow_iff_log_lt (hx : 0 < x) (hy : 0 < y) : x < y ^ z ↔ log x < z * log y := by
  rw [← log_lt_log_iff hx (rpow_pos_of_pos hy z), log_rpow hy]

lemma lt_pow_iff_log_lt (hx : 0 < x) (hy : 0 < y) : x < y ^ n ↔ log x < n * log y :=
  rpow_natCast _ _ ▸ lt_rpow_iff_log_lt hx hy

lemma lt_zpow_iff_log_lt {n : ℤ} (hx : 0 < x) (hy : 0 < y) : x < y ^ n ↔ log x < n * log y :=
  rpow_intCast _ _ ▸ lt_rpow_iff_log_lt hx hy

lemma lt_rpow_of_log_lt (hy : 0 < y) (h : log x < z * log y) : x < y ^ z := by
  obtain hx | hx := le_or_lt x 0
  · exact hx.trans_lt (rpow_pos_of_pos hy _)
  · exact (lt_rpow_iff_log_lt hx hy).2 h

lemma lt_pow_of_log_lt (hy : 0 < y) (h : log x < n * log y) : x < y ^ n :=
  rpow_natCast _ _ ▸ lt_rpow_of_log_lt hy h

lemma lt_zpow_of_log_lt {n : ℤ} (hy : 0 < y) (h : log x < n * log y) : x < y ^ n :=
  rpow_intCast _ _ ▸ lt_rpow_of_log_lt hy h

lemma rpow_le_iff_le_log (hx : 0 < x) (hy : 0 < y) : x ^ z ≤ y ↔ z * log x ≤ log y := by
  rw [← log_le_log_iff (rpow_pos_of_pos hx _) hy, log_rpow hx]

lemma pow_le_iff_le_log (hx : 0 < x) (hy : 0 < y) : x ^ n ≤ y ↔ n * log x ≤ log y := by
  rw [← rpow_le_iff_le_log hx hy, rpow_natCast]

lemma zpow_le_iff_le_log {n : ℤ} (hx : 0 < x) (hy : 0 < y) : x ^ n ≤ y ↔ n * log x ≤ log y := by
  rw [← rpow_le_iff_le_log hx hy, rpow_intCast]

lemma le_log_of_rpow_le (hx : 0 < x) (h : x ^ z ≤ y) : z * log x ≤ log y :=
  log_rpow hx _ ▸ log_le_log (by positivity) h

lemma le_log_of_pow_le (hx : 0 < x) (h : x ^ n ≤ y) : n * log x ≤ log y :=
  le_log_of_rpow_le hx (rpow_natCast _ _ ▸ h)

lemma le_log_of_zpow_le {n : ℤ} (hx : 0 < x) (h : x ^ n ≤ y) : n * log x ≤ log y :=
  le_log_of_rpow_le hx (rpow_intCast _ _ ▸ h)

lemma rpow_le_of_le_log (hy : 0 < y) (h : log x ≤ z * log y) : x ≤ y ^ z := by
  obtain hx | hx := le_or_lt x 0
  · exact hx.trans (rpow_pos_of_pos hy _).le
  · exact (le_rpow_iff_log_le hx hy).2 h

lemma pow_le_of_le_log (hy : 0 < y) (h : log x ≤ n * log y) : x ≤ y ^ n :=
  rpow_natCast _ _ ▸ rpow_le_of_le_log hy h

lemma zpow_le_of_le_log {n : ℤ} (hy : 0 < y) (h : log x ≤ n * log y) : x ≤ y ^ n :=
  rpow_intCast _ _ ▸ rpow_le_of_le_log hy h

lemma rpow_lt_iff_lt_log (hx : 0 < x) (hy : 0 < y) : x ^ z < y ↔ z * log x < log y := by
  rw [← log_lt_log_iff (rpow_pos_of_pos hx _) hy, log_rpow hx]

lemma pow_lt_iff_lt_log (hx : 0 < x) (hy : 0 < y) : x ^ n < y ↔ n * log x < log y := by
  rw [← rpow_lt_iff_lt_log hx hy, rpow_natCast]

lemma zpow_lt_iff_lt_log {n : ℤ} (hx : 0 < x) (hy : 0 < y) : x ^ n < y ↔ n * log x < log y := by
  rw [← rpow_lt_iff_lt_log hx hy, rpow_intCast]

lemma lt_log_of_rpow_lt (hx : 0 < x) (h : x ^ z < y) : z * log x < log y :=
  log_rpow hx _ ▸ log_lt_log (by positivity) h

lemma lt_log_of_pow_lt (hx : 0 < x) (h : x ^ n < y) : n * log x < log y :=
  lt_log_of_rpow_lt hx (rpow_natCast _ _ ▸ h)

lemma lt_log_of_zpow_lt {n : ℤ} (hx : 0 < x) (h : x ^ n < y) : n * log x < log y :=
  lt_log_of_rpow_lt hx (rpow_intCast _ _ ▸ h)

lemma rpow_lt_of_lt_log (hy : 0 < y) (h : log x < z * log y) : x < y ^ z := by
  obtain hx | hx := le_or_lt x 0
  · exact hx.trans_lt (rpow_pos_of_pos hy _)
  · exact (lt_rpow_iff_log_lt hx hy).2 h

lemma pow_lt_of_lt_log (hy : 0 < y) (h : log x < n * log y) : x < y ^ n :=
  rpow_natCast _ _ ▸ rpow_lt_of_lt_log hy h

lemma zpow_lt_of_lt_log {n : ℤ} (hy : 0 < y) (h : log x < n * log y) : x < y ^ n :=
  rpow_intCast _ _ ▸ rpow_lt_of_lt_log hy h

theorem rpow_le_one_iff_of_pos (hx : 0 < x) : x ^ y ≤ 1 ↔ 1 ≤ x ∧ y ≤ 0 ∨ x ≤ 1 ∧ 0 ≤ y := by
  rw [rpow_def_of_pos hx, exp_le_one_iff, mul_nonpos_iff, log_nonneg_iff hx, log_nonpos_iff hx]

/-- Bound for `|log x * x ^ t|` in the interval `(0, 1]`, for positive real `t`. -/
theorem abs_log_mul_self_rpow_lt (x t : ℝ) (h1 : 0 < x) (h2 : x ≤ 1) (ht : 0 < t) :
    |log x * x ^ t| < 1 / t := by
  rw [lt_div_iff₀ ht]
  have := abs_log_mul_self_lt (x ^ t) (rpow_pos_of_pos h1 t) (rpow_le_one h1.le h2 ht.le)
  rwa [log_rpow h1, mul_assoc, abs_mul, abs_of_pos ht, mul_comm] at this

/-- `log x` is bounded above by a multiple of every power of `x` with positive exponent. -/
lemma log_le_rpow_div {x ε : ℝ} (hx : 0 ≤ x) (hε : 0 < ε) : log x ≤ x ^ ε / ε := by
  rcases hx.eq_or_lt with rfl | h
  · rw [log_zero, zero_rpow hε.ne', zero_div]
  rw [le_div_iff₀' hε]
  exact (log_rpow h ε).symm.trans_le <| (log_le_sub_one_of_pos <| rpow_pos_of_pos h ε).trans
    (sub_one_lt _).le

/-- The (real) logarithm of a natural number `n` is bounded by a multiple of every power of `n`
with positive exponent. -/
lemma log_natCast_le_rpow_div (n : ℕ) {ε : ℝ} (hε : 0 < ε) : log n ≤ n ^ ε / ε :=
  log_le_rpow_div n.cast_nonneg hε

lemma strictMono_rpow_of_base_gt_one {b : ℝ} (hb : 1 < b) :
    StrictMono (b ^ · : ℝ → ℝ) := by
  simp_rw [Real.rpow_def_of_pos (zero_lt_one.trans hb)]
  exact exp_strictMono.comp <| StrictMono.const_mul strictMono_id <| Real.log_pos hb

lemma monotone_rpow_of_base_ge_one {b : ℝ} (hb : 1 ≤ b) :
    Monotone (b ^ · : ℝ → ℝ) := by
  rcases lt_or_eq_of_le hb with hb | rfl
  case inl => exact (strictMono_rpow_of_base_gt_one hb).monotone
  case inr => intro _ _ _; simp

lemma strictAnti_rpow_of_base_lt_one {b : ℝ} (hb₀ : 0 < b) (hb₁ : b < 1) :
    StrictAnti (b ^ · : ℝ → ℝ) := by
  simp_rw [Real.rpow_def_of_pos hb₀]
  exact exp_strictMono.comp_strictAnti <| StrictMono.const_mul_of_neg strictMono_id
      <| Real.log_neg hb₀ hb₁

lemma antitone_rpow_of_base_le_one {b : ℝ} (hb₀ : 0 < b) (hb₁ : b ≤ 1) :
    Antitone (b ^ · : ℝ → ℝ) := by
  rcases lt_or_eq_of_le hb₁ with hb₁ | rfl
  case inl => exact (strictAnti_rpow_of_base_lt_one hb₀ hb₁).antitone
  case inr => intro _ _ _; simp

lemma rpow_right_inj (hx₀ : 0 < x) (hx₁ : x ≠ 1) : x ^ y = x ^ z ↔ y = z := by
  refine ⟨fun H ↦ ?_, fun H ↦ by rw [H]⟩
  rcases hx₁.lt_or_lt with h | h
  · exact (strictAnti_rpow_of_base_lt_one hx₀ h).injective H
  · exact (strictMono_rpow_of_base_gt_one h).injective H

/-- Guessing rule for the `bound` tactic: when trying to prove `x ^ y ≤ x ^ z`, we can either assume
`1 ≤ x` or `0 < x ≤ 1`. -/
@[bound] lemma rpow_le_rpow_of_exponent_le_or_ge {x y z : ℝ}
    (h : 1 ≤ x ∧ y ≤ z ∨ 0 < x ∧ x ≤ 1 ∧ z ≤ y) : x ^ y ≤ x ^ z := by
  rcases h with ⟨x1, yz⟩ | ⟨x0, x1, zy⟩
  · exact Real.rpow_le_rpow_of_exponent_le x1 yz
  · exact Real.rpow_le_rpow_of_exponent_ge x0 x1 zy

end Real

namespace Complex

lemma norm_prime_cpow_le_one_half (p : Nat.Primes) {s : ℂ} (hs : 1 < s.re) :
    ‖(p : ℂ) ^ (-s)‖ ≤ 1 / 2 := by
  rw [norm_natCast_cpow_of_re_ne_zero p <| by rw [neg_re]; linarith only [hs]]
  refine (Real.rpow_le_rpow_of_nonpos zero_lt_two (Nat.cast_le.mpr p.prop.two_le) <|
    by rw [neg_re]; linarith only [hs]).trans ?_
  rw [one_div, ← Real.rpow_neg_one]
  exact Real.rpow_le_rpow_of_exponent_le one_le_two <| (neg_lt_neg hs).le

lemma one_sub_prime_cpow_ne_zero {p : ℕ} (hp : p.Prime) {s : ℂ} (hs : 1 < s.re) :
    1 - (p : ℂ) ^ (-s) ≠ 0 := by
  refine sub_ne_zero_of_ne fun H ↦ ?_
  have := norm_prime_cpow_le_one_half ⟨p, hp⟩ hs
  simp only at this
  rw [← H, norm_one] at this
  norm_num at this

lemma norm_natCast_cpow_le_norm_natCast_cpow_of_pos {n : ℕ} (hn : 0 < n) {w z : ℂ}
    (h : w.re ≤ z.re) :
    ‖(n : ℂ) ^ w‖ ≤ ‖(n : ℂ) ^ z‖ := by
  simp_rw [norm_natCast_cpow_of_pos hn]
  exact Real.rpow_le_rpow_of_exponent_le (by exact_mod_cast hn) h

lemma norm_natCast_cpow_le_norm_natCast_cpow_iff {n : ℕ} (hn : 1 < n) {w z : ℂ} :
    ‖(n : ℂ) ^ w‖ ≤ ‖(n : ℂ) ^ z‖ ↔ w.re ≤ z.re := by
  simp_rw [norm_natCast_cpow_of_pos (Nat.zero_lt_of_lt hn),
    Real.rpow_le_rpow_left_iff (Nat.one_lt_cast.mpr hn)]

lemma norm_log_natCast_le_rpow_div (n : ℕ) {ε : ℝ} (hε : 0 < ε) : ‖log n‖ ≤ n ^ ε / ε := by
  rcases n.eq_zero_or_pos with rfl | h
  · rw [Nat.cast_zero, Nat.cast_zero, log_zero, norm_zero, Real.zero_rpow hε.ne', zero_div]
  rw [norm_eq_abs, ← natCast_log, abs_ofReal,
    _root_.abs_of_nonneg <| Real.log_nonneg <| by exact_mod_cast Nat.one_le_of_lt h.lt]
  exact Real.log_natCast_le_rpow_div n hε

end Complex

/-!
## Square roots of reals
-/


namespace Real

variable {z x y : ℝ}

section Sqrt

theorem sqrt_eq_rpow (x : ℝ) : √x = x ^ (1 / (2 : ℝ)) := by
  obtain h | h := le_or_lt 0 x
  · rw [← mul_self_inj_of_nonneg (sqrt_nonneg _) (rpow_nonneg h _), mul_self_sqrt h, ← sq,
      ← rpow_natCast, ← rpow_mul h]
    norm_num
  · have : 1 / (2 : ℝ) * π = π / (2 : ℝ) := by ring
    rw [sqrt_eq_zero_of_nonpos h.le, rpow_def_of_neg h, this, cos_pi_div_two, mul_zero]

theorem rpow_div_two_eq_sqrt {x : ℝ} (r : ℝ) (hx : 0 ≤ x) : x ^ (r / 2) = √x ^ r := by
  rw [sqrt_eq_rpow, ← rpow_mul hx]
  congr
  ring

end Sqrt

<<<<<<< HEAD
variable {n : ℕ}

theorem exists_rat_pow_btwn_rat_aux (hn : n ≠ 0) (x y : ℝ) (h : x < y) (hy : 0 < y) :
    ∃ q : ℚ, 0 < q ∧ x < (q : ℝ) ^ n ∧ (q : ℝ) ^ n < y := by
  have hn' : 0 < (n : ℝ) := mod_cast hn.bot_lt
  obtain ⟨q, hxq, hqy⟩ :=
    exists_rat_btwn (rpow_lt_rpow (le_max_left 0 x) (max_lt hy h) <| inv_pos.mpr hn')
  have := rpow_nonneg (le_max_left 0 x) n⁻¹
  have hq := this.trans_lt hxq
  replace hxq := rpow_lt_rpow this hxq hn'
  replace hqy := rpow_lt_rpow hq.le hqy hn'
  rw [rpow_natCast, rpow_natCast, rpow_inv_natCast_pow _ hn] at hxq hqy
  · exact ⟨q, mod_cast hq, (le_max_right _ _).trans_lt hxq, hqy⟩
  · exact hy.le
  · exact le_max_left _ _

theorem exists_rat_pow_btwn_rat (hn : n ≠ 0) {x y : ℚ} (h : x < y) (hy : 0 < y) :
    ∃ q : ℚ, 0 < q ∧ x < q ^ n ∧ q ^ n < y := by
  apply_mod_cast exists_rat_pow_btwn_rat_aux hn x y <;> assumption

/-- There is a rational power between any two positive elements of an archimedean ordered field. -/
theorem exists_rat_pow_btwn {α : Type*} [Field α] [LinearOrder α] [IsStrictOrderedRing α]
    [Archimedean α] (hn : n ≠ 0)
    {x y : α} (h : x < y) (hy : 0 < y) : ∃ q : ℚ, 0 < q ∧ x < (q : α) ^ n ∧ (q : α) ^ n < y := by
  obtain ⟨q₂, hx₂, hy₂⟩ := exists_rat_btwn (max_lt h hy)
  obtain ⟨q₁, hx₁, hq₁₂⟩ := exists_rat_btwn hx₂
  have : (0 : α) < q₂ := (le_max_right _ _).trans_lt hx₂
  norm_cast at hq₁₂ this
  obtain ⟨q, hq, hq₁, hq₂⟩ := exists_rat_pow_btwn_rat hn hq₁₂ this
  refine ⟨q, hq, (le_max_left _ _).trans_lt <| hx₁.trans ?_, hy₂.trans' ?_⟩ <;> assumption_mod_cast

=======
>>>>>>> e7e04457
end Real

namespace Complex

lemma cpow_inv_two_re (x : ℂ) : (x ^ (2⁻¹ : ℂ)).re = sqrt ((abs x + x.re) / 2) := by
  rw [← ofReal_ofNat, ← ofReal_inv, cpow_ofReal_re, ← div_eq_mul_inv, ← one_div,
    ← Real.sqrt_eq_rpow, cos_half, ← sqrt_mul, ← mul_div_assoc, mul_add, mul_one, abs_mul_cos_arg]
  exacts [abs.nonneg _, (neg_pi_lt_arg _).le, arg_le_pi _]

lemma cpow_inv_two_im_eq_sqrt {x : ℂ} (hx : 0 ≤ x.im) :
    (x ^ (2⁻¹ : ℂ)).im = sqrt ((abs x - x.re) / 2) := by
  rw [← ofReal_ofNat, ← ofReal_inv, cpow_ofReal_im, ← div_eq_mul_inv, ← one_div,
    ← Real.sqrt_eq_rpow, sin_half_eq_sqrt, ← sqrt_mul (abs.nonneg _), ← mul_div_assoc, mul_sub,
    mul_one, abs_mul_cos_arg]
  · rwa [arg_nonneg_iff]
  · linarith [pi_pos, arg_le_pi x]

lemma cpow_inv_two_im_eq_neg_sqrt {x : ℂ} (hx : x.im < 0) :
    (x ^ (2⁻¹ : ℂ)).im = -sqrt ((abs x - x.re) / 2) := by
  rw [← ofReal_ofNat, ← ofReal_inv, cpow_ofReal_im, ← div_eq_mul_inv, ← one_div,
    ← Real.sqrt_eq_rpow, sin_half_eq_neg_sqrt, mul_neg, ← sqrt_mul (abs.nonneg _),
    ← mul_div_assoc, mul_sub, mul_one, abs_mul_cos_arg]
  · linarith [pi_pos, neg_pi_lt_arg x]
  · exact (arg_neg_iff.2 hx).le

lemma abs_cpow_inv_two_im (x : ℂ) : |(x ^ (2⁻¹ : ℂ)).im| = sqrt ((abs x - x.re) / 2) := by
  rw [← ofReal_ofNat, ← ofReal_inv, cpow_ofReal_im, ← div_eq_mul_inv, ← one_div,
    ← Real.sqrt_eq_rpow, _root_.abs_mul, _root_.abs_of_nonneg (sqrt_nonneg _), abs_sin_half,
    ← sqrt_mul (abs.nonneg _), ← mul_div_assoc, mul_sub, mul_one, abs_mul_cos_arg]

open scoped ComplexOrder in
lemma inv_natCast_cpow_ofReal_pos {n : ℕ} (hn : n ≠ 0) (x : ℝ) :
    0 < ((n : ℂ) ^ (x : ℂ))⁻¹ := by
  refine RCLike.inv_pos_of_pos ?_
  rw [show (n : ℂ) ^ (x : ℂ) = (n : ℝ) ^ (x : ℂ) from rfl, ← ofReal_cpow n.cast_nonneg']
  positivity

end Complex

section Tactics

/-!
## Tactic extensions for real powers
-/
namespace Mathlib.Meta.NormNum

open Lean.Meta Qq

theorem isNat_rpow_pos {a b : ℝ} {nb ne : ℕ}
    (pb : IsNat b nb) (pe' : IsNat (a ^ nb) ne) :
    IsNat (a ^ b) ne := by
  rwa [pb.out, rpow_natCast]

theorem isNat_rpow_neg {a b : ℝ} {nb ne : ℕ}
    (pb : IsInt b (Int.negOfNat nb)) (pe' : IsNat (a ^ (Int.negOfNat nb)) ne) :
    IsNat (a ^ b) ne := by
  rwa [pb.out, Real.rpow_intCast]

theorem isInt_rpow_pos {a b : ℝ} {nb ne : ℕ}
    (pb : IsNat b nb) (pe' : IsInt (a ^ nb) (Int.negOfNat ne)) :
    IsInt (a ^ b) (Int.negOfNat ne) := by
  rwa [pb.out, rpow_natCast]

theorem isInt_rpow_neg {a b : ℝ} {nb ne : ℕ}
    (pb : IsInt b (Int.negOfNat nb)) (pe' : IsInt (a ^ (Int.negOfNat nb)) (Int.negOfNat ne)) :
    IsInt (a ^ b) (Int.negOfNat ne) := by
  rwa [pb.out, Real.rpow_intCast]

theorem isRat_rpow_pos {a b : ℝ} {nb : ℕ}
    {num : ℤ} {den : ℕ}
    (pb : IsNat b nb) (pe' : IsRat (a ^ nb) num den) :
    IsRat (a ^ b) num den := by
  rwa [pb.out, rpow_natCast]

theorem isRat_rpow_neg {a b : ℝ} {nb : ℕ}
    {num : ℤ} {den : ℕ}
    (pb : IsInt b (Int.negOfNat nb)) (pe' : IsRat (a ^ (Int.negOfNat nb)) num den) :
    IsRat (a ^ b) num den := by
  rwa [pb.out, Real.rpow_intCast]

#adaptation_note
/--
Since https://github.com/leanprover/lean4/pull/5338,
the unused variable linter can not see usages of variables in
`haveI' : ⋯ =Q ⋯ := ⟨⟩` clauses, so generates many false positives.
-/
set_option linter.unusedVariables false

/-- Evaluates expressions of the form `a ^ b` when `a` and `b` are both reals. -/
@[norm_num (_ : ℝ) ^ (_ : ℝ)]
def evalRPow : NormNumExt where eval {u α} e := do
  let .app (.app f (a : Q(ℝ))) (b : Q(ℝ)) ← Lean.Meta.whnfR e | failure
  guard <|← withNewMCtxDepth <| isDefEq f q(HPow.hPow (α := ℝ) (β := ℝ))
  haveI' : u =QL 0 := ⟨⟩
  haveI' : $α =Q ℝ := ⟨⟩
  haveI' h : $e =Q $a ^ $b := ⟨⟩
  h.check
  let (rb : Result b) ← derive (α := q(ℝ)) b
  match rb with
  | .isBool .. | .isRat _ .. => failure
  | .isNat sβ nb pb =>
    match ← derive q($a ^ $nb) with
    | .isBool .. => failure
    | .isNat sα' ne' pe' =>
      assumeInstancesCommute
      haveI' : $sα' =Q AddGroupWithOne.toAddMonoidWithOne := ⟨⟩
      return .isNat sα' ne' q(isNat_rpow_pos $pb $pe')
    | .isNegNat sα' ne' pe' =>
      assumeInstancesCommute
      return .isNegNat sα' ne' q(isInt_rpow_pos $pb $pe')
    | .isRat sα' qe' nume' dene' pe' =>
      assumeInstancesCommute
      return .isRat sα' qe' nume' dene' q(isRat_rpow_pos $pb $pe')
  | .isNegNat sβ nb pb =>
    match ← derive q($a ^ (-($nb : ℤ))) with
    | .isBool .. => failure
    | .isNat sα' ne' pe' =>
      assumeInstancesCommute
      return .isNat sα' ne' q(isNat_rpow_neg $pb $pe')
    | .isNegNat sα' ne' pe' =>
      let _ := q(Real.instRing)
      assumeInstancesCommute
      return .isNegNat sα' ne' q(isInt_rpow_neg $pb $pe')
    | .isRat sα' qe' nume' dene' pe' =>
      assumeInstancesCommute
      return .isRat sα' qe' nume' dene' q(isRat_rpow_neg $pb $pe')

end Mathlib.Meta.NormNum

end Tactics<|MERGE_RESOLUTION|>--- conflicted
+++ resolved
@@ -982,40 +982,6 @@
 
 end Sqrt
 
-<<<<<<< HEAD
-variable {n : ℕ}
-
-theorem exists_rat_pow_btwn_rat_aux (hn : n ≠ 0) (x y : ℝ) (h : x < y) (hy : 0 < y) :
-    ∃ q : ℚ, 0 < q ∧ x < (q : ℝ) ^ n ∧ (q : ℝ) ^ n < y := by
-  have hn' : 0 < (n : ℝ) := mod_cast hn.bot_lt
-  obtain ⟨q, hxq, hqy⟩ :=
-    exists_rat_btwn (rpow_lt_rpow (le_max_left 0 x) (max_lt hy h) <| inv_pos.mpr hn')
-  have := rpow_nonneg (le_max_left 0 x) n⁻¹
-  have hq := this.trans_lt hxq
-  replace hxq := rpow_lt_rpow this hxq hn'
-  replace hqy := rpow_lt_rpow hq.le hqy hn'
-  rw [rpow_natCast, rpow_natCast, rpow_inv_natCast_pow _ hn] at hxq hqy
-  · exact ⟨q, mod_cast hq, (le_max_right _ _).trans_lt hxq, hqy⟩
-  · exact hy.le
-  · exact le_max_left _ _
-
-theorem exists_rat_pow_btwn_rat (hn : n ≠ 0) {x y : ℚ} (h : x < y) (hy : 0 < y) :
-    ∃ q : ℚ, 0 < q ∧ x < q ^ n ∧ q ^ n < y := by
-  apply_mod_cast exists_rat_pow_btwn_rat_aux hn x y <;> assumption
-
-/-- There is a rational power between any two positive elements of an archimedean ordered field. -/
-theorem exists_rat_pow_btwn {α : Type*} [Field α] [LinearOrder α] [IsStrictOrderedRing α]
-    [Archimedean α] (hn : n ≠ 0)
-    {x y : α} (h : x < y) (hy : 0 < y) : ∃ q : ℚ, 0 < q ∧ x < (q : α) ^ n ∧ (q : α) ^ n < y := by
-  obtain ⟨q₂, hx₂, hy₂⟩ := exists_rat_btwn (max_lt h hy)
-  obtain ⟨q₁, hx₁, hq₁₂⟩ := exists_rat_btwn hx₂
-  have : (0 : α) < q₂ := (le_max_right _ _).trans_lt hx₂
-  norm_cast at hq₁₂ this
-  obtain ⟨q, hq, hq₁, hq₂⟩ := exists_rat_pow_btwn_rat hn hq₁₂ this
-  refine ⟨q, hq, (le_max_left _ _).trans_lt <| hx₁.trans ?_, hy₂.trans' ?_⟩ <;> assumption_mod_cast
-
-=======
->>>>>>> e7e04457
 end Real
 
 namespace Complex
