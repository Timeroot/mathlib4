/-
Copyright (c) 2022 Jireh Loreaux. All rights reserved.
Released under Apache 2.0 license as described in the file LICENSE.
Authors: Jireh Loreaux
-/
import Mathlib.Analysis.CStarAlgebra.GelfandDuality
import Mathlib.Topology.Algebra.StarSubalgebra

/-! # Continuous functional calculus

In this file we construct the `continuousFunctionalCalculus` for a normal element `a` of a
(unital) C⋆-algebra over `ℂ`. This is a star algebra equivalence
`C(spectrum ℂ a, ℂ) ≃⋆ₐ[ℂ] elementalStarAlgebra ℂ a` which sends the (restriction of) the
identity map `ContinuousMap.id ℂ` to the (unique) preimage of `a` under the coercion of
`elementalStarAlgebra ℂ a` to `A`.

Being a star algebra equivalence between C⋆-algebras, this map is continuous (even an isometry),
and by the Stone-Weierstrass theorem it is the unique star algebra equivalence which extends the
polynomial functional calculus (i.e., `Polynomial.aeval`).

For any continuous function `f : spectrum ℂ a → ℂ`, this makes it possible to define an element
`f a` (not valid notation) in the original algebra, which heuristically has the same eigenspaces as
`a` and acts on eigenvector of `a` for an eigenvalue `λ` as multiplication by `f λ`. This
description is perfectly accurate in finite dimension, but only heuristic in infinite dimension as
there might be no genuine eigenvector. In particular, when `f` is a polynomial `∑ cᵢ Xⁱ`, then
`f a` is `∑ cᵢ aⁱ`. Also, `id a = a`.

The result we have established here is the strongest possible, but it is not the version which is
most useful in practice. The generic API for the continuous functional calculus can be found in
`Analysis.CStarAlgebra.ContinuousFunctionalCalculus` in the `Unital` and `NonUnital` files. The
relevant instances on C⋆-algebra can be found in the `Instances` file.

## Main definitions

* `continuousFunctionalCalculus : C(spectrum ℂ a, ℂ) ≃⋆ₐ[ℂ] elementalStarAlgebra ℂ a`: this
  is the composition of the inverse of the `gelfandStarTransform` with the natural isomorphism
  induced by the homeomorphism `elementalStarAlgebra.characterSpaceHomeo`.
* `elementalStarAlgebra.characterSpaceHomeo` :
  `characterSpace ℂ (elementalStarAlgebra ℂ a) ≃ₜ spectrum ℂ a`: this homeomorphism is defined
  by evaluating a character `φ` at `a`, and noting that `φ a ∈ spectrum ℂ a` since `φ` is an
  algebra homomorphism. Moreover, this map is continuous and bijective and since the spaces involved
  are compact Hausdorff, it is a homeomorphism.

 -/


open scoped Pointwise ENNReal NNReal ComplexOrder

open WeakDual WeakDual.CharacterSpace elementalStarAlgebra

variable {A : Type*} [NormedRing A] [NormedAlgebra ℂ A]
variable [StarRing A] [CStarRing A] [StarModule ℂ A]

instance {R A : Type*} [CommRing R] [StarRing R] [NormedRing A] [Algebra R A] [StarRing A]
    [ContinuousStar A] [StarModule R A] (a : A) [IsStarNormal a] :
    NormedCommRing (elementalStarAlgebra R a) :=
  { SubringClass.toNormedRing (elementalStarAlgebra R a) with
    mul_comm := mul_comm }

variable [CompleteSpace A] (a : A) [IsStarNormal a] (S : StarSubalgebra ℂ A)

/-- The natural map from `characterSpace ℂ (elementalStarAlgebra ℂ x)` to `spectrum ℂ x` given
by evaluating `φ` at `x`. This is essentially just evaluation of the `gelfandTransform` of `x`,
but because we want something in `spectrum ℂ x`, as opposed to
`spectrum ℂ ⟨x, elementalStarAlgebra.self_mem ℂ x⟩` there is slightly more work to do. -/
@[simps]
noncomputable def elementalStarAlgebra.characterSpaceToSpectrum (x : A)
    (φ : characterSpace ℂ (elementalStarAlgebra ℂ x)) : spectrum ℂ x where
  val := φ ⟨x, self_mem ℂ x⟩
  property := by
    simpa only [StarSubalgebra.spectrum_eq (hS := elementalStarAlgebra.isClosed ℂ x)
      (a := ⟨x, self_mem ℂ x⟩)] using AlgHom.apply_mem_spectrum φ ⟨x, self_mem ℂ x⟩

#adaptation_note /-- nightly-2024-04-01
The simpNF linter now times out on this lemma.
See https://github.com/leanprover-community/mathlib4/issues/12227 -/
attribute [nolint simpNF] elementalStarAlgebra.characterSpaceToSpectrum_coe

theorem elementalStarAlgebra.continuous_characterSpaceToSpectrum (x : A) :
    Continuous (elementalStarAlgebra.characterSpaceToSpectrum x) :=
  continuous_induced_rng.2
    (map_continuous <| gelfandTransform ℂ (elementalStarAlgebra ℂ x) ⟨x, self_mem ℂ x⟩)

theorem elementalStarAlgebra.bijective_characterSpaceToSpectrum :
    Function.Bijective (elementalStarAlgebra.characterSpaceToSpectrum a) := by
  refine ⟨fun φ ψ h => starAlgHomClass_ext ℂ ?_ ?_ ?_, ?_⟩
  · exact (map_continuous φ)
  · exact (map_continuous ψ)
  · simpa only [elementalStarAlgebra.characterSpaceToSpectrum, Subtype.mk_eq_mk,
      ContinuousMap.coe_mk] using h
  · rintro ⟨z, hz⟩
<<<<<<< HEAD
    have hz' := (StarSubalgebra.spectrum_eq (elementalStarAlgebra.isClosed ℂ a)
      ⟨a, self_mem ℂ a⟩).symm ▸ hz
=======
    have hz' := (StarSubalgebra.spectrum_eq (hS := elementalStarAlgebra.isClosed ℂ a)
      (a := ⟨a, self_mem ℂ a⟩).symm.subst hz)
>>>>>>> 2b617ccc
    rw [CharacterSpace.mem_spectrum_iff_exists] at hz'
    obtain ⟨φ, rfl⟩ := hz'
    exact ⟨φ, rfl⟩

/-- The homeomorphism between the character space of the unital C⋆-subalgebra generated by a
single normal element `a : A` and `spectrum ℂ a`. -/
noncomputable def elementalStarAlgebra.characterSpaceHomeo :
    characterSpace ℂ (elementalStarAlgebra ℂ a) ≃ₜ spectrum ℂ a :=
  @Continuous.homeoOfEquivCompactToT2 _ _ _ _ _ _
    (Equiv.ofBijective (elementalStarAlgebra.characterSpaceToSpectrum a)
      (elementalStarAlgebra.bijective_characterSpaceToSpectrum a))
    (elementalStarAlgebra.continuous_characterSpaceToSpectrum a)

/-- **Continuous functional calculus.** Given a normal element `a : A` of a unital C⋆-algebra,
the continuous functional calculus is a `StarAlgEquiv` from the complex-valued continuous
functions on the spectrum of `a` to the unital C⋆-subalgebra generated by `a`. Moreover, this
equivalence identifies `(ContinuousMap.id ℂ).restrict (spectrum ℂ a))` with `a`; see
`continuousFunctionalCalculus_map_id`. As such it extends the polynomial functional calculus. -/
noncomputable def continuousFunctionalCalculus :
    C(spectrum ℂ a, ℂ) ≃⋆ₐ[ℂ] elementalStarAlgebra ℂ a :=
  ((elementalStarAlgebra.characterSpaceHomeo a).compStarAlgEquiv' ℂ ℂ).trans
    (gelfandStarTransform (elementalStarAlgebra ℂ a)).symm

theorem continuousFunctionalCalculus_map_id :
    continuousFunctionalCalculus a ((ContinuousMap.id ℂ).restrict (spectrum ℂ a)) =
      ⟨a, self_mem ℂ a⟩ :=
  (gelfandStarTransform (elementalStarAlgebra ℂ a)).symm_apply_apply _<|MERGE_RESOLUTION|>--- conflicted
+++ resolved
@@ -89,13 +89,8 @@
   · simpa only [elementalStarAlgebra.characterSpaceToSpectrum, Subtype.mk_eq_mk,
       ContinuousMap.coe_mk] using h
   · rintro ⟨z, hz⟩
-<<<<<<< HEAD
-    have hz' := (StarSubalgebra.spectrum_eq (elementalStarAlgebra.isClosed ℂ a)
-      ⟨a, self_mem ℂ a⟩).symm ▸ hz
-=======
     have hz' := (StarSubalgebra.spectrum_eq (hS := elementalStarAlgebra.isClosed ℂ a)
       (a := ⟨a, self_mem ℂ a⟩).symm.subst hz)
->>>>>>> 2b617ccc
     rw [CharacterSpace.mem_spectrum_iff_exists] at hz'
     obtain ⟨φ, rfl⟩ := hz'
     exact ⟨φ, rfl⟩
