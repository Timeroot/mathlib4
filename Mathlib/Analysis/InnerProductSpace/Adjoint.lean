--- conflicted
+++ resolved
@@ -425,11 +425,7 @@
 theorem eq_adjoint_iff_basis {ι₁ : Type*} {ι₂ : Type*} (b₁ : Basis ι₁ 𝕜 E) (b₂ : Basis ι₂ 𝕜 F)
     (A : E →ₗ[𝕜] F) (B : F →ₗ[𝕜] E) :
     A = LinearMap.adjoint B ↔ ∀ (i₁ : ι₁) (i₂ : ι₂), ⟪A (b₁ i₁), b₂ i₂⟫ = ⟪b₁ i₁, B (b₂ i₂)⟫ := by
-<<<<<<< HEAD
-  refine' ⟨fun h x y => by rw [h, adjoint_inner_left], fun h => _⟩
-=======
   refine ⟨fun h x y => by rw [h, adjoint_inner_left], fun h => ?_⟩
->>>>>>> 20c42930
   refine Basis.ext b₁ fun i₁ => ?_
   exact ext_inner_right_basis b₂ fun i₂ => by simp only [adjoint_inner_left, h i₁ i₂]
 #align linear_map.eq_adjoint_iff_basis LinearMap.eq_adjoint_iff_basis
