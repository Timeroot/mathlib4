--- conflicted
+++ resolved
@@ -3,11 +3,7 @@
 Released under Apache 2.0 license as described in the file LICENSE.
 Authors: Geoffrey Irving
 -/
-<<<<<<< HEAD
-import Mathlib.Analysis.Calculus.FDeriv.Analytic
-=======
 import Mathlib.Analysis.Analytic.Constructions
->>>>>>> d0df76bd
 
 /-!
 # Properties of analyticity restricted to a set
@@ -15,11 +11,7 @@
 From `Mathlib.Analysis.Analytic.Basic`, we have the definitions
 
 1. `AnalyticWithinAt 𝕜 f s x` means a power series at `x` converges to `f` on `𝓝[insert x s] x`.
-<<<<<<< HEAD
-2. `AnalyticWithinOn 𝕜 f s t` means `∀ x ∈ t, AnalyticWithinAt 𝕜 f s x`.
-=======
 2. `AnalyticOn 𝕜 f s t` means `∀ x ∈ t, AnalyticWithinAt 𝕜 f s x`.
->>>>>>> d0df76bd
 
 This means there exists an extension of `f` which is analytic and agrees with `f` on `s ∪ {x}`, but
 `f` is allowed to be arbitrary elsewhere.
@@ -86,12 +78,6 @@
             simp only [Metric.mem_ball, dist_self_add_left, yr]
         · simp only [EMetric.mem_ball, yr] }⟩
 
-<<<<<<< HEAD
-/-- On open sets, `AnalyticOn` and `AnalyticWithinOn` coincide -/
-lemma IsOpen.analyticWithinOn_iff_analyticOn {f : E → F} {s : Set E} (hs : IsOpen s) :
-    AnalyticWithinOn 𝕜 f s ↔ AnalyticOn 𝕜 f s := by
-  refine ⟨?_, AnalyticOn.analyticWithinOn⟩
-=======
 @[deprecated (since := "2024-09-26")]
 alias analyticWithinOn_of_locally_analyticWithinOn := analyticOn_of_locally_analyticOn
 
@@ -99,7 +85,6 @@
 lemma IsOpen.analyticOn_iff_analyticOnNhd {f : E → F} {s : Set E} (hs : IsOpen s) :
     AnalyticOn 𝕜 f s ↔ AnalyticOnNhd 𝕜 f s := by
   refine ⟨?_, AnalyticOnNhd.analyticOn⟩
->>>>>>> d0df76bd
   intro hf x m
   rcases Metric.mem_nhds_iff.mp (hs.mem_nhds m) with ⟨r, r0, rs⟩
   rcases hf x m with ⟨p, t, fp⟩
@@ -114,12 +99,9 @@
       apply rs
       simp only [Metric.mem_ball, dist_self_add_left, ym.1] }⟩
 
-<<<<<<< HEAD
-=======
 @[deprecated (since := "2024-09-26")]
 alias IsOpen.analyticWithinOn_iff_analyticOn := IsOpen.analyticOn_iff_analyticOnNhd
 
->>>>>>> d0df76bd
 
 /-!
 ### Equivalence to analyticity of a local extension
@@ -217,79 +199,4 @@
   · rintro ⟨g, -, hf, hg⟩
     exact ⟨g, by filter_upwards [self_mem_nhdsWithin] using hf, hg⟩
 
-<<<<<<< HEAD
-alias ⟨AnalyticWithinAt.exists_analyticAt, _⟩ := analyticWithinAt_iff_exists_analyticAt'
-
-/-!
-### Congruence
-
--/
-
-
-lemma HasFPowerSeriesWithinOnBall.congr {f g : E → F} {p : FormalMultilinearSeries 𝕜 E F}
-    {s : Set E} {x : E} {r : ℝ≥0∞} (h : HasFPowerSeriesWithinOnBall f p s x r)
-    (h' : EqOn g f (s ∩ EMetric.ball x r)) (h'' : g x = f x) :
-    HasFPowerSeriesWithinOnBall g p s x r := by
-  refine ⟨h.r_le, h.r_pos, ?_⟩
-  · intro y hy h'y
-    convert h.hasSum hy h'y using 1
-    simp only [mem_insert_iff, add_right_eq_self] at hy
-    rcases hy with rfl | hy
-    · simpa using h''
-    · apply h'
-      refine ⟨hy, ?_⟩
-      simpa [edist_eq_coe_nnnorm_sub] using h'y
-
-lemma HasFPowerSeriesWithinAt.congr {f g : E → F} {p : FormalMultilinearSeries 𝕜 E F} {s : Set E}
-    {x : E} (h : HasFPowerSeriesWithinAt f p s x) (h' : g =ᶠ[𝓝[s] x] f) (h'' : g x = f x) :
-    HasFPowerSeriesWithinAt g p s x := by
-  rcases h with ⟨r, hr⟩
-  obtain ⟨ε, εpos, hε⟩ : ∃ ε > 0, EMetric.ball x ε ∩ s ⊆ {y | g y = f y} :=
-    EMetric.mem_nhdsWithin_iff.1 h'
-  let r' := min r ε
-  refine ⟨r', ?_⟩
-  have := hr.of_le (r' := r') (by simp [r', εpos, hr.r_pos]) (min_le_left _ _)
-  apply this.congr _ h''
-  intro z hz
-  exact hε ⟨EMetric.ball_subset_ball (min_le_right _ _) hz.2, hz.1⟩
-
-
-lemma AnalyticWithinAt.congr_of_eventuallyEq {f g : E → F} {s : Set E} {x : E}
-    (hf : AnalyticWithinAt 𝕜 f s x) (hs : g =ᶠ[𝓝[s] x] f) (hx : g x = f x) :
-    AnalyticWithinAt 𝕜 g s x := by
-  rcases hf with ⟨p, hp⟩
-  exact ⟨p, hp.congr hs hx⟩
-
-lemma AnalyticWithinAt.congr {f g : E → F} {s : Set E} {x : E}
-    (hf : AnalyticWithinAt 𝕜 f s x) (hs : EqOn g f s) (hx : g x = f x) :
-    AnalyticWithinAt 𝕜 g s x :=
-  hf.congr_of_eventuallyEq hs.eventuallyEq_nhdsWithin hx
-
-lemma AnalyticWithinOn.congr {f g : E → F} {s : Set E}
-    (hf : AnalyticWithinOn 𝕜 f s) (hs : EqOn g f s) :
-    AnalyticWithinOn 𝕜 g s :=
-  fun x m ↦ (hf x m).congr hs (hs m)
-
-/-!
-### Monotonicity w.r.t. the set we're analytic within
--/
-
-lemma AnalyticWithinOn.mono {f : E → F} {s t : Set E} (h : AnalyticWithinOn 𝕜 f t)
-    (hs : s ⊆ t) : AnalyticWithinOn 𝕜 f s :=
-  fun _ m ↦ (h _ (hs m)).mono hs
-
-/-!
-### Analyticity within implies smoothness
--/
-
-lemma AnalyticWithinAt.contDiffWithinAt [CompleteSpace F] {f : E → F} {s : Set E} {x : E}
-    (h : AnalyticWithinAt 𝕜 f s x) {n : ℕ∞} : ContDiffWithinAt 𝕜 n f s x := by
-  rcases h.exists_analyticAt with ⟨g, fx, fg, hg⟩
-  exact hg.contDiffAt.contDiffWithinAt.congr (fg.mono (subset_insert _ _)) fx
-
-lemma AnalyticWithinOn.contDiffOn [CompleteSpace F] {f : E → F} {s : Set E}
-    (h : AnalyticWithinOn 𝕜 f s) {n : ℕ∞} : ContDiffOn 𝕜 n f s :=
-  fun x m ↦ (h x m).contDiffWithinAt
-=======
-alias ⟨AnalyticWithinAt.exists_analyticAt, _⟩ := analyticWithinAt_iff_exists_analyticAt'
->>>>>>> d0df76bd
+alias ⟨AnalyticWithinAt.exists_analyticAt, _⟩ := analyticWithinAt_iff_exists_analyticAt'