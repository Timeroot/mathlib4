/-
Copyright (c) 2022 Eric Wieser. All rights reserved.
Released under Apache 2.0 license as described in the file LICENSE.
Authors: Eric Wieser
-/
import Mathlib.Analysis.NormedSpace.Exponential
import Mathlib.Analysis.Matrix
import Mathlib.LinearAlgebra.Matrix.ZPow
import Mathlib.LinearAlgebra.Matrix.Hermitian
import Mathlib.LinearAlgebra.Matrix.Symmetric
import Mathlib.Topology.UniformSpace.Matrix

/-!
# Lemmas about the matrix exponential

In this file, we provide results about `exp` on `Matrix`s over a topological or normed algebra.
Note that generic results over all topological spaces such as `NormedSpace.exp_zero`
can be used on matrices without issue, so are not repeated here.
The topological results specific to matrices are:

* `Matrix.exp_transpose`
* `Matrix.exp_conjTranspose`
* `Matrix.exp_diagonal`
* `Matrix.exp_blockDiagonal`
* `Matrix.exp_blockDiagonal'`

Lemmas like `NormedSpace.exp_add_of_commute` require a canonical norm on the type;
while there are multiple sensible choices for the norm of a `Matrix` (`Matrix.normedAddCommGroup`,
`Matrix.frobeniusNormedAddCommGroup`, `Matrix.linftyOpNormedAddCommGroup`), none of them
are canonical. In an application where a particular norm is chosen using
`attribute [local instance]`, then the usual lemmas about `NormedSpace.exp` are fine.
When choosing a norm is undesirable, the results in this file can be used.

In this file, we copy across the lemmas about `NormedSpace.exp`,
but hide the requirement for a norm inside the proof.

* `Matrix.exp_add_of_commute`
* `Matrix.exp_sum_of_commute`
* `Matrix.exp_nsmul`
* `Matrix.isUnit_exp`
* `Matrix.exp_units_conj`
* `Matrix.exp_units_conj'`

Additionally, we prove some results about `matrix.has_inv` and `matrix.div_inv_monoid`, as the
results for general rings are instead stated about `Ring.inverse`:

* `Matrix.exp_neg`
* `Matrix.exp_zsmul`
* `Matrix.exp_conj`
* `Matrix.exp_conj'`

## TODO

* Show that `Matrix.det (exp A) = exp (Matrix.trace A)`

## References

* https://en.wikipedia.org/wiki/Matrix_exponential
-/


open scoped Matrix

open NormedSpace -- For `exp`.

variable (𝕂 : Type*) {m n p : Type*} {n' : m → Type*} {𝔸 : Type*}

namespace Matrix

section Topological

section Ring

variable [Fintype m] [DecidableEq m] [Fintype n] [DecidableEq n] [∀ i, Fintype (n' i)]
  [∀ i, DecidableEq (n' i)] [Ring 𝔸] [TopologicalSpace 𝔸] [TopologicalRing 𝔸]
  [Algebra ℚ 𝔸] [T2Space 𝔸]

theorem exp_diagonal (v : m → 𝔸) : exp (diagonal v) = diagonal (exp v) := by
  simp_rw [exp_eq_tsum, diagonal_pow, ← diagonal_smul, ← diagonal_tsum]

theorem exp_blockDiagonal (v : m → Matrix n n 𝔸) :
    exp (blockDiagonal v) = blockDiagonal (exp v) := by
  simp_rw [exp_eq_tsum, ← blockDiagonal_pow, ← blockDiagonal_smul, ← blockDiagonal_tsum]

theorem exp_blockDiagonal' (v : ∀ i, Matrix (n' i) (n' i) 𝔸) :
    exp (blockDiagonal' v) = blockDiagonal' (exp v) := by
  simp_rw [exp_eq_tsum, ← blockDiagonal'_pow, ← blockDiagonal'_smul, ← blockDiagonal'_tsum]

theorem exp_conjTranspose [StarRing 𝔸] [ContinuousStar 𝔸] (A : Matrix m m 𝔸) :
    exp Aᴴ = (exp A)ᴴ :=
  (star_exp A).symm

theorem IsHermitian.exp [StarRing 𝔸] [ContinuousStar 𝔸] {A : Matrix m m 𝔸} (h : A.IsHermitian) :
<<<<<<< HEAD
    (exp A).IsHermitian :=
  (exp_conjTranspose _).symm.trans <| congr_arg _ h
#align matrix.is_hermitian.exp Matrix.IsHermitian.exp
=======
    (exp 𝕂 A).IsHermitian :=
  (exp_conjTranspose _ _).symm.trans <| congr_arg _ h
>>>>>>> 465f26fd

end Ring

section CommRing

variable [Fintype m] [DecidableEq m] [CommRing 𝔸] [TopologicalSpace 𝔸] [TopologicalRing 𝔸]
  [Algebra ℚ 𝔸] [T2Space 𝔸]

theorem exp_transpose (A : Matrix m m 𝔸) : exp Aᵀ = (exp A)ᵀ := by
  simp_rw [exp_eq_tsum, transpose_tsum, transpose_smul, transpose_pow]

<<<<<<< HEAD
theorem IsSymm.exp {A : Matrix m m 𝔸} (h : A.IsSymm) : (exp A).IsSymm :=
  (exp_transpose _).symm.trans <| congr_arg _ h
#align matrix.is_symm.exp Matrix.IsSymm.exp
=======
theorem IsSymm.exp {A : Matrix m m 𝔸} (h : A.IsSymm) : (exp 𝕂 A).IsSymm :=
  (exp_transpose _ _).symm.trans <| congr_arg _ h
>>>>>>> 465f26fd

end CommRing

end Topological

section Normed

variable [RCLike 𝕂] [Fintype m] [DecidableEq m] [Fintype n] [DecidableEq n] [∀ i, Fintype (n' i)]
  [∀ i, DecidableEq (n' i)] [NormedRing 𝔸] [Algebra ℚ 𝔸] [NormedAlgebra 𝕂 𝔸] [CompleteSpace 𝔸]

nonrec theorem exp_add_of_commute (A B : Matrix m m 𝔸) (h : Commute A B) :
    exp (A + B) = exp A * exp B := by
  letI : SeminormedRing (Matrix m m 𝔸) := Matrix.linftyOpSemiNormedRing
  letI : NormedRing (Matrix m m 𝔸) := Matrix.linftyOpNormedRing
  letI : NormedAlgebra 𝕂 (Matrix m m 𝔸) := Matrix.linftyOpNormedAlgebra
<<<<<<< HEAD
  exact exp_add_of_commute 𝕂 h
#align matrix.exp_add_of_commute Matrix.exp_add_of_commute
=======
  exact exp_add_of_commute h
>>>>>>> 465f26fd

nonrec theorem exp_sum_of_commute {ι} (s : Finset ι) (f : ι → Matrix m m 𝔸)
    (h : (s : Set ι).Pairwise fun i j => Commute (f i) (f j)) :
    exp (∑ i ∈ s, f i) =
      s.noncommProd (fun i => exp (f i)) fun i hi j hj _ => (h.of_refl hi hj).exp := by
  letI : SeminormedRing (Matrix m m 𝔸) := Matrix.linftyOpSemiNormedRing
  letI : NormedRing (Matrix m m 𝔸) := Matrix.linftyOpNormedRing
  letI : NormedAlgebra 𝕂 (Matrix m m 𝔸) := Matrix.linftyOpNormedAlgebra
<<<<<<< HEAD
  exact exp_sum_of_commute 𝕂 s f h
#align matrix.exp_sum_of_commute Matrix.exp_sum_of_commute
=======
  exact exp_sum_of_commute s f h
>>>>>>> 465f26fd

nonrec theorem exp_nsmul (n : ℕ) (A : Matrix m m 𝔸) : exp (n • A) = exp A ^ n := by
  letI : SeminormedRing (Matrix m m 𝔸) := Matrix.linftyOpSemiNormedRing
  letI : NormedRing (Matrix m m 𝔸) := Matrix.linftyOpNormedRing
  letI : NormedAlgebra 𝕂 (Matrix m m 𝔸) := Matrix.linftyOpNormedAlgebra
<<<<<<< HEAD
  exact exp_nsmul 𝕂 n A
#align matrix.exp_nsmul Matrix.exp_nsmul
=======
  exact exp_nsmul n A
>>>>>>> 465f26fd

nonrec theorem isUnit_exp (A : Matrix m m 𝔸) : IsUnit (exp A) := by
  letI : SeminormedRing (Matrix m m 𝔸) := Matrix.linftyOpSemiNormedRing
  letI : NormedRing (Matrix m m 𝔸) := Matrix.linftyOpNormedRing
  letI : NormedAlgebra 𝕂 (Matrix m m 𝔸) := Matrix.linftyOpNormedAlgebra
<<<<<<< HEAD
  exact isUnit_exp 𝕂 A
#align matrix.is_unit_exp Matrix.isUnit_exp
=======
  exact isUnit_exp _ A
>>>>>>> 465f26fd

-- TODO(mathlib4#6607): fix elaboration so `val` isn't needed
nonrec theorem exp_units_conj (U : (Matrix m m 𝔸)ˣ) (A : Matrix m m 𝔸) :
    exp (U.val * A * (U⁻¹).val) = U.val * exp A * (U⁻¹).val := by
  letI : SeminormedRing (Matrix m m 𝔸) := Matrix.linftyOpSemiNormedRing
  letI : NormedRing (Matrix m m 𝔸) := Matrix.linftyOpNormedRing
  letI : NormedAlgebra 𝕂 (Matrix m m 𝔸) := Matrix.linftyOpNormedAlgebra
<<<<<<< HEAD
  exact exp_units_conj 𝕂 U A
#align matrix.exp_units_conj Matrix.exp_units_conj
=======
  exact exp_units_conj _ U A
>>>>>>> 465f26fd

-- TODO(mathlib4#6607): fix elaboration so `val` isn't needed
theorem exp_units_conj' (U : (Matrix m m 𝔸)ˣ) (A : Matrix m m 𝔸) :
    exp ((U⁻¹).val * A * U.val) = (U⁻¹).val * exp A * U.val :=
  exp_units_conj 𝕂 U⁻¹ A

end Normed

section NormedComm

variable [RCLike 𝕂] [Fintype m] [DecidableEq m] [Fintype n] [DecidableEq n] [∀ i, Fintype (n' i)]
  [∀ i, DecidableEq (n' i)] [NormedCommRing 𝔸] [Algebra ℚ 𝔸] [NormedAlgebra 𝕂 𝔸] [CompleteSpace 𝔸]

theorem exp_neg (A : Matrix m m 𝔸) : exp (-A) = (exp A)⁻¹ := by
  rw [nonsing_inv_eq_ring_inverse]
  letI : SeminormedRing (Matrix m m 𝔸) := Matrix.linftyOpSemiNormedRing
  letI : NormedRing (Matrix m m 𝔸) := Matrix.linftyOpNormedRing
  letI : NormedAlgebra 𝕂 (Matrix m m 𝔸) := Matrix.linftyOpNormedAlgebra
<<<<<<< HEAD
  exact (Ring.inverse_exp 𝕂 A).symm
#align matrix.exp_neg Matrix.exp_neg
=======
  exact (Ring.inverse_exp _ A).symm
>>>>>>> 465f26fd

theorem exp_zsmul (z : ℤ) (A : Matrix m m 𝔸) : exp (z • A) = exp A ^ z := by
  obtain ⟨n, rfl | rfl⟩ := z.eq_nat_or_neg
<<<<<<< HEAD
  · rw [zpow_natCast, natCast_zsmul, exp_nsmul 𝕂]
  · have : IsUnit (exp A).det := (Matrix.isUnit_iff_isUnit_det _).mp (isUnit_exp 𝕂 _)
    rw [Matrix.zpow_neg this, zpow_natCast, neg_smul, exp_neg 𝕂, natCast_zsmul, exp_nsmul 𝕂]
#align matrix.exp_zsmul Matrix.exp_zsmul
=======
  · rw [zpow_natCast, natCast_zsmul, exp_nsmul]
  · have : IsUnit (exp 𝕂 A).det := (Matrix.isUnit_iff_isUnit_det _).mp (isUnit_exp _ _)
    rw [Matrix.zpow_neg this, zpow_natCast, neg_smul, exp_neg, natCast_zsmul, exp_nsmul]
>>>>>>> 465f26fd

theorem exp_conj (U : Matrix m m 𝔸) (A : Matrix m m 𝔸) (hy : IsUnit U) :
    exp (U * A * U⁻¹) = U * exp A * U⁻¹ :=
  let ⟨u, hu⟩ := hy
  hu ▸ by simpa only [Matrix.coe_units_inv] using exp_units_conj 𝕂 u A

theorem exp_conj' (U : Matrix m m 𝔸) (A : Matrix m m 𝔸) (hy : IsUnit U) :
    exp (U⁻¹ * A * U) = U⁻¹ * exp A * U :=
  let ⟨u, hu⟩ := hy
  hu ▸ by simpa only [Matrix.coe_units_inv] using exp_units_conj' 𝕂 u A

end NormedComm

end Matrix<|MERGE_RESOLUTION|>--- conflicted
+++ resolved
@@ -91,14 +91,8 @@
   (star_exp A).symm
 
 theorem IsHermitian.exp [StarRing 𝔸] [ContinuousStar 𝔸] {A : Matrix m m 𝔸} (h : A.IsHermitian) :
-<<<<<<< HEAD
     (exp A).IsHermitian :=
   (exp_conjTranspose _).symm.trans <| congr_arg _ h
-#align matrix.is_hermitian.exp Matrix.IsHermitian.exp
-=======
-    (exp 𝕂 A).IsHermitian :=
-  (exp_conjTranspose _ _).symm.trans <| congr_arg _ h
->>>>>>> 465f26fd
 
 end Ring
 
@@ -110,14 +104,8 @@
 theorem exp_transpose (A : Matrix m m 𝔸) : exp Aᵀ = (exp A)ᵀ := by
   simp_rw [exp_eq_tsum, transpose_tsum, transpose_smul, transpose_pow]
 
-<<<<<<< HEAD
 theorem IsSymm.exp {A : Matrix m m 𝔸} (h : A.IsSymm) : (exp A).IsSymm :=
   (exp_transpose _).symm.trans <| congr_arg _ h
-#align matrix.is_symm.exp Matrix.IsSymm.exp
-=======
-theorem IsSymm.exp {A : Matrix m m 𝔸} (h : A.IsSymm) : (exp 𝕂 A).IsSymm :=
-  (exp_transpose _ _).symm.trans <| congr_arg _ h
->>>>>>> 465f26fd
 
 end CommRing
 
@@ -133,12 +121,7 @@
   letI : SeminormedRing (Matrix m m 𝔸) := Matrix.linftyOpSemiNormedRing
   letI : NormedRing (Matrix m m 𝔸) := Matrix.linftyOpNormedRing
   letI : NormedAlgebra 𝕂 (Matrix m m 𝔸) := Matrix.linftyOpNormedAlgebra
-<<<<<<< HEAD
   exact exp_add_of_commute 𝕂 h
-#align matrix.exp_add_of_commute Matrix.exp_add_of_commute
-=======
-  exact exp_add_of_commute h
->>>>>>> 465f26fd
 
 nonrec theorem exp_sum_of_commute {ι} (s : Finset ι) (f : ι → Matrix m m 𝔸)
     (h : (s : Set ι).Pairwise fun i j => Commute (f i) (f j)) :
@@ -147,34 +130,19 @@
   letI : SeminormedRing (Matrix m m 𝔸) := Matrix.linftyOpSemiNormedRing
   letI : NormedRing (Matrix m m 𝔸) := Matrix.linftyOpNormedRing
   letI : NormedAlgebra 𝕂 (Matrix m m 𝔸) := Matrix.linftyOpNormedAlgebra
-<<<<<<< HEAD
   exact exp_sum_of_commute 𝕂 s f h
-#align matrix.exp_sum_of_commute Matrix.exp_sum_of_commute
-=======
-  exact exp_sum_of_commute s f h
->>>>>>> 465f26fd
 
 nonrec theorem exp_nsmul (n : ℕ) (A : Matrix m m 𝔸) : exp (n • A) = exp A ^ n := by
   letI : SeminormedRing (Matrix m m 𝔸) := Matrix.linftyOpSemiNormedRing
   letI : NormedRing (Matrix m m 𝔸) := Matrix.linftyOpNormedRing
   letI : NormedAlgebra 𝕂 (Matrix m m 𝔸) := Matrix.linftyOpNormedAlgebra
-<<<<<<< HEAD
   exact exp_nsmul 𝕂 n A
-#align matrix.exp_nsmul Matrix.exp_nsmul
-=======
-  exact exp_nsmul n A
->>>>>>> 465f26fd
 
 nonrec theorem isUnit_exp (A : Matrix m m 𝔸) : IsUnit (exp A) := by
   letI : SeminormedRing (Matrix m m 𝔸) := Matrix.linftyOpSemiNormedRing
   letI : NormedRing (Matrix m m 𝔸) := Matrix.linftyOpNormedRing
   letI : NormedAlgebra 𝕂 (Matrix m m 𝔸) := Matrix.linftyOpNormedAlgebra
-<<<<<<< HEAD
   exact isUnit_exp 𝕂 A
-#align matrix.is_unit_exp Matrix.isUnit_exp
-=======
-  exact isUnit_exp _ A
->>>>>>> 465f26fd
 
 -- TODO(mathlib4#6607): fix elaboration so `val` isn't needed
 nonrec theorem exp_units_conj (U : (Matrix m m 𝔸)ˣ) (A : Matrix m m 𝔸) :
@@ -182,12 +150,7 @@
   letI : SeminormedRing (Matrix m m 𝔸) := Matrix.linftyOpSemiNormedRing
   letI : NormedRing (Matrix m m 𝔸) := Matrix.linftyOpNormedRing
   letI : NormedAlgebra 𝕂 (Matrix m m 𝔸) := Matrix.linftyOpNormedAlgebra
-<<<<<<< HEAD
   exact exp_units_conj 𝕂 U A
-#align matrix.exp_units_conj Matrix.exp_units_conj
-=======
-  exact exp_units_conj _ U A
->>>>>>> 465f26fd
 
 -- TODO(mathlib4#6607): fix elaboration so `val` isn't needed
 theorem exp_units_conj' (U : (Matrix m m 𝔸)ˣ) (A : Matrix m m 𝔸) :
@@ -206,25 +169,13 @@
   letI : SeminormedRing (Matrix m m 𝔸) := Matrix.linftyOpSemiNormedRing
   letI : NormedRing (Matrix m m 𝔸) := Matrix.linftyOpNormedRing
   letI : NormedAlgebra 𝕂 (Matrix m m 𝔸) := Matrix.linftyOpNormedAlgebra
-<<<<<<< HEAD
   exact (Ring.inverse_exp 𝕂 A).symm
-#align matrix.exp_neg Matrix.exp_neg
-=======
-  exact (Ring.inverse_exp _ A).symm
->>>>>>> 465f26fd
 
 theorem exp_zsmul (z : ℤ) (A : Matrix m m 𝔸) : exp (z • A) = exp A ^ z := by
   obtain ⟨n, rfl | rfl⟩ := z.eq_nat_or_neg
-<<<<<<< HEAD
   · rw [zpow_natCast, natCast_zsmul, exp_nsmul 𝕂]
   · have : IsUnit (exp A).det := (Matrix.isUnit_iff_isUnit_det _).mp (isUnit_exp 𝕂 _)
     rw [Matrix.zpow_neg this, zpow_natCast, neg_smul, exp_neg 𝕂, natCast_zsmul, exp_nsmul 𝕂]
-#align matrix.exp_zsmul Matrix.exp_zsmul
-=======
-  · rw [zpow_natCast, natCast_zsmul, exp_nsmul]
-  · have : IsUnit (exp 𝕂 A).det := (Matrix.isUnit_iff_isUnit_det _).mp (isUnit_exp _ _)
-    rw [Matrix.zpow_neg this, zpow_natCast, neg_smul, exp_neg, natCast_zsmul, exp_nsmul]
->>>>>>> 465f26fd
 
 theorem exp_conj (U : Matrix m m 𝔸) (A : Matrix m m 𝔸) (hy : IsUnit U) :
     exp (U * A * U⁻¹) = U * exp A * U⁻¹ :=
