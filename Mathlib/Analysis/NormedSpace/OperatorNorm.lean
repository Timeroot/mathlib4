/-
Copyright (c) 2019 Jan-David Salchow. All rights reserved.
Released under Apache 2.0 license as described in the file LICENSE.
Authors: Jan-David Salchow, Sébastien Gouëzel, Jean Lo
-/
import Mathlib.Algebra.Algebra.Tower
import Mathlib.Analysis.Asymptotics.Asymptotics
import Mathlib.Analysis.NormedSpace.ContinuousLinearMap
import Mathlib.Analysis.NormedSpace.LinearIsometry
import Mathlib.Analysis.LocallyConvex.WithSeminorms
import Mathlib.Topology.Algebra.Module.StrongTopology
import Mathlib.Tactic.SuppressCompilation

#align_import analysis.normed_space.operator_norm from "leanprover-community/mathlib"@"f7ebde7ee0d1505dfccac8644ae12371aa3c1c9f"

/-!
# Operator norm on the space of continuous linear maps

Define the operator norm on the space of continuous (semi)linear maps between normed spaces, and
prove its basic properties. In particular, show that this space is itself a normed space.

Since a lot of elementary properties don't require `‖x‖ = 0 → x = 0` we start setting up the
theory for `SeminormedAddCommGroup` and we specialize to `NormedAddCommGroup` at the end.

Note that most of statements that apply to semilinear maps only hold when the ring homomorphism
is isometric, as expressed by the typeclass `[RingHomIsometric σ]`.

-/

suppress_compilation

open Bornology
open Filter hiding map_smul
open scoped Classical NNReal Topology Uniformity

-- the `ₗ` subscript variables are for special cases about linear (as opposed to semilinear) maps
variable {𝕜 𝕜₂ 𝕜₃ E Eₗ F Fₗ G Gₗ 𝓕 : Type*}

section SemiNormed

open Metric ContinuousLinearMap

variable [SeminormedAddCommGroup E] [SeminormedAddCommGroup Eₗ] [SeminormedAddCommGroup F]
  [SeminormedAddCommGroup Fₗ] [SeminormedAddCommGroup G] [SeminormedAddCommGroup Gₗ]

variable [NontriviallyNormedField 𝕜] [NontriviallyNormedField 𝕜₂] [NontriviallyNormedField 𝕜₃]
  [NormedSpace 𝕜 E] [NormedSpace 𝕜 Eₗ] [NormedSpace 𝕜₂ F] [NormedSpace 𝕜 Fₗ] [NormedSpace 𝕜₃ G]
  [NormedSpace 𝕜 Gₗ] {σ₁₂ : 𝕜 →+* 𝕜₂} {σ₂₃ : 𝕜₂ →+* 𝕜₃} {σ₁₃ : 𝕜 →+* 𝕜₃}
  [RingHomCompTriple σ₁₂ σ₂₃ σ₁₃]

variable [FunLike 𝓕 E F]

/-- If `‖x‖ = 0` and `f` is continuous then `‖f x‖ = 0`. -/
theorem norm_image_of_norm_zero [SemilinearMapClass 𝓕 σ₁₂ E F] (f : 𝓕) (hf : Continuous f) {x : E}
    (hx : ‖x‖ = 0) : ‖f x‖ = 0 := by
  rw [← mem_closure_zero_iff_norm, ← specializes_iff_mem_closure, ← map_zero f] at *
  exact hx.map hf
#align norm_image_of_norm_zero norm_image_of_norm_zero

section

variable [RingHomIsometric σ₁₂] [RingHomIsometric σ₂₃]

theorem SemilinearMapClass.bound_of_shell_semi_normed [SemilinearMapClass 𝓕 σ₁₂ E F] (f : 𝓕)
    {ε C : ℝ} (ε_pos : 0 < ε) {c : 𝕜} (hc : 1 < ‖c‖)
    (hf : ∀ x, ε / ‖c‖ ≤ ‖x‖ → ‖x‖ < ε → ‖f x‖ ≤ C * ‖x‖) {x : E} (hx : ‖x‖ ≠ 0) :
    ‖f x‖ ≤ C * ‖x‖ :=
  (normSeminorm 𝕜 E).bound_of_shell ((normSeminorm 𝕜₂ F).comp ⟨⟨f, map_add f⟩, map_smulₛₗ f⟩)
    ε_pos hc hf hx
#align semilinear_map_class.bound_of_shell_semi_normed SemilinearMapClass.bound_of_shell_semi_normed

/-- A continuous linear map between seminormed spaces is bounded when the field is nontrivially
normed. The continuity ensures boundedness on a ball of some radius `ε`. The nontriviality of the
norm is then used to rescale any element into an element of norm in `[ε/C, ε]`, whose image has a
controlled norm. The norm control for the original element follows by rescaling. -/
theorem SemilinearMapClass.bound_of_continuous [SemilinearMapClass 𝓕 σ₁₂ E F] (f : 𝓕)
    (hf : Continuous f) : ∃ C, 0 < C ∧ ∀ x : E, ‖f x‖ ≤ C * ‖x‖ :=
  let φ : E →ₛₗ[σ₁₂] F := ⟨⟨f, map_add f⟩, map_smulₛₗ f⟩
  ((normSeminorm 𝕜₂ F).comp φ).bound_of_continuous_normedSpace (continuous_norm.comp hf)
#align semilinear_map_class.bound_of_continuous SemilinearMapClass.bound_of_continuous

end

namespace ContinuousLinearMap

theorem bound [RingHomIsometric σ₁₂] (f : E →SL[σ₁₂] F) : ∃ C, 0 < C ∧ ∀ x : E, ‖f x‖ ≤ C * ‖x‖ :=
  SemilinearMapClass.bound_of_continuous f f.2
#align continuous_linear_map.bound ContinuousLinearMap.bound

section

open Filter

variable (𝕜 E)

/-- Given a unit-length element `x` of a normed space `E` over a field `𝕜`, the natural linear
    isometry map from `𝕜` to `E` by taking multiples of `x`.-/
def _root_.LinearIsometry.toSpanSingleton {v : E} (hv : ‖v‖ = 1) : 𝕜 →ₗᵢ[𝕜] E :=
  { LinearMap.toSpanSingleton 𝕜 E v with norm_map' := fun x => by simp [norm_smul, hv] }
#align linear_isometry.to_span_singleton LinearIsometry.toSpanSingleton

variable {𝕜 E}

@[simp]
theorem _root_.LinearIsometry.toSpanSingleton_apply {v : E} (hv : ‖v‖ = 1) (a : 𝕜) :
    LinearIsometry.toSpanSingleton 𝕜 E hv a = a • v :=
  rfl
#align linear_isometry.to_span_singleton_apply LinearIsometry.toSpanSingleton_apply

@[simp]
theorem _root_.LinearIsometry.coe_toSpanSingleton {v : E} (hv : ‖v‖ = 1) :
    (LinearIsometry.toSpanSingleton 𝕜 E hv).toLinearMap = LinearMap.toSpanSingleton 𝕜 E v :=
  rfl
#align linear_isometry.coe_to_span_singleton LinearIsometry.coe_toSpanSingleton

end

section OpNorm

open Set Real

/-- The operator norm of a continuous linear map is the inf of all its bounds. -/
def opNorm (f : E →SL[σ₁₂] F) :=
  sInf { c | 0 ≤ c ∧ ∀ x, ‖f x‖ ≤ c * ‖x‖ }
#align continuous_linear_map.op_norm ContinuousLinearMap.opNorm

instance hasOpNorm : Norm (E →SL[σ₁₂] F) :=
  ⟨opNorm⟩
#align continuous_linear_map.has_op_norm ContinuousLinearMap.hasOpNorm

theorem norm_def (f : E →SL[σ₁₂] F) : ‖f‖ = sInf { c | 0 ≤ c ∧ ∀ x, ‖f x‖ ≤ c * ‖x‖ } :=
  rfl
#align continuous_linear_map.norm_def ContinuousLinearMap.norm_def

-- So that invocations of `le_csInf` make sense: we show that the set of
-- bounds is nonempty and bounded below.
theorem bounds_nonempty [RingHomIsometric σ₁₂] {f : E →SL[σ₁₂] F} :
    ∃ c, c ∈ { c | 0 ≤ c ∧ ∀ x, ‖f x‖ ≤ c * ‖x‖ } :=
  let ⟨M, hMp, hMb⟩ := f.bound
  ⟨M, le_of_lt hMp, hMb⟩
#align continuous_linear_map.bounds_nonempty ContinuousLinearMap.bounds_nonempty

theorem bounds_bddBelow {f : E →SL[σ₁₂] F} : BddBelow { c | 0 ≤ c ∧ ∀ x, ‖f x‖ ≤ c * ‖x‖ } :=
  ⟨0, fun _ ⟨hn, _⟩ => hn⟩
#align continuous_linear_map.bounds_bdd_below ContinuousLinearMap.bounds_bddBelow

theorem isLeast_opNorm [RingHomIsometric σ₁₂] (f : E →SL[σ₁₂] F) :
    IsLeast {c | 0 ≤ c ∧ ∀ x, ‖f x‖ ≤ c * ‖x‖} ‖f‖ := by
  refine IsClosed.isLeast_csInf ?_ bounds_nonempty bounds_bddBelow
  simp only [setOf_and, setOf_forall]
  refine isClosed_Ici.inter <| isClosed_iInter fun _ ↦ isClosed_le ?_ ?_ <;> continuity

@[deprecated isLeast_opNorm]
alias isLeast_op_norm :=
  isLeast_opNorm -- deprecated on 2024-02-02

/-- If one controls the norm of every `A x`, then one controls the norm of `A`. -/
theorem opNorm_le_bound (f : E →SL[σ₁₂] F) {M : ℝ} (hMp : 0 ≤ M) (hM : ∀ x, ‖f x‖ ≤ M * ‖x‖) :
    ‖f‖ ≤ M :=
  csInf_le bounds_bddBelow ⟨hMp, hM⟩
#align continuous_linear_map.op_norm_le_bound ContinuousLinearMap.opNorm_le_bound

@[deprecated opNorm_le_bound]
alias op_norm_le_bound :=
  opNorm_le_bound -- deprecated on 2024-02-02

/-- If one controls the norm of every `A x`, `‖x‖ ≠ 0`, then one controls the norm of `A`. -/
theorem opNorm_le_bound' (f : E →SL[σ₁₂] F) {M : ℝ} (hMp : 0 ≤ M)
    (hM : ∀ x, ‖x‖ ≠ 0 → ‖f x‖ ≤ M * ‖x‖) : ‖f‖ ≤ M :=
  opNorm_le_bound f hMp fun x =>
    (ne_or_eq ‖x‖ 0).elim (hM x) fun h => by
      simp only [h, mul_zero, norm_image_of_norm_zero f f.2 h, le_refl]
#align continuous_linear_map.op_norm_le_bound' ContinuousLinearMap.opNorm_le_bound'

@[deprecated opNorm_le_bound']
alias op_norm_le_bound' :=
  opNorm_le_bound' -- deprecated on 2024-02-02

theorem opNorm_le_of_lipschitz {f : E →SL[σ₁₂] F} {K : ℝ≥0} (hf : LipschitzWith K f) : ‖f‖ ≤ K :=
  f.opNorm_le_bound K.2 fun x => by
    simpa only [dist_zero_right, f.map_zero] using hf.dist_le_mul x 0
#align continuous_linear_map.op_norm_le_of_lipschitz ContinuousLinearMap.opNorm_le_of_lipschitz

@[deprecated opNorm_le_of_lipschitz]
alias op_norm_le_of_lipschitz :=
  opNorm_le_of_lipschitz -- deprecated on 2024-02-02

theorem opNorm_eq_of_bounds {φ : E →SL[σ₁₂] F} {M : ℝ} (M_nonneg : 0 ≤ M)
    (h_above : ∀ x, ‖φ x‖ ≤ M * ‖x‖) (h_below : ∀ N ≥ 0, (∀ x, ‖φ x‖ ≤ N * ‖x‖) → M ≤ N) :
    ‖φ‖ = M :=
  le_antisymm (φ.opNorm_le_bound M_nonneg h_above)
    ((le_csInf_iff ContinuousLinearMap.bounds_bddBelow ⟨M, M_nonneg, h_above⟩).mpr
      fun N ⟨N_nonneg, hN⟩ => h_below N N_nonneg hN)
#align continuous_linear_map.op_norm_eq_of_bounds ContinuousLinearMap.opNorm_eq_of_bounds

@[deprecated opNorm_eq_of_bounds]
alias op_norm_eq_of_bounds :=
  opNorm_eq_of_bounds -- deprecated on 2024-02-02

theorem opNorm_neg (f : E →SL[σ₁₂] F) : ‖-f‖ = ‖f‖ := by simp only [norm_def, neg_apply, norm_neg]
#align continuous_linear_map.op_norm_neg ContinuousLinearMap.opNorm_neg

@[deprecated opNorm_neg]
alias op_norm_neg :=
  opNorm_neg -- deprecated on 2024-02-02

theorem opNorm_nonneg (f : E →SL[σ₁₂] F) : 0 ≤ ‖f‖ :=
  Real.sInf_nonneg _ fun _ ↦ And.left
#align continuous_linear_map.op_norm_nonneg ContinuousLinearMap.opNorm_nonneg

@[deprecated opNorm_nonneg]
alias op_norm_nonneg :=
  opNorm_nonneg -- deprecated on 2024-02-02

/-- The norm of the `0` operator is `0`. -/
theorem opNorm_zero : ‖(0 : E →SL[σ₁₂] F)‖ = 0 :=
  le_antisymm (opNorm_le_bound _ le_rfl fun _ ↦ by simp) (opNorm_nonneg _)
#align continuous_linear_map.op_norm_zero ContinuousLinearMap.opNorm_zero

@[deprecated opNorm_zero]
alias op_norm_zero :=
  opNorm_zero -- deprecated on 2024-02-02

/-- The norm of the identity is at most `1`. It is in fact `1`, except when the space is trivial
where it is `0`. It means that one can not do better than an inequality in general. -/
theorem norm_id_le : ‖id 𝕜 E‖ ≤ 1 :=
  opNorm_le_bound _ zero_le_one fun x => by simp
#align continuous_linear_map.norm_id_le ContinuousLinearMap.norm_id_le

section

variable [RingHomIsometric σ₁₂] [RingHomIsometric σ₂₃] (f g : E →SL[σ₁₂] F) (h : F →SL[σ₂₃] G)
  (x : E)

/-- The fundamental property of the operator norm: `‖f x‖ ≤ ‖f‖ * ‖x‖`. -/
theorem le_opNorm : ‖f x‖ ≤ ‖f‖ * ‖x‖ := (isLeast_opNorm f).1.2 x
#align continuous_linear_map.le_op_norm ContinuousLinearMap.le_opNorm

@[deprecated le_opNorm]
alias le_op_norm :=
  le_opNorm -- deprecated on 2024-02-02

theorem dist_le_opNorm (x y : E) : dist (f x) (f y) ≤ ‖f‖ * dist x y := by
  simp_rw [dist_eq_norm, ← map_sub, f.le_opNorm]
#align continuous_linear_map.dist_le_op_norm ContinuousLinearMap.dist_le_opNorm

@[deprecated dist_le_opNorm]
alias dist_le_op_norm :=
  dist_le_opNorm -- deprecated on 2024-02-02

theorem le_of_opNorm_le_of_le {x} {a b : ℝ} (hf : ‖f‖ ≤ a) (hx : ‖x‖ ≤ b) :
    ‖f x‖ ≤ a * b :=
  (f.le_opNorm x).trans <| by gcongr; exact (opNorm_nonneg f).trans hf

@[deprecated le_of_opNorm_le_of_le]
alias le_of_op_norm_le_of_le :=
  le_of_opNorm_le_of_le -- deprecated on 2024-02-02

theorem le_opNorm_of_le {c : ℝ} {x} (h : ‖x‖ ≤ c) : ‖f x‖ ≤ ‖f‖ * c :=
  f.le_of_opNorm_le_of_le le_rfl h
#align continuous_linear_map.le_op_norm_of_le ContinuousLinearMap.le_opNorm_of_le

@[deprecated le_opNorm_of_le]
alias le_op_norm_of_le :=
  le_opNorm_of_le -- deprecated on 2024-02-02

theorem le_of_opNorm_le {c : ℝ} (h : ‖f‖ ≤ c) (x : E) : ‖f x‖ ≤ c * ‖x‖ :=
  f.le_of_opNorm_le_of_le h le_rfl
#align continuous_linear_map.le_of_op_norm_le ContinuousLinearMap.le_of_opNorm_le

@[deprecated le_of_opNorm_le]
alias le_of_op_norm_le :=
  le_of_opNorm_le -- deprecated on 2024-02-02

theorem opNorm_le_iff {f : E →SL[σ₁₂] F} {M : ℝ} (hMp : 0 ≤ M) :
    ‖f‖ ≤ M ↔ ∀ x, ‖f x‖ ≤ M * ‖x‖ :=
  ⟨f.le_of_opNorm_le, opNorm_le_bound f hMp⟩

@[deprecated opNorm_le_iff]
alias op_norm_le_iff :=
  opNorm_le_iff -- deprecated on 2024-02-02

theorem ratio_le_opNorm : ‖f x‖ / ‖x‖ ≤ ‖f‖ :=
  div_le_of_nonneg_of_le_mul (norm_nonneg _) f.opNorm_nonneg (le_opNorm _ _)
#align continuous_linear_map.ratio_le_op_norm ContinuousLinearMap.ratio_le_opNorm

@[deprecated ratio_le_opNorm]
alias ratio_le_op_norm :=
  ratio_le_opNorm -- deprecated on 2024-02-02

/-- The image of the unit ball under a continuous linear map is bounded. -/
theorem unit_le_opNorm : ‖x‖ ≤ 1 → ‖f x‖ ≤ ‖f‖ :=
  mul_one ‖f‖ ▸ f.le_opNorm_of_le
#align continuous_linear_map.unit_le_op_norm ContinuousLinearMap.unit_le_opNorm

@[deprecated unit_le_opNorm]
alias unit_le_op_norm :=
  unit_le_opNorm -- deprecated on 2024-02-02

theorem opNorm_le_of_shell {f : E →SL[σ₁₂] F} {ε C : ℝ} (ε_pos : 0 < ε) (hC : 0 ≤ C) {c : 𝕜}
    (hc : 1 < ‖c‖) (hf : ∀ x, ε / ‖c‖ ≤ ‖x‖ → ‖x‖ < ε → ‖f x‖ ≤ C * ‖x‖) : ‖f‖ ≤ C :=
  f.opNorm_le_bound' hC fun _ hx => SemilinearMapClass.bound_of_shell_semi_normed f ε_pos hc hf hx
#align continuous_linear_map.op_norm_le_of_shell ContinuousLinearMap.opNorm_le_of_shell

@[deprecated opNorm_le_of_shell]
alias op_norm_le_of_shell :=
  opNorm_le_of_shell -- deprecated on 2024-02-02

theorem opNorm_le_of_ball {f : E →SL[σ₁₂] F} {ε : ℝ} {C : ℝ} (ε_pos : 0 < ε) (hC : 0 ≤ C)
    (hf : ∀ x ∈ ball (0 : E) ε, ‖f x‖ ≤ C * ‖x‖) : ‖f‖ ≤ C := by
  rcases NormedField.exists_one_lt_norm 𝕜 with ⟨c, hc⟩
  refine' opNorm_le_of_shell ε_pos hC hc fun x _ hx => hf x _
  rwa [ball_zero_eq]
#align continuous_linear_map.op_norm_le_of_ball ContinuousLinearMap.opNorm_le_of_ball

@[deprecated opNorm_le_of_ball]
alias op_norm_le_of_ball :=
  opNorm_le_of_ball -- deprecated on 2024-02-02

theorem opNorm_le_of_nhds_zero {f : E →SL[σ₁₂] F} {C : ℝ} (hC : 0 ≤ C)
    (hf : ∀ᶠ x in 𝓝 (0 : E), ‖f x‖ ≤ C * ‖x‖) : ‖f‖ ≤ C :=
  let ⟨_, ε0, hε⟩ := Metric.eventually_nhds_iff_ball.1 hf
  opNorm_le_of_ball ε0 hC hε
#align continuous_linear_map.op_norm_le_of_nhds_zero ContinuousLinearMap.opNorm_le_of_nhds_zero

@[deprecated opNorm_le_of_nhds_zero]
alias op_norm_le_of_nhds_zero :=
  opNorm_le_of_nhds_zero -- deprecated on 2024-02-02

theorem opNorm_le_of_shell' {f : E →SL[σ₁₂] F} {ε C : ℝ} (ε_pos : 0 < ε) (hC : 0 ≤ C) {c : 𝕜}
    (hc : ‖c‖ < 1) (hf : ∀ x, ε * ‖c‖ ≤ ‖x‖ → ‖x‖ < ε → ‖f x‖ ≤ C * ‖x‖) : ‖f‖ ≤ C := by
  by_cases h0 : c = 0
  · refine' opNorm_le_of_ball ε_pos hC fun x hx => hf x _ _
    · simp [h0]
    · rwa [ball_zero_eq] at hx
  · rw [← inv_inv c, norm_inv, inv_lt_one_iff_of_pos (norm_pos_iff.2 <| inv_ne_zero h0)] at hc
    refine' opNorm_le_of_shell ε_pos hC hc _
    rwa [norm_inv, div_eq_mul_inv, inv_inv]
#align continuous_linear_map.op_norm_le_of_shell' ContinuousLinearMap.opNorm_le_of_shell'

@[deprecated opNorm_le_of_shell']
alias op_norm_le_of_shell' :=
  opNorm_le_of_shell' -- deprecated on 2024-02-02

/-- For a continuous real linear map `f`, if one controls the norm of every `f x`, `‖x‖ = 1`, then
one controls the norm of `f`. -/
theorem opNorm_le_of_unit_norm [NormedSpace ℝ E] [NormedSpace ℝ F] {f : E →L[ℝ] F} {C : ℝ}
    (hC : 0 ≤ C) (hf : ∀ x, ‖x‖ = 1 → ‖f x‖ ≤ C) : ‖f‖ ≤ C := by
  refine' opNorm_le_bound' f hC fun x hx => _
  have H₁ : ‖‖x‖⁻¹ • x‖ = 1 := by rw [norm_smul, norm_inv, norm_norm, inv_mul_cancel hx]
  have H₂ := hf _ H₁
  rwa [map_smul, norm_smul, norm_inv, norm_norm, ← div_eq_inv_mul, _root_.div_le_iff] at H₂
  exact (norm_nonneg x).lt_of_ne' hx
#align continuous_linear_map.op_norm_le_of_unit_norm ContinuousLinearMap.opNorm_le_of_unit_norm

@[deprecated opNorm_le_of_unit_norm]
alias op_norm_le_of_unit_norm :=
  opNorm_le_of_unit_norm -- deprecated on 2024-02-02

/-- The operator norm satisfies the triangle inequality. -/
theorem opNorm_add_le : ‖f + g‖ ≤ ‖f‖ + ‖g‖ :=
  (f + g).opNorm_le_bound (add_nonneg f.opNorm_nonneg g.opNorm_nonneg) fun x =>
    (norm_add_le_of_le (f.le_opNorm x) (g.le_opNorm x)).trans_eq (add_mul _ _ _).symm
#align continuous_linear_map.op_norm_add_le ContinuousLinearMap.opNorm_add_le

@[deprecated opNorm_add_le]
alias op_norm_add_le :=
  opNorm_add_le -- deprecated on 2024-02-02

/-- If there is an element with norm different from `0`, then the norm of the identity equals `1`.
(Since we are working with seminorms supposing that the space is non-trivial is not enough.) -/
theorem norm_id_of_nontrivial_seminorm (h : ∃ x : E, ‖x‖ ≠ 0) : ‖id 𝕜 E‖ = 1 :=
  le_antisymm norm_id_le <| by
    let ⟨x, hx⟩ := h
    have := (id 𝕜 E).ratio_le_opNorm x
    rwa [id_apply, div_self hx] at this
#align continuous_linear_map.norm_id_of_nontrivial_seminorm ContinuousLinearMap.norm_id_of_nontrivial_seminorm

theorem opNorm_smul_le {𝕜' : Type*} [NormedField 𝕜'] [NormedSpace 𝕜' F] [SMulCommClass 𝕜₂ 𝕜' F]
    (c : 𝕜') (f : E →SL[σ₁₂] F) : ‖c • f‖ ≤ ‖c‖ * ‖f‖ :=
  (c • f).opNorm_le_bound (mul_nonneg (norm_nonneg _) (opNorm_nonneg _)) fun _ => by
    erw [norm_smul, mul_assoc]
    exact mul_le_mul_of_nonneg_left (le_opNorm _ _) (norm_nonneg _)
#align continuous_linear_map.op_norm_smul_le ContinuousLinearMap.opNorm_smul_le

@[deprecated opNorm_smul_le]
alias op_norm_smul_le :=
  opNorm_smul_le -- deprecated on 2024-02-02

/-- Operator seminorm on the space of continuous (semi)linear maps, as `Seminorm`.

We use this seminorm to define a `SeminormedGroup` structure on `E →SL[σ] F`,
but we have to override the projection `UniformSpace`
so that it is definitionally equal to the one coming from the topologies on `E` and `F`. -/
protected def seminorm : Seminorm 𝕜₂ (E →SL[σ₁₂] F) :=
  .ofSMulLE norm opNorm_zero opNorm_add_le opNorm_smul_le

private lemma uniformity_eq_seminorm :
    𝓤 (E →SL[σ₁₂] F) = ⨅ r > 0, 𝓟 {f | ‖f.1 - f.2‖ < r} := by
  refine ContinuousLinearMap.seminorm.uniformity_eq_of_hasBasis
    (ContinuousLinearMap.hasBasis_nhds_zero_of_basis Metric.nhds_basis_closedBall)
    ?_ fun (s, r) ⟨hs, hr⟩ ↦ ?_
  · rcases NormedField.exists_lt_norm 𝕜 1 with ⟨c, hc⟩
    refine ⟨‖c‖, ContinuousLinearMap.hasBasis_nhds_zero.mem_iff.2
      ⟨(closedBall 0 1, closedBall 0 1), ?_⟩⟩
    suffices ∀ f : E →SL[σ₁₂] F, (∀ x, ‖x‖ ≤ 1 → ‖f x‖ ≤ 1) → ‖f‖ ≤ ‖c‖ by
      simpa [NormedSpace.isVonNBounded_closedBall, closedBall_mem_nhds, subset_def] using this
    intro f hf
    refine opNorm_le_of_shell (f := f) one_pos (norm_nonneg c) hc fun x hcx hx ↦ ?_
    exact (hf x hx.le).trans ((div_le_iff' <| one_pos.trans hc).1 hcx)
  · rcases (NormedSpace.isVonNBounded_iff' _ _ _).1 hs with ⟨ε, hε⟩
    rcases exists_pos_mul_lt hr ε with ⟨δ, hδ₀, hδ⟩
    refine ⟨δ, hδ₀, fun f hf x hx ↦ ?_⟩
    simp only [Seminorm.mem_ball_zero, mem_closedBall_zero_iff] at hf ⊢
    rw [mul_comm] at hδ
    exact le_trans (le_of_opNorm_le_of_le _ hf.le (hε _ hx)) hδ.le

instance toPseudoMetricSpace : PseudoMetricSpace (E →SL[σ₁₂] F) := .replaceUniformity
  ContinuousLinearMap.seminorm.toSeminormedAddCommGroup.toPseudoMetricSpace uniformity_eq_seminorm
#align continuous_linear_map.to_pseudo_metric_space ContinuousLinearMap.toPseudoMetricSpace

/-- Continuous linear maps themselves form a seminormed space with respect to
    the operator norm. -/
instance toSeminormedAddCommGroup : SeminormedAddCommGroup (E →SL[σ₁₂] F) where
  dist_eq _ _ := rfl
#align continuous_linear_map.to_seminormed_add_comm_group ContinuousLinearMap.toSeminormedAddCommGroup

#noalign continuous_linear_map.tmp_seminormed_add_comm_group
#noalign continuous_linear_map.tmp_pseudo_metric_space
#noalign continuous_linear_map.tmp_uniform_space
#noalign continuous_linear_map.tmp_topological_space
#noalign continuous_linear_map.tmp_topological_add_group
#noalign continuous_linear_map.tmp_closed_ball_div_subset
#noalign continuous_linear_map.tmp_topology_eq
#noalign continuous_linear_map.tmp_uniform_space_eq

theorem nnnorm_def (f : E →SL[σ₁₂] F) : ‖f‖₊ = sInf { c | ∀ x, ‖f x‖₊ ≤ c * ‖x‖₊ } := by
  ext
  rw [NNReal.coe_sInf, coe_nnnorm, norm_def, NNReal.coe_image]
  simp_rw [← NNReal.coe_le_coe, NNReal.coe_mul, coe_nnnorm, mem_setOf_eq, NNReal.coe_mk,
    exists_prop]
#align continuous_linear_map.nnnorm_def ContinuousLinearMap.nnnorm_def

/-- If one controls the norm of every `A x`, then one controls the norm of `A`. -/
theorem opNNNorm_le_bound (f : E →SL[σ₁₂] F) (M : ℝ≥0) (hM : ∀ x, ‖f x‖₊ ≤ M * ‖x‖₊) : ‖f‖₊ ≤ M :=
  opNorm_le_bound f (zero_le M) hM
#align continuous_linear_map.op_nnnorm_le_bound ContinuousLinearMap.opNNNorm_le_bound

@[deprecated opNNNorm_le_bound]
alias op_nnnorm_le_bound :=
  opNNNorm_le_bound -- deprecated on 2024-02-02

/-- If one controls the norm of every `A x`, `‖x‖₊ ≠ 0`, then one controls the norm of `A`. -/
theorem opNNNorm_le_bound' (f : E →SL[σ₁₂] F) (M : ℝ≥0) (hM : ∀ x, ‖x‖₊ ≠ 0 → ‖f x‖₊ ≤ M * ‖x‖₊) :
    ‖f‖₊ ≤ M :=
  opNorm_le_bound' f (zero_le M) fun x hx => hM x <| by rwa [← NNReal.coe_ne_zero]
#align continuous_linear_map.op_nnnorm_le_bound' ContinuousLinearMap.opNNNorm_le_bound'

@[deprecated opNNNorm_le_bound']
alias op_nnnorm_le_bound' :=
  opNNNorm_le_bound' -- deprecated on 2024-02-02

/-- For a continuous real linear map `f`, if one controls the norm of every `f x`, `‖x‖₊ = 1`, then
one controls the norm of `f`. -/
theorem opNNNorm_le_of_unit_nnnorm [NormedSpace ℝ E] [NormedSpace ℝ F] {f : E →L[ℝ] F} {C : ℝ≥0}
    (hf : ∀ x, ‖x‖₊ = 1 → ‖f x‖₊ ≤ C) : ‖f‖₊ ≤ C :=
  opNorm_le_of_unit_norm C.coe_nonneg fun x hx => hf x <| by rwa [← NNReal.coe_eq_one]
#align continuous_linear_map.op_nnnorm_le_of_unit_nnnorm ContinuousLinearMap.opNNNorm_le_of_unit_nnnorm

@[deprecated opNNNorm_le_of_unit_nnnorm]
alias op_nnnorm_le_of_unit_nnnorm :=
  opNNNorm_le_of_unit_nnnorm -- deprecated on 2024-02-02

theorem opNNNorm_le_of_lipschitz {f : E →SL[σ₁₂] F} {K : ℝ≥0} (hf : LipschitzWith K f) :
    ‖f‖₊ ≤ K :=
  opNorm_le_of_lipschitz hf
#align continuous_linear_map.op_nnnorm_le_of_lipschitz ContinuousLinearMap.opNNNorm_le_of_lipschitz

@[deprecated opNNNorm_le_of_lipschitz]
alias op_nnnorm_le_of_lipschitz :=
  opNNNorm_le_of_lipschitz -- deprecated on 2024-02-02

theorem opNNNorm_eq_of_bounds {φ : E →SL[σ₁₂] F} (M : ℝ≥0) (h_above : ∀ x, ‖φ x‖₊ ≤ M * ‖x‖₊)
    (h_below : ∀ N, (∀ x, ‖φ x‖₊ ≤ N * ‖x‖₊) → M ≤ N) : ‖φ‖₊ = M :=
  Subtype.ext <| opNorm_eq_of_bounds (zero_le M) h_above <| Subtype.forall'.mpr h_below
#align continuous_linear_map.op_nnnorm_eq_of_bounds ContinuousLinearMap.opNNNorm_eq_of_bounds

@[deprecated opNNNorm_eq_of_bounds]
alias op_nnnorm_eq_of_bounds :=
  opNNNorm_eq_of_bounds -- deprecated on 2024-02-02

theorem opNNNorm_le_iff {f : E →SL[σ₁₂] F} {C : ℝ≥0} : ‖f‖₊ ≤ C ↔ ∀ x, ‖f x‖₊ ≤ C * ‖x‖₊ :=
  opNorm_le_iff C.2

@[deprecated opNNNorm_le_iff]
alias op_nnnorm_le_iff :=
  opNNNorm_le_iff -- deprecated on 2024-02-02

theorem isLeast_opNNNorm : IsLeast {C : ℝ≥0 | ∀ x, ‖f x‖₊ ≤ C * ‖x‖₊} ‖f‖₊ := by
  simpa only [← opNNNorm_le_iff] using isLeast_Ici

@[deprecated isLeast_opNNNorm]
alias isLeast_op_nnnorm :=
  isLeast_opNNNorm -- deprecated on 2024-02-02

instance toNormedSpace {𝕜' : Type*} [NormedField 𝕜'] [NormedSpace 𝕜' F] [SMulCommClass 𝕜₂ 𝕜' F] :
    NormedSpace 𝕜' (E →SL[σ₁₂] F) :=
  ⟨opNorm_smul_le⟩
#align continuous_linear_map.to_normed_space ContinuousLinearMap.toNormedSpace

/-- The operator norm is submultiplicative. -/
theorem opNorm_comp_le (f : E →SL[σ₁₂] F) : ‖h.comp f‖ ≤ ‖h‖ * ‖f‖ :=
  csInf_le bounds_bddBelow
    ⟨mul_nonneg (opNorm_nonneg _) (opNorm_nonneg _), fun x => by
      rw [mul_assoc]
      exact h.le_opNorm_of_le (f.le_opNorm x)⟩
#align continuous_linear_map.op_norm_comp_le ContinuousLinearMap.opNorm_comp_le

@[deprecated opNorm_comp_le]
alias op_norm_comp_le :=
  opNorm_comp_le -- deprecated on 2024-02-02

theorem opNNNorm_comp_le [RingHomIsometric σ₁₃] (f : E →SL[σ₁₂] F) : ‖h.comp f‖₊ ≤ ‖h‖₊ * ‖f‖₊ :=
  opNorm_comp_le h f
#align continuous_linear_map.op_nnnorm_comp_le ContinuousLinearMap.opNNNorm_comp_le

@[deprecated opNNNorm_comp_le]
alias op_nnnorm_comp_le :=
  opNNNorm_comp_le -- deprecated on 2024-02-02

/-- Continuous linear maps form a seminormed ring with respect to the operator norm. -/
instance toSemiNormedRing : SeminormedRing (E →L[𝕜] E) :=
  { ContinuousLinearMap.toSeminormedAddCommGroup, ContinuousLinearMap.ring with
    norm_mul := fun f g => opNorm_comp_le f g }
#align continuous_linear_map.to_semi_normed_ring ContinuousLinearMap.toSemiNormedRing

/-- For a normed space `E`, continuous linear endomorphisms form a normed algebra with
respect to the operator norm. -/
instance toNormedAlgebra : NormedAlgebra 𝕜 (E →L[𝕜] E) :=
  { algebra with
    norm_smul_le := by
      intro c f
      apply opNorm_smul_le c f}
#align continuous_linear_map.to_normed_algebra ContinuousLinearMap.toNormedAlgebra

theorem le_opNNNorm : ‖f x‖₊ ≤ ‖f‖₊ * ‖x‖₊ :=
  f.le_opNorm x
#align continuous_linear_map.le_op_nnnorm ContinuousLinearMap.le_opNNNorm

@[deprecated le_opNNNorm]
alias le_op_nnnorm :=
  le_opNNNorm -- deprecated on 2024-02-02

theorem nndist_le_opNNNorm (x y : E) : nndist (f x) (f y) ≤ ‖f‖₊ * nndist x y :=
  dist_le_opNorm f x y
#align continuous_linear_map.nndist_le_op_nnnorm ContinuousLinearMap.nndist_le_opNNNorm

@[deprecated nndist_le_opNNNorm]
alias nndist_le_op_nnnorm :=
  nndist_le_opNNNorm -- deprecated on 2024-02-02

/-- continuous linear maps are Lipschitz continuous. -/
theorem lipschitz : LipschitzWith ‖f‖₊ f :=
  AddMonoidHomClass.lipschitz_of_bound_nnnorm f _ f.le_opNNNorm
#align continuous_linear_map.lipschitz ContinuousLinearMap.lipschitz

/-- Evaluation of a continuous linear map `f` at a point is Lipschitz continuous in `f`. -/
theorem lipschitz_apply (x : E) : LipschitzWith ‖x‖₊ fun f : E →SL[σ₁₂] F => f x :=
  lipschitzWith_iff_norm_sub_le.2 fun f g => ((f - g).le_opNorm x).trans_eq (mul_comm _ _)
#align continuous_linear_map.lipschitz_apply ContinuousLinearMap.lipschitz_apply

end

section Sup

variable [RingHomIsometric σ₁₂]

theorem exists_mul_lt_apply_of_lt_opNNNorm (f : E →SL[σ₁₂] F) {r : ℝ≥0} (hr : r < ‖f‖₊) :
    ∃ x, r * ‖x‖₊ < ‖f x‖₊ := by
  simpa only [not_forall, not_le, Set.mem_setOf] using
    not_mem_of_lt_csInf (nnnorm_def f ▸ hr : r < sInf { c : ℝ≥0 | ∀ x, ‖f x‖₊ ≤ c * ‖x‖₊ })
      (OrderBot.bddBelow _)
#align continuous_linear_map.exists_mul_lt_apply_of_lt_op_nnnorm ContinuousLinearMap.exists_mul_lt_apply_of_lt_opNNNorm

@[deprecated exists_mul_lt_apply_of_lt_opNNNorm]
alias exists_mul_lt_apply_of_lt_op_nnnorm :=
  exists_mul_lt_apply_of_lt_opNNNorm -- deprecated on 2024-02-02

theorem exists_mul_lt_of_lt_opNorm (f : E →SL[σ₁₂] F) {r : ℝ} (hr₀ : 0 ≤ r) (hr : r < ‖f‖) :
    ∃ x, r * ‖x‖ < ‖f x‖ := by
  lift r to ℝ≥0 using hr₀
  exact f.exists_mul_lt_apply_of_lt_opNNNorm hr
#align continuous_linear_map.exists_mul_lt_of_lt_op_norm ContinuousLinearMap.exists_mul_lt_of_lt_opNorm

@[deprecated exists_mul_lt_of_lt_opNorm]
alias exists_mul_lt_of_lt_op_norm :=
  exists_mul_lt_of_lt_opNorm -- deprecated on 2024-02-02

theorem exists_lt_apply_of_lt_opNNNorm {𝕜 𝕜₂ E F : Type*} [NormedAddCommGroup E]
    [SeminormedAddCommGroup F] [DenselyNormedField 𝕜] [NontriviallyNormedField 𝕜₂] {σ₁₂ : 𝕜 →+* 𝕜₂}
    [NormedSpace 𝕜 E] [NormedSpace 𝕜₂ F] [RingHomIsometric σ₁₂] (f : E →SL[σ₁₂] F) {r : ℝ≥0}
    (hr : r < ‖f‖₊) : ∃ x : E, ‖x‖₊ < 1 ∧ r < ‖f x‖₊ := by
  obtain ⟨y, hy⟩ := f.exists_mul_lt_apply_of_lt_opNNNorm hr
  have hy' : ‖y‖₊ ≠ 0 :=
    nnnorm_ne_zero_iff.2 fun heq => by
      simp [heq, nnnorm_zero, map_zero, not_lt_zero'] at hy
  have hfy : ‖f y‖₊ ≠ 0 := (zero_le'.trans_lt hy).ne'
  rw [← inv_inv ‖f y‖₊, NNReal.lt_inv_iff_mul_lt (inv_ne_zero hfy), mul_assoc, mul_comm ‖y‖₊, ←
    mul_assoc, ← NNReal.lt_inv_iff_mul_lt hy'] at hy
  obtain ⟨k, hk₁, hk₂⟩ := NormedField.exists_lt_nnnorm_lt 𝕜 hy
  refine' ⟨k • y, (nnnorm_smul k y).symm ▸ (NNReal.lt_inv_iff_mul_lt hy').1 hk₂, _⟩
  have : ‖σ₁₂ k‖₊ = ‖k‖₊ := Subtype.ext RingHomIsometric.is_iso
  rwa [map_smulₛₗ f, nnnorm_smul, ← NNReal.div_lt_iff hfy, div_eq_mul_inv, this]
#align continuous_linear_map.exists_lt_apply_of_lt_op_nnnorm ContinuousLinearMap.exists_lt_apply_of_lt_opNNNorm

@[deprecated exists_lt_apply_of_lt_opNNNorm]
alias exists_lt_apply_of_lt_op_nnnorm :=
  exists_lt_apply_of_lt_opNNNorm -- deprecated on 2024-02-02

theorem exists_lt_apply_of_lt_opNorm {𝕜 𝕜₂ E F : Type*} [NormedAddCommGroup E]
    [SeminormedAddCommGroup F] [DenselyNormedField 𝕜] [NontriviallyNormedField 𝕜₂] {σ₁₂ : 𝕜 →+* 𝕜₂}
    [NormedSpace 𝕜 E] [NormedSpace 𝕜₂ F] [RingHomIsometric σ₁₂] (f : E →SL[σ₁₂] F) {r : ℝ}
    (hr : r < ‖f‖) : ∃ x : E, ‖x‖ < 1 ∧ r < ‖f x‖ := by
  by_cases hr₀ : r < 0
  · exact ⟨0, by simpa using hr₀⟩
  · lift r to ℝ≥0 using not_lt.1 hr₀
    exact f.exists_lt_apply_of_lt_opNNNorm hr
#align continuous_linear_map.exists_lt_apply_of_lt_op_norm ContinuousLinearMap.exists_lt_apply_of_lt_opNorm

@[deprecated exists_lt_apply_of_lt_opNorm]
alias exists_lt_apply_of_lt_op_norm :=
  exists_lt_apply_of_lt_opNorm -- deprecated on 2024-02-02

theorem sSup_unit_ball_eq_nnnorm {𝕜 𝕜₂ E F : Type*} [NormedAddCommGroup E]
    [SeminormedAddCommGroup F] [DenselyNormedField 𝕜] [NontriviallyNormedField 𝕜₂] {σ₁₂ : 𝕜 →+* 𝕜₂}
    [NormedSpace 𝕜 E] [NormedSpace 𝕜₂ F] [RingHomIsometric σ₁₂] (f : E →SL[σ₁₂] F) :
    sSup ((fun x => ‖f x‖₊) '' ball 0 1) = ‖f‖₊ := by
  refine' csSup_eq_of_forall_le_of_forall_lt_exists_gt ((nonempty_ball.mpr zero_lt_one).image _) _
    fun ub hub => _
  · rintro - ⟨x, hx, rfl⟩
    simpa only [mul_one] using f.le_opNorm_of_le (mem_ball_zero_iff.1 hx).le
  · obtain ⟨x, hx, hxf⟩ := f.exists_lt_apply_of_lt_opNNNorm hub
    exact ⟨_, ⟨x, mem_ball_zero_iff.2 hx, rfl⟩, hxf⟩
#align continuous_linear_map.Sup_unit_ball_eq_nnnorm ContinuousLinearMap.sSup_unit_ball_eq_nnnorm

theorem sSup_unit_ball_eq_norm {𝕜 𝕜₂ E F : Type*} [NormedAddCommGroup E] [SeminormedAddCommGroup F]
    [DenselyNormedField 𝕜] [NontriviallyNormedField 𝕜₂] {σ₁₂ : 𝕜 →+* 𝕜₂} [NormedSpace 𝕜 E]
    [NormedSpace 𝕜₂ F] [RingHomIsometric σ₁₂] (f : E →SL[σ₁₂] F) :
    sSup ((fun x => ‖f x‖) '' ball 0 1) = ‖f‖ := by
  simpa only [NNReal.coe_sSup, Set.image_image] using NNReal.coe_eq.2 f.sSup_unit_ball_eq_nnnorm
#align continuous_linear_map.Sup_unit_ball_eq_norm ContinuousLinearMap.sSup_unit_ball_eq_norm

theorem sSup_closed_unit_ball_eq_nnnorm {𝕜 𝕜₂ E F : Type*} [NormedAddCommGroup E]
    [SeminormedAddCommGroup F] [DenselyNormedField 𝕜] [NontriviallyNormedField 𝕜₂] {σ₁₂ : 𝕜 →+* 𝕜₂}
    [NormedSpace 𝕜 E] [NormedSpace 𝕜₂ F] [RingHomIsometric σ₁₂] (f : E →SL[σ₁₂] F) :
    sSup ((fun x => ‖f x‖₊) '' closedBall 0 1) = ‖f‖₊ := by
  have hbdd : ∀ y ∈ (fun x => ‖f x‖₊) '' closedBall 0 1, y ≤ ‖f‖₊ := by
    rintro - ⟨x, hx, rfl⟩
    exact f.unit_le_opNorm x (mem_closedBall_zero_iff.1 hx)
  refine' le_antisymm (csSup_le ((nonempty_closedBall.mpr zero_le_one).image _) hbdd) _
  rw [← sSup_unit_ball_eq_nnnorm]
  exact csSup_le_csSup ⟨‖f‖₊, hbdd⟩ ((nonempty_ball.2 zero_lt_one).image _)
    (Set.image_subset _ ball_subset_closedBall)
#align continuous_linear_map.Sup_closed_unit_ball_eq_nnnorm ContinuousLinearMap.sSup_closed_unit_ball_eq_nnnorm

theorem sSup_closed_unit_ball_eq_norm {𝕜 𝕜₂ E F : Type*} [NormedAddCommGroup E]
    [SeminormedAddCommGroup F] [DenselyNormedField 𝕜] [NontriviallyNormedField 𝕜₂] {σ₁₂ : 𝕜 →+* 𝕜₂}
    [NormedSpace 𝕜 E] [NormedSpace 𝕜₂ F] [RingHomIsometric σ₁₂] (f : E →SL[σ₁₂] F) :
    sSup ((fun x => ‖f x‖) '' closedBall 0 1) = ‖f‖ := by
  simpa only [NNReal.coe_sSup, Set.image_image] using
    NNReal.coe_eq.2 f.sSup_closed_unit_ball_eq_nnnorm
#align continuous_linear_map.Sup_closed_unit_ball_eq_norm ContinuousLinearMap.sSup_closed_unit_ball_eq_norm

end Sup

section

theorem opNorm_ext [RingHomIsometric σ₁₃] (f : E →SL[σ₁₂] F) (g : E →SL[σ₁₃] G)
    (h : ∀ x, ‖f x‖ = ‖g x‖) : ‖f‖ = ‖g‖ :=
  opNorm_eq_of_bounds (norm_nonneg _)
    (fun x => by
      rw [h x]
      exact le_opNorm _ _)
    fun c hc h₂ =>
    opNorm_le_bound _ hc fun z => by
      rw [← h z]
      exact h₂ z
#align continuous_linear_map.op_norm_ext ContinuousLinearMap.opNorm_ext

@[deprecated opNorm_ext]
alias op_norm_ext :=
  opNorm_ext -- deprecated on 2024-02-02

variable [RingHomIsometric σ₂₃]

theorem opNorm_le_bound₂ (f : E →SL[σ₁₃] F →SL[σ₂₃] G) {C : ℝ} (h0 : 0 ≤ C)
    (hC : ∀ x y, ‖f x y‖ ≤ C * ‖x‖ * ‖y‖) : ‖f‖ ≤ C :=
  f.opNorm_le_bound h0 fun x => (f x).opNorm_le_bound (mul_nonneg h0 (norm_nonneg _)) <| hC x
#align continuous_linear_map.op_norm_le_bound₂ ContinuousLinearMap.opNorm_le_bound₂

@[deprecated opNorm_le_bound₂]
alias op_norm_le_bound₂ :=
  opNorm_le_bound₂ -- deprecated on 2024-02-02

theorem le_opNorm₂ [RingHomIsometric σ₁₃] (f : E →SL[σ₁₃] F →SL[σ₂₃] G) (x : E) (y : F) :
    ‖f x y‖ ≤ ‖f‖ * ‖x‖ * ‖y‖ :=
  (f x).le_of_opNorm_le (f.le_opNorm x) y
#align continuous_linear_map.le_op_norm₂ ContinuousLinearMap.le_opNorm₂

@[deprecated le_opNorm₂]
alias le_op_norm₂ :=
  le_opNorm₂ -- deprecated on 2024-02-02

-- porting note: new theorem
theorem le_of_opNorm₂_le_of_le [RingHomIsometric σ₁₃] (f : E →SL[σ₁₃] F →SL[σ₂₃] G) {x : E} {y : F}
    {a b c : ℝ} (hf : ‖f‖ ≤ a) (hx : ‖x‖ ≤ b) (hy : ‖y‖ ≤ c) :
    ‖f x y‖ ≤ a * b * c :=
  (f x).le_of_opNorm_le_of_le (f.le_of_opNorm_le_of_le hf hx) hy

@[deprecated le_of_opNorm₂_le_of_le]
alias le_of_op_norm₂_le_of_le :=
  le_of_opNorm₂_le_of_le -- deprecated on 2024-02-02

end

@[simp]
theorem opNorm_prod (f : E →L[𝕜] Fₗ) (g : E →L[𝕜] Gₗ) : ‖f.prod g‖ = ‖(f, g)‖ :=
  le_antisymm
      (opNorm_le_bound _ (norm_nonneg _) fun x => by
        simpa only [prod_apply, Prod.norm_def, max_mul_of_nonneg, norm_nonneg] using
          max_le_max (le_opNorm f x) (le_opNorm g x)) <|
    max_le
      (opNorm_le_bound _ (norm_nonneg _) fun x =>
        (le_max_left _ _).trans ((f.prod g).le_opNorm x))
      (opNorm_le_bound _ (norm_nonneg _) fun x =>
        (le_max_right _ _).trans ((f.prod g).le_opNorm x))
#align continuous_linear_map.op_norm_prod ContinuousLinearMap.opNorm_prod

@[deprecated opNorm_prod]
alias op_norm_prod :=
  opNorm_prod -- deprecated on 2024-02-02

@[simp]
theorem opNNNorm_prod (f : E →L[𝕜] Fₗ) (g : E →L[𝕜] Gₗ) : ‖f.prod g‖₊ = ‖(f, g)‖₊ :=
  Subtype.ext <| opNorm_prod f g
#align continuous_linear_map.op_nnnorm_prod ContinuousLinearMap.opNNNorm_prod

@[deprecated opNNNorm_prod]
alias op_nnnorm_prod :=
  opNNNorm_prod -- deprecated on 2024-02-02

/-- `ContinuousLinearMap.prod` as a `LinearIsometryEquiv`. -/
def prodₗᵢ (R : Type*) [Semiring R] [Module R Fₗ] [Module R Gₗ] [ContinuousConstSMul R Fₗ]
    [ContinuousConstSMul R Gₗ] [SMulCommClass 𝕜 R Fₗ] [SMulCommClass 𝕜 R Gₗ] :
    (E →L[𝕜] Fₗ) × (E →L[𝕜] Gₗ) ≃ₗᵢ[R] E →L[𝕜] Fₗ × Gₗ :=
  ⟨prodₗ R, fun ⟨f, g⟩ => opNorm_prod f g⟩
#align continuous_linear_map.prodₗᵢ ContinuousLinearMap.prodₗᵢ

variable [RingHomIsometric σ₁₂] (f : E →SL[σ₁₂] F)

@[simp, nontriviality]
theorem opNorm_subsingleton [Subsingleton E] : ‖f‖ = 0 := by
  refine' le_antisymm _ (norm_nonneg _)
  apply opNorm_le_bound _ rfl.ge
  intro x
  simp [Subsingleton.elim x 0]
#align continuous_linear_map.op_norm_subsingleton ContinuousLinearMap.opNorm_subsingleton

@[deprecated opNorm_subsingleton]
alias op_norm_subsingleton :=
  opNorm_subsingleton -- deprecated on 2024-02-02

end OpNorm

section IsO

set_option linter.uppercaseLean3 false

variable [RingHomIsometric σ₁₂] (c : 𝕜) (f g : E →SL[σ₁₂] F) (h : F →SL[σ₂₃] G) (x y z : E)

open Asymptotics

theorem isBigOWith_id (l : Filter E) : IsBigOWith ‖f‖ l f fun x => x :=
  isBigOWith_of_le' _ f.le_opNorm
#align continuous_linear_map.is_O_with_id ContinuousLinearMap.isBigOWith_id

theorem isBigO_id (l : Filter E) : f =O[l] fun x => x :=
  (f.isBigOWith_id l).isBigO
#align continuous_linear_map.is_O_id ContinuousLinearMap.isBigO_id

theorem isBigOWith_comp [RingHomIsometric σ₂₃] {α : Type*} (g : F →SL[σ₂₃] G) (f : α → F)
    (l : Filter α) : IsBigOWith ‖g‖ l (fun x' => g (f x')) f :=
  (g.isBigOWith_id ⊤).comp_tendsto le_top
#align continuous_linear_map.is_O_with_comp ContinuousLinearMap.isBigOWith_comp

theorem isBigO_comp [RingHomIsometric σ₂₃] {α : Type*} (g : F →SL[σ₂₃] G) (f : α → F)
    (l : Filter α) : (fun x' => g (f x')) =O[l] f :=
  (g.isBigOWith_comp f l).isBigO
#align continuous_linear_map.is_O_comp ContinuousLinearMap.isBigO_comp

theorem isBigOWith_sub (f : E →SL[σ₁₂] F) (l : Filter E) (x : E) :
    IsBigOWith ‖f‖ l (fun x' => f (x' - x)) fun x' => x' - x :=
  f.isBigOWith_comp _ l
#align continuous_linear_map.is_O_with_sub ContinuousLinearMap.isBigOWith_sub

theorem isBigO_sub (f : E →SL[σ₁₂] F) (l : Filter E) (x : E) :
    (fun x' => f (x' - x)) =O[l] fun x' => x' - x :=
  f.isBigO_comp _ l
#align continuous_linear_map.is_O_sub ContinuousLinearMap.isBigO_sub

end IsO

end ContinuousLinearMap

namespace LinearIsometry

theorem norm_toContinuousLinearMap_le (f : E →ₛₗᵢ[σ₁₂] F) : ‖f.toContinuousLinearMap‖ ≤ 1 :=
  f.toContinuousLinearMap.opNorm_le_bound zero_le_one fun x => by simp
#align linear_isometry.norm_to_continuous_linear_map_le LinearIsometry.norm_toContinuousLinearMap_le

end LinearIsometry

namespace LinearMap

/-- If a continuous linear map is constructed from a linear map via the constructor `mkContinuous`,
then its norm is bounded by the bound given to the constructor if it is nonnegative. -/
theorem mkContinuous_norm_le (f : E →ₛₗ[σ₁₂] F) {C : ℝ} (hC : 0 ≤ C) (h : ∀ x, ‖f x‖ ≤ C * ‖x‖) :
    ‖f.mkContinuous C h‖ ≤ C :=
  ContinuousLinearMap.opNorm_le_bound _ hC h
#align linear_map.mk_continuous_norm_le LinearMap.mkContinuous_norm_le

/-- If a continuous linear map is constructed from a linear map via the constructor `mkContinuous`,
then its norm is bounded by the bound or zero if bound is negative. -/
theorem mkContinuous_norm_le' (f : E →ₛₗ[σ₁₂] F) {C : ℝ} (h : ∀ x, ‖f x‖ ≤ C * ‖x‖) :
    ‖f.mkContinuous C h‖ ≤ max C 0 :=
  ContinuousLinearMap.opNorm_le_bound _ (le_max_right _ _) fun x =>
    (h x).trans <| mul_le_mul_of_nonneg_right (le_max_left _ _) (norm_nonneg x)
#align linear_map.mk_continuous_norm_le' LinearMap.mkContinuous_norm_le'

variable [RingHomIsometric σ₂₃]

lemma norm_mkContinuous₂_aux (f : E →ₛₗ[σ₁₃] F →ₛₗ[σ₂₃] G) (C : ℝ)
    (h : ∀ x y, ‖f x y‖ ≤ C * ‖x‖ * ‖y‖) (x : E) :
    ‖(f x).mkContinuous (C * ‖x‖) (h x)‖ ≤ max C 0 * ‖x‖ :=
  (mkContinuous_norm_le' (f x) (h x)).trans_eq <| by
    rw [max_mul_of_nonneg _ _ (norm_nonneg x), zero_mul]

/-- Create a bilinear map (represented as a map `E →L[𝕜] F →L[𝕜] G`) from the corresponding linear
map and existence of a bound on the norm of the image. The linear map can be constructed using
`LinearMap.mk₂`.

If you have an explicit bound, use `LinearMap.mkContinuous₂` instead, as a norm estimate will
follow automatically in `LinearMap.mkContinuous₂_norm_le`. -/
def mkContinuousOfExistsBound₂ (f : E →ₛₗ[σ₁₃] F →ₛₗ[σ₂₃] G)
    (h : ∃ C, ∀ x y, ‖f x y‖ ≤ C * ‖x‖ * ‖y‖) : E →SL[σ₁₃] F →SL[σ₂₃] G :=
  LinearMap.mkContinuousOfExistsBound
    { toFun := fun x => (f x).mkContinuousOfExistsBound <| let ⟨C, hC⟩ := h; ⟨C * ‖x‖, hC x⟩
      map_add' := fun x y => by
        ext z
        simp
      map_smul' := fun c x => by
        ext z
        simp } <|
    let ⟨C, hC⟩ := h; ⟨max C 0, norm_mkContinuous₂_aux f C hC⟩

/-- Create a bilinear map (represented as a map `E →L[𝕜] F →L[𝕜] G`) from the corresponding linear
map and a bound on the norm of the image. The linear map can be constructed using
`LinearMap.mk₂`. Lemmas `LinearMap.mkContinuous₂_norm_le'` and `LinearMap.mkContinuous₂_norm_le`
provide estimates on the norm of an operator constructed using this function. -/
def mkContinuous₂ (f : E →ₛₗ[σ₁₃] F →ₛₗ[σ₂₃] G) (C : ℝ) (hC : ∀ x y, ‖f x y‖ ≤ C * ‖x‖ * ‖y‖) :
    E →SL[σ₁₃] F →SL[σ₂₃] G :=
  mkContinuousOfExistsBound₂ f ⟨C, hC⟩
#align linear_map.mk_continuous₂ LinearMap.mkContinuous₂

@[simp]
theorem mkContinuous₂_apply (f : E →ₛₗ[σ₁₃] F →ₛₗ[σ₂₃] G) {C : ℝ}
    (hC : ∀ x y, ‖f x y‖ ≤ C * ‖x‖ * ‖y‖) (x : E) (y : F) : f.mkContinuous₂ C hC x y = f x y :=
  rfl
#align linear_map.mk_continuous₂_apply LinearMap.mkContinuous₂_apply

theorem mkContinuous₂_norm_le' (f : E →ₛₗ[σ₁₃] F →ₛₗ[σ₂₃] G) {C : ℝ}
    (hC : ∀ x y, ‖f x y‖ ≤ C * ‖x‖ * ‖y‖) : ‖f.mkContinuous₂ C hC‖ ≤ max C 0 :=
  mkContinuous_norm_le _ (le_max_iff.2 <| Or.inr le_rfl) (norm_mkContinuous₂_aux f C hC)
#align linear_map.mk_continuous₂_norm_le' LinearMap.mkContinuous₂_norm_le'

theorem mkContinuous₂_norm_le (f : E →ₛₗ[σ₁₃] F →ₛₗ[σ₂₃] G) {C : ℝ} (h0 : 0 ≤ C)
    (hC : ∀ x y, ‖f x y‖ ≤ C * ‖x‖ * ‖y‖) : ‖f.mkContinuous₂ C hC‖ ≤ C :=
  (f.mkContinuous₂_norm_le' hC).trans_eq <| max_eq_left h0
#align linear_map.mk_continuous₂_norm_le LinearMap.mkContinuous₂_norm_le

end LinearMap

namespace ContinuousLinearMap

variable [RingHomIsometric σ₂₃] [RingHomIsometric σ₁₃]

/-- Flip the order of arguments of a continuous bilinear map.
For a version bundled as `LinearIsometryEquiv`, see
`ContinuousLinearMap.flipL`. -/
def flip (f : E →SL[σ₁₃] F →SL[σ₂₃] G) : F →SL[σ₂₃] E →SL[σ₁₃] G :=
  LinearMap.mkContinuous₂
    -- Porting note: the `simp only`s below used to be `rw`.
    -- Now that doesn't work as we need to do some beta reduction along the way.
    (LinearMap.mk₂'ₛₗ σ₂₃ σ₁₃ (fun y x => f x y) (fun x y z => (f z).map_add x y)
      (fun c y x => (f x).map_smulₛₗ c y) (fun z x y => by simp only [f.map_add, add_apply])
        (fun c y x => by simp only [f.map_smulₛₗ, smul_apply]))
    ‖f‖ fun y x => (f.le_opNorm₂ x y).trans_eq <| by simp only [mul_right_comm]
#align continuous_linear_map.flip ContinuousLinearMap.flip

private theorem le_norm_flip (f : E →SL[σ₁₃] F →SL[σ₂₃] G) : ‖f‖ ≤ ‖flip f‖ :=
  f.opNorm_le_bound₂ (norm_nonneg _) fun x y => by
    rw [mul_right_comm]
    exact (flip f).le_opNorm₂ y x

@[simp]
theorem flip_apply (f : E →SL[σ₁₃] F →SL[σ₂₃] G) (x : E) (y : F) : f.flip y x = f x y :=
  rfl
#align continuous_linear_map.flip_apply ContinuousLinearMap.flip_apply

@[simp]
theorem flip_flip (f : E →SL[σ₁₃] F →SL[σ₂₃] G) : f.flip.flip = f := by
  ext
  rfl
#align continuous_linear_map.flip_flip ContinuousLinearMap.flip_flip

@[simp]
theorem opNorm_flip (f : E →SL[σ₁₃] F →SL[σ₂₃] G) : ‖f.flip‖ = ‖f‖ :=
  le_antisymm (by simpa only [flip_flip] using le_norm_flip f.flip) (le_norm_flip f)
#align continuous_linear_map.op_norm_flip ContinuousLinearMap.opNorm_flip

@[deprecated opNorm_flip]
alias op_norm_flip :=
  opNorm_flip -- deprecated on 2024-02-02

@[simp]
theorem flip_add (f g : E →SL[σ₁₃] F →SL[σ₂₃] G) : (f + g).flip = f.flip + g.flip :=
  rfl
#align continuous_linear_map.flip_add ContinuousLinearMap.flip_add

@[simp]
theorem flip_smul (c : 𝕜₃) (f : E →SL[σ₁₃] F →SL[σ₂₃] G) : (c • f).flip = c • f.flip :=
  rfl
#align continuous_linear_map.flip_smul ContinuousLinearMap.flip_smul

variable (E F G σ₁₃ σ₂₃)

/-- Flip the order of arguments of a continuous bilinear map.
This is a version bundled as a `LinearIsometryEquiv`.
For an unbundled version see `ContinuousLinearMap.flip`. -/
def flipₗᵢ' : (E →SL[σ₁₃] F →SL[σ₂₃] G) ≃ₗᵢ[𝕜₃] F →SL[σ₂₃] E →SL[σ₁₃] G where
  toFun := flip
  invFun := flip
  map_add' := flip_add
  map_smul' := flip_smul
  left_inv := flip_flip
  right_inv := flip_flip
  norm_map' := opNorm_flip
#align continuous_linear_map.flipₗᵢ' ContinuousLinearMap.flipₗᵢ'

variable {E F G σ₁₃ σ₂₃}

@[simp]
theorem flipₗᵢ'_symm : (flipₗᵢ' E F G σ₂₃ σ₁₃).symm = flipₗᵢ' F E G σ₁₃ σ₂₃ :=
  rfl
#align continuous_linear_map.flipₗᵢ'_symm ContinuousLinearMap.flipₗᵢ'_symm

@[simp]
theorem coe_flipₗᵢ' : ⇑(flipₗᵢ' E F G σ₂₃ σ₁₃) = flip :=
  rfl
#align continuous_linear_map.coe_flipₗᵢ' ContinuousLinearMap.coe_flipₗᵢ'

variable (𝕜 E Fₗ Gₗ)

/-- Flip the order of arguments of a continuous bilinear map.
This is a version bundled as a `LinearIsometryEquiv`.
For an unbundled version see `ContinuousLinearMap.flip`. -/
def flipₗᵢ : (E →L[𝕜] Fₗ →L[𝕜] Gₗ) ≃ₗᵢ[𝕜] Fₗ →L[𝕜] E →L[𝕜] Gₗ where
  toFun := flip
  invFun := flip
  map_add' := flip_add
  map_smul' := flip_smul
  left_inv := flip_flip
  right_inv := flip_flip
  norm_map' := opNorm_flip
#align continuous_linear_map.flipₗᵢ ContinuousLinearMap.flipₗᵢ

variable {𝕜 E Fₗ Gₗ}

@[simp]
theorem flipₗᵢ_symm : (flipₗᵢ 𝕜 E Fₗ Gₗ).symm = flipₗᵢ 𝕜 Fₗ E Gₗ :=
  rfl
#align continuous_linear_map.flipₗᵢ_symm ContinuousLinearMap.flipₗᵢ_symm

@[simp]
theorem coe_flipₗᵢ : ⇑(flipₗᵢ 𝕜 E Fₗ Gₗ) = flip :=
  rfl
#align continuous_linear_map.coe_flipₗᵢ ContinuousLinearMap.coe_flipₗᵢ

variable (F σ₁₂) [RingHomIsometric σ₁₂]

/-- The continuous semilinear map obtained by applying a continuous semilinear map at a given
vector.

This is the continuous version of `LinearMap.applyₗ`. -/
def apply' : E →SL[σ₁₂] (E →SL[σ₁₂] F) →L[𝕜₂] F :=
  flip (id 𝕜₂ (E →SL[σ₁₂] F))
#align continuous_linear_map.apply' ContinuousLinearMap.apply'

variable {F σ₁₂}

@[simp]
theorem apply_apply' (v : E) (f : E →SL[σ₁₂] F) : apply' F σ₁₂ v f = f v :=
  rfl
#align continuous_linear_map.apply_apply' ContinuousLinearMap.apply_apply'

variable (𝕜 Fₗ)

/-- The continuous semilinear map obtained by applying a continuous semilinear map at a given
vector.

This is the continuous version of `LinearMap.applyₗ`. -/
def apply : E →L[𝕜] (E →L[𝕜] Fₗ) →L[𝕜] Fₗ :=
  flip (id 𝕜 (E →L[𝕜] Fₗ))
#align continuous_linear_map.apply ContinuousLinearMap.apply

variable {𝕜 Fₗ}

@[simp]
theorem apply_apply (v : E) (f : E →L[𝕜] Fₗ) : apply 𝕜 Fₗ v f = f v :=
  rfl
#align continuous_linear_map.apply_apply ContinuousLinearMap.apply_apply

variable (σ₁₂ σ₂₃ E F G)

set_option linter.uppercaseLean3 false

/-- Composition of continuous semilinear maps as a continuous semibilinear map. -/
def compSL : (F →SL[σ₂₃] G) →L[𝕜₃] (E →SL[σ₁₂] F) →SL[σ₂₃] E →SL[σ₁₃] G :=
  LinearMap.mkContinuous₂
    (LinearMap.mk₂'ₛₗ (RingHom.id 𝕜₃) σ₂₃ comp add_comp smul_comp comp_add fun c f g => by
      ext
      simp only [ContinuousLinearMap.map_smulₛₗ, coe_smul', coe_comp', Function.comp_apply,
        Pi.smul_apply])
    1 fun f g => by simpa only [one_mul] using opNorm_comp_le f g
#align continuous_linear_map.compSL ContinuousLinearMap.compSL

theorem norm_compSL_le :
    -- porting note: added
    letI : Norm ((F →SL[σ₂₃] G) →L[𝕜₃] (E →SL[σ₁₂] F) →SL[σ₂₃] E →SL[σ₁₃] G) :=
      hasOpNorm (E := F →SL[σ₂₃] G) (F := (E →SL[σ₁₂] F) →SL[σ₂₃] E →SL[σ₁₃] G)
    ‖compSL E F G σ₁₂ σ₂₃‖ ≤ 1 :=
  LinearMap.mkContinuous₂_norm_le _ zero_le_one _
#align continuous_linear_map.norm_compSL_le ContinuousLinearMap.norm_compSL_le

variable {σ₁₂ σ₂₃ E F G}

@[simp]
theorem compSL_apply (f : F →SL[σ₂₃] G) (g : E →SL[σ₁₂] F) : compSL E F G σ₁₂ σ₂₃ f g = f.comp g :=
  rfl
#align continuous_linear_map.compSL_apply ContinuousLinearMap.compSL_apply

theorem _root_.Continuous.const_clm_comp {X} [TopologicalSpace X] {f : X → E →SL[σ₁₂] F}
    (hf : Continuous f) (g : F →SL[σ₂₃] G) :
    Continuous (fun x => g.comp (f x) : X → E →SL[σ₁₃] G) :=
  (compSL E F G σ₁₂ σ₂₃ g).continuous.comp hf
#align continuous.const_clm_comp Continuous.const_clm_comp

-- Giving the implicit argument speeds up elaboration significantly
theorem _root_.Continuous.clm_comp_const {X} [TopologicalSpace X] {g : X → F →SL[σ₂₃] G}
    (hg : Continuous g) (f : E →SL[σ₁₂] F) :
    Continuous (fun x => (g x).comp f : X → E →SL[σ₁₃] G) :=
  (@ContinuousLinearMap.flip _ _ _ _ _ (E →SL[σ₁₃] G) _ _ _ _ _ _ _ _ _ _ _ _ _
    (compSL E F G σ₁₂ σ₂₃) f).continuous.comp hg
#align continuous.clm_comp_const Continuous.clm_comp_const

variable (𝕜 σ₁₂ σ₂₃ E Fₗ Gₗ)

/-- Composition of continuous linear maps as a continuous bilinear map. -/
def compL : (Fₗ →L[𝕜] Gₗ) →L[𝕜] (E →L[𝕜] Fₗ) →L[𝕜] E →L[𝕜] Gₗ :=
  compSL E Fₗ Gₗ (RingHom.id 𝕜) (RingHom.id 𝕜)
#align continuous_linear_map.compL ContinuousLinearMap.compL

theorem norm_compL_le :
    letI : Norm ((Fₗ →L[𝕜] Gₗ) →L[𝕜] (E →L[𝕜] Fₗ) →L[𝕜] E →L[𝕜] Gₗ) :=
      hasOpNorm (E := Fₗ →L[𝕜] Gₗ) (F := (E →L[𝕜] Fₗ) →L[𝕜] E →L[𝕜] Gₗ)
    ‖compL 𝕜 E Fₗ Gₗ‖ ≤ 1 :=
  norm_compSL_le _ _ _ _ _
#align continuous_linear_map.norm_compL_le ContinuousLinearMap.norm_compL_le

@[simp]
theorem compL_apply (f : Fₗ →L[𝕜] Gₗ) (g : E →L[𝕜] Fₗ) : compL 𝕜 E Fₗ Gₗ f g = f.comp g :=
  rfl
#align continuous_linear_map.compL_apply ContinuousLinearMap.compL_apply

variable (Eₗ) {𝕜 E Fₗ Gₗ}

/-- Apply `L(x,-)` pointwise to bilinear maps, as a continuous bilinear map -/
@[simps! apply]
def precompR (L : E →L[𝕜] Fₗ →L[𝕜] Gₗ) : E →L[𝕜] (Eₗ →L[𝕜] Fₗ) →L[𝕜] Eₗ →L[𝕜] Gₗ :=
  (compL 𝕜 Eₗ Fₗ Gₗ).comp L
#align continuous_linear_map.precompR ContinuousLinearMap.precompR

/-- Apply `L(-,y)` pointwise to bilinear maps, as a continuous bilinear map -/
def precompL (L : E →L[𝕜] Fₗ →L[𝕜] Gₗ) : (Eₗ →L[𝕜] E) →L[𝕜] Fₗ →L[𝕜] Eₗ →L[𝕜] Gₗ :=
  (precompR Eₗ (flip L)).flip
#align continuous_linear_map.precompL ContinuousLinearMap.precompL

<<<<<<< HEAD
/-- Porting note: Local instances for `norm_precompR_le`.
Should be by `inferInstance`, and indeed not be needed. -/
local instance : SeminormedAddCommGroup ((Eₗ →L[𝕜] Fₗ) →L[𝕜] Eₗ →L[𝕜] Gₗ) := inferInstance in
@[nolint docBlame] -- docBlame linter bug?
local instance : NormedSpace 𝕜 ((Eₗ →L[𝕜] Fₗ) →L[𝕜] Eₗ →L[𝕜] Gₗ) := inferInstance in
theorem norm_precompR_le (L : E →L[𝕜] Fₗ →L[𝕜] Gₗ) : ‖precompR Eₗ L‖ ≤ ‖L‖ :=
=======
theorem norm_precompR_le (L : E →L[𝕜] Fₗ →L[𝕜] Gₗ) :
    -- porting note: added
    letI : SeminormedAddCommGroup ((Eₗ →L[𝕜] Fₗ) →L[𝕜] Eₗ →L[𝕜] Gₗ) := inferInstance
    letI : NormedSpace 𝕜 ((Eₗ →L[𝕜] Fₗ) →L[𝕜] Eₗ →L[𝕜] Gₗ) := inferInstance
    ‖precompR Eₗ L‖ ≤ ‖L‖ :=
>>>>>>> 328b7ecb
  calc
    ‖precompR Eₗ L‖ ≤ ‖compL 𝕜 Eₗ Fₗ Gₗ‖ * ‖L‖ := opNorm_comp_le _ _
    _ ≤ 1 * ‖L‖ := (mul_le_mul_of_nonneg_right (norm_compL_le _ _ _ _) (norm_nonneg _))
    _ = ‖L‖ := by rw [one_mul]
#align continuous_linear_map.norm_precompR_le ContinuousLinearMap.norm_precompR_le

theorem norm_precompL_le (L : E →L[𝕜] Fₗ →L[𝕜] Gₗ) :
    -- porting note: added
    letI : Norm ((Eₗ →L[𝕜] E) →L[𝕜] Fₗ →L[𝕜] Eₗ →L[𝕜] Gₗ) :=
      hasOpNorm (E := Eₗ →L[𝕜] E) (F := Fₗ →L[𝕜] Eₗ →L[𝕜] Gₗ)
    ‖precompL Eₗ L‖ ≤ ‖L‖ := by
  rw [precompL, opNorm_flip, ← opNorm_flip L]
  exact norm_precompR_le _ L.flip
#align continuous_linear_map.norm_precompL_le ContinuousLinearMap.norm_precompL_le

section Prod

universe u₁ u₂ u₃ u₄

variable (M₁ : Type u₁) [SeminormedAddCommGroup M₁] [NormedSpace 𝕜 M₁] (M₂ : Type u₂)
  [SeminormedAddCommGroup M₂] [NormedSpace 𝕜 M₂] (M₃ : Type u₃) [SeminormedAddCommGroup M₃]
  [NormedSpace 𝕜 M₃] (M₄ : Type u₄) [SeminormedAddCommGroup M₄] [NormedSpace 𝕜 M₄]

variable {Eₗ} (𝕜)

/-- `ContinuousLinearMap.prodMap` as a continuous linear map. -/
def prodMapL : (M₁ →L[𝕜] M₂) × (M₃ →L[𝕜] M₄) →L[𝕜] M₁ × M₃ →L[𝕜] M₂ × M₄ :=
  ContinuousLinearMap.copy
    (have Φ₁ : (M₁ →L[𝕜] M₂) →L[𝕜] M₁ →L[𝕜] M₂ × M₄ :=
      ContinuousLinearMap.compL 𝕜 M₁ M₂ (M₂ × M₄) (ContinuousLinearMap.inl 𝕜 M₂ M₄)
    have Φ₂ : (M₃ →L[𝕜] M₄) →L[𝕜] M₃ →L[𝕜] M₂ × M₄ :=
      ContinuousLinearMap.compL 𝕜 M₃ M₄ (M₂ × M₄) (ContinuousLinearMap.inr 𝕜 M₂ M₄)
    have Φ₁' :=
      (ContinuousLinearMap.compL 𝕜 (M₁ × M₃) M₁ (M₂ × M₄)).flip (ContinuousLinearMap.fst 𝕜 M₁ M₃)
    have Φ₂' :=
      (ContinuousLinearMap.compL 𝕜 (M₁ × M₃) M₃ (M₂ × M₄)).flip (ContinuousLinearMap.snd 𝕜 M₁ M₃)
    have Ψ₁ : (M₁ →L[𝕜] M₂) × (M₃ →L[𝕜] M₄) →L[𝕜] M₁ →L[𝕜] M₂ :=
      ContinuousLinearMap.fst 𝕜 (M₁ →L[𝕜] M₂) (M₃ →L[𝕜] M₄)
    have Ψ₂ : (M₁ →L[𝕜] M₂) × (M₃ →L[𝕜] M₄) →L[𝕜] M₃ →L[𝕜] M₄ :=
      ContinuousLinearMap.snd 𝕜 (M₁ →L[𝕜] M₂) (M₃ →L[𝕜] M₄)
    Φ₁' ∘L Φ₁ ∘L Ψ₁ + Φ₂' ∘L Φ₂ ∘L Ψ₂)
    (fun p : (M₁ →L[𝕜] M₂) × (M₃ →L[𝕜] M₄) => p.1.prodMap p.2) (by
      apply funext
      rintro ⟨φ, ψ⟩
      refine' ContinuousLinearMap.ext fun ⟨x₁, x₂⟩ => _
      dsimp
      simp)
#align continuous_linear_map.prod_mapL ContinuousLinearMap.prodMapL

variable {M₁ M₂ M₃ M₄}

@[simp]
theorem prodMapL_apply (p : (M₁ →L[𝕜] M₂) × (M₃ →L[𝕜] M₄)) :
    ContinuousLinearMap.prodMapL 𝕜 M₁ M₂ M₃ M₄ p = p.1.prodMap p.2 :=
  rfl
#align continuous_linear_map.prod_mapL_apply ContinuousLinearMap.prodMapL_apply

variable {X : Type*} [TopologicalSpace X]

theorem _root_.Continuous.prod_mapL {f : X → M₁ →L[𝕜] M₂} {g : X → M₃ →L[𝕜] M₄} (hf : Continuous f)
    (hg : Continuous g) : Continuous fun x => (f x).prodMap (g x) :=
  (prodMapL 𝕜 M₁ M₂ M₃ M₄).continuous.comp (hf.prod_mk hg)
#align continuous.prod_mapL Continuous.prod_mapL

theorem _root_.Continuous.prod_map_equivL {f : X → M₁ ≃L[𝕜] M₂} {g : X → M₃ ≃L[𝕜] M₄}
    (hf : Continuous fun x => (f x : M₁ →L[𝕜] M₂)) (hg : Continuous fun x => (g x : M₃ →L[𝕜] M₄)) :
    Continuous fun x => ((f x).prod (g x) : M₁ × M₃ →L[𝕜] M₂ × M₄) :=
  (prodMapL 𝕜 M₁ M₂ M₃ M₄).continuous.comp (hf.prod_mk hg)
#align continuous.prod_map_equivL Continuous.prod_map_equivL

theorem _root_.ContinuousOn.prod_mapL {f : X → M₁ →L[𝕜] M₂} {g : X → M₃ →L[𝕜] M₄} {s : Set X}
    (hf : ContinuousOn f s) (hg : ContinuousOn g s) :
    ContinuousOn (fun x => (f x).prodMap (g x)) s :=
  ((prodMapL 𝕜 M₁ M₂ M₃ M₄).continuous.comp_continuousOn (hf.prod hg) : _)
#align continuous_on.prod_mapL ContinuousOn.prod_mapL

theorem _root_.ContinuousOn.prod_map_equivL {f : X → M₁ ≃L[𝕜] M₂} {g : X → M₃ ≃L[𝕜] M₄} {s : Set X}
    (hf : ContinuousOn (fun x => (f x : M₁ →L[𝕜] M₂)) s)
    (hg : ContinuousOn (fun x => (g x : M₃ →L[𝕜] M₄)) s) :
    ContinuousOn (fun x => ((f x).prod (g x) : M₁ × M₃ →L[𝕜] M₂ × M₄)) s :=
  (prodMapL 𝕜 M₁ M₂ M₃ M₄).continuous.comp_continuousOn (hf.prod hg)
#align continuous_on.prod_map_equivL ContinuousOn.prod_map_equivL

end Prod

section MultiplicationLinear

section NonUnital

variable (𝕜) (𝕜' : Type*) [NonUnitalSeminormedRing 𝕜']

variable [NormedSpace 𝕜 𝕜'] [IsScalarTower 𝕜 𝕜' 𝕜'] [SMulCommClass 𝕜 𝕜' 𝕜']

/-- Multiplication in a non-unital normed algebra as a continuous bilinear map. -/
def mul : 𝕜' →L[𝕜] 𝕜' →L[𝕜] 𝕜' :=
  (LinearMap.mul 𝕜 𝕜').mkContinuous₂ 1 fun x y => by simpa using norm_mul_le x y
#align continuous_linear_map.mul ContinuousLinearMap.mul

@[simp]
theorem mul_apply' (x y : 𝕜') : mul 𝕜 𝕜' x y = x * y :=
  rfl
#align continuous_linear_map.mul_apply' ContinuousLinearMap.mul_apply'

@[simp]
theorem opNorm_mul_apply_le (x : 𝕜') : ‖mul 𝕜 𝕜' x‖ ≤ ‖x‖ :=
  opNorm_le_bound _ (norm_nonneg x) (norm_mul_le x)
#align continuous_linear_map.op_norm_mul_apply_le ContinuousLinearMap.opNorm_mul_apply_le

@[deprecated opNorm_mul_apply_le]
alias op_norm_mul_apply_le :=
  opNorm_mul_apply_le -- deprecated on 2024-02-02

theorem opNorm_mul_le : ‖mul 𝕜 𝕜'‖ ≤ 1 :=
  LinearMap.mkContinuous₂_norm_le _ zero_le_one _
#align continuous_linear_map.op_norm_mul_le ContinuousLinearMap.opNorm_mul_le

@[deprecated opNorm_mul_le]
alias op_norm_mul_le :=
  opNorm_mul_le -- deprecated on 2024-02-02

/-- Multiplication on the left in a non-unital normed algebra `𝕜'` as a non-unital algebra
homomorphism into the algebra of *continuous* linear maps. This is the left regular representation
of `A` acting on itself.

This has more algebraic structure than `ContinuousLinearMap.mul`, but there is no longer continuity
bundled in the first coordinate.  An alternative viewpoint is that this upgrades
`NonUnitalAlgHom.lmul` from a homomorphism into linear maps to a homomorphism into *continuous*
linear maps. -/
def _root_.NonUnitalAlgHom.Lmul : 𝕜' →ₙₐ[𝕜] 𝕜' →L[𝕜] 𝕜' :=
  { mul 𝕜 𝕜' with
    map_mul' := fun _ _ ↦ ext fun _ ↦ mul_assoc _ _ _
    map_zero' := ext fun _ ↦ zero_mul _ }

variable {𝕜 𝕜'} in
@[simp]
theorem _root_.NonUnitalAlgHom.coe_Lmul : ⇑(NonUnitalAlgHom.Lmul 𝕜 𝕜') = mul 𝕜 𝕜' :=
  rfl

/-- Simultaneous left- and right-multiplication in a non-unital normed algebra, considered as a
continuous trilinear map. This is akin to its non-continuous version `LinearMap.mulLeftRight`,
but there is a minor difference: `LinearMap.mulLeftRight` is uncurried. -/
def mulLeftRight : 𝕜' →L[𝕜] 𝕜' →L[𝕜] 𝕜' →L[𝕜] 𝕜' :=
  ((compL 𝕜 𝕜' 𝕜' 𝕜').comp (mul 𝕜 𝕜').flip).flip.comp (mul 𝕜 𝕜')
#align continuous_linear_map.mul_left_right ContinuousLinearMap.mulLeftRight

@[simp]
theorem mulLeftRight_apply (x y z : 𝕜') : mulLeftRight 𝕜 𝕜' x y z = x * z * y :=
  rfl
#align continuous_linear_map.mul_left_right_apply ContinuousLinearMap.mulLeftRight_apply

theorem opNorm_mulLeftRight_apply_apply_le (x y : 𝕜') : ‖mulLeftRight 𝕜 𝕜' x y‖ ≤ ‖x‖ * ‖y‖ :=
  (opNorm_comp_le _ _).trans <|
    (mul_comm _ _).trans_le <|
      mul_le_mul (opNorm_mul_apply_le _ _ _)
        (opNorm_le_bound _ (norm_nonneg _) fun _ => (norm_mul_le _ _).trans_eq (mul_comm _ _))
        (norm_nonneg _) (norm_nonneg _)
#align continuous_linear_map.op_norm_mul_left_right_apply_apply_le ContinuousLinearMap.opNorm_mulLeftRight_apply_apply_le

@[deprecated opNorm_mulLeftRight_apply_apply_le]
alias op_norm_mulLeftRight_apply_apply_le :=
  opNorm_mulLeftRight_apply_apply_le -- deprecated on 2024-02-02

theorem opNorm_mulLeftRight_apply_le (x : 𝕜') : ‖mulLeftRight 𝕜 𝕜' x‖ ≤ ‖x‖ :=
  opNorm_le_bound _ (norm_nonneg x) (opNorm_mulLeftRight_apply_apply_le 𝕜 𝕜' x)
#align continuous_linear_map.op_norm_mul_left_right_apply_le ContinuousLinearMap.opNorm_mulLeftRight_apply_le

@[deprecated opNorm_mulLeftRight_apply_le]
alias op_norm_mulLeftRight_apply_le :=
  opNorm_mulLeftRight_apply_le -- deprecated on 2024-02-02

theorem opNorm_mulLeftRight_le :
    letI : Norm (𝕜' →L[𝕜] 𝕜' →L[𝕜] 𝕜' →L[𝕜] 𝕜') := hasOpNorm (E := 𝕜') (F := 𝕜' →L[𝕜] 𝕜' →L[𝕜] 𝕜')
    ‖mulLeftRight 𝕜 𝕜'‖ ≤ 1 :=
  opNorm_le_bound _ zero_le_one fun x => (one_mul ‖x‖).symm ▸ opNorm_mulLeftRight_apply_le 𝕜 𝕜' x
#align continuous_linear_map.op_norm_mul_left_right_le ContinuousLinearMap.opNorm_mulLeftRight_le

@[deprecated opNorm_mulLeftRight_le]
alias op_norm_mulLeftRight_le :=
  opNorm_mulLeftRight_le -- deprecated on 2024-02-02

/-- This is a mixin class for non-unital normed algebras which states that the left-regular
representation of the algebra on itself is isometric. Every unital normed algebra with `‖1‖ = 1` is
a regular normed algebra (see `NormedAlgebra.instRegularNormedAlgebra`). In addition, so is every
C⋆-algebra, non-unital included (see `CstarRing.instRegularNormedAlgebra`), but there are yet other
examples. Any algebra with an approximate identity (e.g., $$L^1$$) is also regular.

This is a useful class because it gives rise to a nice norm on the unitization; in particular it is
a C⋆-norm when the norm on `A` is a C⋆-norm. -/
class _root_.RegularNormedAlgebra : Prop :=
  /-- The left regular representation of the algebra on itself is an isometry. -/
  isometry_mul' : Isometry (mul 𝕜 𝕜')

/-- Every (unital) normed algebra such that `‖1‖ = 1` is a `RegularNormedAlgebra`. -/
instance _root_.NormedAlgebra.instRegularNormedAlgebra {𝕜 𝕜' : Type*} [NontriviallyNormedField 𝕜]
    [SeminormedRing 𝕜'] [NormedAlgebra 𝕜 𝕜'] [NormOneClass 𝕜'] : RegularNormedAlgebra 𝕜 𝕜' where
  isometry_mul' := AddMonoidHomClass.isometry_of_norm (mul 𝕜 𝕜') <|
    fun x => le_antisymm (opNorm_mul_apply_le _ _ _) <| by
      convert ratio_le_opNorm ((mul 𝕜 𝕜') x) (1 : 𝕜')
      simp [norm_one]

variable [RegularNormedAlgebra 𝕜 𝕜']

lemma isometry_mul : Isometry (mul 𝕜 𝕜') :=
  RegularNormedAlgebra.isometry_mul'

@[simp]
lemma opNorm_mul_apply (x : 𝕜') : ‖mul 𝕜 𝕜' x‖ = ‖x‖ :=
  (AddMonoidHomClass.isometry_iff_norm (mul 𝕜 𝕜')).mp (isometry_mul 𝕜 𝕜') x
#align continuous_linear_map.op_norm_mul_apply ContinuousLinearMap.opNorm_mul_applyₓ

@[deprecated opNorm_mul_apply]
alias op_norm_mul_apply :=
  opNorm_mul_apply -- deprecated on 2024-02-02

@[simp]
lemma opNNNorm_mul_apply (x : 𝕜') : ‖mul 𝕜 𝕜' x‖₊ = ‖x‖₊ :=
  Subtype.ext <| opNorm_mul_apply 𝕜 𝕜' x

@[deprecated opNNNorm_mul_apply]
alias op_nnnorm_mul_apply :=
  opNNNorm_mul_apply -- deprecated on 2024-02-02

/-- Multiplication in a normed algebra as a linear isometry to the space of
continuous linear maps. -/
def mulₗᵢ : 𝕜' →ₗᵢ[𝕜] 𝕜' →L[𝕜] 𝕜' where
  toLinearMap := mul 𝕜 𝕜'
  norm_map' x := opNorm_mul_apply 𝕜 𝕜' x
#align continuous_linear_map.mulₗᵢ ContinuousLinearMap.mulₗᵢₓ

@[simp]
theorem coe_mulₗᵢ : ⇑(mulₗᵢ 𝕜 𝕜') = mul 𝕜 𝕜' :=
  rfl
#align continuous_linear_map.coe_mulₗᵢ ContinuousLinearMap.coe_mulₗᵢₓ

end NonUnital

section RingEquiv

variable (𝕜 E)

/-- If `M` is a normed space over `𝕜`, then the space of maps `𝕜 →L[𝕜] M` is linearly equivalent
to `M`. (See `ring_lmap_equiv_self` for a stronger statement.) -/
def ring_lmap_equiv_selfₗ : (𝕜 →L[𝕜] E) ≃ₗ[𝕜] E where
  toFun := fun f ↦ f 1
  invFun := (ContinuousLinearMap.id 𝕜 𝕜).smulRight
  map_smul' := fun a f ↦ by simp only [coe_smul', Pi.smul_apply, RingHom.id_apply]
  map_add' := fun f g ↦ by simp only [add_apply]
  left_inv := fun f ↦ by ext; simp only [smulRight_apply, coe_id', id.def, one_smul]
  right_inv := fun m ↦ by simp only [smulRight_apply, id_apply, one_smul]

/-- If `M` is a normed space over `𝕜`, then the space of maps `𝕜 →L[𝕜] M` is linearly isometrically
equivalent to `M`. -/
def ring_lmap_equiv_self : (𝕜 →L[𝕜] E) ≃ₗᵢ[𝕜] E where
  toLinearEquiv := ring_lmap_equiv_selfₗ 𝕜 E
  norm_map' := by
    refine fun f ↦ le_antisymm ?_ ?_
    · simpa only [norm_one, mul_one] using le_opNorm f 1
    · refine opNorm_le_bound' f (norm_nonneg <| f 1) (fun x _ ↦ ?_)
      rw [(by rw [smul_eq_mul, mul_one] : f x = f (x • 1)), ContinuousLinearMap.map_smul,
        norm_smul, mul_comm, (by rfl : ring_lmap_equiv_selfₗ 𝕜 E f = f 1)]

end RingEquiv

end MultiplicationLinear

section SMulLinear

variable (𝕜) (𝕜' : Type*) [NormedField 𝕜']

variable [NormedAlgebra 𝕜 𝕜'] [NormedSpace 𝕜' E] [IsScalarTower 𝕜 𝕜' E]

/-- Scalar multiplication as a continuous bilinear map. -/
def lsmul : 𝕜' →L[𝕜] E →L[𝕜] E :=
  ((Algebra.lsmul 𝕜 𝕜 E).toLinearMap : 𝕜' →ₗ[𝕜] E →ₗ[𝕜] E).mkContinuous₂ 1 fun c x => by
    simpa only [one_mul] using norm_smul_le c x
#align continuous_linear_map.lsmul ContinuousLinearMap.lsmul

@[simp]
theorem lsmul_apply (c : 𝕜') (x : E) : lsmul 𝕜 𝕜' c x = c • x :=
  rfl
#align continuous_linear_map.lsmul_apply ContinuousLinearMap.lsmul_apply

variable {𝕜'}

theorem norm_toSpanSingleton (x : E) : ‖toSpanSingleton 𝕜 x‖ = ‖x‖ := by
  refine' opNorm_eq_of_bounds (norm_nonneg _) (fun x => _) fun N _ h => _
  · rw [toSpanSingleton_apply, norm_smul, mul_comm]
  · specialize h 1
    rw [toSpanSingleton_apply, norm_smul, mul_comm] at h
    exact (mul_le_mul_right (by simp)).mp h
#align continuous_linear_map.norm_to_span_singleton ContinuousLinearMap.norm_toSpanSingleton

variable {𝕜}

theorem opNorm_lsmul_apply_le (x : 𝕜') : ‖(lsmul 𝕜 𝕜' x : E →L[𝕜] E)‖ ≤ ‖x‖ :=
  ContinuousLinearMap.opNorm_le_bound _ (norm_nonneg x) fun y => norm_smul_le x y
#align continuous_linear_map.op_norm_lsmul_apply_le ContinuousLinearMap.opNorm_lsmul_apply_le

@[deprecated opNorm_lsmul_apply_le]
alias op_norm_lsmul_apply_le :=
  opNorm_lsmul_apply_le -- deprecated on 2024-02-02

/-- The norm of `lsmul` is at most 1 in any semi-normed group. -/
theorem opNorm_lsmul_le : ‖(lsmul 𝕜 𝕜' : 𝕜' →L[𝕜] E →L[𝕜] E)‖ ≤ 1 := by
  refine' ContinuousLinearMap.opNorm_le_bound _ zero_le_one fun x => _
  simp_rw [one_mul]
  exact opNorm_lsmul_apply_le _
#align continuous_linear_map.op_norm_lsmul_le ContinuousLinearMap.opNorm_lsmul_le

@[deprecated opNorm_lsmul_le]
alias op_norm_lsmul_le :=
  opNorm_lsmul_le -- deprecated on 2024-02-02

end SMulLinear

section RestrictScalars

variable {𝕜' : Type*} [NontriviallyNormedField 𝕜'] [NormedAlgebra 𝕜' 𝕜]

variable [NormedSpace 𝕜' E] [IsScalarTower 𝕜' 𝕜 E]

variable [NormedSpace 𝕜' Fₗ] [IsScalarTower 𝕜' 𝕜 Fₗ]

@[simp]
theorem norm_restrictScalars (f : E →L[𝕜] Fₗ) : ‖f.restrictScalars 𝕜'‖ = ‖f‖ :=
  le_antisymm (opNorm_le_bound _ (norm_nonneg _) fun x => f.le_opNorm x)
    (opNorm_le_bound _ (norm_nonneg _) fun x => f.le_opNorm x)
#align continuous_linear_map.norm_restrict_scalars ContinuousLinearMap.norm_restrictScalars

variable (𝕜 E Fₗ 𝕜') (𝕜'' : Type*) [Ring 𝕜'']

variable [Module 𝕜'' Fₗ] [ContinuousConstSMul 𝕜'' Fₗ]
  [SMulCommClass 𝕜 𝕜'' Fₗ] [SMulCommClass 𝕜' 𝕜'' Fₗ]

/-- `ContinuousLinearMap.restrictScalars` as a `LinearIsometry`. -/
def restrictScalarsIsometry : (E →L[𝕜] Fₗ) →ₗᵢ[𝕜''] E →L[𝕜'] Fₗ :=
  ⟨restrictScalarsₗ 𝕜 E Fₗ 𝕜' 𝕜'', norm_restrictScalars⟩
#align continuous_linear_map.restrict_scalars_isometry ContinuousLinearMap.restrictScalarsIsometry

variable {𝕜''}

@[simp]
theorem coe_restrictScalarsIsometry :
    ⇑(restrictScalarsIsometry 𝕜 E Fₗ 𝕜' 𝕜'') = restrictScalars 𝕜' :=
  rfl
#align continuous_linear_map.coe_restrict_scalars_isometry ContinuousLinearMap.coe_restrictScalarsIsometry

@[simp]
theorem restrictScalarsIsometry_toLinearMap :
    (restrictScalarsIsometry 𝕜 E Fₗ 𝕜' 𝕜'').toLinearMap = restrictScalarsₗ 𝕜 E Fₗ 𝕜' 𝕜'' :=
  rfl
#align continuous_linear_map.restrict_scalars_isometry_to_linear_map ContinuousLinearMap.restrictScalarsIsometry_toLinearMap

variable (𝕜'')

set_option linter.uppercaseLean3 false

/-- `ContinuousLinearMap.restrictScalars` as a `ContinuousLinearMap`. -/
def restrictScalarsL : (E →L[𝕜] Fₗ) →L[𝕜''] E →L[𝕜'] Fₗ :=
  (restrictScalarsIsometry 𝕜 E Fₗ 𝕜' 𝕜'').toContinuousLinearMap
#align continuous_linear_map.restrict_scalarsL ContinuousLinearMap.restrictScalarsL

variable {𝕜 E Fₗ 𝕜' 𝕜''}

@[simp]
theorem coe_restrictScalarsL : (restrictScalarsL 𝕜 E Fₗ 𝕜' 𝕜'' : (E →L[𝕜] Fₗ) →ₗ[𝕜''] E →L[𝕜'] Fₗ) =
    restrictScalarsₗ 𝕜 E Fₗ 𝕜' 𝕜'' :=
  rfl
#align continuous_linear_map.coe_restrict_scalarsL ContinuousLinearMap.coe_restrictScalarsL

@[simp]
theorem coe_restrict_scalarsL' : ⇑(restrictScalarsL 𝕜 E Fₗ 𝕜' 𝕜'') = restrictScalars 𝕜' :=
  rfl
#align continuous_linear_map.coe_restrict_scalarsL' ContinuousLinearMap.coe_restrict_scalarsL'

end RestrictScalars

end ContinuousLinearMap

namespace Submodule

theorem norm_subtypeL_le (K : Submodule 𝕜 E) : ‖K.subtypeL‖ ≤ 1 :=
  K.subtypeₗᵢ.norm_toContinuousLinearMap_le
set_option linter.uppercaseLean3 false in
#align submodule.norm_subtypeL_le Submodule.norm_subtypeL_le

end Submodule

namespace ContinuousLinearEquiv

set_option linter.uppercaseLean3 false

section

variable {σ₂₁ : 𝕜₂ →+* 𝕜} [RingHomInvPair σ₁₂ σ₂₁] [RingHomInvPair σ₂₁ σ₁₂] [RingHomIsometric σ₁₂]

variable (e : E ≃SL[σ₁₂] F)

protected theorem lipschitz : LipschitzWith ‖(e : E →SL[σ₁₂] F)‖₊ e :=
  (e : E →SL[σ₁₂] F).lipschitz
#align continuous_linear_equiv.lipschitz ContinuousLinearEquiv.lipschitz

theorem isBigO_comp {α : Type*} (f : α → E) (l : Filter α) : (fun x' => e (f x')) =O[l] f :=
  (e : E →SL[σ₁₂] F).isBigO_comp f l
#align continuous_linear_equiv.is_O_comp ContinuousLinearEquiv.isBigO_comp

theorem isBigO_sub (l : Filter E) (x : E) : (fun x' => e (x' - x)) =O[l] fun x' => x' - x :=
  (e : E →SL[σ₁₂] F).isBigO_sub l x
#align continuous_linear_equiv.is_O_sub ContinuousLinearEquiv.isBigO_sub

end

variable {σ₂₁ : 𝕜₂ →+* 𝕜} [RingHomInvPair σ₁₂ σ₂₁] [RingHomInvPair σ₂₁ σ₁₂]

variable [RingHomIsometric σ₂₁] (e : E ≃SL[σ₁₂] F)

theorem isBigO_comp_rev {α : Type*} (f : α → E) (l : Filter α) : f =O[l] fun x' => e (f x') :=
  (e.symm.isBigO_comp _ l).congr_left fun _ => e.symm_apply_apply _
#align continuous_linear_equiv.is_O_comp_rev ContinuousLinearEquiv.isBigO_comp_rev

theorem isBigO_sub_rev (l : Filter E) (x : E) : (fun x' => x' - x) =O[l] fun x' => e (x' - x) :=
  e.isBigO_comp_rev _ _
#align continuous_linear_equiv.is_O_sub_rev ContinuousLinearEquiv.isBigO_sub_rev

end ContinuousLinearEquiv

variable {σ₂₁ : 𝕜₂ →+* 𝕜} [RingHomInvPair σ₁₂ σ₂₁] [RingHomInvPair σ₂₁ σ₁₂]

namespace ContinuousLinearMap

variable {E' F' : Type*} [SeminormedAddCommGroup E'] [SeminormedAddCommGroup F']

variable {𝕜₁' : Type*} {𝕜₂' : Type*} [NontriviallyNormedField 𝕜₁'] [NontriviallyNormedField 𝕜₂']
  [NormedSpace 𝕜₁' E'] [NormedSpace 𝕜₂' F'] {σ₁' : 𝕜₁' →+* 𝕜} {σ₁₃' : 𝕜₁' →+* 𝕜₃} {σ₂' : 𝕜₂' →+* 𝕜₂}
  {σ₂₃' : 𝕜₂' →+* 𝕜₃} [RingHomCompTriple σ₁' σ₁₃ σ₁₃'] [RingHomCompTriple σ₂' σ₂₃ σ₂₃']
  [RingHomIsometric σ₂₃] [RingHomIsometric σ₁₃'] [RingHomIsometric σ₂₃']

/-- Compose a bilinear map `E →SL[σ₁₃] F →SL[σ₂₃] G` with two linear maps
`E' →SL[σ₁'] E` and `F' →SL[σ₂'] F`.  -/
def bilinearComp (f : E →SL[σ₁₃] F →SL[σ₂₃] G) (gE : E' →SL[σ₁'] E) (gF : F' →SL[σ₂'] F) :
    E' →SL[σ₁₃'] F' →SL[σ₂₃'] G :=
  ((f.comp gE).flip.comp gF).flip
#align continuous_linear_map.bilinear_comp ContinuousLinearMap.bilinearComp

@[simp]
theorem bilinearComp_apply (f : E →SL[σ₁₃] F →SL[σ₂₃] G) (gE : E' →SL[σ₁'] E) (gF : F' →SL[σ₂'] F)
    (x : E') (y : F') : f.bilinearComp gE gF x y = f (gE x) (gF y) :=
  rfl
#align continuous_linear_map.bilinear_comp_apply ContinuousLinearMap.bilinearComp_apply

variable [RingHomIsometric σ₁₃] [RingHomIsometric σ₁'] [RingHomIsometric σ₂']

/-- Derivative of a continuous bilinear map `f : E →L[𝕜] F →L[𝕜] G` interpreted as a map `E × F → G`
at point `p : E × F` evaluated at `q : E × F`, as a continuous bilinear map. -/
def deriv₂ (f : E →L[𝕜] Fₗ →L[𝕜] Gₗ) : E × Fₗ →L[𝕜] E × Fₗ →L[𝕜] Gₗ :=
  f.bilinearComp (fst _ _ _) (snd _ _ _) + f.flip.bilinearComp (snd _ _ _) (fst _ _ _)
#align continuous_linear_map.deriv₂ ContinuousLinearMap.deriv₂

@[simp]
theorem coe_deriv₂ (f : E →L[𝕜] Fₗ →L[𝕜] Gₗ) (p : E × Fₗ) :
    ⇑(f.deriv₂ p) = fun q : E × Fₗ => f p.1 q.2 + f q.1 p.2 :=
  rfl
#align continuous_linear_map.coe_deriv₂ ContinuousLinearMap.coe_deriv₂

theorem map_add_add (f : E →L[𝕜] Fₗ →L[𝕜] Gₗ) (x x' : E) (y y' : Fₗ) :
    f (x + x') (y + y') = f x y + f.deriv₂ (x, y) (x', y') + f x' y' := by
  simp only [map_add, add_apply, coe_deriv₂, add_assoc]
  abel
#align continuous_linear_map.map_add_add ContinuousLinearMap.map_add_add

end ContinuousLinearMap

end SemiNormed

section Normed

variable [NormedAddCommGroup E] [NormedAddCommGroup F] [NormedAddCommGroup G]
  [NormedAddCommGroup Fₗ]

open Metric ContinuousLinearMap

section

variable [NontriviallyNormedField 𝕜] [NontriviallyNormedField 𝕜₂] [NontriviallyNormedField 𝕜₃]
  [NormedSpace 𝕜 E] [NormedSpace 𝕜₂ F] [NormedSpace 𝕜₃ G] [NormedSpace 𝕜 Fₗ] (c : 𝕜)
  {σ₁₂ : 𝕜 →+* 𝕜₂} {σ₂₃ : 𝕜₂ →+* 𝕜₃} (f g : E →SL[σ₁₂] F) (x y z : E)

namespace LinearMap

theorem bound_of_shell [RingHomIsometric σ₁₂] (f : E →ₛₗ[σ₁₂] F) {ε C : ℝ} (ε_pos : 0 < ε) {c : 𝕜}
    (hc : 1 < ‖c‖) (hf : ∀ x, ε / ‖c‖ ≤ ‖x‖ → ‖x‖ < ε → ‖f x‖ ≤ C * ‖x‖) (x : E) :
    ‖f x‖ ≤ C * ‖x‖ := by
  by_cases hx : x = 0; · simp [hx]
  exact SemilinearMapClass.bound_of_shell_semi_normed f ε_pos hc hf (norm_ne_zero_iff.2 hx)
#align linear_map.bound_of_shell LinearMap.bound_of_shell

/-- `LinearMap.bound_of_ball_bound'` is a version of this lemma over a field satisfying `IsROrC`
that produces a concrete bound.
-/
theorem bound_of_ball_bound {r : ℝ} (r_pos : 0 < r) (c : ℝ) (f : E →ₗ[𝕜] Fₗ)
    (h : ∀ z ∈ Metric.ball (0 : E) r, ‖f z‖ ≤ c) : ∃ C, ∀ z : E, ‖f z‖ ≤ C * ‖z‖ := by
  cases' @NontriviallyNormedField.non_trivial 𝕜 _ with k hk
  use c * (‖k‖ / r)
  intro z
  refine' bound_of_shell _ r_pos hk (fun x hko hxo => _) _
  calc
    ‖f x‖ ≤ c := h _ (mem_ball_zero_iff.mpr hxo)
    _ ≤ c * (‖x‖ * ‖k‖ / r) := (le_mul_of_one_le_right ?_ ?_)
    _ = _ := by ring
  · exact le_trans (norm_nonneg _) (h 0 (by simp [r_pos]))
  · rw [div_le_iff (zero_lt_one.trans hk)] at hko
    exact (one_le_div r_pos).mpr hko
#align linear_map.bound_of_ball_bound LinearMap.bound_of_ball_bound

theorem antilipschitz_of_comap_nhds_le [h : RingHomIsometric σ₁₂] (f : E →ₛₗ[σ₁₂] F)
    (hf : (𝓝 0).comap f ≤ 𝓝 0) : ∃ K, AntilipschitzWith K f := by
  rcases ((nhds_basis_ball.comap _).le_basis_iff nhds_basis_ball).1 hf 1 one_pos with ⟨ε, ε0, hε⟩
  simp only [Set.subset_def, Set.mem_preimage, mem_ball_zero_iff] at hε
  lift ε to ℝ≥0 using ε0.le
  rcases NormedField.exists_one_lt_norm 𝕜 with ⟨c, hc⟩
  refine' ⟨ε⁻¹ * ‖c‖₊, AddMonoidHomClass.antilipschitz_of_bound f fun x => _⟩
  by_cases hx : f x = 0
  · rw [← hx] at hf
    obtain rfl : x = 0 := Specializes.eq (specializes_iff_pure.2 <|
      ((Filter.tendsto_pure_pure _ _).mono_right (pure_le_nhds _)).le_comap.trans hf)
    exact norm_zero.trans_le (mul_nonneg (NNReal.coe_nonneg _) (norm_nonneg _))
  have hc₀ : c ≠ 0 := norm_pos_iff.1 (one_pos.trans hc)
  rw [← h.1] at hc
  rcases rescale_to_shell_zpow hc ε0 hx with ⟨n, -, hlt, -, hle⟩
  simp only [← map_zpow₀, h.1, ← map_smulₛₗ] at hlt hle
  calc
    ‖x‖ = ‖c ^ n‖⁻¹ * ‖c ^ n • x‖ := by
      rwa [← norm_inv, ← norm_smul, inv_smul_smul₀ (zpow_ne_zero _ _)]
    _ ≤ ‖c ^ n‖⁻¹ * 1 := (mul_le_mul_of_nonneg_left (hε _ hlt).le (inv_nonneg.2 (norm_nonneg _)))
    _ ≤ ε⁻¹ * ‖c‖ * ‖f x‖ := by rwa [mul_one]
#align linear_map.antilipschitz_of_comap_nhds_le LinearMap.antilipschitz_of_comap_nhds_le

end LinearMap

namespace ContinuousLinearMap

section OpNorm

open Set Real

/-- An operator is zero iff its norm vanishes. -/
theorem opNorm_zero_iff [RingHomIsometric σ₁₂] : ‖f‖ = 0 ↔ f = 0 :=
  Iff.intro
    (fun hn => ContinuousLinearMap.ext fun x => norm_le_zero_iff.1
      (calc
        _ ≤ ‖f‖ * ‖x‖ := le_opNorm _ _
        _ = _ := by rw [hn, zero_mul]))
    (by
      rintro rfl
      exact opNorm_zero)
#align continuous_linear_map.op_norm_zero_iff ContinuousLinearMap.opNorm_zero_iff

@[deprecated opNorm_zero_iff]
alias op_norm_zero_iff :=
  opNorm_zero_iff -- deprecated on 2024-02-02

/-- If a normed space is non-trivial, then the norm of the identity equals `1`. -/
@[simp]
theorem norm_id [Nontrivial E] : ‖id 𝕜 E‖ = 1 := by
  refine' norm_id_of_nontrivial_seminorm _
  obtain ⟨x, hx⟩ := exists_ne (0 : E)
  exact ⟨x, ne_of_gt (norm_pos_iff.2 hx)⟩
#align continuous_linear_map.norm_id ContinuousLinearMap.norm_id

@[simp]
lemma nnnorm_id [Nontrivial E] : ‖id 𝕜 E‖₊ = 1 := NNReal.eq norm_id

instance normOneClass [Nontrivial E] : NormOneClass (E →L[𝕜] E) :=
  ⟨norm_id⟩
#align continuous_linear_map.norm_one_class ContinuousLinearMap.normOneClass

/-- Continuous linear maps themselves form a normed space with respect to
    the operator norm. -/
instance toNormedAddCommGroup [RingHomIsometric σ₁₂] : NormedAddCommGroup (E →SL[σ₁₂] F) :=
  NormedAddCommGroup.ofSeparation fun f => (opNorm_zero_iff f).mp
#align continuous_linear_map.to_normed_add_comm_group ContinuousLinearMap.toNormedAddCommGroup

/-- Continuous linear maps form a normed ring with respect to the operator norm. -/
instance toNormedRing : NormedRing (E →L[𝕜] E) :=
  { ContinuousLinearMap.toNormedAddCommGroup, ContinuousLinearMap.toSemiNormedRing with }
#align continuous_linear_map.to_normed_ring ContinuousLinearMap.toNormedRing

variable {f}

theorem homothety_norm [RingHomIsometric σ₁₂] [Nontrivial E] (f : E →SL[σ₁₂] F) {a : ℝ}
    (hf : ∀ x, ‖f x‖ = a * ‖x‖) : ‖f‖ = a := by
  obtain ⟨x, hx⟩ : ∃ x : E, x ≠ 0 := exists_ne 0
  rw [← norm_pos_iff] at hx
  have ha : 0 ≤ a := by simpa only [hf, hx, mul_nonneg_iff_of_pos_right] using norm_nonneg (f x)
  apply le_antisymm (f.opNorm_le_bound ha fun y => le_of_eq (hf y))
  simpa only [hf, hx, mul_le_mul_right] using f.le_opNorm x
#align continuous_linear_map.homothety_norm ContinuousLinearMap.homothety_norm

variable (f)

/-- If a continuous linear map is a topology embedding, then it is expands the distances
by a positive factor.-/
theorem antilipschitz_of_embedding (f : E →L[𝕜] Fₗ) (hf : Embedding f) :
    ∃ K, AntilipschitzWith K f :=
  f.toLinearMap.antilipschitz_of_comap_nhds_le <| map_zero f ▸ (hf.nhds_eq_comap 0).ge
#align continuous_linear_map.antilipschitz_of_embedding ContinuousLinearMap.antilipschitz_of_embedding

section Completeness

open Topology

open Filter

variable {E' : Type*} [SeminormedAddCommGroup E'] [NormedSpace 𝕜 E'] [RingHomIsometric σ₁₂]

/-- Construct a bundled continuous (semi)linear map from a map `f : E → F` and a proof of the fact
that it belongs to the closure of the image of a bounded set `s : Set (E →SL[σ₁₂] F)` under coercion
to function. Coercion to function of the result is definitionally equal to `f`. -/
@[simps! (config := .asFn) apply]
def ofMemClosureImageCoeBounded (f : E' → F) {s : Set (E' →SL[σ₁₂] F)} (hs : IsBounded s)
    (hf : f ∈ closure (((↑) : (E' →SL[σ₁₂] F) → E' → F) '' s)) : E' →SL[σ₁₂] F := by
  -- `f` is a linear map due to `linearMapOfMemClosureRangeCoe`
  refine' (linearMapOfMemClosureRangeCoe f _).mkContinuousOfExistsBound _
  · refine' closure_mono (image_subset_iff.2 fun g _ => _) hf
    exact ⟨g, rfl⟩
  · -- We need to show that `f` has bounded norm. Choose `C` such that `‖g‖ ≤ C` for all `g ∈ s`.
    rcases isBounded_iff_forall_norm_le.1 hs with ⟨C, hC⟩
    -- Then `‖g x‖ ≤ C * ‖x‖` for all `g ∈ s`, `x : E`, hence `‖f x‖ ≤ C * ‖x‖` for all `x`.
    have : ∀ x, IsClosed { g : E' → F | ‖g x‖ ≤ C * ‖x‖ } := fun x =>
      isClosed_Iic.preimage (@continuous_apply E' (fun _ => F) _ x).norm
    refine' ⟨C, fun x => (this x).closure_subset_iff.2 (image_subset_iff.2 fun g hg => _) hf⟩
    exact g.le_of_opNorm_le (hC _ hg) _
#align continuous_linear_map.of_mem_closure_image_coe_bounded ContinuousLinearMap.ofMemClosureImageCoeBounded

/-- Let `f : E → F` be a map, let `g : α → E →SL[σ₁₂] F` be a family of continuous (semi)linear maps
that takes values in a bounded set and converges to `f` pointwise along a nontrivial filter. Then
`f` is a continuous (semi)linear map. -/
@[simps! (config := .asFn) apply]
def ofTendstoOfBoundedRange {α : Type*} {l : Filter α} [l.NeBot] (f : E' → F)
    (g : α → E' →SL[σ₁₂] F) (hf : Tendsto (fun a x => g a x) l (𝓝 f))
    (hg : IsBounded (Set.range g)) : E' →SL[σ₁₂] F :=
  ofMemClosureImageCoeBounded f hg <| mem_closure_of_tendsto hf <|
    eventually_of_forall fun _ => mem_image_of_mem _ <| Set.mem_range_self _
#align continuous_linear_map.of_tendsto_of_bounded_range ContinuousLinearMap.ofTendstoOfBoundedRange

/-- If a Cauchy sequence of continuous linear map converges to a continuous linear map pointwise,
then it converges to the same map in norm. This lemma is used to prove that the space of continuous
linear maps is complete provided that the codomain is a complete space. -/
theorem tendsto_of_tendsto_pointwise_of_cauchySeq {f : ℕ → E' →SL[σ₁₂] F} {g : E' →SL[σ₁₂] F}
    (hg : Tendsto (fun n x => f n x) atTop (𝓝 g)) (hf : CauchySeq f) : Tendsto f atTop (𝓝 g) := by
  /- Since `f` is a Cauchy sequence, there exists `b → 0` such that `‖f n - f m‖ ≤ b N` for any
    `m, n ≥ N`. -/
  rcases cauchySeq_iff_le_tendsto_0.1 hf with ⟨b, hb₀, hfb, hb_lim⟩
  -- Since `b → 0`, it suffices to show that `‖f n x - g x‖ ≤ b n * ‖x‖` for all `n` and `x`.
  suffices : ∀ n x, ‖f n x - g x‖ ≤ b n * ‖x‖
  exact tendsto_iff_norm_sub_tendsto_zero.2
    (squeeze_zero (fun n => norm_nonneg _) (fun n => opNorm_le_bound _ (hb₀ n) (this n)) hb_lim)
  intro n x
  -- Note that `f m x → g x`, hence `‖f n x - f m x‖ → ‖f n x - g x‖` as `m → ∞`
  have : Tendsto (fun m => ‖f n x - f m x‖) atTop (𝓝 ‖f n x - g x‖) :=
    (tendsto_const_nhds.sub <| tendsto_pi_nhds.1 hg _).norm
  -- Thus it suffices to verify `‖f n x - f m x‖ ≤ b n * ‖x‖` for `m ≥ n`.
  refine' le_of_tendsto this (eventually_atTop.2 ⟨n, fun m hm => _⟩)
  -- This inequality follows from `‖f n - f m‖ ≤ b n`.
  exact (f n - f m).le_of_opNorm_le (hfb _ _ _ le_rfl hm) _
#align continuous_linear_map.tendsto_of_tendsto_pointwise_of_cauchy_seq ContinuousLinearMap.tendsto_of_tendsto_pointwise_of_cauchySeq

/-- If the target space is complete, the space of continuous linear maps with its norm is also
complete. This works also if the source space is seminormed. -/
instance [CompleteSpace F] : CompleteSpace (E' →SL[σ₁₂] F) := by
  -- We show that every Cauchy sequence converges.
  refine' Metric.complete_of_cauchySeq_tendsto fun f hf => _
  -- The evaluation at any point `v : E` is Cauchy.
  have cau : ∀ v, CauchySeq fun n => f n v := fun v => hf.map (lipschitz_apply v).uniformContinuous
  -- We assemble the limits points of those Cauchy sequences
  -- (which exist as `F` is complete)
  -- into a function which we call `G`.
  choose G hG using fun v => cauchySeq_tendsto_of_complete (cau v)
  -- Next, we show that this `G` is a continuous linear map.
  -- This is done in `ContinuousLinearMap.ofTendstoOfBoundedRange`.
  set Glin : E' →SL[σ₁₂] F :=
    ofTendstoOfBoundedRange _ _ (tendsto_pi_nhds.mpr hG) hf.isBounded_range
  -- Finally, `f n` converges to `Glin` in norm because of
  -- `ContinuousLinearMap.tendsto_of_tendsto_pointwise_of_cauchySeq`
  exact ⟨Glin, tendsto_of_tendsto_pointwise_of_cauchySeq (tendsto_pi_nhds.2 hG) hf⟩

/-- Let `s` be a bounded set in the space of continuous (semi)linear maps `E →SL[σ] F` taking values
in a proper space. Then `s` interpreted as a set in the space of maps `E → F` with topology of
pointwise convergence is precompact: its closure is a compact set. -/
theorem isCompact_closure_image_coe_of_bounded [ProperSpace F] {s : Set (E' →SL[σ₁₂] F)}
    (hb : IsBounded s) : IsCompact (closure (((↑) : (E' →SL[σ₁₂] F) → E' → F) '' s)) :=
  have : ∀ x, IsCompact (closure (apply' F σ₁₂ x '' s)) := fun x =>
    ((apply' F σ₁₂ x).lipschitz.isBounded_image hb).isCompact_closure
  (isCompact_pi_infinite this).closure_of_subset
    (image_subset_iff.2 fun _ hg _ => subset_closure <| mem_image_of_mem _ hg)
#align continuous_linear_map.is_compact_closure_image_coe_of_bounded ContinuousLinearMap.isCompact_closure_image_coe_of_bounded

/-- Let `s` be a bounded set in the space of continuous (semi)linear maps `E →SL[σ] F` taking values
in a proper space. If `s` interpreted as a set in the space of maps `E → F` with topology of
pointwise convergence is closed, then it is compact.

TODO: reformulate this in terms of a type synonym with the right topology. -/
theorem isCompact_image_coe_of_bounded_of_closed_image [ProperSpace F] {s : Set (E' →SL[σ₁₂] F)}
    (hb : IsBounded s) (hc : IsClosed (((↑) : (E' →SL[σ₁₂] F) → E' → F) '' s)) :
    IsCompact (((↑) : (E' →SL[σ₁₂] F) → E' → F) '' s) :=
  hc.closure_eq ▸ isCompact_closure_image_coe_of_bounded hb
#align continuous_linear_map.is_compact_image_coe_of_bounded_of_closed_image ContinuousLinearMap.isCompact_image_coe_of_bounded_of_closed_image

/-- If a set `s` of semilinear functions is bounded and is closed in the weak-* topology, then its
image under coercion to functions `E → F` is a closed set. We don't have a name for `E →SL[σ] F`
with weak-* topology in `mathlib`, so we use an equivalent condition (see `isClosed_induced_iff'`).

TODO: reformulate this in terms of a type synonym with the right topology. -/
theorem isClosed_image_coe_of_bounded_of_weak_closed {s : Set (E' →SL[σ₁₂] F)} (hb : IsBounded s)
    (hc : ∀ f : E' →SL[σ₁₂] F,
      (⇑f : E' → F) ∈ closure (((↑) : (E' →SL[σ₁₂] F) → E' → F) '' s) → f ∈ s) :
    IsClosed (((↑) : (E' →SL[σ₁₂] F) → E' → F) '' s) :=
  isClosed_of_closure_subset fun f hf =>
    ⟨ofMemClosureImageCoeBounded f hb hf, hc (ofMemClosureImageCoeBounded f hb hf) hf, rfl⟩
#align continuous_linear_map.is_closed_image_coe_of_bounded_of_weak_closed ContinuousLinearMap.isClosed_image_coe_of_bounded_of_weak_closed

/-- If a set `s` of semilinear functions is bounded and is closed in the weak-* topology, then its
image under coercion to functions `E → F` is a compact set. We don't have a name for `E →SL[σ] F`
with weak-* topology in `mathlib`, so we use an equivalent condition (see `isClosed_induced_iff'`).
-/
theorem isCompact_image_coe_of_bounded_of_weak_closed [ProperSpace F] {s : Set (E' →SL[σ₁₂] F)}
    (hb : IsBounded s) (hc : ∀ f : E' →SL[σ₁₂] F,
      (⇑f : E' → F) ∈ closure (((↑) : (E' →SL[σ₁₂] F) → E' → F) '' s) → f ∈ s) :
    IsCompact (((↑) : (E' →SL[σ₁₂] F) → E' → F) '' s) :=
  isCompact_image_coe_of_bounded_of_closed_image hb <|
    isClosed_image_coe_of_bounded_of_weak_closed hb hc
#align continuous_linear_map.is_compact_image_coe_of_bounded_of_weak_closed ContinuousLinearMap.isCompact_image_coe_of_bounded_of_weak_closed

/-- A closed ball is closed in the weak-* topology. We don't have a name for `E →SL[σ] F` with
weak-* topology in `mathlib`, so we use an equivalent condition (see `isClosed_induced_iff'`). -/
theorem is_weak_closed_closedBall (f₀ : E' →SL[σ₁₂] F) (r : ℝ) ⦃f : E' →SL[σ₁₂] F⦄
    (hf : ⇑f ∈ closure (((↑) : (E' →SL[σ₁₂] F) → E' → F) '' closedBall f₀ r)) :
    f ∈ closedBall f₀ r := by
  have hr : 0 ≤ r := nonempty_closedBall.1 (closure_nonempty_iff.1 ⟨_, hf⟩).of_image
  refine' mem_closedBall_iff_norm.2 (opNorm_le_bound _ hr fun x => _)
  have : IsClosed { g : E' → F | ‖g x - f₀ x‖ ≤ r * ‖x‖ } :=
    isClosed_Iic.preimage ((@continuous_apply E' (fun _ => F) _ x).sub continuous_const).norm
  refine' this.closure_subset_iff.2 (image_subset_iff.2 fun g hg => _) hf
  exact (g - f₀).le_of_opNorm_le (mem_closedBall_iff_norm.1 hg) _
#align continuous_linear_map.is_weak_closed_closed_ball ContinuousLinearMap.is_weak_closed_closedBall

/-- The set of functions `f : E → F` that represent continuous linear maps `f : E →SL[σ₁₂] F`
at distance `≤ r` from `f₀ : E →SL[σ₁₂] F` is closed in the topology of pointwise convergence.
This is one of the key steps in the proof of the **Banach-Alaoglu** theorem. -/
theorem isClosed_image_coe_closedBall (f₀ : E →SL[σ₁₂] F) (r : ℝ) :
    IsClosed (((↑) : (E →SL[σ₁₂] F) → E → F) '' closedBall f₀ r) :=
  isClosed_image_coe_of_bounded_of_weak_closed isBounded_closedBall (is_weak_closed_closedBall f₀ r)
#align continuous_linear_map.is_closed_image_coe_closed_ball ContinuousLinearMap.isClosed_image_coe_closedBall

/-- **Banach-Alaoglu** theorem. The set of functions `f : E → F` that represent continuous linear
maps `f : E →SL[σ₁₂] F` at distance `≤ r` from `f₀ : E →SL[σ₁₂] F` is compact in the topology of
pointwise convergence. Other versions of this theorem can be found in
`Analysis.NormedSpace.WeakDual`. -/
theorem isCompact_image_coe_closedBall [ProperSpace F] (f₀ : E →SL[σ₁₂] F) (r : ℝ) :
    IsCompact (((↑) : (E →SL[σ₁₂] F) → E → F) '' closedBall f₀ r) :=
  isCompact_image_coe_of_bounded_of_weak_closed isBounded_closedBall <|
    is_weak_closed_closedBall f₀ r
#align continuous_linear_map.is_compact_image_coe_closed_ball ContinuousLinearMap.isCompact_image_coe_closedBall

end Completeness

section UniformlyExtend

variable [CompleteSpace F] (e : E →L[𝕜] Fₗ) (h_dense : DenseRange e)

section

variable (h_e : UniformInducing e)

/-- Extension of a continuous linear map `f : E →SL[σ₁₂] F`, with `E` a normed space and `F` a
complete normed space, along a uniform and dense embedding `e : E →L[𝕜] Fₗ`.  -/
def extend : Fₗ →SL[σ₁₂] F :=
  -- extension of `f` is continuous
  have cont := (uniformContinuous_uniformly_extend h_e h_dense f.uniformContinuous).continuous
  -- extension of `f` agrees with `f` on the domain of the embedding `e`
  have eq := uniformly_extend_of_ind h_e h_dense f.uniformContinuous
  { toFun := (h_e.denseInducing h_dense).extend f
    map_add' := by
      refine' h_dense.induction_on₂ _ _
      · exact isClosed_eq (cont.comp continuous_add)
          ((cont.comp continuous_fst).add (cont.comp continuous_snd))
      · intro x y
        simp only [eq, ← e.map_add]
        exact f.map_add _ _
    map_smul' := fun k => by
      refine' fun b => h_dense.induction_on b _ _
      · exact isClosed_eq (cont.comp (continuous_const_smul _))
          ((continuous_const_smul _).comp cont)
      · intro x
        rw [← map_smul]
        simp only [eq]
        exact ContinuousLinearMap.map_smulₛₗ _ _ _
    cont }
#align continuous_linear_map.extend ContinuousLinearMap.extend

-- Porting note: previously `(h_e.denseInducing h_dense)` was inferred.
@[simp]
theorem extend_eq (x : E) : extend f e h_dense h_e (e x) = f x :=
  DenseInducing.extend_eq (h_e.denseInducing h_dense) f.cont _
#align continuous_linear_map.extend_eq ContinuousLinearMap.extend_eq

theorem extend_unique (g : Fₗ →SL[σ₁₂] F) (H : g.comp e = f) : extend f e h_dense h_e = g :=
  ContinuousLinearMap.coeFn_injective <|
    uniformly_extend_unique h_e h_dense (ContinuousLinearMap.ext_iff.1 H) g.continuous
#align continuous_linear_map.extend_unique ContinuousLinearMap.extend_unique

@[simp]
theorem extend_zero : extend (0 : E →SL[σ₁₂] F) e h_dense h_e = 0 :=
  extend_unique _ _ _ _ _ (zero_comp _)
#align continuous_linear_map.extend_zero ContinuousLinearMap.extend_zero

end

section

variable {N : ℝ≥0} (h_e : ∀ x, ‖x‖ ≤ N * ‖e x‖) [RingHomIsometric σ₁₂]

/-- If a dense embedding `e : E →L[𝕜] G` expands the norm by a constant factor `N⁻¹`, then the
norm of the extension of `f` along `e` is bounded by `N * ‖f‖`. -/
theorem opNorm_extend_le :
    ‖f.extend e h_dense (uniformEmbedding_of_bound _ h_e).toUniformInducing‖ ≤ N * ‖f‖ := by
  -- Add `opNorm_le_of_dense`?
  refine opNorm_le_bound _ ?_ (isClosed_property h_dense (isClosed_le ?_ ?_) fun x ↦ ?_)
  · cases le_total 0 N with
    | inl hN => exact mul_nonneg hN (norm_nonneg _)
    | inr hN =>
      have : Unique E := ⟨⟨0⟩, fun x ↦ norm_le_zero_iff.mp <|
        (h_e x).trans (mul_nonpos_of_nonpos_of_nonneg hN (norm_nonneg _))⟩
      obtain rfl : f = 0 := Subsingleton.elim ..
      simp
  · exact (cont _).norm
  · exact continuous_const.mul continuous_norm
  · rw [extend_eq]
    calc
      ‖f x‖ ≤ ‖f‖ * ‖x‖ := le_opNorm _ _
      _ ≤ ‖f‖ * (N * ‖e x‖) := (mul_le_mul_of_nonneg_left (h_e x) (norm_nonneg _))
      _ ≤ N * ‖f‖ * ‖e x‖ := by rw [mul_comm ↑N ‖f‖, mul_assoc]
#align continuous_linear_map.op_norm_extend_le ContinuousLinearMap.opNorm_extend_le

@[deprecated opNorm_extend_le]
alias op_norm_extend_le :=
  opNorm_extend_le -- deprecated on 2024-02-02

end

end UniformlyExtend

end OpNorm

end ContinuousLinearMap

namespace LinearIsometry

@[simp]
theorem norm_toContinuousLinearMap [Nontrivial E] [RingHomIsometric σ₁₂] (f : E →ₛₗᵢ[σ₁₂] F) :
    ‖f.toContinuousLinearMap‖ = 1 :=
  f.toContinuousLinearMap.homothety_norm <| by simp
#align linear_isometry.norm_to_continuous_linear_map LinearIsometry.norm_toContinuousLinearMap

variable {σ₁₃ : 𝕜 →+* 𝕜₃} [RingHomCompTriple σ₁₂ σ₂₃ σ₁₃]

/-- Postcomposition of a continuous linear map with a linear isometry preserves
the operator norm. -/
theorem norm_toContinuousLinearMap_comp [RingHomIsometric σ₁₂] (f : F →ₛₗᵢ[σ₂₃] G)
    {g : E →SL[σ₁₂] F} : ‖f.toContinuousLinearMap.comp g‖ = ‖g‖ :=
  opNorm_ext (f.toContinuousLinearMap.comp g) g fun x => by
    simp only [norm_map, coe_toContinuousLinearMap, coe_comp', Function.comp_apply]
#align linear_isometry.norm_to_continuous_linear_map_comp LinearIsometry.norm_toContinuousLinearMap_comp

end LinearIsometry

end

namespace ContinuousLinearMap

variable [NontriviallyNormedField 𝕜] [NontriviallyNormedField 𝕜₂] [NontriviallyNormedField 𝕜₃]
  [NormedSpace 𝕜 E] [NormedSpace 𝕜₂ F] [NormedSpace 𝕜₃ G] [NormedSpace 𝕜 Fₗ] (c : 𝕜)
  {σ₁₂ : 𝕜 →+* 𝕜₂} {σ₂₃ : 𝕜₂ →+* 𝕜₃}

variable {𝕜₂' : Type*} [NontriviallyNormedField 𝕜₂'] {F' : Type*} [NormedAddCommGroup F']
  [NormedSpace 𝕜₂' F'] {σ₂' : 𝕜₂' →+* 𝕜₂} {σ₂'' : 𝕜₂ →+* 𝕜₂'} {σ₂₃' : 𝕜₂' →+* 𝕜₃}
  [RingHomInvPair σ₂' σ₂''] [RingHomInvPair σ₂'' σ₂'] [RingHomCompTriple σ₂' σ₂₃ σ₂₃']
  [RingHomCompTriple σ₂'' σ₂₃' σ₂₃] [RingHomIsometric σ₂₃] [RingHomIsometric σ₂']
  [RingHomIsometric σ₂''] [RingHomIsometric σ₂₃']

/-- Precomposition with a linear isometry preserves the operator norm. -/
theorem opNorm_comp_linearIsometryEquiv (f : F →SL[σ₂₃] G) (g : F' ≃ₛₗᵢ[σ₂'] F) :
    ‖f.comp g.toLinearIsometry.toContinuousLinearMap‖ = ‖f‖ := by
  cases subsingleton_or_nontrivial F'
  · haveI := g.symm.toLinearEquiv.toEquiv.subsingleton
    simp
  refine' le_antisymm _ _
  · convert f.opNorm_comp_le g.toLinearIsometry.toContinuousLinearMap
    simp [g.toLinearIsometry.norm_toContinuousLinearMap]
  · convert (f.comp g.toLinearIsometry.toContinuousLinearMap).opNorm_comp_le
        g.symm.toLinearIsometry.toContinuousLinearMap
    · ext
      simp
    haveI := g.symm.surjective.nontrivial
    simp [g.symm.toLinearIsometry.norm_toContinuousLinearMap]
#align continuous_linear_map.op_norm_comp_linear_isometry_equiv ContinuousLinearMap.opNorm_comp_linearIsometryEquiv

@[deprecated opNorm_comp_linearIsometryEquiv]
alias op_norm_comp_linearIsometryEquiv :=
  opNorm_comp_linearIsometryEquiv -- deprecated on 2024-02-02

/-- The norm of the tensor product of a scalar linear map and of an element of a normed space
is the product of the norms. -/
@[simp]
theorem norm_smulRight_apply (c : E →L[𝕜] 𝕜) (f : Fₗ) : ‖smulRight c f‖ = ‖c‖ * ‖f‖ := by
  refine' le_antisymm _ _
  · refine' opNorm_le_bound _ (mul_nonneg (norm_nonneg _) (norm_nonneg _)) fun x => _
    calc
      ‖c x • f‖ = ‖c x‖ * ‖f‖ := norm_smul _ _
      _ ≤ ‖c‖ * ‖x‖ * ‖f‖ := (mul_le_mul_of_nonneg_right (le_opNorm _ _) (norm_nonneg _))
      _ = ‖c‖ * ‖f‖ * ‖x‖ := by ring
  · by_cases h : f = 0
    · simp [h]
    · have : 0 < ‖f‖ := norm_pos_iff.2 h
      rw [← le_div_iff this]
      refine' opNorm_le_bound _ (div_nonneg (norm_nonneg _) (norm_nonneg f)) fun x => _
      rw [div_mul_eq_mul_div, le_div_iff this]
      calc
        ‖c x‖ * ‖f‖ = ‖c x • f‖ := (norm_smul _ _).symm
        _ = ‖smulRight c f x‖ := rfl
        _ ≤ ‖smulRight c f‖ * ‖x‖ := le_opNorm _ _
#align continuous_linear_map.norm_smul_right_apply ContinuousLinearMap.norm_smulRight_apply

/-- The non-negative norm of the tensor product of a scalar linear map and of an element of a normed
space is the product of the non-negative norms. -/
@[simp]
theorem nnnorm_smulRight_apply (c : E →L[𝕜] 𝕜) (f : Fₗ) : ‖smulRight c f‖₊ = ‖c‖₊ * ‖f‖₊ :=
  NNReal.eq <| c.norm_smulRight_apply f
#align continuous_linear_map.nnnorm_smul_right_apply ContinuousLinearMap.nnnorm_smulRight_apply

variable (𝕜 E Fₗ)

set_option linter.uppercaseLean3 false

/-- `ContinuousLinearMap.smulRight` as a continuous trilinear map:
`smulRightL (c : E →L[𝕜] 𝕜) (f : F) (x : E) = c x • f`. -/
def smulRightL : (E →L[𝕜] 𝕜) →L[𝕜] Fₗ →L[𝕜] E →L[𝕜] Fₗ :=
  LinearMap.mkContinuous₂
    { toFun := smulRightₗ
      map_add' := fun c₁ c₂ => by
        ext x
        simp only [add_smul, coe_smulRightₗ, add_apply, smulRight_apply, LinearMap.add_apply]
      map_smul' := fun m c => by
        ext x
        dsimp
        rw [smul_smul] }
    1 fun c x => by
      simp only [coe_smulRightₗ, one_mul, norm_smulRight_apply, LinearMap.coe_mk, AddHom.coe_mk,
        le_refl]
#align continuous_linear_map.smul_rightL ContinuousLinearMap.smulRightL

variable {𝕜 E Fₗ}

@[simp]
theorem norm_smulRightL_apply (c : E →L[𝕜] 𝕜) (f : Fₗ) : ‖smulRightL 𝕜 E Fₗ c f‖ = ‖c‖ * ‖f‖ :=
  norm_smulRight_apply c f
#align continuous_linear_map.norm_smul_rightL_apply ContinuousLinearMap.norm_smulRightL_apply

@[simp]
theorem norm_smulRightL (c : E →L[𝕜] 𝕜) [Nontrivial Fₗ] : ‖smulRightL 𝕜 E Fₗ c‖ = ‖c‖ :=
  ContinuousLinearMap.homothety_norm _ c.norm_smulRight_apply
#align continuous_linear_map.norm_smul_rightL ContinuousLinearMap.norm_smulRightL

variable (𝕜) (𝕜' : Type*)

section

variable [NonUnitalNormedRing 𝕜'] [NormedSpace 𝕜 𝕜'] [IsScalarTower 𝕜 𝕜' 𝕜']
variable [SMulCommClass 𝕜 𝕜' 𝕜'] [RegularNormedAlgebra 𝕜 𝕜'] [Nontrivial 𝕜']

@[simp]
theorem opNorm_mul : ‖mul 𝕜 𝕜'‖ = 1 :=
  (mulₗᵢ 𝕜 𝕜').norm_toContinuousLinearMap
#align continuous_linear_map.op_norm_mul ContinuousLinearMap.opNorm_mulₓ

@[deprecated opNorm_mul]
alias op_norm_mul :=
  opNorm_mul -- deprecated on 2024-02-02

@[simp]
theorem opNNNorm_mul : ‖mul 𝕜 𝕜'‖₊ = 1 :=
  Subtype.ext <| opNorm_mul 𝕜 𝕜'
#align continuous_linear_map.op_nnnorm_mul ContinuousLinearMap.opNNNorm_mulₓ

@[deprecated opNNNorm_mul]
alias op_nnnorm_mul :=
  opNNNorm_mul -- deprecated on 2024-02-02

end

/-- The norm of `lsmul` equals 1 in any nontrivial normed group.

This is `ContinuousLinearMap.opNorm_lsmul_le` as an equality. -/
@[simp]
theorem opNorm_lsmul [NormedField 𝕜'] [NormedAlgebra 𝕜 𝕜'] [NormedSpace 𝕜' E]
    [IsScalarTower 𝕜 𝕜' E] [Nontrivial E] : ‖(lsmul 𝕜 𝕜' : 𝕜' →L[𝕜] E →L[𝕜] E)‖ = 1 := by
  refine' ContinuousLinearMap.opNorm_eq_of_bounds zero_le_one (fun x => _) fun N _ h => _
  · rw [one_mul]
    apply opNorm_lsmul_apply_le
  obtain ⟨y, hy⟩ := exists_ne (0 : E)
  have := le_of_opNorm_le _ (h 1) y
  simp_rw [lsmul_apply, one_smul, norm_one, mul_one] at this
  refine' le_of_mul_le_mul_right _ (norm_pos_iff.mpr hy)
  simp_rw [one_mul, this]
#align continuous_linear_map.op_norm_lsmul ContinuousLinearMap.opNorm_lsmul

@[deprecated opNorm_lsmul]
alias op_norm_lsmul :=
  opNorm_lsmul -- deprecated on 2024-02-02

end ContinuousLinearMap

namespace Submodule

variable [NontriviallyNormedField 𝕜] [NontriviallyNormedField 𝕜₂] [NontriviallyNormedField 𝕜₃]
  [NormedSpace 𝕜 E] [NormedSpace 𝕜₂ F] {σ₁₂ : 𝕜 →+* 𝕜₂}

theorem norm_subtypeL (K : Submodule 𝕜 E) [Nontrivial K] : ‖K.subtypeL‖ = 1 :=
  K.subtypeₗᵢ.norm_toContinuousLinearMap
set_option linter.uppercaseLean3 false in
#align submodule.norm_subtypeL Submodule.norm_subtypeL

end Submodule

namespace ContinuousLinearEquiv

variable [NontriviallyNormedField 𝕜] [NontriviallyNormedField 𝕜₂] [NontriviallyNormedField 𝕜₃]
  [NormedSpace 𝕜 E] [NormedSpace 𝕜₂ F] {σ₁₂ : 𝕜 →+* 𝕜₂} {σ₂₁ : 𝕜₂ →+* 𝕜} [RingHomInvPair σ₁₂ σ₂₁]
  [RingHomInvPair σ₂₁ σ₁₂]

section

variable [RingHomIsometric σ₂₁]

protected theorem antilipschitz (e : E ≃SL[σ₁₂] F) :
    AntilipschitzWith ‖(e.symm : F →SL[σ₂₁] E)‖₊ e :=
  e.symm.lipschitz.to_rightInverse e.left_inv
#align continuous_linear_equiv.antilipschitz ContinuousLinearEquiv.antilipschitz

theorem one_le_norm_mul_norm_symm [RingHomIsometric σ₁₂] [Nontrivial E] (e : E ≃SL[σ₁₂] F) :
    1 ≤ ‖(e : E →SL[σ₁₂] F)‖ * ‖(e.symm : F →SL[σ₂₁] E)‖ := by
  rw [mul_comm]
  convert (e.symm : F →SL[σ₂₁] E).opNorm_comp_le (e : E →SL[σ₁₂] F)
  rw [e.coe_symm_comp_coe, ContinuousLinearMap.norm_id]
#align continuous_linear_equiv.one_le_norm_mul_norm_symm ContinuousLinearEquiv.one_le_norm_mul_norm_symm

theorem norm_pos [RingHomIsometric σ₁₂] [Nontrivial E] (e : E ≃SL[σ₁₂] F) :
    0 < ‖(e : E →SL[σ₁₂] F)‖ :=
  pos_of_mul_pos_left (lt_of_lt_of_le zero_lt_one e.one_le_norm_mul_norm_symm) (norm_nonneg _)
#align continuous_linear_equiv.norm_pos ContinuousLinearEquiv.norm_pos

theorem norm_symm_pos [RingHomIsometric σ₁₂] [Nontrivial E] (e : E ≃SL[σ₁₂] F) :
    0 < ‖(e.symm : F →SL[σ₂₁] E)‖ :=
  pos_of_mul_pos_right (zero_lt_one.trans_le e.one_le_norm_mul_norm_symm) (norm_nonneg _)
#align continuous_linear_equiv.norm_symm_pos ContinuousLinearEquiv.norm_symm_pos

theorem nnnorm_symm_pos [RingHomIsometric σ₁₂] [Nontrivial E] (e : E ≃SL[σ₁₂] F) :
    0 < ‖(e.symm : F →SL[σ₂₁] E)‖₊ :=
  e.norm_symm_pos
#align continuous_linear_equiv.nnnorm_symm_pos ContinuousLinearEquiv.nnnorm_symm_pos

theorem subsingleton_or_norm_symm_pos [RingHomIsometric σ₁₂] (e : E ≃SL[σ₁₂] F) :
    Subsingleton E ∨ 0 < ‖(e.symm : F →SL[σ₂₁] E)‖ := by
  rcases subsingleton_or_nontrivial E with (_i | _i) <;> skip
  · left
    infer_instance
  · right
    exact e.norm_symm_pos
#align continuous_linear_equiv.subsingleton_or_norm_symm_pos ContinuousLinearEquiv.subsingleton_or_norm_symm_pos

theorem subsingleton_or_nnnorm_symm_pos [RingHomIsometric σ₁₂] (e : E ≃SL[σ₁₂] F) :
    Subsingleton E ∨ 0 < ‖(e.symm : F →SL[σ₂₁] E)‖₊ :=
  subsingleton_or_norm_symm_pos e
#align continuous_linear_equiv.subsingleton_or_nnnorm_symm_pos ContinuousLinearEquiv.subsingleton_or_nnnorm_symm_pos

variable (𝕜)

@[simp]
theorem coord_norm (x : E) (h : x ≠ 0) : ‖coord 𝕜 x h‖ = ‖x‖⁻¹ := by
  have hx : 0 < ‖x‖ := norm_pos_iff.mpr h
  haveI : Nontrivial (𝕜 ∙ x) := Submodule.nontrivial_span_singleton h
  exact ContinuousLinearMap.homothety_norm _ fun y =>
    homothety_inverse _ hx _ (toSpanNonzeroSingleton_homothety 𝕜 x h) _
#align continuous_linear_equiv.coord_norm ContinuousLinearEquiv.coord_norm

end

end ContinuousLinearEquiv

end Normed

/-- A bounded bilinear form `B` in a real normed space is *coercive*
if there is some positive constant C such that `C * ‖u‖ * ‖u‖ ≤ B u u`.
-/
def IsCoercive [NormedAddCommGroup E] [NormedSpace ℝ E] (B : E →L[ℝ] E →L[ℝ] ℝ) : Prop :=
  ∃ C, 0 < C ∧ ∀ u, C * ‖u‖ * ‖u‖ ≤ B u u
#align is_coercive IsCoercive

section Equicontinuous

variable {ι : Type*} [NontriviallyNormedField 𝕜] [NontriviallyNormedField 𝕜₂] {σ₁₂ : 𝕜 →+* 𝕜₂}
  [RingHomIsometric σ₁₂] [SeminormedAddCommGroup E] [SeminormedAddCommGroup F]
  [NormedSpace 𝕜 E] [NormedSpace 𝕜₂ F] (f : ι → E →SL[σ₁₂] F)

/-- Equivalent characterizations for equicontinuity of a family of continuous linear maps
between normed spaces. See also `WithSeminorms.equicontinuous_TFAE` for similar characterizations
between spaces satisfying `WithSeminorms`. -/
protected theorem NormedSpace.equicontinuous_TFAE : List.TFAE
    [ EquicontinuousAt ((↑) ∘ f) 0,
      Equicontinuous ((↑) ∘ f),
      UniformEquicontinuous ((↑) ∘ f),
      ∃ C, ∀ i x, ‖f i x‖ ≤ C * ‖x‖,
      ∃ C ≥ 0, ∀ i x, ‖f i x‖ ≤ C * ‖x‖,
      ∃ C, ∀ i, ‖f i‖ ≤ C,
      ∃ C ≥ 0, ∀ i, ‖f i‖ ≤ C,
      BddAbove (Set.range (‖f ·‖)),
      (⨆ i, (‖f i‖₊ : ENNReal)) < ⊤ ] := by
  -- `1 ↔ 2 ↔ 3` follows from `uniformEquicontinuous_of_equicontinuousAt_zero`
  tfae_have 1 → 3
  · exact uniformEquicontinuous_of_equicontinuousAt_zero f
  tfae_have 3 → 2
  · exact UniformEquicontinuous.equicontinuous
  tfae_have 2 → 1
  · exact fun H ↦ H 0
  -- `4 ↔ 5 ↔ 6 ↔ 7 ↔ 8 ↔ 9` is morally trivial, we just have to use a lot of rewriting
  -- and `congr` lemmas
  tfae_have 4 ↔ 5
  · rw [exists_ge_and_iff_exists]
    exact fun C₁ C₂ hC ↦ forall₂_imp fun i x ↦ le_trans' <| by gcongr
  tfae_have 5 ↔ 7
  · refine exists_congr (fun C ↦ and_congr_right fun hC ↦ forall_congr' fun i ↦ ?_)
    rw [ContinuousLinearMap.opNorm_le_iff hC]
  tfae_have 7 ↔ 8
  · simp_rw [bddAbove_iff_exists_ge (0 : ℝ), Set.forall_range_iff]
  tfae_have 6 ↔ 8
  · simp_rw [bddAbove_def, Set.forall_range_iff]
  tfae_have 8 ↔ 9
  · rw [ENNReal.iSup_coe_lt_top, ← NNReal.bddAbove_coe, ← Set.range_comp]
    rfl
  -- `3 ↔ 4` is the interesting part of the result. It is essentially a combination of
  -- `WithSeminorms.uniformEquicontinuous_iff_exists_continuous_seminorm` which turns
  -- equicontinuity into existence of some continuous seminorm and
  -- `Seminorm.bound_of_continuous_normedSpace` which characterize such seminorms.
  tfae_have 3 ↔ 4
  · refine ((norm_withSeminorms 𝕜₂ F).uniformEquicontinuous_iff_exists_continuous_seminorm _).trans
      ?_
    rw [forall_const]
    constructor
    · intro ⟨p, hp, hpf⟩
      rcases p.bound_of_continuous_normedSpace hp with ⟨C, -, hC⟩
      exact ⟨C, fun i x ↦ (hpf i x).trans (hC x)⟩
    · intro ⟨C, hC⟩
      refine ⟨C.toNNReal • normSeminorm 𝕜 E,
        ((norm_withSeminorms 𝕜 E).continuous_seminorm 0).const_smul C.toNNReal, fun i x ↦ ?_⟩
      refine (hC i x).trans (mul_le_mul_of_nonneg_right (C.le_coe_toNNReal) (norm_nonneg x))
  tfae_finish

end Equicontinuous<|MERGE_RESOLUTION|>--- conflicted
+++ resolved
@@ -1105,20 +1105,11 @@
   (precompR Eₗ (flip L)).flip
 #align continuous_linear_map.precompL ContinuousLinearMap.precompL
 
-<<<<<<< HEAD
-/-- Porting note: Local instances for `norm_precompR_le`.
-Should be by `inferInstance`, and indeed not be needed. -/
-local instance : SeminormedAddCommGroup ((Eₗ →L[𝕜] Fₗ) →L[𝕜] Eₗ →L[𝕜] Gₗ) := inferInstance in
-@[nolint docBlame] -- docBlame linter bug?
-local instance : NormedSpace 𝕜 ((Eₗ →L[𝕜] Fₗ) →L[𝕜] Eₗ →L[𝕜] Gₗ) := inferInstance in
-theorem norm_precompR_le (L : E →L[𝕜] Fₗ →L[𝕜] Gₗ) : ‖precompR Eₗ L‖ ≤ ‖L‖ :=
-=======
 theorem norm_precompR_le (L : E →L[𝕜] Fₗ →L[𝕜] Gₗ) :
     -- porting note: added
     letI : SeminormedAddCommGroup ((Eₗ →L[𝕜] Fₗ) →L[𝕜] Eₗ →L[𝕜] Gₗ) := inferInstance
     letI : NormedSpace 𝕜 ((Eₗ →L[𝕜] Fₗ) →L[𝕜] Eₗ →L[𝕜] Gₗ) := inferInstance
     ‖precompR Eₗ L‖ ≤ ‖L‖ :=
->>>>>>> 328b7ecb
   calc
     ‖precompR Eₗ L‖ ≤ ‖compL 𝕜 Eₗ Fₗ Gₗ‖ * ‖L‖ := opNorm_comp_le _ _
     _ ≤ 1 * ‖L‖ := (mul_le_mul_of_nonneg_right (norm_compL_le _ _ _ _) (norm_nonneg _))
