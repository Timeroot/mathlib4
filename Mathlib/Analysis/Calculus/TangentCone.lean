--- conflicted
+++ resolved
@@ -104,7 +104,8 @@
   rintro y ⟨c, d, ds, ctop, clim⟩
   exact ⟨c, d, mem_of_superset ds fun n hn => h hn, ctop, clim⟩
 
-<<<<<<< HEAD
+@[deprecated (since := "2025-04-27")] alias tangentCone_mono := tangentConeAt_mono
+
 /-- Auxiliary lemma ensuring that, under the assumptions defining the tangent cone,
 the sequence `d` tends to 0 at infinity. -/
 theorem tangentConeAt.lim_zero [ContinuousSMul 𝕜 E]
@@ -116,9 +117,6 @@
   have B : ∀ᶠ n in l, (c n)⁻¹ • c n • d n = d n :=
     (hc.eventually_ne_cobounded 0).mono fun n hn ↦ by simp [hn]
   simpa using (A.smul hd).congr' B
-=======
-@[deprecated (since := "2025-04-27")] alias tangentCone_mono := tangentConeAt_mono
->>>>>>> 1e522ecc
 
 end TVS
 
@@ -145,28 +143,7 @@
   exact ⟨c, d', hd's, ctop, clim.congr_dist
     (squeeze_zero' (.of_forall fun _ ↦ dist_nonneg) (hd'.mono fun _ ↦ le_of_lt) u_lim)⟩
 
-<<<<<<< HEAD
-theorem tangentCone_mono_nhds (h : 𝓝[s] x ≤ 𝓝[t] x) :
-=======
-/-- Auxiliary lemma ensuring that, under the assumptions defining the tangent cone,
-the sequence `d` tends to 0 at infinity. -/
-theorem tangentConeAt.lim_zero {α : Type*} (l : Filter α) {c : α → 𝕜} {d : α → E}
-    (hc : Tendsto (fun n => ‖c n‖) l atTop) (hd : Tendsto (fun n => c n • d n) l (𝓝 y)) :
-    Tendsto d l (𝓝 0) := by
-  have A : Tendsto (fun n => ‖c n‖⁻¹) l (𝓝 0) := tendsto_inv_atTop_zero.comp hc
-  have B : Tendsto (fun n => ‖c n • d n‖) l (𝓝 ‖y‖) := (continuous_norm.tendsto _).comp hd
-  have C : Tendsto (fun n => ‖c n‖⁻¹ * ‖c n • d n‖) l (𝓝 (0 * ‖y‖)) := A.mul B
-  rw [zero_mul] at C
-  have : ∀ᶠ n in l, ‖c n‖⁻¹ * ‖c n • d n‖ = ‖d n‖ := by
-    refine (eventually_ne_of_tendsto_norm_atTop hc 0).mono fun n hn => ?_
-    rw [norm_smul, ← mul_assoc, inv_mul_cancel₀, one_mul]
-    rwa [Ne, norm_eq_zero]
-  have D : Tendsto (fun n => ‖d n‖) l (𝓝 0) := Tendsto.congr' this C
-  rw [tendsto_zero_iff_norm_tendsto_zero]
-  exact D
-
 theorem tangentConeAt_mono_nhds (h : 𝓝[s] x ≤ 𝓝[t] x) :
->>>>>>> 1e522ecc
     tangentConeAt 𝕜 s x ⊆ tangentConeAt 𝕜 t x := by
   rintro y ⟨c, d, ds, ctop, clim⟩
   refine ⟨c, d, ?_, ctop, clim⟩
