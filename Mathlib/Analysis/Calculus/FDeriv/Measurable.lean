/-
Copyright (c) 2020 Sébastien Gouëzel. All rights reserved.
Released under Apache 2.0 license as described in the file LICENSE.
Authors: Sébastien Gouëzel, Yury Kudryashov
-/
import Mathlib.Analysis.Calculus.Deriv.Basic
import Mathlib.Analysis.Calculus.Deriv.Slope
import Mathlib.Analysis.Normed.Operator.BoundedLinearMaps
import Mathlib.Analysis.Normed.Module.FiniteDimension
import Mathlib.MeasureTheory.Constructions.BorelSpace.ContinuousLinearMap
import Mathlib.MeasureTheory.Function.StronglyMeasurable.Basic

/-!
# Derivative is measurable

In this file we prove that the derivative of any function with complete codomain is a measurable
function. Namely, we prove:

* `measurableSet_of_differentiableAt`: the set `{x | DifferentiableAt 𝕜 f x}` is measurable;
* `measurable_fderiv`: the function `fderiv 𝕜 f` is measurable;
* `measurable_fderiv_apply_const`: for a fixed vector `y`, the function `fun x ↦ fderiv 𝕜 f x y`
  is measurable;
* `measurable_deriv`: the function `deriv f` is measurable (for `f : 𝕜 → F`).

We also show the same results for the right derivative on the real line
(see `measurable_derivWithin_Ici` and `measurable_derivWithin_Ioi`), following the same
proof strategy.

We also prove measurability statements for functions depending on a parameter: for `f : α → E → F`,
we show the measurability of `(p : α × E) ↦ fderiv 𝕜 (f p.1) p.2`. This requires additional
assumptions. We give versions of the above statements (appending `with_param` to their names) when
`f` is continuous and `E` is locally compact.

## Implementation

We give a proof that avoids second-countability issues, by expressing the differentiability set
as a function of open sets in the following way. Define `A (L, r, ε)` to be the set of points
where, on a ball of radius roughly `r` around `x`, the function is uniformly approximated by the
linear map `L`, up to `ε r`. It is an open set.
Let also `B (L, r, s, ε) = A (L, r, ε) ∩ A (L, s, ε)`: we require that at two possibly different
scales `r` and `s`, the function is well approximated by the linear map `L`. It is also open.

We claim that the differentiability set of `f` is exactly
`D = ⋂ ε > 0, ⋃ δ > 0, ⋂ r, s < δ, ⋃ L, B (L, r, s, ε)`.
In other words, for any `ε > 0`, we require that there is a size `δ` such that, for any two scales
below this size, the function is well approximated by a linear map, common to the two scales.

The set `⋃ L, B (L, r, s, ε)` is open, as a union of open sets. Converting the intersections and
unions to countable ones (using real numbers of the form `2 ^ (-n)`), it follows that the
differentiability set is measurable.

To prove the claim, there are two inclusions. One is trivial: if the function is differentiable
at `x`, then `x` belongs to `D` (just take `L` to be the derivative, and use that the
differentiability exactly says that the map is well approximated by `L`). This is proved in
`mem_A_of_differentiable` and `differentiable_set_subset_D`.

For the other direction, the difficulty is that `L` in the union may depend on `ε, r, s`. The key
point is that, in fact, it doesn't depend too much on them. First, if `x` belongs both to
`A (L, r, ε)` and `A (L', r, ε)`, then `L` and `L'` have to be close on a shell, and thus
`‖L - L'‖` is bounded by `ε` (see `norm_sub_le_of_mem_A`). Assume now `x ∈ D`. If one has two maps
`L` and `L'` such that `x` belongs to `A (L, r, ε)` and to `A (L', r', ε')`, one deduces that `L` is
close to `L'` by arguing as follows. Consider another scale `s` smaller than `r` and `r'`. Take a
linear map `L₁` that approximates `f` around `x` both at scales `r` and `s` w.r.t. `ε` (it exists as
`x` belongs to `D`). Take also `L₂` that approximates `f` around `x` both at scales `r'` and `s`
w.r.t. `ε'`. Then `L₁` is close to `L` (as they are close on a shell of radius `r`), and `L₂` is
close to `L₁` (as they are close on a shell of radius `s`), and `L'` is close to `L₂` (as they are
close on a shell of radius `r'`). It follows that `L` is close to `L'`, as we claimed.

It follows that the different approximating linear maps that show up form a Cauchy sequence when
`ε` tends to `0`. When the target space is complete, this sequence converges, to a limit `f'`.
With the same kind of arguments, one checks that `f` is differentiable with derivative `f'`.

To show that the derivative itself is measurable, add in the definition of `B` and `D` a set
`K` of continuous linear maps to which `L` should belong. Then, when `K` is complete, the set `D K`
is exactly the set of points where `f` is differentiable with a derivative in `K`.

## Tags

derivative, measurable function, Borel σ-algebra
-/


noncomputable section

open Set Metric Asymptotics Filter ContinuousLinearMap MeasureTheory TopologicalSpace
open scoped Topology

namespace ContinuousLinearMap

variable {𝕜 E F : Type*} [NontriviallyNormedField 𝕜] [NormedAddCommGroup E] [NormedSpace 𝕜 E]
  [NormedAddCommGroup F] [NormedSpace 𝕜 F]

theorem measurable_apply₂ [MeasurableSpace E] [OpensMeasurableSpace E]
    [SecondCountableTopologyEither (E →L[𝕜] F) E]
    [MeasurableSpace F] [BorelSpace F] : Measurable fun p : (E →L[𝕜] F) × E => p.1 p.2 :=
  isBoundedBilinearMap_apply.continuous.measurable

end ContinuousLinearMap

section fderiv

variable {𝕜 : Type*} [NontriviallyNormedField 𝕜]
variable {E : Type*} [NormedAddCommGroup E] [NormedSpace 𝕜 E]
variable {F : Type*} [NormedAddCommGroup F] [NormedSpace 𝕜 F]
variable {f : E → F} (K : Set (E →L[𝕜] F))

namespace FDerivMeasurableAux

/-- The set `A f L r ε` is the set of points `x` around which the function `f` is well approximated
at scale `r` by the linear map `L`, up to an error `ε`. We tweak the definition to make sure that
this is an open set. -/
def A (f : E → F) (L : E →L[𝕜] F) (r ε : ℝ) : Set E :=
  { x | ∃ r' ∈ Ioc (r / 2) r, ∀ y ∈ ball x r', ∀ z ∈ ball x r', ‖f z - f y - L (z - y)‖ < ε * r }

/-- The set `B f K r s ε` is the set of points `x` around which there exists a continuous linear map
`L` belonging to `K` (a given set of continuous linear maps) that approximates well the
function `f` (up to an error `ε`), simultaneously at scales `r` and `s`. -/
def B (f : E → F) (K : Set (E →L[𝕜] F)) (r s ε : ℝ) : Set E :=
  ⋃ L ∈ K, A f L r ε ∩ A f L s ε

/-- The set `D f K` is a complicated set constructed using countable intersections and unions. Its
main use is that, when `K` is complete, it is exactly the set of points where `f` is differentiable,
with a derivative in `K`. -/
def D (f : E → F) (K : Set (E →L[𝕜] F)) : Set E :=
  ⋂ e : ℕ, ⋃ n : ℕ, ⋂ (p ≥ n) (q ≥ n), B f K ((1 / 2) ^ p) ((1 / 2) ^ q) ((1 / 2) ^ e)

theorem isOpen_A (L : E →L[𝕜] F) (r ε : ℝ) : IsOpen (A f L r ε) := by
  rw [Metric.isOpen_iff]
  rintro x ⟨r', r'_mem, hr'⟩
  obtain ⟨s, s_gt, s_lt⟩ : ∃ s : ℝ, r / 2 < s ∧ s < r' := exists_between r'_mem.1
  have : s ∈ Ioc (r / 2) r := ⟨s_gt, le_of_lt (s_lt.trans_le r'_mem.2)⟩
  refine ⟨r' - s, by linarith, fun x' hx' => ⟨s, this, ?_⟩⟩
  have B : ball x' s ⊆ ball x r' := ball_subset (le_of_lt hx')
  intro y hy z hz
  exact hr' y (B hy) z (B hz)

theorem isOpen_B {K : Set (E →L[𝕜] F)} {r s ε : ℝ} : IsOpen (B f K r s ε) := by
  simp [B, isOpen_biUnion, IsOpen.inter, isOpen_A]

theorem A_mono (L : E →L[𝕜] F) (r : ℝ) {ε δ : ℝ} (h : ε ≤ δ) : A f L r ε ⊆ A f L r δ := by
  rintro x ⟨r', r'r, hr'⟩
  refine ⟨r', r'r, fun y hy z hz => (hr' y hy z hz).trans_le (mul_le_mul_of_nonneg_right h ?_)⟩
  linarith [mem_ball.1 hy, r'r.2, @dist_nonneg _ _ y x]

theorem le_of_mem_A {r ε : ℝ} {L : E →L[𝕜] F} {x : E} (hx : x ∈ A f L r ε) {y z : E}
    (hy : y ∈ closedBall x (r / 2)) (hz : z ∈ closedBall x (r / 2)) :
    ‖f z - f y - L (z - y)‖ ≤ ε * r := by
  rcases hx with ⟨r', r'mem, hr'⟩
  apply le_of_lt
  exact hr' _ ((mem_closedBall.1 hy).trans_lt r'mem.1) _ ((mem_closedBall.1 hz).trans_lt r'mem.1)

theorem mem_A_of_differentiable {ε : ℝ} (hε : 0 < ε) {x : E} (hx : DifferentiableAt 𝕜 f x) :
    ∃ R > 0, ∀ r ∈ Ioo (0 : ℝ) R, x ∈ A f (fderiv 𝕜 f x) r ε := by
  let δ := (ε / 2) / 2
  obtain ⟨R, R_pos, hR⟩ :
      ∃ R > 0, ∀ y ∈ ball x R, ‖f y - f x - fderiv 𝕜 f x (y - x)‖ ≤ δ * ‖y - x‖ :=
    eventually_nhds_iff_ball.1 <| hx.hasFDerivAt.isLittleO.bound <| by positivity
  refine ⟨R, R_pos, fun r hr => ?_⟩
  have : r ∈ Ioc (r / 2) r := right_mem_Ioc.2 <| half_lt_self hr.1
  refine ⟨r, this, fun y hy z hz => ?_⟩
  calc
    ‖f z - f y - (fderiv 𝕜 f x) (z - y)‖ =
        ‖f z - f x - (fderiv 𝕜 f x) (z - x) - (f y - f x - (fderiv 𝕜 f x) (y - x))‖ := by
      simp only [map_sub]; abel_nf
    _ ≤ ‖f z - f x - (fderiv 𝕜 f x) (z - x)‖ + ‖f y - f x - (fderiv 𝕜 f x) (y - x)‖ :=
      norm_sub_le _ _
    _ ≤ δ * ‖z - x‖ + δ * ‖y - x‖ :=
      add_le_add (hR _ (ball_subset_ball hr.2.le hz)) (hR _ (ball_subset_ball hr.2.le hy))
    _ ≤ δ * r + δ * r := by rw [mem_ball_iff_norm] at hz hy; gcongr
    _ = (ε / 2) * r := by ring
    _ < ε * r := by gcongr; exacts [hr.1, half_lt_self hε]

theorem norm_sub_le_of_mem_A {c : 𝕜} (hc : 1 < ‖c‖) {r ε : ℝ} (hε : 0 < ε) (hr : 0 < r) {x : E}
    {L₁ L₂ : E →L[𝕜] F} (h₁ : x ∈ A f L₁ r ε) (h₂ : x ∈ A f L₂ r ε) : ‖L₁ - L₂‖ ≤ 4 * ‖c‖ * ε := by
  refine opNorm_le_of_shell (half_pos hr) (by positivity) hc ?_
  intro y ley ylt
  rw [div_div, div_le_iff₀' (mul_pos (by norm_num : (0 : ℝ) < 2) (zero_lt_one.trans hc))] at ley
  calc
    ‖(L₁ - L₂) y‖ = ‖f (x + y) - f x - L₂ (x + y - x) - (f (x + y) - f x - L₁ (x + y - x))‖ := by
      simp
    _ ≤ ‖f (x + y) - f x - L₂ (x + y - x)‖ + ‖f (x + y) - f x - L₁ (x + y - x)‖ := norm_sub_le _ _
    _ ≤ ε * r + ε * r := by
      apply add_le_add
      · apply le_of_mem_A h₂
        · simp only [le_of_lt (half_pos hr), mem_closedBall, dist_self]
        · simp only [dist_eq_norm, add_sub_cancel_left, mem_closedBall, ylt.le]
      · apply le_of_mem_A h₁
        · simp only [le_of_lt (half_pos hr), mem_closedBall, dist_self]
        · simp only [dist_eq_norm, add_sub_cancel_left, mem_closedBall, ylt.le]
    _ = 2 * ε * r := by ring
    _ ≤ 2 * ε * (2 * ‖c‖ * ‖y‖) := by gcongr
    _ = 4 * ‖c‖ * ε * ‖y‖ := by ring

/-- Easy inclusion: a differentiability point with derivative in `K` belongs to `D f K`. -/
theorem differentiable_set_subset_D :
    { x | DifferentiableAt 𝕜 f x ∧ fderiv 𝕜 f x ∈ K } ⊆ D f K := by
  intro x hx
  rw [D, mem_iInter]
  intro e
  have : (0 : ℝ) < (1 / 2) ^ e := by positivity
  rcases mem_A_of_differentiable this hx.1 with ⟨R, R_pos, hR⟩
  obtain ⟨n, hn⟩ : ∃ n : ℕ, (1 / 2) ^ n < R :=
    exists_pow_lt_of_lt_one R_pos (by norm_num : (1 : ℝ) / 2 < 1)
  simp only [mem_iUnion, mem_iInter, B, mem_inter_iff]
  refine ⟨n, fun p hp q hq => ⟨fderiv 𝕜 f x, hx.2, ⟨?_, ?_⟩⟩⟩ <;>
    · refine hR _ ⟨pow_pos (by norm_num) _, lt_of_le_of_lt ?_ hn⟩
      exact pow_le_pow_of_le_one (by norm_num) (by norm_num) (by assumption)

/-- Harder inclusion: at a point in `D f K`, the function `f` has a derivative, in `K`. -/
theorem D_subset_differentiable_set {K : Set (E →L[𝕜] F)} (hK : IsComplete K) :
    D f K ⊆ { x | DifferentiableAt 𝕜 f x ∧ fderiv 𝕜 f x ∈ K } := by
  have P : ∀ {n : ℕ}, (0 : ℝ) < (1 / 2) ^ n := fun {n} => pow_pos (by norm_num) n
  rcases NormedField.exists_one_lt_norm 𝕜 with ⟨c, hc⟩
  intro x hx
  have :
    ∀ e : ℕ, ∃ n : ℕ, ∀ p q, n ≤ p → n ≤ q →
      ∃ L ∈ K, x ∈ A f L ((1 / 2) ^ p) ((1 / 2) ^ e) ∩ A f L ((1 / 2) ^ q) ((1 / 2) ^ e) := by
    intro e
    have := mem_iInter.1 hx e
    rcases mem_iUnion.1 this with ⟨n, hn⟩
    refine ⟨n, fun p q hp hq => ?_⟩
    simp only [mem_iInter] at hn
    rcases mem_iUnion.1 (hn p hp q hq) with ⟨L, hL⟩
    exact ⟨L, exists_prop.mp <| mem_iUnion.1 hL⟩
  /- Recast the assumptions: for each `e`, there exist `n e` and linear maps `L e p q` in `K`
    such that, for `p, q ≥ n e`, then `f` is well approximated by `L e p q` at scale `2 ^ (-p)` and
    `2 ^ (-q)`, with an error `2 ^ (-e)`. -/
  choose! n L hn using this
  /- All the operators `L e p q` that show up are close to each other. To prove this, we argue
      that `L e p q` is close to `L e p r` (where `r` is large enough), as both approximate `f` at
      scale `2 ^(- p)`. And `L e p r` is close to `L e' p' r` as both approximate `f` at scale
      `2 ^ (- r)`. And `L e' p' r` is close to `L e' p' q'` as both approximate `f` at scale
      `2 ^ (- p')`. -/
  have M :
    ∀ e p q e' p' q',
      n e ≤ p →
        n e ≤ q →
          n e' ≤ p' → n e' ≤ q' → e ≤ e' → ‖L e p q - L e' p' q'‖ ≤ 12 * ‖c‖ * (1 / 2) ^ e := by
    intro e p q e' p' q' hp hq hp' hq' he'
    let r := max (n e) (n e')
    have I : ((1 : ℝ) / 2) ^ e' ≤ (1 / 2) ^ e :=
      pow_le_pow_of_le_one (by norm_num) (by norm_num) he'
    have J1 : ‖L e p q - L e p r‖ ≤ 4 * ‖c‖ * (1 / 2) ^ e := by
      have I1 : x ∈ A f (L e p q) ((1 / 2) ^ p) ((1 / 2) ^ e) := (hn e p q hp hq).2.1
      have I2 : x ∈ A f (L e p r) ((1 / 2) ^ p) ((1 / 2) ^ e) := (hn e p r hp (le_max_left _ _)).2.1
      exact norm_sub_le_of_mem_A hc P P I1 I2
    have J2 : ‖L e p r - L e' p' r‖ ≤ 4 * ‖c‖ * (1 / 2) ^ e := by
      have I1 : x ∈ A f (L e p r) ((1 / 2) ^ r) ((1 / 2) ^ e) := (hn e p r hp (le_max_left _ _)).2.2
      have I2 : x ∈ A f (L e' p' r) ((1 / 2) ^ r) ((1 / 2) ^ e') :=
        (hn e' p' r hp' (le_max_right _ _)).2.2
      exact norm_sub_le_of_mem_A hc P P I1 (A_mono _ _ I I2)
    have J3 : ‖L e' p' r - L e' p' q'‖ ≤ 4 * ‖c‖ * (1 / 2) ^ e := by
      have I1 : x ∈ A f (L e' p' r) ((1 / 2) ^ p') ((1 / 2) ^ e') :=
        (hn e' p' r hp' (le_max_right _ _)).2.1
      have I2 : x ∈ A f (L e' p' q') ((1 / 2) ^ p') ((1 / 2) ^ e') := (hn e' p' q' hp' hq').2.1
      exact norm_sub_le_of_mem_A hc P P (A_mono _ _ I I1) (A_mono _ _ I I2)
    calc
      ‖L e p q - L e' p' q'‖ =
          ‖L e p q - L e p r + (L e p r - L e' p' r) + (L e' p' r - L e' p' q')‖ := by
        congr 1; abel
      _ ≤ ‖L e p q - L e p r‖ + ‖L e p r - L e' p' r‖ + ‖L e' p' r - L e' p' q'‖ :=
        norm_add₃_le
      _ ≤ 4 * ‖c‖ * (1 / 2) ^ e + 4 * ‖c‖ * (1 / 2) ^ e + 4 * ‖c‖ * (1 / 2) ^ e := by gcongr
      _ = 12 * ‖c‖ * (1 / 2) ^ e := by ring
  /- For definiteness, use `L0 e = L e (n e) (n e)`, to have a single sequence. We claim that this
    is a Cauchy sequence. -/
  let L0 : ℕ → E →L[𝕜] F := fun e => L e (n e) (n e)
  have : CauchySeq L0 := by
    rw [Metric.cauchySeq_iff']
    intro ε εpos
    obtain ⟨e, he⟩ : ∃ e : ℕ, (1 / 2) ^ e < ε / (12 * ‖c‖) :=
      exists_pow_lt_of_lt_one (by positivity) (by norm_num)
    refine ⟨e, fun e' he' => ?_⟩
    rw [dist_comm, dist_eq_norm]
    calc
      ‖L0 e - L0 e'‖ ≤ 12 * ‖c‖ * (1 / 2) ^ e := M _ _ _ _ _ _ le_rfl le_rfl le_rfl le_rfl he'
      _ < 12 * ‖c‖ * (ε / (12 * ‖c‖)) := by gcongr
      _ = ε := by field_simp
  -- As it is Cauchy, the sequence `L0` converges, to a limit `f'` in `K`.
  obtain ⟨f', f'K, hf'⟩ : ∃ f' ∈ K, Tendsto L0 atTop (𝓝 f') :=
    cauchySeq_tendsto_of_isComplete hK (fun e => (hn e (n e) (n e) le_rfl le_rfl).1) this
  have Lf' : ∀ e p, n e ≤ p → ‖L e (n e) p - f'‖ ≤ 12 * ‖c‖ * (1 / 2) ^ e := by
    intro e p hp
    apply le_of_tendsto (tendsto_const_nhds.sub hf').norm
    rw [eventually_atTop]
    exact ⟨e, fun e' he' => M _ _ _ _ _ _ le_rfl hp le_rfl le_rfl he'⟩
  -- Let us show that `f` has derivative `f'` at `x`.
  have : HasFDerivAt f f' x := by
    simp only [hasFDerivAt_iff_isLittleO_nhds_zero, isLittleO_iff]
    /- to get an approximation with a precision `ε`, we will replace `f` with `L e (n e) m` for
      some large enough `e` (yielding a small error by uniform approximation). As one can vary `m`,
      this makes it possible to cover all scales, and thus to obtain a good linear approximation in
      the whole ball of radius `(1/2)^(n e)`. -/
    intro ε εpos
    have pos : 0 < 4 + 12 * ‖c‖ := by positivity
    obtain ⟨e, he⟩ : ∃ e : ℕ, (1 / 2) ^ e < ε / (4 + 12 * ‖c‖) :=
      exists_pow_lt_of_lt_one (div_pos εpos pos) (by norm_num)
    rw [eventually_nhds_iff_ball]
    refine ⟨(1 / 2) ^ (n e + 1), P, fun y hy => ?_⟩
    -- We need to show that `f (x + y) - f x - f' y` is small. For this, we will work at scale
    -- `k` where `k` is chosen with `‖y‖ ∼ 2 ^ (-k)`.
    by_cases y_pos : y = 0
    · simp [y_pos]
    have yzero : 0 < ‖y‖ := norm_pos_iff.mpr y_pos
    have y_lt : ‖y‖ < (1 / 2) ^ (n e + 1) := by simpa using mem_ball_iff_norm.1 hy
    have yone : ‖y‖ ≤ 1 := le_trans y_lt.le (pow_le_one₀ (by norm_num) (by norm_num))
    -- define the scale `k`.
    obtain ⟨k, hk, h'k⟩ : ∃ k : ℕ, (1 / 2) ^ (k + 1) < ‖y‖ ∧ ‖y‖ ≤ (1 / 2) ^ k :=
      exists_nat_pow_near_of_lt_one yzero yone (by norm_num : (0 : ℝ) < 1 / 2)
        (by norm_num : (1 : ℝ) / 2 < 1)
    -- the scale is large enough (as `y` is small enough)
    have k_gt : n e < k := by
      have : ((1 : ℝ) / 2) ^ (k + 1) < (1 / 2) ^ (n e + 1) := lt_trans hk y_lt
      rw [pow_lt_pow_iff_right_of_lt_one₀ (by norm_num : (0 : ℝ) < 1 / 2) (by norm_num)] at this
      omega
    set m := k - 1
    have m_ge : n e ≤ m := Nat.le_sub_one_of_lt k_gt
    have km : k = m + 1 := (Nat.succ_pred_eq_of_pos (lt_of_le_of_lt (zero_le _) k_gt)).symm
    rw [km] at hk h'k
    -- `f` is well approximated by `L e (n e) k` at the relevant scale
    -- (in fact, we use `m = k - 1` instead of `k` because of the precise definition of `A`).
    have J1 : ‖f (x + y) - f x - L e (n e) m (x + y - x)‖ ≤ (1 / 2) ^ e * (1 / 2) ^ m := by
      apply le_of_mem_A (hn e (n e) m le_rfl m_ge).2.2
      · simp only [mem_closedBall, dist_self]
        positivity
      · simpa only [dist_eq_norm, add_sub_cancel_left, mem_closedBall, pow_succ, mul_one_div] using
          h'k
    have J2 : ‖f (x + y) - f x - L e (n e) m y‖ ≤ 4 * (1 / 2) ^ e * ‖y‖ :=
      calc
        ‖f (x + y) - f x - L e (n e) m y‖ ≤ (1 / 2) ^ e * (1 / 2) ^ m := by
          simpa only [add_sub_cancel_left] using J1
        _ = 4 * (1 / 2) ^ e * (1 / 2) ^ (m + 2) := by field_simp; ring
        _ ≤ 4 * (1 / 2) ^ e * ‖y‖ := by gcongr
    -- use the previous estimates to see that `f (x + y) - f x - f' y` is small.
    calc
      ‖f (x + y) - f x - f' y‖ = ‖f (x + y) - f x - L e (n e) m y + (L e (n e) m - f') y‖ :=
        congr_arg _ (by simp)
      _ ≤ 4 * (1 / 2) ^ e * ‖y‖ + 12 * ‖c‖ * (1 / 2) ^ e * ‖y‖ :=
        norm_add_le_of_le J2 <| (le_opNorm _ _).trans <| by gcongr; exact Lf' _ _ m_ge
      _ = (4 + 12 * ‖c‖) * ‖y‖ * (1 / 2) ^ e := by ring
      _ ≤ (4 + 12 * ‖c‖) * ‖y‖ * (ε / (4 + 12 * ‖c‖)) := by gcongr
      _ = ε * ‖y‖ := by field_simp [ne_of_gt pos]; ring
  rw [← this.fderiv] at f'K
  exact ⟨this.differentiableAt, f'K⟩

theorem differentiable_set_eq_D (hK : IsComplete K) :
    { x | DifferentiableAt 𝕜 f x ∧ fderiv 𝕜 f x ∈ K } = D f K :=
  Subset.antisymm (differentiable_set_subset_D _) (D_subset_differentiable_set hK)

end FDerivMeasurableAux

open FDerivMeasurableAux

variable [MeasurableSpace E] [OpensMeasurableSpace E]
variable (𝕜 f)

/-- The set of differentiability points of a function, with derivative in a given complete set,
is Borel-measurable. -/
theorem measurableSet_of_differentiableAt_of_isComplete {K : Set (E →L[𝕜] F)} (hK : IsComplete K) :
    MeasurableSet { x | DifferentiableAt 𝕜 f x ∧ fderiv 𝕜 f x ∈ K } := by
  -- Porting note: was
  -- simp [differentiable_set_eq_D K hK, D, isOpen_B.measurableSet, MeasurableSet.iInter,
  --   MeasurableSet.iUnion]
  simp only [D, differentiable_set_eq_D K hK]
  repeat apply_rules [MeasurableSet.iUnion, MeasurableSet.iInter] <;> intro
  exact isOpen_B.measurableSet

variable [CompleteSpace F]

/-- The set of differentiability points of a function taking values in a complete space is
Borel-measurable. -/
theorem measurableSet_of_differentiableAt : MeasurableSet { x | DifferentiableAt 𝕜 f x } := by
  have : IsComplete (univ : Set (E →L[𝕜] F)) := complete_univ
  convert measurableSet_of_differentiableAt_of_isComplete 𝕜 f this
  simp

@[measurability, fun_prop]
theorem measurable_fderiv : Measurable (fderiv 𝕜 f) := by
  refine measurable_of_isClosed fun s hs => ?_
  have :
    fderiv 𝕜 f ⁻¹' s =
      { x | DifferentiableAt 𝕜 f x ∧ fderiv 𝕜 f x ∈ s } ∪
        { x | ¬DifferentiableAt 𝕜 f x } ∩ { _x | (0 : E →L[𝕜] F) ∈ s } :=
    Set.ext fun x => mem_preimage.trans fderiv_mem_iff
  rw [this]
  exact
    (measurableSet_of_differentiableAt_of_isComplete _ _ hs.isComplete).union
      ((measurableSet_of_differentiableAt _ _).compl.inter (MeasurableSet.const _))

@[measurability, fun_prop]
theorem measurable_fderiv_apply_const [MeasurableSpace F] [BorelSpace F] (y : E) :
    Measurable fun x => fderiv 𝕜 f x y :=
  (ContinuousLinearMap.measurable_apply y).comp (measurable_fderiv 𝕜 f)

variable {𝕜}

@[measurability, fun_prop]
theorem measurable_deriv [MeasurableSpace 𝕜] [OpensMeasurableSpace 𝕜] [MeasurableSpace F]
    [BorelSpace F] (f : 𝕜 → F) : Measurable (deriv f) := by
  simpa only [fderiv_deriv] using measurable_fderiv_apply_const 𝕜 f 1

theorem stronglyMeasurable_deriv [MeasurableSpace 𝕜] [OpensMeasurableSpace 𝕜]
    [h : SecondCountableTopologyEither 𝕜 F] (f : 𝕜 → F) : StronglyMeasurable (deriv f) := by
  borelize F
  rcases h.out with h𝕜|hF
  · exact stronglyMeasurable_iff_measurable_separable.2
      ⟨measurable_deriv f, isSeparable_range_deriv _⟩
  · exact (measurable_deriv f).stronglyMeasurable

theorem aemeasurable_deriv [MeasurableSpace 𝕜] [OpensMeasurableSpace 𝕜] [MeasurableSpace F]
    [BorelSpace F] (f : 𝕜 → F) (μ : Measure 𝕜) : AEMeasurable (deriv f) μ :=
  (measurable_deriv f).aemeasurable

theorem aestronglyMeasurable_deriv [MeasurableSpace 𝕜] [OpensMeasurableSpace 𝕜]
    [SecondCountableTopologyEither 𝕜 F] (f : 𝕜 → F) (μ : Measure 𝕜) :
    AEStronglyMeasurable (deriv f) μ :=
  (stronglyMeasurable_deriv f).aestronglyMeasurable

end fderiv

section RightDeriv

variable {F : Type*} [NormedAddCommGroup F] [NormedSpace ℝ F]
variable {f : ℝ → F} (K : Set F)

namespace RightDerivMeasurableAux

/-- The set `A f L r ε` is the set of points `x` around which the function `f` is well approximated
at scale `r` by the linear map `h ↦ h • L`, up to an error `ε`. We tweak the definition to
make sure that this is open on the right. -/
def A (f : ℝ → F) (L : F) (r ε : ℝ) : Set ℝ :=
  { x | ∃ r' ∈ Ioc (r / 2) r, ∀ᵉ (y ∈ Icc x (x + r')) (z ∈ Icc x (x + r')),
    ‖f z - f y - (z - y) • L‖ ≤ ε * r }

/-- The set `B f K r s ε` is the set of points `x` around which there exists a vector
`L` belonging to `K` (a given set of vectors) such that `h • L` approximates well `f (x + h)`
(up to an error `ε`), simultaneously at scales `r` and `s`. -/
def B (f : ℝ → F) (K : Set F) (r s ε : ℝ) : Set ℝ :=
  ⋃ L ∈ K, A f L r ε ∩ A f L s ε

/-- The set `D f K` is a complicated set constructed using countable intersections and unions. Its
main use is that, when `K` is complete, it is exactly the set of points where `f` is differentiable,
with a derivative in `K`. -/
def D (f : ℝ → F) (K : Set F) : Set ℝ :=
  ⋂ e : ℕ, ⋃ n : ℕ, ⋂ (p ≥ n) (q ≥ n), B f K ((1 / 2) ^ p) ((1 / 2) ^ q) ((1 / 2) ^ e)

theorem A_mem_nhdsWithin_Ioi {L : F} {r ε x : ℝ} (hx : x ∈ A f L r ε) : A f L r ε ∈ 𝓝[>] x := by
  rcases hx with ⟨r', rr', hr'⟩
  rw [mem_nhdsWithin_Ioi_iff_exists_Ioo_subset]
  obtain ⟨s, s_gt, s_lt⟩ : ∃ s : ℝ, r / 2 < s ∧ s < r' := exists_between rr'.1
  have : s ∈ Ioc (r / 2) r := ⟨s_gt, le_of_lt (s_lt.trans_le rr'.2)⟩
  refine ⟨x + r' - s, by simp only [mem_Ioi]; linarith, fun x' hx' => ⟨s, this, ?_⟩⟩
  have A : Icc x' (x' + s) ⊆ Icc x (x + r') := by
    apply Icc_subset_Icc hx'.1.le
    linarith [hx'.2]
  intro y hy z hz
  exact hr' y (A hy) z (A hz)

theorem B_mem_nhdsWithin_Ioi {K : Set F} {r s ε x : ℝ} (hx : x ∈ B f K r s ε) :
    B f K r s ε ∈ 𝓝[>] x := by
  obtain ⟨L, LK, hL₁, hL₂⟩ : ∃ L : F, L ∈ K ∧ x ∈ A f L r ε ∧ x ∈ A f L s ε := by
    simpa only [B, mem_iUnion, mem_inter_iff, exists_prop] using hx
  filter_upwards [A_mem_nhdsWithin_Ioi hL₁, A_mem_nhdsWithin_Ioi hL₂] with y hy₁ hy₂
  simp only [B, mem_iUnion, mem_inter_iff, exists_prop]
  exact ⟨L, LK, hy₁, hy₂⟩

theorem measurableSet_B {K : Set F} {r s ε : ℝ} : MeasurableSet (B f K r s ε) :=
  measurableSet_of_mem_nhdsWithin_Ioi fun _ hx => B_mem_nhdsWithin_Ioi hx

theorem A_mono (L : F) (r : ℝ) {ε δ : ℝ} (h : ε ≤ δ) : A f L r ε ⊆ A f L r δ := by
  rintro x ⟨r', r'r, hr'⟩
  refine ⟨r', r'r, fun y hy z hz => (hr' y hy z hz).trans (mul_le_mul_of_nonneg_right h ?_)⟩
  linarith [hy.1, hy.2, r'r.2]

theorem le_of_mem_A {r ε : ℝ} {L : F} {x : ℝ} (hx : x ∈ A f L r ε) {y z : ℝ}
    (hy : y ∈ Icc x (x + r / 2)) (hz : z ∈ Icc x (x + r / 2)) :
  ‖f z - f y - (z - y) • L‖ ≤ ε * r := by
  rcases hx with ⟨r', r'mem, hr'⟩
  have A : x + r / 2 ≤ x + r' := by linarith [r'mem.1]
  exact hr' _ ((Icc_subset_Icc le_rfl A) hy) _ ((Icc_subset_Icc le_rfl A) hz)

theorem mem_A_of_differentiable {ε : ℝ} (hε : 0 < ε) {x : ℝ}
    (hx : DifferentiableWithinAt ℝ f (Ici x) x) :
    ∃ R > 0, ∀ r ∈ Ioo (0 : ℝ) R, x ∈ A f (derivWithin f (Ici x) x) r ε := by
  have := hx.hasDerivWithinAt
  simp_rw [hasDerivWithinAt_iff_isLittleO, isLittleO_iff] at this
  rcases mem_nhdsWithin_Ici_iff_exists_Ico_subset.1 (this (half_pos hε)) with ⟨m, xm, hm⟩
  refine ⟨m - x, by linarith [show x < m from xm], fun r hr => ?_⟩
  have : r ∈ Ioc (r / 2) r := ⟨half_lt_self hr.1, le_rfl⟩
  refine ⟨r, this, fun y hy z hz => ?_⟩
  calc
    ‖f z - f y - (z - y) • derivWithin f (Ici x) x‖ =
        ‖f z - f x - (z - x) • derivWithin f (Ici x) x -
            (f y - f x - (y - x) • derivWithin f (Ici x) x)‖ := by
      congr 1; simp only [sub_smul]; abel
    _ ≤
        ‖f z - f x - (z - x) • derivWithin f (Ici x) x‖ +
          ‖f y - f x - (y - x) • derivWithin f (Ici x) x‖ :=
      (norm_sub_le _ _)
    _ ≤ ε / 2 * ‖z - x‖ + ε / 2 * ‖y - x‖ :=
      (add_le_add (hm ⟨hz.1, hz.2.trans_lt (by linarith [hr.2])⟩)
        (hm ⟨hy.1, hy.2.trans_lt (by linarith [hr.2])⟩))
    _ ≤ ε / 2 * r + ε / 2 * r := by
      gcongr
      · rw [Real.norm_of_nonneg] <;> linarith [hz.1, hz.2]
      · rw [Real.norm_of_nonneg] <;> linarith [hy.1, hy.2]
    _ = ε * r := by ring

theorem norm_sub_le_of_mem_A {r x : ℝ} (hr : 0 < r) (ε : ℝ) {L₁ L₂ : F} (h₁ : x ∈ A f L₁ r ε)
    (h₂ : x ∈ A f L₂ r ε) : ‖L₁ - L₂‖ ≤ 4 * ε := by
  suffices H : ‖(r / 2) • (L₁ - L₂)‖ ≤ r / 2 * (4 * ε) by
    rwa [norm_smul, Real.norm_of_nonneg (half_pos hr).le, mul_le_mul_left (half_pos hr)] at H
  calc
    ‖(r / 2) • (L₁ - L₂)‖ =
        ‖f (x + r / 2) - f x - (x + r / 2 - x) • L₂ -
            (f (x + r / 2) - f x - (x + r / 2 - x) • L₁)‖ := by
      simp [smul_sub]
    _ ≤ ‖f (x + r / 2) - f x - (x + r / 2 - x) • L₂‖ +
          ‖f (x + r / 2) - f x - (x + r / 2 - x) • L₁‖ :=
      norm_sub_le _ _
    _ ≤ ε * r + ε * r := by
      apply add_le_add
      · apply le_of_mem_A h₂ <;> simp [(half_pos hr).le]
      · apply le_of_mem_A h₁ <;> simp [(half_pos hr).le]
    _ = r / 2 * (4 * ε) := by ring

/-- Easy inclusion: a differentiability point with derivative in `K` belongs to `D f K`. -/
theorem differentiable_set_subset_D :
    { x | DifferentiableWithinAt ℝ f (Ici x) x ∧ derivWithin f (Ici x) x ∈ K } ⊆ D f K := by
  intro x hx
  rw [D, mem_iInter]
  intro e
  have : (0 : ℝ) < (1 / 2) ^ e := pow_pos (by norm_num) _
  rcases mem_A_of_differentiable this hx.1 with ⟨R, R_pos, hR⟩
  obtain ⟨n, hn⟩ : ∃ n : ℕ, (1 / 2) ^ n < R :=
    exists_pow_lt_of_lt_one R_pos (by norm_num : (1 : ℝ) / 2 < 1)
  simp only [mem_iUnion, mem_iInter, B, mem_inter_iff]
  refine ⟨n, fun p hp q hq => ⟨derivWithin f (Ici x) x, hx.2, ⟨?_, ?_⟩⟩⟩ <;>
    · refine hR _ ⟨pow_pos (by norm_num) _, lt_of_le_of_lt ?_ hn⟩
      exact pow_le_pow_of_le_one (by norm_num) (by norm_num) (by assumption)

/-- Harder inclusion: at a point in `D f K`, the function `f` has a derivative, in `K`. -/
theorem D_subset_differentiable_set {K : Set F} (hK : IsComplete K) :
    D f K ⊆ { x | DifferentiableWithinAt ℝ f (Ici x) x ∧ derivWithin f (Ici x) x ∈ K } := by
  have P : ∀ {n : ℕ}, (0 : ℝ) < (1 / 2) ^ n := fun {n} => pow_pos (by norm_num) n
  intro x hx
  have :
    ∀ e : ℕ, ∃ n : ℕ, ∀ p q, n ≤ p → n ≤ q →
      ∃ L ∈ K, x ∈ A f L ((1 / 2) ^ p) ((1 / 2) ^ e) ∩ A f L ((1 / 2) ^ q) ((1 / 2) ^ e) := by
    intro e
    have := mem_iInter.1 hx e
    rcases mem_iUnion.1 this with ⟨n, hn⟩
    refine ⟨n, fun p q hp hq => ?_⟩
    simp only [mem_iInter] at hn
    rcases mem_iUnion.1 (hn p hp q hq) with ⟨L, hL⟩
    exact ⟨L, exists_prop.mp <| mem_iUnion.1 hL⟩
  /- Recast the assumptions: for each `e`, there exist `n e` and linear maps `L e p q` in `K`
    such that, for `p, q ≥ n e`, then `f` is well approximated by `L e p q` at scale `2 ^ (-p)` and
    `2 ^ (-q)`, with an error `2 ^ (-e)`. -/
  choose! n L hn using this
  /- All the operators `L e p q` that show up are close to each other. To prove this, we argue
      that `L e p q` is close to `L e p r` (where `r` is large enough), as both approximate `f` at
      scale `2 ^(- p)`. And `L e p r` is close to `L e' p' r` as both approximate `f` at scale
      `2 ^ (- r)`. And `L e' p' r` is close to `L e' p' q'` as both approximate `f` at scale
      `2 ^ (- p')`. -/
  have M :
    ∀ e p q e' p' q',
      n e ≤ p →
        n e ≤ q → n e' ≤ p' → n e' ≤ q' → e ≤ e' → ‖L e p q - L e' p' q'‖ ≤ 12 * (1 / 2) ^ e := by
    intro e p q e' p' q' hp hq hp' hq' he'
    let r := max (n e) (n e')
    have I : ((1 : ℝ) / 2) ^ e' ≤ (1 / 2) ^ e :=
      pow_le_pow_of_le_one (by norm_num) (by norm_num) he'
    have J1 : ‖L e p q - L e p r‖ ≤ 4 * (1 / 2) ^ e := by
      have I1 : x ∈ A f (L e p q) ((1 / 2) ^ p) ((1 / 2) ^ e) := (hn e p q hp hq).2.1
      have I2 : x ∈ A f (L e p r) ((1 / 2) ^ p) ((1 / 2) ^ e) := (hn e p r hp (le_max_left _ _)).2.1
      exact norm_sub_le_of_mem_A P _ I1 I2
    have J2 : ‖L e p r - L e' p' r‖ ≤ 4 * (1 / 2) ^ e := by
      have I1 : x ∈ A f (L e p r) ((1 / 2) ^ r) ((1 / 2) ^ e) := (hn e p r hp (le_max_left _ _)).2.2
      have I2 : x ∈ A f (L e' p' r) ((1 / 2) ^ r) ((1 / 2) ^ e') :=
        (hn e' p' r hp' (le_max_right _ _)).2.2
      exact norm_sub_le_of_mem_A P _ I1 (A_mono _ _ I I2)
    have J3 : ‖L e' p' r - L e' p' q'‖ ≤ 4 * (1 / 2) ^ e := by
      have I1 : x ∈ A f (L e' p' r) ((1 / 2) ^ p') ((1 / 2) ^ e') :=
        (hn e' p' r hp' (le_max_right _ _)).2.1
      have I2 : x ∈ A f (L e' p' q') ((1 / 2) ^ p') ((1 / 2) ^ e') := (hn e' p' q' hp' hq').2.1
      exact norm_sub_le_of_mem_A P _ (A_mono _ _ I I1) (A_mono _ _ I I2)
    calc
      ‖L e p q - L e' p' q'‖ =
          ‖L e p q - L e p r + (L e p r - L e' p' r) + (L e' p' r - L e' p' q')‖ := by
        congr 1; abel
      _ ≤ ‖L e p q - L e p r‖ + ‖L e p r - L e' p' r‖ + ‖L e' p' r - L e' p' q'‖ :=
        (le_trans (norm_add_le _ _) (add_le_add_right (norm_add_le _ _) _))
      _ ≤ 4 * (1 / 2) ^ e + 4 * (1 / 2) ^ e + 4 * (1 / 2) ^ e := by gcongr
      _ = 12 * (1 / 2) ^ e := by ring

  /- For definiteness, use `L0 e = L e (n e) (n e)`, to have a single sequence. We claim that this
    is a Cauchy sequence. -/
  let L0 : ℕ → F := fun e => L e (n e) (n e)
  have : CauchySeq L0 := by
    rw [Metric.cauchySeq_iff']
    intro ε εpos
    obtain ⟨e, he⟩ : ∃ e : ℕ, (1 / 2) ^ e < ε / 12 :=
      exists_pow_lt_of_lt_one (div_pos εpos (by norm_num)) (by norm_num)
    refine ⟨e, fun e' he' => ?_⟩
    rw [dist_comm, dist_eq_norm]
    calc
      ‖L0 e - L0 e'‖ ≤ 12 * (1 / 2) ^ e := M _ _ _ _ _ _ le_rfl le_rfl le_rfl le_rfl he'
      _ < 12 * (ε / 12) := mul_lt_mul' le_rfl he (le_of_lt P) (by norm_num)
      _ = ε := by field_simp [(by norm_num : (12 : ℝ) ≠ 0)]

  -- As it is Cauchy, the sequence `L0` converges, to a limit `f'` in `K`.
  obtain ⟨f', f'K, hf'⟩ : ∃ f' ∈ K, Tendsto L0 atTop (𝓝 f') :=
    cauchySeq_tendsto_of_isComplete hK (fun e => (hn e (n e) (n e) le_rfl le_rfl).1) this
  have Lf' : ∀ e p, n e ≤ p → ‖L e (n e) p - f'‖ ≤ 12 * (1 / 2) ^ e := by
    intro e p hp
    apply le_of_tendsto (tendsto_const_nhds.sub hf').norm
    rw [eventually_atTop]
    exact ⟨e, fun e' he' => M _ _ _ _ _ _ le_rfl hp le_rfl le_rfl he'⟩
  -- Let us show that `f` has right derivative `f'` at `x`.
  have : HasDerivWithinAt f f' (Ici x) x := by
    simp only [hasDerivWithinAt_iff_isLittleO, isLittleO_iff]
    /- to get an approximation with a precision `ε`, we will replace `f` with `L e (n e) m` for
      some large enough `e` (yielding a small error by uniform approximation). As one can vary `m`,
      this makes it possible to cover all scales, and thus to obtain a good linear approximation in
      the whole interval of length `(1/2)^(n e)`. -/
    intro ε εpos
    obtain ⟨e, he⟩ : ∃ e : ℕ, (1 / 2) ^ e < ε / 16 :=
      exists_pow_lt_of_lt_one (div_pos εpos (by norm_num)) (by norm_num)
    have xmem : x ∈ Ico x (x + (1 / 2) ^ (n e + 1)) := by
      simp only [one_div, left_mem_Ico, lt_add_iff_pos_right, inv_pos, pow_pos, zero_lt_two,
        zero_lt_one]
    filter_upwards [Icc_mem_nhdsWithin_Ici xmem] with y hy
    -- We need to show that `f y - f x - f' (y - x)` is small. For this, we will work at scale
    -- `k` where `k` is chosen with `‖y - x‖ ∼ 2 ^ (-k)`.
    rcases eq_or_lt_of_le hy.1 with (rfl | xy)
    · simp only [sub_self, zero_smul, norm_zero, mul_zero, le_rfl]
    have yzero : 0 < y - x := sub_pos.2 xy
    have y_le : y - x ≤ (1 / 2) ^ (n e + 1) := by linarith [hy.2]
    have yone : y - x ≤ 1 := le_trans y_le (pow_le_one₀ (by norm_num) (by norm_num))
    -- define the scale `k`.
    obtain ⟨k, hk, h'k⟩ : ∃ k : ℕ, (1 / 2) ^ (k + 1) < y - x ∧ y - x ≤ (1 / 2) ^ k :=
      exists_nat_pow_near_of_lt_one yzero yone (by norm_num : (0 : ℝ) < 1 / 2)
        (by norm_num : (1 : ℝ) / 2 < 1)
    -- the scale is large enough (as `y - x` is small enough)
    have k_gt : n e < k := by
      have : ((1 : ℝ) / 2) ^ (k + 1) < (1 / 2) ^ (n e + 1) := lt_of_lt_of_le hk y_le
      rw [pow_lt_pow_iff_right_of_lt_one₀ (by norm_num : (0 : ℝ) < 1 / 2) (by norm_num)] at this
      omega
    set m := k - 1
    have m_ge : n e ≤ m := Nat.le_sub_one_of_lt k_gt
    have km : k = m + 1 := (Nat.succ_pred_eq_of_pos (lt_of_le_of_lt (zero_le _) k_gt)).symm
    rw [km] at hk h'k
    -- `f` is well approximated by `L e (n e) k` at the relevant scale
    -- (in fact, we use `m = k - 1` instead of `k` because of the precise definition of `A`).
    have J : ‖f y - f x - (y - x) • L e (n e) m‖ ≤ 4 * (1 / 2) ^ e * ‖y - x‖ :=
      calc
        ‖f y - f x - (y - x) • L e (n e) m‖ ≤ (1 / 2) ^ e * (1 / 2) ^ m := by
          apply le_of_mem_A (hn e (n e) m le_rfl m_ge).2.2
          · simp only [one_div, inv_pow, left_mem_Icc, le_add_iff_nonneg_right]
            positivity
          · simp only [pow_add, tsub_le_iff_left] at h'k
            simpa only [hy.1, mem_Icc, true_and, one_div, pow_one] using h'k
        _ = 4 * (1 / 2) ^ e * (1 / 2) ^ (m + 2) := by field_simp; ring
        _ ≤ 4 * (1 / 2) ^ e * (y - x) := by gcongr
        _ = 4 * (1 / 2) ^ e * ‖y - x‖ := by rw [Real.norm_of_nonneg yzero.le]
    calc
      ‖f y - f x - (y - x) • f'‖ =
          ‖f y - f x - (y - x) • L e (n e) m + (y - x) • (L e (n e) m - f')‖ := by
        simp only [smul_sub, sub_add_sub_cancel]
      _ ≤ 4 * (1 / 2) ^ e * ‖y - x‖ + ‖y - x‖ * (12 * (1 / 2) ^ e) :=
        norm_add_le_of_le J <| by rw [norm_smul]; gcongr; exact Lf' _ _ m_ge
      _ = 16 * ‖y - x‖ * (1 / 2) ^ e := by ring
      _ ≤ 16 * ‖y - x‖ * (ε / 16) := by gcongr
      _ = ε * ‖y - x‖ := by ring

  rw [← this.derivWithin (uniqueDiffOn_Ici x x Set.left_mem_Ici)] at f'K
  exact ⟨this.differentiableWithinAt, f'K⟩

theorem differentiable_set_eq_D (hK : IsComplete K) :
    { x | DifferentiableWithinAt ℝ f (Ici x) x ∧ derivWithin f (Ici x) x ∈ K } = D f K :=
  Subset.antisymm (differentiable_set_subset_D _) (D_subset_differentiable_set hK)

end RightDerivMeasurableAux

open RightDerivMeasurableAux

variable (f)

/-- The set of right differentiability points of a function, with derivative in a given complete
set, is Borel-measurable. -/
theorem measurableSet_of_differentiableWithinAt_Ici_of_isComplete {K : Set F} (hK : IsComplete K) :
    MeasurableSet { x | DifferentiableWithinAt ℝ f (Ici x) x ∧ derivWithin f (Ici x) x ∈ K } := by
  -- simp [differentiable_set_eq_d K hK, D, measurableSet_b, MeasurableSet.iInter,
  --   MeasurableSet.iUnion]
  simp only [differentiable_set_eq_D K hK, D]
  repeat apply_rules [MeasurableSet.iUnion, MeasurableSet.iInter] <;> intro
  exact measurableSet_B

variable [CompleteSpace F]

/-- The set of right differentiability points of a function taking values in a complete space is
Borel-measurable. -/
theorem measurableSet_of_differentiableWithinAt_Ici :
    MeasurableSet { x | DifferentiableWithinAt ℝ f (Ici x) x } := by
  have : IsComplete (univ : Set F) := complete_univ
  convert measurableSet_of_differentiableWithinAt_Ici_of_isComplete f this
  simp

@[measurability, fun_prop]
theorem measurable_derivWithin_Ici [MeasurableSpace F] [BorelSpace F] :
    Measurable fun x => derivWithin f (Ici x) x := by
  refine measurable_of_isClosed fun s hs => ?_
  have :
    (fun x => derivWithin f (Ici x) x) ⁻¹' s =
      { x | DifferentiableWithinAt ℝ f (Ici x) x ∧ derivWithin f (Ici x) x ∈ s } ∪
        { x | ¬DifferentiableWithinAt ℝ f (Ici x) x } ∩ { _x | (0 : F) ∈ s } :=
    Set.ext fun x => mem_preimage.trans derivWithin_mem_iff
  rw [this]
  exact
    (measurableSet_of_differentiableWithinAt_Ici_of_isComplete _ hs.isComplete).union
      ((measurableSet_of_differentiableWithinAt_Ici _).compl.inter (MeasurableSet.const _))

theorem stronglyMeasurable_derivWithin_Ici :
    StronglyMeasurable (fun x ↦ derivWithin f (Ici x) x) := by
  borelize F
  apply stronglyMeasurable_iff_measurable_separable.2 ⟨measurable_derivWithin_Ici f, ?_⟩
  obtain ⟨t, t_count, ht⟩ : ∃ t : Set ℝ, t.Countable ∧ Dense t := exists_countable_dense ℝ
  suffices H : range (fun x ↦ derivWithin f (Ici x) x) ⊆ closure (Submodule.span ℝ (f '' t)) from
    IsSeparable.mono (t_count.image f).isSeparable.span.closure H
  rintro - ⟨x, rfl⟩
  suffices H' : range (fun y ↦ derivWithin f (Ici x) y) ⊆ closure (Submodule.span ℝ (f '' t)) from
    H' (mem_range_self _)
  apply range_derivWithin_subset_closure_span_image
  calc Ici x
    = closure (Ioi x ∩ closure t) := by simp [dense_iff_closure_eq.1 ht]
  _ ⊆ closure (closure (Ioi x ∩ t)) := by
      apply closure_mono
      simpa [inter_comm] using (isOpen_Ioi (a := x)).closure_inter (s := t)
  _ ⊆ closure (Ici x ∩ t) := by
      rw [closure_closure]
      exact closure_mono (inter_subset_inter_left _ Ioi_subset_Ici_self)

theorem aemeasurable_derivWithin_Ici [MeasurableSpace F] [BorelSpace F] (μ : Measure ℝ) :
    AEMeasurable (fun x => derivWithin f (Ici x) x) μ :=
  (measurable_derivWithin_Ici f).aemeasurable

theorem aestronglyMeasurable_derivWithin_Ici (μ : Measure ℝ) :
    AEStronglyMeasurable (fun x => derivWithin f (Ici x) x) μ :=
  (stronglyMeasurable_derivWithin_Ici f).aestronglyMeasurable

/-- The set of right differentiability points of a function taking values in a complete space is
Borel-measurable. -/
theorem measurableSet_of_differentiableWithinAt_Ioi :
    MeasurableSet { x | DifferentiableWithinAt ℝ f (Ioi x) x } := by
  simpa [differentiableWithinAt_Ioi_iff_Ici] using measurableSet_of_differentiableWithinAt_Ici f

@[measurability, fun_prop]
theorem measurable_derivWithin_Ioi [MeasurableSpace F] [BorelSpace F] :
    Measurable fun x => derivWithin f (Ioi x) x := by
  simpa [derivWithin_Ioi_eq_Ici] using measurable_derivWithin_Ici f

theorem stronglyMeasurable_derivWithin_Ioi :
    StronglyMeasurable (fun x ↦ derivWithin f (Ioi x) x) := by
  simpa [derivWithin_Ioi_eq_Ici] using stronglyMeasurable_derivWithin_Ici f

theorem aemeasurable_derivWithin_Ioi [MeasurableSpace F] [BorelSpace F] (μ : Measure ℝ) :
    AEMeasurable (fun x => derivWithin f (Ioi x) x) μ :=
  (measurable_derivWithin_Ioi f).aemeasurable

theorem aestronglyMeasurable_derivWithin_Ioi (μ : Measure ℝ) :
    AEStronglyMeasurable (fun x => derivWithin f (Ioi x) x) μ :=
  (stronglyMeasurable_derivWithin_Ioi f).aestronglyMeasurable

end RightDeriv

section WithParam

/- In this section, we prove the measurability of the derivative in a context with parameters:
given `f : α → E → F`, we want to show that `p ↦ fderiv 𝕜 (f p.1) p.2` is measurable. Contrary
to the previous sections, some assumptions are needed for this: if `f p.1` depends arbitrarily on
`p.1`, this is obviously false. We require that `f` is continuous and `E` is locally compact --
then the proofs in the previous sections adapt readily, as the set `A` defined above is open, so
that the differentiability set `D` is measurable. -/

variable {𝕜 : Type*} [NontriviallyNormedField 𝕜]
  {E : Type*} [NormedAddCommGroup E] [NormedSpace 𝕜 E] [LocallyCompactSpace E]
  {F : Type*} [NormedAddCommGroup F] [NormedSpace 𝕜 F]
  {α : Type*} [TopologicalSpace α]
<<<<<<< HEAD
  {f : α → E → F} (K : Set (E →L[𝕜] F))
=======
  {f : α → E → F}
>>>>>>> d0df76bd

namespace FDerivMeasurableAux

open Uniformity

lemma isOpen_A_with_param {r s : ℝ} (hf : Continuous f.uncurry) (L : E →L[𝕜] F) :
    IsOpen {p : α × E | p.2 ∈ A (f p.1) L r s} := by
  have : ProperSpace E := .of_locallyCompactSpace 𝕜
  simp only [A, half_lt_self_iff, not_lt, mem_Ioc, mem_ball, map_sub, mem_setOf_eq]
  apply isOpen_iff_mem_nhds.2
  rintro ⟨a, x⟩ ⟨r', ⟨Irr', Ir'r⟩, hr⟩
  have ha : Continuous (f a) := hf.uncurry_left a
  rcases exists_between Irr' with ⟨t, hrt, htr'⟩
  rcases exists_between hrt with ⟨t', hrt', ht't⟩
  obtain ⟨b, b_lt, hb⟩ : ∃ b, b < s * r ∧ ∀ y ∈ closedBall x t, ∀ z ∈ closedBall x t,
      ‖f a z - f a y - (L z - L y)‖ ≤ b := by
    have B : Continuous (fun (p : E × E) ↦ ‖f a p.2 - f a p.1 - (L p.2 - L p.1)‖) := by fun_prop
    have C : (closedBall x t ×ˢ closedBall x t).Nonempty := by simp; linarith
    rcases ((isCompact_closedBall x t).prod (isCompact_closedBall x t)).exists_isMaxOn
      C B.continuousOn with ⟨p, pt, hp⟩
    simp only [mem_prod, mem_closedBall] at pt
    refine ⟨‖f a p.2 - f a p.1 - (L p.2 - L p.1)‖,
      hr p.1 (pt.1.trans_lt htr') p.2 (pt.2.trans_lt htr'), fun y hy z hz ↦ ?_⟩
    have D : (y, z) ∈ closedBall x t ×ˢ closedBall x t := mem_prod.2 ⟨hy, hz⟩
    exact hp D
  obtain ⟨ε, εpos, hε⟩ : ∃ ε, 0 < ε ∧ b + 2 * ε < s * r :=
    ⟨(s * r - b) / 3, by linarith, by linarith⟩
  obtain ⟨u, u_open, au, hu⟩ : ∃ u, IsOpen u ∧ a ∈ u ∧ ∀ (p : α × E),
      p.1 ∈ u → p.2 ∈ closedBall x t → dist (f.uncurry p) (f.uncurry (a, p.2)) < ε := by
    have C : Continuous (fun (p : α × E) ↦ f a p.2) := by fun_prop
    have D : ({a} ×ˢ closedBall x t).EqOn f.uncurry (fun p ↦ f a p.2) := by
      rintro ⟨b, y⟩ ⟨hb, -⟩
      simp only [mem_singleton_iff] at hb
      simp [hb]
    obtain ⟨v, v_open, sub_v, hv⟩ : ∃ v, IsOpen v ∧ {a} ×ˢ closedBall x t ⊆ v ∧
        ∀ p ∈ v, dist (Function.uncurry f p) (f a p.2) < ε :=
      Uniform.exists_is_open_mem_uniformity_of_forall_mem_eq (s := {a} ×ˢ closedBall x t)
        (fun p _ ↦ hf.continuousAt) (fun p _ ↦ C.continuousAt) D (dist_mem_uniformity εpos)
    obtain ⟨w, w', w_open, -, sub_w, sub_w', hww'⟩ : ∃ (w : Set α) (w' : Set E),
        IsOpen w ∧ IsOpen w' ∧ {a} ⊆ w ∧ closedBall x t ⊆ w' ∧ w ×ˢ w' ⊆ v :=
      generalized_tube_lemma isCompact_singleton (isCompact_closedBall x t) v_open sub_v
    refine ⟨w, w_open, sub_w rfl, ?_⟩
    rintro ⟨b, y⟩ h hby
    exact hv _ (hww' ⟨h, sub_w' hby⟩)
  have : u ×ˢ ball x (t - t') ∈ 𝓝 (a, x) :=
    prod_mem_nhds (u_open.mem_nhds au) (ball_mem_nhds _ (sub_pos.2 ht't))
  filter_upwards [this]
  rintro ⟨a', x'⟩ ha'x'
  simp only [mem_prod, mem_ball] at ha'x'
  refine ⟨t', ⟨hrt', ht't.le.trans (htr'.le.trans Ir'r)⟩, fun y hy z hz ↦ ?_⟩
  have dyx : dist y x ≤ t := by linarith [dist_triangle y x' x]
  have dzx : dist z x ≤ t := by linarith [dist_triangle z x' x]
  calc
  ‖f a' z - f a' y - (L z - L y)‖ =
    ‖(f a' z - f a z) + (f a y - f a' y) + (f a z - f a y - (L z - L y))‖ := by congr; abel
  _ ≤ ‖f a' z - f a z‖ + ‖f a y - f a' y‖ + ‖f a z - f a y - (L z - L y)‖ := norm_add₃_le
  _ ≤ ε + ε + b := by
      gcongr
      · rw [← dist_eq_norm]
        change dist (f.uncurry (a', z)) (f.uncurry (a, z)) ≤ ε
        apply (hu _ _ _).le
        · exact ha'x'.1
        · simp [dzx]
      · rw [← dist_eq_norm']
        change dist (f.uncurry (a', y)) (f.uncurry (a, y)) ≤ ε
        apply (hu _ _ _).le
        · exact ha'x'.1
        · simp [dyx]
      · simp [hb, dyx, dzx]
  _ < s * r := by linarith

lemma isOpen_B_with_param {r s t : ℝ} (hf : Continuous f.uncurry) (K : Set (E →L[𝕜] F)) :
    IsOpen {p : α × E | p.2 ∈ B (f p.1) K r s t} := by
  suffices H : IsOpen (⋃ L ∈ K,
      {p : α × E | p.2 ∈ A (f p.1) L r t ∧ p.2 ∈ A (f p.1) L s t}) by
    convert H; ext p; simp [B]
  refine isOpen_biUnion (fun L _ ↦ ?_)
  exact (isOpen_A_with_param hf L).inter (isOpen_A_with_param hf L)

end FDerivMeasurableAux

open FDerivMeasurableAux

variable [MeasurableSpace α] [OpensMeasurableSpace α] [MeasurableSpace E] [OpensMeasurableSpace E]

theorem measurableSet_of_differentiableAt_of_isComplete_with_param
    (hf : Continuous f.uncurry) {K : Set (E →L[𝕜] F)} (hK : IsComplete K) :
    MeasurableSet {p : α × E | DifferentiableAt 𝕜 (f p.1) p.2 ∧ fderiv 𝕜 (f p.1) p.2 ∈ K} := by
  have : {p : α × E | DifferentiableAt 𝕜 (f p.1) p.2 ∧ fderiv 𝕜 (f p.1) p.2 ∈ K}
          = {p : α × E | p.2 ∈ D (f p.1) K} := by simp [← differentiable_set_eq_D K hK]
  rw [this]
  simp only [D, mem_iInter, mem_iUnion]
  simp only [setOf_forall, setOf_exists]
  refine MeasurableSet.iInter (fun _ ↦ ?_)
  refine MeasurableSet.iUnion (fun _ ↦ ?_)
  refine MeasurableSet.iInter (fun _ ↦ ?_)
  refine MeasurableSet.iInter (fun _ ↦ ?_)
  refine MeasurableSet.iInter (fun _ ↦ ?_)
  refine MeasurableSet.iInter (fun _ ↦ ?_)
  have : ProperSpace E := .of_locallyCompactSpace 𝕜
  exact (isOpen_B_with_param hf K).measurableSet

variable (𝕜)
variable [CompleteSpace F]

/-- The set of differentiability points of a continuous function depending on a parameter taking
values in a complete space is Borel-measurable. -/
theorem measurableSet_of_differentiableAt_with_param (hf : Continuous f.uncurry) :
    MeasurableSet {p : α × E | DifferentiableAt 𝕜 (f p.1) p.2} := by
  have : IsComplete (univ : Set (E →L[𝕜] F)) := complete_univ
  convert measurableSet_of_differentiableAt_of_isComplete_with_param hf this
  simp

theorem measurable_fderiv_with_param (hf : Continuous f.uncurry) :
    Measurable (fun (p : α × E) ↦ fderiv 𝕜 (f p.1) p.2) := by
  refine measurable_of_isClosed (fun s hs ↦ ?_)
  have :
    (fun (p : α × E) ↦ fderiv 𝕜 (f p.1) p.2) ⁻¹' s =
      {p | DifferentiableAt 𝕜 (f p.1) p.2 ∧ fderiv 𝕜 (f p.1) p.2 ∈ s } ∪
        { p | ¬DifferentiableAt 𝕜 (f p.1) p.2} ∩ { _p | (0 : E →L[𝕜] F) ∈ s} :=
    Set.ext (fun x ↦ mem_preimage.trans fderiv_mem_iff)
  rw [this]
  exact
    (measurableSet_of_differentiableAt_of_isComplete_with_param hf hs.isComplete).union
      ((measurableSet_of_differentiableAt_with_param _ hf).compl.inter (MeasurableSet.const _))

theorem measurable_fderiv_apply_const_with_param [MeasurableSpace F] [BorelSpace F]
    (hf : Continuous f.uncurry) (y : E) :
    Measurable (fun (p : α × E) ↦ fderiv 𝕜 (f p.1) p.2 y) :=
  (ContinuousLinearMap.measurable_apply y).comp (measurable_fderiv_with_param 𝕜 hf)

variable {𝕜}

theorem measurable_deriv_with_param [LocallyCompactSpace 𝕜] [MeasurableSpace 𝕜]
    [OpensMeasurableSpace 𝕜] [MeasurableSpace F]
    [BorelSpace F] {f : α → 𝕜 → F} (hf : Continuous f.uncurry) :
    Measurable (fun (p : α × 𝕜) ↦ deriv (f p.1) p.2) := by
  simpa only [fderiv_deriv] using measurable_fderiv_apply_const_with_param 𝕜 hf 1

theorem stronglyMeasurable_deriv_with_param [LocallyCompactSpace 𝕜] [MeasurableSpace 𝕜]
    [OpensMeasurableSpace 𝕜] [h : SecondCountableTopologyEither α F]
    {f : α → 𝕜 → F} (hf : Continuous f.uncurry) :
    StronglyMeasurable (fun (p : α × 𝕜) ↦ deriv (f p.1) p.2) := by
  borelize F
  rcases h.out with hα|hF
  · have : ProperSpace 𝕜 := .of_locallyCompactSpace 𝕜
    apply stronglyMeasurable_iff_measurable_separable.2 ⟨measurable_deriv_with_param hf, ?_⟩
    have : range (fun (p : α × 𝕜) ↦ deriv (f p.1) p.2)
        ⊆ closure (Submodule.span 𝕜 (range f.uncurry)) := by
      rintro - ⟨p, rfl⟩
      have A : deriv (f p.1) p.2 ∈ closure (Submodule.span 𝕜 (range (f p.1))) := by
        rw [← image_univ]
        apply range_deriv_subset_closure_span_image _ dense_univ (mem_range_self _)
      have B : range (f p.1) ⊆ range (f.uncurry) := by
        rintro - ⟨x, rfl⟩
        exact mem_range_self (p.1, x)
      exact closure_mono (Submodule.span_mono B) A
    exact (isSeparable_range hf).span.closure.mono this
  · exact (measurable_deriv_with_param hf).stronglyMeasurable

theorem aemeasurable_deriv_with_param [LocallyCompactSpace 𝕜] [MeasurableSpace 𝕜]
    [OpensMeasurableSpace 𝕜] [MeasurableSpace F]
    [BorelSpace F] {f : α → 𝕜 → F} (hf : Continuous f.uncurry) (μ : Measure (α × 𝕜)) :
    AEMeasurable (fun (p : α × 𝕜) ↦ deriv (f p.1) p.2) μ :=
  (measurable_deriv_with_param hf).aemeasurable

theorem aestronglyMeasurable_deriv_with_param [LocallyCompactSpace 𝕜] [MeasurableSpace 𝕜]
    [OpensMeasurableSpace 𝕜] [SecondCountableTopologyEither α F]
    {f : α → 𝕜 → F} (hf : Continuous f.uncurry) (μ : Measure (α × 𝕜)) :
    AEStronglyMeasurable (fun (p : α × 𝕜) ↦ deriv (f p.1) p.2) μ :=
  (stronglyMeasurable_deriv_with_param hf).aestronglyMeasurable

end WithParam<|MERGE_RESOLUTION|>--- conflicted
+++ resolved
@@ -787,11 +787,7 @@
   {E : Type*} [NormedAddCommGroup E] [NormedSpace 𝕜 E] [LocallyCompactSpace E]
   {F : Type*} [NormedAddCommGroup F] [NormedSpace 𝕜 F]
   {α : Type*} [TopologicalSpace α]
-<<<<<<< HEAD
-  {f : α → E → F} (K : Set (E →L[𝕜] F))
-=======
   {f : α → E → F}
->>>>>>> d0df76bd
 
 namespace FDerivMeasurableAux
 
