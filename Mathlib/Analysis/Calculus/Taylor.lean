/-
Copyright (c) 2022 Moritz Doll. All rights reserved.
Released under Apache 2.0 license as described in the file LICENSE.
Authors: Moritz Doll
-/
import Mathlib.Algebra.Polynomial.Module.Basic
import Mathlib.Analysis.Calculus.Deriv.Pow
import Mathlib.Analysis.Calculus.IteratedDeriv.Defs
import Mathlib.Analysis.Calculus.MeanValue

/-!
# Taylor's theorem

This file defines the Taylor polynomial of a real function `f : ℝ → E`,
where `E` is a normed vector space over `ℝ` and proves Taylor's theorem,
which states that if `f` is sufficiently smooth, then
`f` can be approximated by the Taylor polynomial up to an explicit error term.

## Main definitions

* `taylorCoeffWithin`: the Taylor coefficient using `iteratedDerivWithin`
* `taylorWithin`: the Taylor polynomial using `iteratedDerivWithin`

## Main statements

* `taylor_mean_remainder`: Taylor's theorem with the general form of the remainder term
* `taylor_mean_remainder_lagrange`: Taylor's theorem with the Lagrange remainder
* `taylor_mean_remainder_cauchy`: Taylor's theorem with the Cauchy remainder
* `exists_taylor_mean_remainder_bound`: Taylor's theorem for vector valued functions with a
polynomial bound on the remainder

## TODO

* the Peano form of the remainder
* the integral form of the remainder
* Generalization to higher dimensions

## Tags

Taylor polynomial, Taylor's theorem
-/


open scoped Interval Topology Nat

open Set

variable {𝕜 E F : Type*}
variable [NormedAddCommGroup E] [NormedSpace ℝ E]

/-- The `k`th coefficient of the Taylor polynomial. -/
noncomputable def taylorCoeffWithin (f : ℝ → E) (k : ℕ) (s : Set ℝ) (x₀ : ℝ) : E :=
  (k ! : ℝ)⁻¹ • iteratedDerivWithin k f s x₀

/-- The Taylor polynomial with derivatives inside of a set `s`.

The Taylor polynomial is given by
$$∑_{k=0}^n \frac{(x - x₀)^k}{k!} f^{(k)}(x₀),$$
where $f^{(k)}(x₀)$ denotes the iterated derivative in the set `s`. -/
noncomputable def taylorWithin (f : ℝ → E) (n : ℕ) (s : Set ℝ) (x₀ : ℝ) : PolynomialModule ℝ E :=
  (Finset.range (n + 1)).sum fun k =>
    PolynomialModule.comp (Polynomial.X - Polynomial.C x₀)
      (PolynomialModule.single ℝ k (taylorCoeffWithin f k s x₀))

/-- The Taylor polynomial with derivatives inside of a set `s` considered as a function `ℝ → E`-/
noncomputable def taylorWithinEval (f : ℝ → E) (n : ℕ) (s : Set ℝ) (x₀ x : ℝ) : E :=
  PolynomialModule.eval x (taylorWithin f n s x₀)

theorem taylorWithin_succ (f : ℝ → E) (n : ℕ) (s : Set ℝ) (x₀ : ℝ) :
    taylorWithin f (n + 1) s x₀ = taylorWithin f n s x₀ +
      PolynomialModule.comp (Polynomial.X - Polynomial.C x₀)
      (PolynomialModule.single ℝ (n + 1) (taylorCoeffWithin f (n + 1) s x₀)) := by
  dsimp only [taylorWithin]
  rw [Finset.sum_range_succ]

@[simp]
theorem taylorWithinEval_succ (f : ℝ → E) (n : ℕ) (s : Set ℝ) (x₀ x : ℝ) :
    taylorWithinEval f (n + 1) s x₀ x = taylorWithinEval f n s x₀ x +
      (((n + 1 : ℝ) * n !)⁻¹ * (x - x₀) ^ (n + 1)) • iteratedDerivWithin (n + 1) f s x₀ := by
  simp_rw [taylorWithinEval, taylorWithin_succ, LinearMap.map_add, PolynomialModule.comp_eval]
  congr
  simp only [Polynomial.eval_sub, Polynomial.eval_X, Polynomial.eval_C,
    PolynomialModule.eval_single, mul_inv_rev]
  dsimp only [taylorCoeffWithin]
  rw [← mul_smul, mul_comm, Nat.factorial_succ, Nat.cast_mul, Nat.cast_add, Nat.cast_one,
    mul_inv_rev]

/-- The Taylor polynomial of order zero evaluates to `f x`. -/
@[simp]
theorem taylor_within_zero_eval (f : ℝ → E) (s : Set ℝ) (x₀ x : ℝ) :
    taylorWithinEval f 0 s x₀ x = f x₀ := by
  dsimp only [taylorWithinEval]
  dsimp only [taylorWithin]
  dsimp only [taylorCoeffWithin]
  simp

/-- Evaluating the Taylor polynomial at `x = x₀` yields `f x`. -/
@[simp]
theorem taylorWithinEval_self (f : ℝ → E) (n : ℕ) (s : Set ℝ) (x₀ : ℝ) :
    taylorWithinEval f n s x₀ x₀ = f x₀ := by
  induction n with
  | zero => exact taylor_within_zero_eval _ _ _ _
  | succ k hk => simp [hk]

theorem taylor_within_apply (f : ℝ → E) (n : ℕ) (s : Set ℝ) (x₀ x : ℝ) :
    taylorWithinEval f n s x₀ x =
      ∑ k ∈ Finset.range (n + 1), ((k ! : ℝ)⁻¹ * (x - x₀) ^ k) • iteratedDerivWithin k f s x₀ := by
  induction n with
  | zero => simp
  | succ k hk =>
    rw [taylorWithinEval_succ, Finset.sum_range_succ, hk]
    simp [Nat.factorial]

/-- If `f` is `n` times continuous differentiable on a set `s`, then the Taylor polynomial
  `taylorWithinEval f n s x₀ x` is continuous in `x₀`. -/
theorem continuousOn_taylorWithinEval {f : ℝ → E} {x : ℝ} {n : ℕ} {s : Set ℝ}
    (hs : UniqueDiffOn ℝ s) (hf : ContDiffOn ℝ n f s) :
    ContinuousOn (fun t => taylorWithinEval f n s t x) s := by
  simp_rw [taylor_within_apply]
  refine continuousOn_finset_sum (Finset.range (n + 1)) fun i hi => ?_
  refine (continuousOn_const.mul ((continuousOn_const.sub continuousOn_id).pow _)).smul ?_
  rw [contDiffOn_nat_iff_continuousOn_differentiableOn_deriv hs] at hf
  cases' hf with hf_left
  specialize hf_left i
  simp only [Finset.mem_range] at hi
  refine hf_left ?_
  simp only [WithTop.coe_le_coe, Nat.cast_le, Nat.lt_succ_iff.mp hi]

/-- Helper lemma for calculating the derivative of the monomial that appears in Taylor
expansions. -/
theorem monomial_has_deriv_aux (t x : ℝ) (n : ℕ) :
    HasDerivAt (fun y => (x - y) ^ (n + 1)) (-(n + 1) * (x - t) ^ n) t := by
  simp_rw [sub_eq_neg_add]
  rw [← neg_one_mul, mul_comm (-1 : ℝ), mul_assoc, mul_comm (-1 : ℝ), ← mul_assoc]
  convert HasDerivAt.pow (n + 1) ((hasDerivAt_id t).neg.add_const x)
  simp only [Nat.cast_add, Nat.cast_one]

theorem hasDerivWithinAt_taylor_coeff_within {f : ℝ → E} {x y : ℝ} {k : ℕ} {s t : Set ℝ}
    (ht : UniqueDiffWithinAt ℝ t y) (hs : s ∈ 𝓝[t] y)
    (hf : DifferentiableWithinAt ℝ (iteratedDerivWithin (k + 1) f s) s y) :
    HasDerivWithinAt
      (fun z => (((k + 1 : ℝ) * k !)⁻¹ * (x - z) ^ (k + 1)) • iteratedDerivWithin (k + 1) f s z)
      ((((k + 1 : ℝ) * k !)⁻¹ * (x - y) ^ (k + 1)) • iteratedDerivWithin (k + 2) f s y -
        ((k ! : ℝ)⁻¹ * (x - y) ^ k) • iteratedDerivWithin (k + 1) f s y) t y := by
  replace hf :
    HasDerivWithinAt (iteratedDerivWithin (k + 1) f s) (iteratedDerivWithin (k + 2) f s y) t y := by
    convert (hf.mono_of_mem_nhdsWithin hs).hasDerivWithinAt using 1
    rw [iteratedDerivWithin_succ]
    exact (derivWithin_of_mem_nhdsWithin hs ht hf).symm
  have : HasDerivWithinAt (fun t => ((k + 1 : ℝ) * k !)⁻¹ * (x - t) ^ (k + 1))
      (-((k ! : ℝ)⁻¹ * (x - y) ^ k)) t y := by
    -- Commuting the factors:
    have : -((k ! : ℝ)⁻¹ * (x - y) ^ k) = ((k + 1 : ℝ) * k !)⁻¹ * (-(k + 1) * (x - y) ^ k) := by
      field_simp; ring
    rw [this]
    exact (monomial_has_deriv_aux y x _).hasDerivWithinAt.const_mul _
  convert this.smul hf using 1
  field_simp
  rw [neg_div, neg_smul, sub_eq_add_neg]

/-- Calculate the derivative of the Taylor polynomial with respect to `x₀`.

Version for arbitrary sets -/
theorem hasDerivWithinAt_taylorWithinEval {f : ℝ → E} {x y : ℝ} {n : ℕ} {s s' : Set ℝ}
    (hs_unique : UniqueDiffOn ℝ s) (hs' : s' ∈ 𝓝[s] y)
    (hy : y ∈ s') (h : s' ⊆ s) (hf : ContDiffOn ℝ n f s)
    (hf' : DifferentiableWithinAt ℝ (iteratedDerivWithin n f s) s y) :
    HasDerivWithinAt (fun t => taylorWithinEval f n s t x)
      (((n ! : ℝ)⁻¹ * (x - y) ^ n) • iteratedDerivWithin (n + 1) f s y) s' y := by
  have hs'_unique : UniqueDiffWithinAt ℝ s' y :=
    UniqueDiffWithinAt.mono_nhds (hs_unique _ (h hy)) (nhdsWithin_le_iff.mpr hs')
  induction n with
  | zero =>
    simp only [taylor_within_zero_eval, Nat.factorial_zero, Nat.cast_one, inv_one, pow_zero,
      mul_one, zero_add, one_smul]
    simp only [iteratedDerivWithin_zero] at hf'
    rw [iteratedDerivWithin_one]
    exact hf'.hasDerivWithinAt.mono h
  | succ k hk =>
    simp_rw [Nat.add_succ, taylorWithinEval_succ]
    simp only [add_zero, Nat.factorial_succ, Nat.cast_mul, Nat.cast_add, Nat.cast_one]
    have coe_lt_succ : (k : WithTop ℕ) < k.succ := Nat.cast_lt.2 k.lt_succ_self
    have hdiff : DifferentiableOn ℝ (iteratedDerivWithin k f s) s' :=
      (hf.differentiableOn_iteratedDerivWithin (mod_cast coe_lt_succ) hs_unique).mono h
    specialize hk hf.of_succ ((hdiff y hy).mono_of_mem_nhdsWithin hs')
    convert hk.add (hasDerivWithinAt_taylor_coeff_within hs'_unique
      (nhdsWithin_mono _ h self_mem_nhdsWithin) hf') using 1
    exact (add_sub_cancel _ _).symm

/-- Calculate the derivative of the Taylor polynomial with respect to `x₀`.

Version for open intervals -/
theorem taylorWithinEval_hasDerivAt_Ioo {f : ℝ → E} {a b t : ℝ} (x : ℝ) {n : ℕ} (hx : a < b)
    (ht : t ∈ Ioo a b) (hf : ContDiffOn ℝ n f (Icc a b))
    (hf' : DifferentiableOn ℝ (iteratedDerivWithin n f (Icc a b)) (Ioo a b)) :
    HasDerivAt (fun y => taylorWithinEval f n (Icc a b) y x)
      (((n ! : ℝ)⁻¹ * (x - t) ^ n) • iteratedDerivWithin (n + 1) f (Icc a b) t) t :=
  have h_nhds : Ioo a b ∈ 𝓝 t := isOpen_Ioo.mem_nhds ht
  have h_nhds' : Ioo a b ∈ 𝓝[Icc a b] t := nhdsWithin_le_nhds h_nhds
<<<<<<< HEAD
  (hasDerivWithinAt_taylorWithinEval (.Ioo ht) (.Icc hx) h_nhds' ht
=======
  (hasDerivWithinAt_taylorWithinEval (uniqueDiffOn_Icc hx) h_nhds' ht
>>>>>>> c11b0676
    Ioo_subset_Icc_self hf <| (hf' t ht).mono_of_mem_nhdsWithin h_nhds').hasDerivAt h_nhds

/-- Calculate the derivative of the Taylor polynomial with respect to `x₀`.

Version for closed intervals -/
theorem hasDerivWithinAt_taylorWithinEval_at_Icc {f : ℝ → E} {a b t : ℝ} (x : ℝ) {n : ℕ}
    (hx : a < b) (ht : t ∈ Icc a b) (hf : ContDiffOn ℝ n f (Icc a b))
    (hf' : DifferentiableOn ℝ (iteratedDerivWithin n f (Icc a b)) (Icc a b)) :
    HasDerivWithinAt (fun y => taylorWithinEval f n (Icc a b) y x)
      (((n ! : ℝ)⁻¹ * (x - t) ^ n) • iteratedDerivWithin (n + 1) f (Icc a b) t) (Icc a b) t :=
<<<<<<< HEAD
  hasDerivWithinAt_taylorWithinEval (UniqueDiffOn.Icc hx t ht) (UniqueDiffOn.Icc hx)
=======
  hasDerivWithinAt_taylorWithinEval (uniqueDiffOn_Icc hx)
>>>>>>> c11b0676
    self_mem_nhdsWithin ht rfl.subset hf (hf' t ht)

/-! ### Taylor's theorem with mean value type remainder estimate -/


/-- **Taylor's theorem** with the general mean value form of the remainder.

We assume that `f` is `n+1`-times continuously differentiable in the closed set `Icc x₀ x` and
`n+1`-times differentiable on the open set `Ioo x₀ x`, and `g` is a differentiable function on
`Ioo x₀ x` and continuous on `Icc x₀ x`. Then there exists an `x' ∈ Ioo x₀ x` such that
$$f(x) - (P_n f)(x₀, x) = \frac{(x - x')^n}{n!} \frac{g(x) - g(x₀)}{g' x'},$$
where $P_n f$ denotes the Taylor polynomial of degree $n$. -/
theorem taylor_mean_remainder {f : ℝ → ℝ} {g g' : ℝ → ℝ} {x x₀ : ℝ} {n : ℕ} (hx : x₀ < x)
    (hf : ContDiffOn ℝ n f (Icc x₀ x))
    (hf' : DifferentiableOn ℝ (iteratedDerivWithin n f (Icc x₀ x)) (Ioo x₀ x))
    (gcont : ContinuousOn g (Icc x₀ x))
    (gdiff : ∀ x_1 : ℝ, x_1 ∈ Ioo x₀ x → HasDerivAt g (g' x_1) x_1)
    (g'_ne : ∀ x_1 : ℝ, x_1 ∈ Ioo x₀ x → g' x_1 ≠ 0) :
    ∃ x' ∈ Ioo x₀ x, f x - taylorWithinEval f n (Icc x₀ x) x₀ x =
    ((x - x') ^ n / n ! * (g x - g x₀) / g' x') • iteratedDerivWithin (n + 1) f (Icc x₀ x) x' := by
  -- We apply the mean value theorem
  rcases exists_ratio_hasDerivAt_eq_ratio_slope (fun t => taylorWithinEval f n (Icc x₀ x) t x)
      (fun t => ((n ! : ℝ)⁻¹ * (x - t) ^ n) • iteratedDerivWithin (n + 1) f (Icc x₀ x) t) hx
      (continuousOn_taylorWithinEval (.Icc hx) hf)
      (fun _ hy => taylorWithinEval_hasDerivAt_Ioo x hx hy hf hf') g g' gcont gdiff with ⟨y, hy, h⟩
  use y, hy
  -- The rest is simplifications and trivial calculations
  simp only [taylorWithinEval_self] at h
  rw [mul_comm, ← div_left_inj' (g'_ne y hy), mul_div_cancel_right₀ _ (g'_ne y hy)] at h
  rw [← h]
  field_simp [g'_ne y hy]
  ring

/-- **Taylor's theorem** with the Lagrange form of the remainder.

We assume that `f` is `n+1`-times continuously differentiable in the closed set `Icc x₀ x` and
`n+1`-times differentiable on the open set `Ioo x₀ x`. Then there exists an `x' ∈ Ioo x₀ x` such
that $$f(x) - (P_n f)(x₀, x) = \frac{f^{(n+1)}(x') (x - x₀)^{n+1}}{(n+1)!},$$
where $P_n f$ denotes the Taylor polynomial of degree $n$ and $f^{(n+1)}$ is the $n+1$-th iterated
derivative. -/
theorem taylor_mean_remainder_lagrange {f : ℝ → ℝ} {x x₀ : ℝ} {n : ℕ} (hx : x₀ < x)
    (hf : ContDiffOn ℝ n f (Icc x₀ x))
    (hf' : DifferentiableOn ℝ (iteratedDerivWithin n f (Icc x₀ x)) (Ioo x₀ x)) :
    ∃ x' ∈ Ioo x₀ x, f x - taylorWithinEval f n (Icc x₀ x) x₀ x =
      iteratedDerivWithin (n + 1) f (Icc x₀ x) x' * (x - x₀) ^ (n + 1) / (n + 1)! := by
  have gcont : ContinuousOn (fun t : ℝ => (x - t) ^ (n + 1)) (Icc x₀ x) := by fun_prop
  have xy_ne : ∀ y : ℝ, y ∈ Ioo x₀ x → (x - y) ^ n ≠ 0 := by
    intro y hy
    refine pow_ne_zero _ ?_
    rw [mem_Ioo] at hy
    rw [sub_ne_zero]
    exact hy.2.ne'
  have hg' : ∀ y : ℝ, y ∈ Ioo x₀ x → -(↑n + 1) * (x - y) ^ n ≠ 0 := fun y hy =>
    mul_ne_zero (neg_ne_zero.mpr (Nat.cast_add_one_ne_zero n)) (xy_ne y hy)
  -- We apply the general theorem with g(t) = (x - t)^(n+1)
  rcases taylor_mean_remainder hx hf hf' gcont (fun y _ => monomial_has_deriv_aux y x _) hg' with
    ⟨y, hy, h⟩
  use y, hy
  simp only [sub_self, zero_pow, Ne, Nat.succ_ne_zero, not_false_iff, zero_sub, mul_neg] at h
  rw [h, neg_div, ← div_neg, neg_mul, neg_neg]
  field_simp [xy_ne y hy, Nat.factorial]; ring

/-- **Taylor's theorem** with the Cauchy form of the remainder.

We assume that `f` is `n+1`-times continuously differentiable on the closed set `Icc x₀ x` and
`n+1`-times differentiable on the open set `Ioo x₀ x`. Then there exists an `x' ∈ Ioo x₀ x` such
that $$f(x) - (P_n f)(x₀, x) = \frac{f^{(n+1)}(x') (x - x')^n (x-x₀)}{n!},$$
where $P_n f$ denotes the Taylor polynomial of degree $n$ and $f^{(n+1)}$ is the $n+1$-th iterated
derivative. -/
theorem taylor_mean_remainder_cauchy {f : ℝ → ℝ} {x x₀ : ℝ} {n : ℕ} (hx : x₀ < x)
    (hf : ContDiffOn ℝ n f (Icc x₀ x))
    (hf' : DifferentiableOn ℝ (iteratedDerivWithin n f (Icc x₀ x)) (Ioo x₀ x)) :
    ∃ x' ∈ Ioo x₀ x, f x - taylorWithinEval f n (Icc x₀ x) x₀ x =
      iteratedDerivWithin (n + 1) f (Icc x₀ x) x' * (x - x') ^ n / n ! * (x - x₀) := by
  have gcont : ContinuousOn id (Icc x₀ x) := by fun_prop
  have gdiff : ∀ x_1 : ℝ, x_1 ∈ Ioo x₀ x → HasDerivAt id ((fun _ : ℝ => (1 : ℝ)) x_1) x_1 :=
    fun _ _ => hasDerivAt_id _
  -- We apply the general theorem with g = id
  rcases taylor_mean_remainder hx hf hf' gcont gdiff fun _ _ => by simp with ⟨y, hy, h⟩
  use y, hy
  rw [h]
  field_simp [n.factorial_ne_zero]
  ring

/-- **Taylor's theorem** with a polynomial bound on the remainder

We assume that `f` is `n+1`-times continuously differentiable on the closed set `Icc a b`.
The difference of `f` and its `n`-th Taylor polynomial can be estimated by
`C * (x - a)^(n+1) / n!` where `C` is a bound for the `n+1`-th iterated derivative of `f`. -/
theorem taylor_mean_remainder_bound {f : ℝ → E} {a b C x : ℝ} {n : ℕ} (hab : a ≤ b)
    (hf : ContDiffOn ℝ (n + 1) f (Icc a b)) (hx : x ∈ Icc a b)
    (hC : ∀ y ∈ Icc a b, ‖iteratedDerivWithin (n + 1) f (Icc a b) y‖ ≤ C) :
    ‖f x - taylorWithinEval f n (Icc a b) a x‖ ≤ C * (x - a) ^ (n + 1) / n ! := by
  rcases eq_or_lt_of_le hab with (rfl | h)
  · rw [Icc_self, mem_singleton_iff] at hx
    simp [hx]
  -- The nth iterated derivative is differentiable
  have hf' : DifferentiableOn ℝ (iteratedDerivWithin n f (Icc a b)) (Icc a b) :=
    hf.differentiableOn_iteratedDerivWithin (mod_cast n.lt_succ_self) (.Icc h)
  -- We can uniformly bound the derivative of the Taylor polynomial
  have h' : ∀ y ∈ Ico a x,
      ‖((n ! : ℝ)⁻¹ * (x - y) ^ n) • iteratedDerivWithin (n + 1) f (Icc a b) y‖ ≤
        (n ! : ℝ)⁻¹ * |x - a| ^ n * C := by
    rintro y ⟨hay, hyx⟩
    rw [norm_smul, Real.norm_eq_abs]
    gcongr
    · rw [abs_mul, abs_pow, abs_inv, Nat.abs_cast]
      gcongr
      exact sub_nonneg.2 hyx.le
    -- Estimate the iterated derivative by `C`
    · exact hC y ⟨hay, hyx.le.trans hx.2⟩
  -- Apply the mean value theorem for vector valued functions:
  have A : ∀ t ∈ Icc a x, HasDerivWithinAt (fun y => taylorWithinEval f n (Icc a b) y x)
      (((↑n !)⁻¹ * (x - t) ^ n) • iteratedDerivWithin (n + 1) f (Icc a b) t) (Icc a x) t := by
    intro t ht
    have I : Icc a x ⊆ Icc a b := Icc_subset_Icc_right hx.2
    exact (hasDerivWithinAt_taylorWithinEval_at_Icc x h (I ht) hf.of_succ hf').mono I
  have := norm_image_sub_le_of_norm_deriv_le_segment' A h' x (right_mem_Icc.2 hx.1)
  simp only [taylorWithinEval_self] at this
  refine this.trans_eq ?_
  -- The rest is a trivial calculation
  rw [abs_of_nonneg (sub_nonneg.mpr hx.1)]
  ring

/-- **Taylor's theorem** with a polynomial bound on the remainder

We assume that `f` is `n+1`-times continuously differentiable on the closed set `Icc a b`.
There exists a constant `C` such that for all `x ∈ Icc a b` the difference of `f` and its `n`-th
Taylor polynomial can be estimated by `C * (x - a)^(n+1)`. -/
theorem exists_taylor_mean_remainder_bound {f : ℝ → E} {a b : ℝ} {n : ℕ} (hab : a ≤ b)
    (hf : ContDiffOn ℝ (n + 1) f (Icc a b)) :
    ∃ C, ∀ x ∈ Icc a b, ‖f x - taylorWithinEval f n (Icc a b) a x‖ ≤ C * (x - a) ^ (n + 1) := by
  rcases eq_or_lt_of_le hab with (rfl | h)
  · refine ⟨0, fun x hx => ?_⟩
    have : x = a := by simpa [← le_antisymm_iff] using hx
    simp [← this]
  -- We estimate by the supremum of the norm of the iterated derivative
  let g : ℝ → ℝ := fun y => ‖iteratedDerivWithin (n + 1) f (Icc a b) y‖
  use SupSet.sSup (g '' Icc a b) / (n !)
  intro x hx
  rw [div_mul_eq_mul_div₀]
  refine taylor_mean_remainder_bound hab hf hx fun y => ?_
  exact (hf.continuousOn_iteratedDerivWithin le_rfl <| .Icc h).norm.le_sSup_image_Icc<|MERGE_RESOLUTION|>--- conflicted
+++ resolved
@@ -197,11 +197,7 @@
       (((n ! : ℝ)⁻¹ * (x - t) ^ n) • iteratedDerivWithin (n + 1) f (Icc a b) t) t :=
   have h_nhds : Ioo a b ∈ 𝓝 t := isOpen_Ioo.mem_nhds ht
   have h_nhds' : Ioo a b ∈ 𝓝[Icc a b] t := nhdsWithin_le_nhds h_nhds
-<<<<<<< HEAD
-  (hasDerivWithinAt_taylorWithinEval (.Ioo ht) (.Icc hx) h_nhds' ht
-=======
-  (hasDerivWithinAt_taylorWithinEval (uniqueDiffOn_Icc hx) h_nhds' ht
->>>>>>> c11b0676
+  (hasDerivWithinAt_taylorWithinEval (UniqueDiffOn.Icc hx) h_nhds' ht
     Ioo_subset_Icc_self hf <| (hf' t ht).mono_of_mem_nhdsWithin h_nhds').hasDerivAt h_nhds
 
 /-- Calculate the derivative of the Taylor polynomial with respect to `x₀`.
@@ -212,11 +208,7 @@
     (hf' : DifferentiableOn ℝ (iteratedDerivWithin n f (Icc a b)) (Icc a b)) :
     HasDerivWithinAt (fun y => taylorWithinEval f n (Icc a b) y x)
       (((n ! : ℝ)⁻¹ * (x - t) ^ n) • iteratedDerivWithin (n + 1) f (Icc a b) t) (Icc a b) t :=
-<<<<<<< HEAD
-  hasDerivWithinAt_taylorWithinEval (UniqueDiffOn.Icc hx t ht) (UniqueDiffOn.Icc hx)
-=======
-  hasDerivWithinAt_taylorWithinEval (uniqueDiffOn_Icc hx)
->>>>>>> c11b0676
+  hasDerivWithinAt_taylorWithinEval (UniqueDiffOn.Icc hx)
     self_mem_nhdsWithin ht rfl.subset hf (hf' t ht)
 
 /-! ### Taylor's theorem with mean value type remainder estimate -/
