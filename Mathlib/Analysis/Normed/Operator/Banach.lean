/-
Copyright (c) 2019 Sébastien Gouëzel. All rights reserved.
Released under Apache 2.0 license as described in the file LICENSE.
Authors: Sébastien Gouëzel
-/
import Mathlib.Topology.Baire.Lemmas
import Mathlib.Topology.Baire.CompleteMetrizable
import Mathlib.Analysis.NormedSpace.OperatorNorm.NormedSpace
import Mathlib.Analysis.Normed.Affine.Isometry
import Mathlib.Analysis.Normed.Group.InfiniteSum

/-!
# Banach open mapping theorem

This file contains the Banach open mapping theorem, i.e., the fact that a bijective
bounded linear map between Banach spaces has a bounded inverse.
-/

open Function Metric Set Filter Finset Topology NNReal

open LinearMap (range ker)

variable {𝕜 𝕜' : Type*} [NontriviallyNormedField 𝕜] [NontriviallyNormedField 𝕜'] {σ : 𝕜 →+* 𝕜'}
variable {E : Type*} [NormedAddCommGroup E] [NormedSpace 𝕜 E]
variable {F : Type*} [NormedAddCommGroup F] [NormedSpace 𝕜' F] (f : E →SL[σ] F)

namespace ContinuousLinearMap

/-- A (possibly nonlinear) right inverse to a continuous linear map, which doesn't have to be
linear itself but which satisfies a bound `‖inverse x‖ ≤ C * ‖x‖`. A surjective continuous linear
map doesn't always have a continuous linear right inverse, but it always has a nonlinear inverse
in this sense, by Banach's open mapping theorem. -/
structure NonlinearRightInverse where
  toFun : F → E
  nnnorm : ℝ≥0
  bound' : ∀ y, ‖toFun y‖ ≤ nnnorm * ‖y‖
  right_inv' : ∀ y, f (toFun y) = y

instance : CoeFun (NonlinearRightInverse f) fun _ => F → E :=
  ⟨fun fsymm => fsymm.toFun⟩

@[simp]
theorem NonlinearRightInverse.right_inv {f : E →SL[σ] F} (fsymm : NonlinearRightInverse f) (y : F) :
    f (fsymm y) = y :=
  fsymm.right_inv' y

theorem NonlinearRightInverse.bound {f : E →SL[σ] F} (fsymm : NonlinearRightInverse f) (y : F) :
    ‖fsymm y‖ ≤ fsymm.nnnorm * ‖y‖ :=
  fsymm.bound' y

end ContinuousLinearMap

variable {σ' : 𝕜' →+* 𝕜} [RingHomInvPair σ σ'] [RingHomIsometric σ] [RingHomIsometric σ']

/-- Given a continuous linear equivalence, the inverse is in particular an instance of
`ContinuousLinearMap.NonlinearRightInverse` (which turns out to be linear). -/
noncomputable def ContinuousLinearEquiv.toNonlinearRightInverse
    [RingHomInvPair σ' σ] (f : E ≃SL[σ] F) :
    ContinuousLinearMap.NonlinearRightInverse (f : E →SL[σ] F) where
  toFun := f.invFun
  nnnorm := ‖(f.symm : F →SL[σ'] E)‖₊
  bound' _ := ContinuousLinearMap.le_opNorm (f.symm : F →SL[σ'] E) _
  right_inv' := f.apply_symm_apply

noncomputable instance [RingHomInvPair σ' σ] (f : E ≃SL[σ] F) :
    Inhabited (ContinuousLinearMap.NonlinearRightInverse (f : E →SL[σ] F)) :=
  ⟨f.toNonlinearRightInverse⟩

/-! ### Proof of the Banach open mapping theorem -/


variable [CompleteSpace F]

namespace ContinuousLinearMap

include σ' in
/-- First step of the proof of the Banach open mapping theorem (using completeness of `F`):
by Baire's theorem, there exists a ball in `E` whose image closure has nonempty interior.
Rescaling everything, it follows that any `y ∈ F` is arbitrarily well approached by
images of elements of norm at most `C * ‖y‖`.
For further use, we will only need such an element whose image
is within distance `‖y‖/2` of `y`, to apply an iterative process. -/
theorem exists_approx_preimage_norm_le (surj : Surjective f) :
    ∃ C ≥ 0, ∀ y, ∃ x, dist (f x) y ≤ 1 / 2 * ‖y‖ ∧ ‖x‖ ≤ C * ‖y‖ := by
  have A : ⋃ n : ℕ, closure (f '' ball 0 n) = Set.univ := by
    refine Subset.antisymm (subset_univ _) fun y _ => ?_
    rcases surj y with ⟨x, hx⟩
    rcases exists_nat_gt ‖x‖ with ⟨n, hn⟩
    refine mem_iUnion.2 ⟨n, subset_closure ?_⟩
    refine (mem_image _ _ _).2 ⟨x, ⟨?_, hx⟩⟩
    rwa [mem_ball, dist_eq_norm, sub_zero]
  have : ∃ (n : ℕ) (x : _), x ∈ interior (closure (f '' ball 0 n)) :=
    nonempty_interior_of_iUnion_of_closed (fun n => isClosed_closure) A
  simp only [mem_interior_iff_mem_nhds, Metric.mem_nhds_iff] at this
  rcases this with ⟨n, a, ε, ⟨εpos, H⟩⟩
  rcases NormedField.exists_one_lt_norm 𝕜 with ⟨c, hc⟩
  refine ⟨(ε / 2)⁻¹ * ‖c‖ * 2 * n, by positivity, fun y => ?_⟩
  rcases eq_or_ne y 0 with rfl | hy
  · use 0
    simp
  · have hc' : 1 < ‖σ c‖ := by simp only [RingHomIsometric.is_iso, hc]
    rcases rescale_to_shell hc' (half_pos εpos) hy with ⟨d, hd, ydlt, -, dinv⟩
    let δ := ‖d‖ * ‖y‖ / 4
    have δpos : 0 < δ := div_pos (mul_pos (norm_pos_iff.2 hd) (norm_pos_iff.2 hy)) (by norm_num)
    have : a + d • y ∈ ball a ε := by
      simp [dist_eq_norm, lt_of_le_of_lt ydlt.le (half_lt_self εpos)]
    rcases Metric.mem_closure_iff.1 (H this) _ δpos with ⟨z₁, z₁im, h₁⟩
    rcases (mem_image _ _ _).1 z₁im with ⟨x₁, hx₁, xz₁⟩
    rw [← xz₁] at h₁
    rw [mem_ball, dist_eq_norm, sub_zero] at hx₁
    have : a ∈ ball a ε := by
      simp only [mem_ball, dist_self]
      exact εpos
    rcases Metric.mem_closure_iff.1 (H this) _ δpos with ⟨z₂, z₂im, h₂⟩
    rcases (mem_image _ _ _).1 z₂im with ⟨x₂, hx₂, xz₂⟩
    rw [← xz₂] at h₂
    rw [mem_ball, dist_eq_norm, sub_zero] at hx₂
    let x := x₁ - x₂
    have I : ‖f x - d • y‖ ≤ 2 * δ :=
      calc
        ‖f x - d • y‖ = ‖f x₁ - (a + d • y) - (f x₂ - a)‖ := by
          congr 1
          simp only [x, f.map_sub]
          abel
        _ ≤ ‖f x₁ - (a + d • y)‖ + ‖f x₂ - a‖ := norm_sub_le _ _
        _ ≤ δ + δ := by rw [dist_eq_norm'] at h₁ h₂; gcongr
        _ = 2 * δ := (two_mul _).symm
    have J : ‖f (σ' d⁻¹ • x) - y‖ ≤ 1 / 2 * ‖y‖ :=
      calc
        ‖f (σ' d⁻¹ • x) - y‖ = ‖d⁻¹ • f x - (d⁻¹ * d) • y‖ := by
          rwa [f.map_smulₛₗ _, inv_mul_cancel₀, one_smul, map_inv₀, map_inv₀,
            RingHomCompTriple.comp_apply, RingHom.id_apply]
        _ = ‖d⁻¹ • (f x - d • y)‖ := by rw [mul_smul, smul_sub]
        _ = ‖d‖⁻¹ * ‖f x - d • y‖ := by rw [norm_smul, norm_inv]
        _ ≤ ‖d‖⁻¹ * (2 * δ) := by gcongr
        _ = ‖d‖⁻¹ * ‖d‖ * ‖y‖ / 2 := by
          simp only [δ]
          ring
        _ = ‖y‖ / 2 := by
          rw [inv_mul_cancel₀, one_mul]
          simp [norm_eq_zero, hd]
        _ = 1 / 2 * ‖y‖ := by ring
    rw [← dist_eq_norm] at J
    have K : ‖σ' d⁻¹ • x‖ ≤ (ε / 2)⁻¹ * ‖c‖ * 2 * ↑n * ‖y‖ :=
      calc
        ‖σ' d⁻¹ • x‖ = ‖d‖⁻¹ * ‖x₁ - x₂‖ := by rw [norm_smul, RingHomIsometric.is_iso, norm_inv]
        _ ≤ (ε / 2)⁻¹ * ‖c‖ * ‖y‖ * (n + n) := by
          gcongr
          · simpa using dinv
          · exact le_trans (norm_sub_le _ _) (by gcongr)
        _ = (ε / 2)⁻¹ * ‖c‖ * 2 * ↑n * ‖y‖ := by ring
    exact ⟨σ' d⁻¹ • x, J, K⟩

variable [CompleteSpace E]

section
include σ'

/-- The Banach open mapping theorem: if a bounded linear map between Banach spaces is onto, then
any point has a preimage with controlled norm. -/
theorem exists_preimage_norm_le (surj : Surjective f) :
    ∃ C > 0, ∀ y, ∃ x, f x = y ∧ ‖x‖ ≤ C * ‖y‖ := by
  obtain ⟨C, C0, hC⟩ := exists_approx_preimage_norm_le f surj
  /- Second step of the proof: starting from `y`, we want an exact preimage of `y`. Let `g y` be
    the approximate preimage of `y` given by the first step, and `h y = y - f(g y)` the part that
    has no preimage yet. We will iterate this process, taking the approximate preimage of `h y`,
    leaving only `h^2 y` without preimage yet, and so on. Let `u n` be the approximate preimage
    of `h^n y`. Then `u` is a converging series, and by design the sum of the series is a
    preimage of `y`. This uses completeness of `E`. -/
  choose g hg using hC
  let h y := y - f (g y)
  have hle : ∀ y, ‖h y‖ ≤ 1 / 2 * ‖y‖ := by
    intro y
    rw [← dist_eq_norm, dist_comm]
    exact (hg y).1
  refine ⟨2 * C + 1, by linarith, fun y => ?_⟩
  have hnle : ∀ n : ℕ, ‖h^[n] y‖ ≤ (1 / 2) ^ n * ‖y‖ := by
    intro n
    induction n with
    | zero => simp only [one_div, one_mul, iterate_zero_apply, pow_zero, le_rfl]
    | succ n IH =>
      rw [iterate_succ']
      apply le_trans (hle _) _
      rw [pow_succ', mul_assoc]
      gcongr
  let u n := g (h^[n] y)
  have ule : ∀ n, ‖u n‖ ≤ (1 / 2) ^ n * (C * ‖y‖) := fun n ↦ by
    apply le_trans (hg _).2
    calc
      C * ‖h^[n] y‖ ≤ C * ((1 / 2) ^ n * ‖y‖) := mul_le_mul_of_nonneg_left (hnle n) C0
      _ = (1 / 2) ^ n * (C * ‖y‖) := by ring
  have sNu : Summable fun n => ‖u n‖ := by
    refine .of_nonneg_of_le (fun n => norm_nonneg _) ule ?_
    exact Summable.mul_right _ (summable_geometric_of_lt_one (by norm_num) (by norm_num))
  have su : Summable u := sNu.of_norm
  let x := tsum u
  have x_ineq : ‖x‖ ≤ (2 * C + 1) * ‖y‖ :=
    calc
      ‖x‖ ≤ ∑' n, ‖u n‖ := norm_tsum_le_tsum_norm sNu
      _ ≤ ∑' n, (1 / 2) ^ n * (C * ‖y‖) :=
        sNu.tsum_le_tsum ule <| Summable.mul_right _ summable_geometric_two
      _ = (∑' n, (1 / 2) ^ n) * (C * ‖y‖) := tsum_mul_right
      _ = 2 * C * ‖y‖ := by rw [tsum_geometric_two, mul_assoc]
      _ ≤ 2 * C * ‖y‖ + ‖y‖ := le_add_of_nonneg_right (norm_nonneg y)
      _ = (2 * C + 1) * ‖y‖ := by ring
  have fsumeq : ∀ n : ℕ, f (∑ i ∈ Finset.range n, u i) = y - h^[n] y := by
    intro n
    induction n with
    | zero => simp [f.map_zero]
    | succ n IH => rw [sum_range_succ, f.map_add, IH, iterate_succ_apply', sub_add]
  have : Tendsto (fun n => ∑ i ∈ Finset.range n, u i) atTop (𝓝 x) := su.hasSum.tendsto_sum_nat
  have L₁ : Tendsto (fun n => f (∑ i ∈ Finset.range n, u i)) atTop (𝓝 (f x)) :=
    (f.continuous.tendsto _).comp this
  simp only [fsumeq] at L₁
  have L₂ : Tendsto (fun n => y - h^[n] y) atTop (𝓝 (y - 0)) := by
    refine tendsto_const_nhds.sub ?_
    rw [tendsto_iff_norm_sub_tendsto_zero]
    simp only [sub_zero]
    refine squeeze_zero (fun _ => norm_nonneg _) hnle ?_
    rw [← zero_mul ‖y‖]
    refine (_root_.tendsto_pow_atTop_nhds_zero_of_lt_one ?_ ?_).mul tendsto_const_nhds <;> norm_num
  have feq : f x = y - 0 := tendsto_nhds_unique L₁ L₂
  rw [sub_zero] at feq
  exact ⟨x, feq, x_ineq⟩

/-- The Banach open mapping theorem: a surjective bounded linear map between Banach spaces is
open. -/
protected theorem isOpenMap (surj : Surjective f) : IsOpenMap f := by
  intro s hs
  rcases exists_preimage_norm_le f surj with ⟨C, Cpos, hC⟩
  refine isOpen_iff.2 fun y yfs => ?_
  rcases yfs with ⟨x, xs, fxy⟩
  rcases isOpen_iff.1 hs x xs with ⟨ε, εpos, hε⟩
  refine ⟨ε / C, div_pos εpos Cpos, fun z hz => ?_⟩
  rcases hC (z - y) with ⟨w, wim, wnorm⟩
  have : f (x + w) = z := by rw [f.map_add, wim, fxy, add_sub_cancel]
  rw [← this]
  have : x + w ∈ ball x ε :=
    calc
      dist (x + w) x = ‖w‖ := by
        rw [dist_eq_norm]
        simp
      _ ≤ C * ‖z - y‖ := wnorm
      _ < C * (ε / C) := by
        apply mul_lt_mul_of_pos_left _ Cpos
        rwa [mem_ball, dist_eq_norm] at hz
      _ = ε := mul_div_cancel₀ _ (ne_of_gt Cpos)
  exact Set.mem_image_of_mem _ (hε this)

theorem isQuotientMap (surj : Surjective f) : IsQuotientMap f :=
  (f.isOpenMap surj).isQuotientMap f.continuous surj

@[deprecated (since := "2024-10-22")]
alias quotientMap := isQuotientMap

end

theorem _root_.AffineMap.isOpenMap {F : Type*} [NormedAddCommGroup F] [NormedSpace 𝕜 F]
    [CompleteSpace F] {P Q : Type*} [MetricSpace P] [NormedAddTorsor E P] [MetricSpace Q]
    [NormedAddTorsor F Q] (f : P →ᵃ[𝕜] Q) (hf : Continuous f) (surj : Surjective f) :
    IsOpenMap f :=
  AffineMap.isOpenMap_linear_iff.mp <|
    ContinuousLinearMap.isOpenMap { f.linear with cont := AffineMap.continuous_linear_iff.mpr hf }
      (f.linear_surjective_iff.mpr surj)

/-! ### Applications of the Banach open mapping theorem -/

section
include σ'

theorem interior_preimage (hsurj : Surjective f) (s : Set F) :
    interior (f ⁻¹' s) = f ⁻¹' interior s :=
  ((f.isOpenMap hsurj).preimage_interior_eq_interior_preimage f.continuous s).symm

theorem closure_preimage (hsurj : Surjective f) (s : Set F) : closure (f ⁻¹' s) = f ⁻¹' closure s :=
  ((f.isOpenMap hsurj).preimage_closure_eq_closure_preimage f.continuous s).symm

theorem frontier_preimage (hsurj : Surjective f) (s : Set F) :
    frontier (f ⁻¹' s) = f ⁻¹' frontier s :=
  ((f.isOpenMap hsurj).preimage_frontier_eq_frontier_preimage f.continuous s).symm

theorem exists_nonlinearRightInverse_of_surjective (f : E →SL[σ] F)
    (hsurj : LinearMap.range f = ⊤) :
    ∃ fsymm : NonlinearRightInverse f, 0 < fsymm.nnnorm := by
  choose C hC fsymm h using
    exists_preimage_norm_le _ (LinearMap.range_eq_top.1 hsurj)
  use {
      toFun := fsymm
      nnnorm := ⟨C, hC.lt.le⟩
      bound' := fun y => (h y).2
      right_inv' := fun y => (h y).1 }
  exact hC

end

/-- A surjective continuous linear map between Banach spaces admits a (possibly nonlinear)
controlled right inverse. In general, it is not possible to ensure that such a right inverse
is linear (take for instance the map from `E` to `E/F` where `F` is a closed subspace of `E`
without a closed complement. Then it doesn't have a continuous linear right inverse.) -/
noncomputable irreducible_def nonlinearRightInverseOfSurjective (f : E →SL[σ] F)
  (hsurj : LinearMap.range f = ⊤) : NonlinearRightInverse f :=
  Classical.choose (exists_nonlinearRightInverse_of_surjective f hsurj)

theorem nonlinearRightInverseOfSurjective_nnnorm_pos (f : E →SL[σ] F)
    (hsurj : LinearMap.range f = ⊤) : 0 < (nonlinearRightInverseOfSurjective f hsurj).nnnorm := by
  rw [nonlinearRightInverseOfSurjective]
  exact Classical.choose_spec (exists_nonlinearRightInverse_of_surjective f hsurj)

end ContinuousLinearMap

namespace LinearEquiv

variable [CompleteSpace E] [RingHomInvPair σ' σ]

/-- If a bounded linear map is a bijection, then its inverse is also a bounded linear map. -/
@[continuity]
theorem continuous_symm (e : E ≃ₛₗ[σ] F) (h : Continuous e) : Continuous e.symm := by
  rw [continuous_def]
  intro s hs
  rw [← e.image_eq_preimage]
  rw [← e.coe_coe] at h ⊢
  exact ContinuousLinearMap.isOpenMap (σ := σ) ⟨_, h⟩ e.surjective s hs

/-- Associating to a linear equivalence between Banach spaces a continuous linear equivalence when
the direct map is continuous, thanks to the Banach open mapping theorem that ensures that the
inverse map is also continuous. -/
def toContinuousLinearEquivOfContinuous (e : E ≃ₛₗ[σ] F) (h : Continuous e) : E ≃SL[σ] F :=
  { e with
    continuous_toFun := h
    continuous_invFun := e.continuous_symm h }

@[simp]
theorem coeFn_toContinuousLinearEquivOfContinuous (e : E ≃ₛₗ[σ] F) (h : Continuous e) :
    ⇑(e.toContinuousLinearEquivOfContinuous h) = e :=
  rfl

@[simp]
theorem coeFn_toContinuousLinearEquivOfContinuous_symm (e : E ≃ₛₗ[σ] F) (h : Continuous e) :
    ⇑(e.toContinuousLinearEquivOfContinuous h).symm = e.symm :=
  rfl

end LinearEquiv

namespace ContinuousLinearMap

variable [CompleteSpace E] [RingHomInvPair σ' σ] {f : E →SL[σ] F}

/-- An injective continuous linear map with a closed range defines a continuous linear equivalence
between its domain and its range. -/
noncomputable def equivRange (hinj : Injective f) (hclo : IsClosed (range f)) :
    E ≃SL[σ] LinearMap.range f :=
  have : CompleteSpace (LinearMap.range f) := hclo.completeSpace_coe
  LinearEquiv.toContinuousLinearEquivOfContinuous (LinearEquiv.ofInjective f.toLinearMap hinj) <|
    (f.continuous.codRestrict fun x ↦ LinearMap.mem_range_self f x).congr fun _ ↦ rfl

@[simp]
theorem coe_linearMap_equivRange (hinj : Injective f) (hclo : IsClosed (range f)) :
    f.equivRange hinj hclo = f.rangeRestrict :=
  rfl

@[simp]
theorem coe_equivRange (hinj : Injective f) (hclo : IsClosed (range f)) :
    (f.equivRange hinj hclo : E → LinearMap.range f) = f.rangeRestrict :=
  rfl

@[simp]
lemma equivRange_symm_toLinearEquiv (hinj : Injective f) (hclo : IsClosed (range f)) :
<<<<<<< HEAD
    (f.equivRange hinj hclo).toLinearEquiv.symm =
=======
    (f.equivRange hinj hclo).symm.toLinearEquiv =
>>>>>>> 507556ca
      (LinearEquiv.ofInjective f.toLinearMap hinj).symm := rfl

@[simp]
lemma equivRange_symm_apply (hinj : Injective f) (hclo : IsClosed (range f))
    (x : E) : (f.equivRange hinj hclo).symm ⟨f x, by simp⟩ = x := by
  suffices f ((f.equivRange hinj hclo).symm ⟨f x, by simp⟩) = f x from hinj this
  trans f ((f.equivRange hinj hclo).symm.toLinearEquiv ⟨f x, by simp⟩)
  · rfl -- is there an API lemma for this already?
  simp only [ContinuousLinearEquiv.toLinearEquiv_symm, equivRange_symm_toLinearEquiv]
  set x' : LinearMap.range f := ⟨f x, by simp⟩
  set f' : E →ₛₗ[σ] F := ↑f
  change f' ((LinearEquiv.ofInjective f' hinj).symm x') = _
  rw [LinearEquiv.ofInjective_symm_apply (f := f') (h := hinj) x']

section

variable {E F : Type*}
  [NormedAddCommGroup E] [NormedSpace 𝕜 E] [NormedAddCommGroup F] [NormedSpace 𝕜 F]
  [CompleteSpace E] [CompleteSpace F]

-- TODO: once mathlib has Fredholm operators, generalise the next two lemmas accordingly

/-- If `f : E →L[𝕜] F` is injective with closed range (and `E` and `F` are Banach spaces),
`f` is anti-Lipschitz. -/
lemma antilipschitz_of_injective_of_isClosed_range (f : E →L[𝕜] F)
    (hf : Injective f) (hf' : IsClosed (Set.range f)) : ∃ K, AntilipschitzWith K f := by
  let S : (LinearMap.range f) →L[𝕜] E := (f.equivRange hf hf').symm
  use ⟨S.opNorm, S.opNorm_nonneg⟩
  apply ContinuousLinearMap.antilipschitz_of_bound
  intro x
  calc ‖x‖
    _ = ‖S ⟨f x, by simp⟩‖ := by simp [S]
    _ ≤ S.opNorm * ‖f x‖ := le_opNorm S ⟨f x, by simp⟩

/-- An injective bounded linear operator between Banach spaces has closed range
iff it is anti-Lipschitz. -/
lemma isClosed_range_iff_antilipschitz_of_injective (f : E →L[𝕜] F)
    (hf : Injective f) : IsClosed (Set.range f) ↔ ∃ K, AntilipschitzWith K f := by
  refine ⟨fun h ↦ f.antilipschitz_of_injective_of_isClosed_range hf h, fun h ↦ ?_⟩
  choose K hf' using h
  exact hf'.isClosed_range f.uniformContinuous

end

end ContinuousLinearMap

namespace ContinuousLinearEquiv

variable [CompleteSpace E] [RingHomInvPair σ' σ]

/-- Convert a bijective continuous linear map `f : E →SL[σ] F` from a Banach space to a normed space
to a continuous linear equivalence. -/
noncomputable def ofBijective (f : E →SL[σ] F) (hinj : ker f = ⊥) (hsurj : LinearMap.range f = ⊤) :
    E ≃SL[σ] F :=
  (LinearEquiv.ofBijective f
        ⟨LinearMap.ker_eq_bot.mp hinj,
          LinearMap.range_eq_top.mp hsurj⟩).toContinuousLinearEquivOfContinuous
    -- Porting note: `by exact` was not previously needed. Why is it needed now?
    (by exact f.continuous)

@[simp]
theorem coeFn_ofBijective (f : E →SL[σ] F) (hinj : ker f = ⊥) (hsurj : LinearMap.range f = ⊤) :
    ⇑(ofBijective f hinj hsurj) = f :=
  rfl

theorem coe_ofBijective (f : E →SL[σ] F) (hinj : ker f = ⊥) (hsurj : LinearMap.range f = ⊤) :
    ↑(ofBijective f hinj hsurj) = f := by
  ext
  rfl

@[simp]
theorem ofBijective_symm_apply_apply (f : E →SL[σ] F) (hinj : ker f = ⊥)
    (hsurj : LinearMap.range f = ⊤) (x : E) : (ofBijective f hinj hsurj).symm (f x) = x :=
  (ofBijective f hinj hsurj).symm_apply_apply x

@[simp]
theorem ofBijective_apply_symm_apply (f : E →SL[σ] F) (hinj : ker f = ⊥)
    (hsurj : LinearMap.range f = ⊤) (y : F) : f ((ofBijective f hinj hsurj).symm y) = y :=
  (ofBijective f hinj hsurj).apply_symm_apply y

lemma _root_.ContinuousLinearMap.isUnit_iff_bijective {f : E →L[𝕜] E} :
    IsUnit f ↔ Bijective f := by
  constructor
  · rintro ⟨f, rfl⟩
    exact ofUnit f |>.bijective
  · refine fun h ↦ ⟨toUnit <| .ofBijective f ?_ ?_, rfl⟩ <;>
    simp only [LinearMap.range_eq_top, LinearMapClass.ker_eq_bot, h.1, h.2]

end ContinuousLinearEquiv

namespace ContinuousLinearMap

variable [CompleteSpace E]

/-- Intermediate definition used to show
`ContinuousLinearMap.closed_complemented_range_of_isCompl_of_ker_eq_bot`.

This is `f.coprod G.subtypeL` as a `ContinuousLinearEquiv`. -/
noncomputable def coprodSubtypeLEquivOfIsCompl {F : Type*} [NormedAddCommGroup F] [NormedSpace 𝕜 F]
    [CompleteSpace F] (f : E →L[𝕜] F) {G : Submodule 𝕜 F}
    (h : IsCompl (LinearMap.range f) G) [CompleteSpace G] (hker : ker f = ⊥) : (E × G) ≃L[𝕜] F :=
  ContinuousLinearEquiv.ofBijective (f.coprod G.subtypeL)
    (by
      rw [ker_coprod_of_disjoint_range]
      · rw [hker, Submodule.ker_subtypeL, Submodule.prod_bot]
      · rw [Submodule.range_subtypeL]
        exact h.disjoint)
    (by simp only [range_coprod, Submodule.range_subtypeL, h.sup_eq_top])

theorem range_eq_map_coprodSubtypeLEquivOfIsCompl {F : Type*} [NormedAddCommGroup F]
    [NormedSpace 𝕜 F] [CompleteSpace F] (f : E →L[𝕜] F) {G : Submodule 𝕜 F}
    (h : IsCompl (LinearMap.range f) G) [CompleteSpace G] (hker : ker f = ⊥) :
    LinearMap.range f =
      ((⊤ : Submodule 𝕜 E).prod (⊥ : Submodule 𝕜 G)).map
        (f.coprodSubtypeLEquivOfIsCompl h hker : E × G →ₗ[𝕜] F) := by
  rw [coprodSubtypeLEquivOfIsCompl, ContinuousLinearEquiv.coe_ofBijective,
    coe_coprod, LinearMap.coprod_map_prod, Submodule.map_bot, sup_bot_eq, Submodule.map_top]
  rfl

/- TODO: remove the assumption `f.ker = ⊥` in the next lemma, by using the map induced by `f` on
`E / f.ker`, once we have quotient normed spaces. -/
theorem closed_complemented_range_of_isCompl_of_ker_eq_bot {F : Type*} [NormedAddCommGroup F]
    [NormedSpace 𝕜 F] [CompleteSpace F] (f : E →L[𝕜] F) (G : Submodule 𝕜 F)
    (h : IsCompl (LinearMap.range f) G) (hG : IsClosed (G : Set F)) (hker : ker f = ⊥) :
    IsClosed (LinearMap.range f : Set F) := by
  haveI : CompleteSpace G := hG.completeSpace_coe
  let g := coprodSubtypeLEquivOfIsCompl f h hker
  -- Porting note: was `rw [congr_arg coe ...]`
  rw [range_eq_map_coprodSubtypeLEquivOfIsCompl f h hker]
  apply g.toHomeomorph.isClosed_image.2
  exact isClosed_univ.prod isClosed_singleton

end ContinuousLinearMap

section ClosedGraphThm

variable [CompleteSpace E]
variable {F : Type*} [NormedAddCommGroup F] [NormedSpace 𝕜 F] [CompleteSpace F] (g : E →ₗ[𝕜] F)

/-- The **closed graph theorem** : a linear map between two Banach spaces whose graph is closed
is continuous. -/
theorem LinearMap.continuous_of_isClosed_graph (hg : IsClosed (g.graph : Set <| E × F)) :
    Continuous g := by
  letI : CompleteSpace g.graph := completeSpace_coe_iff_isComplete.mpr hg.isComplete
  let φ₀ : E →ₗ[𝕜] E × F := LinearMap.id.prod g
  have : Function.LeftInverse Prod.fst φ₀ := fun x => rfl
  let φ : E ≃ₗ[𝕜] g.graph :=
    (LinearEquiv.ofLeftInverse this).trans (LinearEquiv.ofEq _ _ g.graph_eq_range_prod.symm)
  let ψ : g.graph ≃L[𝕜] E :=
    φ.symm.toContinuousLinearEquivOfContinuous continuous_subtype_val.fst
  exact (continuous_subtype_val.comp ψ.symm.continuous).snd

/-- A useful form of the **closed graph theorem** : let `f` be a linear map between two Banach
spaces. To show that `f` is continuous, it suffices to show that for any convergent sequence
`uₙ ⟶ x`, if `f(uₙ) ⟶ y` then `y = f(x)`. -/
theorem LinearMap.continuous_of_seq_closed_graph
    (hg : ∀ (u : ℕ → E) (x y), Tendsto u atTop (𝓝 x) → Tendsto (g ∘ u) atTop (𝓝 y) → y = g x) :
    Continuous g := by
  refine g.continuous_of_isClosed_graph (IsSeqClosed.isClosed ?_)
  rintro φ ⟨x, y⟩ hφg hφ
  refine hg (Prod.fst ∘ φ) x y ((continuous_fst.tendsto _).comp hφ) ?_
  have : g ∘ Prod.fst ∘ φ = Prod.snd ∘ φ := by
    ext n
    exact (hφg n).symm
  rw [this]
  exact (continuous_snd.tendsto _).comp hφ

variable {g}

namespace ContinuousLinearMap

/-- Upgrade a `LinearMap` to a `ContinuousLinearMap` using the **closed graph theorem**. -/
def ofIsClosedGraph (hg : IsClosed (g.graph : Set <| E × F)) : E →L[𝕜] F where
  toLinearMap := g
  cont := g.continuous_of_isClosed_graph hg

@[simp]
theorem coeFn_ofIsClosedGraph (hg : IsClosed (g.graph : Set <| E × F)) :
    ⇑(ContinuousLinearMap.ofIsClosedGraph hg) = g :=
  rfl

theorem coe_ofIsClosedGraph (hg : IsClosed (g.graph : Set <| E × F)) :
    ↑(ContinuousLinearMap.ofIsClosedGraph hg) = g := by
  ext
  rfl

/-- Upgrade a `LinearMap` to a `ContinuousLinearMap` using a variation on the
**closed graph theorem**. -/
def ofSeqClosedGraph
    (hg : ∀ (u : ℕ → E) (x y), Tendsto u atTop (𝓝 x) → Tendsto (g ∘ u) atTop (𝓝 y) → y = g x) :
    E →L[𝕜] F where
  toLinearMap := g
  cont := g.continuous_of_seq_closed_graph hg

@[simp]
theorem coeFn_ofSeqClosedGraph
    (hg : ∀ (u : ℕ → E) (x y), Tendsto u atTop (𝓝 x) → Tendsto (g ∘ u) atTop (𝓝 y) → y = g x) :
    ⇑(ContinuousLinearMap.ofSeqClosedGraph hg) = g :=
  rfl

theorem coe_ofSeqClosedGraph
    (hg : ∀ (u : ℕ → E) (x y), Tendsto u atTop (𝓝 x) → Tendsto (g ∘ u) atTop (𝓝 y) → y = g x) :
    ↑(ContinuousLinearMap.ofSeqClosedGraph hg) = g := by
  ext
  rfl

end ContinuousLinearMap

end ClosedGraphThm

section BijectivityCriteria

namespace ContinuousLinearMap

variable {σ : 𝕜 →+* 𝕜'} {σ' : 𝕜' →+* 𝕜} [RingHomInvPair σ σ']
variable {F : Type u_4} [NormedAddCommGroup F] [NormedSpace 𝕜' F]
variable [CompleteSpace E]

lemma closed_range_of_antilipschitz {f : E →SL[σ] F} {c : ℝ≥0} (hf : AntilipschitzWith c f) :
    (LinearMap.range f).topologicalClosure = LinearMap.range f :=
  SetLike.ext'_iff.mpr <| (hf.isClosed_range f.uniformContinuous).closure_eq

variable [CompleteSpace F]

lemma _root_.AntilipschitzWith.completeSpace_range_clm {f : E →SL[σ] F} {c : ℝ≥0}
    (hf : AntilipschitzWith c f) : CompleteSpace (LinearMap.range f) :=
  IsClosed.completeSpace_coe <| hf.isClosed_range f.uniformContinuous

variable [RingHomInvPair σ' σ] [RingHomIsometric σ] [RingHomIsometric σ']

open Function
lemma bijective_iff_dense_range_and_antilipschitz (f : E →SL[σ] F) :
    Bijective f ↔ (LinearMap.range f).topologicalClosure = ⊤ ∧ ∃ c, AntilipschitzWith c f := by
  refine ⟨fun h ↦ ⟨?eq_top, ?anti⟩, fun ⟨hd, c, hf⟩ ↦ ⟨hf.injective, ?surj⟩⟩
  case eq_top => simpa [SetLike.ext'_iff] using h.2.denseRange.closure_eq
  case anti =>
    refine ⟨_, ContinuousLinearEquiv.ofBijective f ?_ ?_ |>.antilipschitz⟩ <;>
    simp only [LinearMap.range_eq_top, LinearMapClass.ker_eq_bot, h.1, h.2]
  case surj => rwa [← LinearMap.range_eq_top, ← closed_range_of_antilipschitz hf]

end ContinuousLinearMap

end BijectivityCriteria<|MERGE_RESOLUTION|>--- conflicted
+++ resolved
@@ -365,11 +365,7 @@
 
 @[simp]
 lemma equivRange_symm_toLinearEquiv (hinj : Injective f) (hclo : IsClosed (range f)) :
-<<<<<<< HEAD
-    (f.equivRange hinj hclo).toLinearEquiv.symm =
-=======
     (f.equivRange hinj hclo).symm.toLinearEquiv =
->>>>>>> 507556ca
       (LinearEquiv.ofInjective f.toLinearMap hinj).symm := rfl
 
 @[simp]
