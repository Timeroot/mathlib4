--- conflicted
+++ resolved
@@ -318,16 +318,10 @@
 variable [IsScalarTower 𝕜 R M] [IsScalarTower 𝕜 Rᵐᵒᵖ M]
 variable [CompleteSpace R] [CompleteSpace M]
 
-<<<<<<< HEAD
--- Evidence that we have sufficient instances on `tsze R N` to make `exp_add_of_commute` usable
+-- Evidence that we have sufficient instances on `tsze R N`
+-- to make `NormedSpace.exp_add_of_commute` usable
 example (a b : tsze R M) (h : Commute a b) : exp (a + b) = exp a * exp b :=
   exp_add_of_commute 𝕜 h
-=======
--- Evidence that we have sufficient instances on `tsze R N`
--- to make `NormedSpace.exp_add_of_commute` usable
-example (a b : tsze R M) (h : Commute a b) : exp 𝕜 (a + b) = exp 𝕜 a * exp 𝕜 b :=
-  exp_add_of_commute h
->>>>>>> 20c73142
 
 end
 
