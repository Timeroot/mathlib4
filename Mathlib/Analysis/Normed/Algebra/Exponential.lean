--- conflicted
+++ resolved
@@ -6,9 +6,9 @@
 import Mathlib.Analysis.Analytic.ChangeOrigin
 import Mathlib.Analysis.Complex.Basic
 import Mathlib.Data.Nat.Choose.Cast
+
 import Mathlib.Analysis.Analytic.OfScalars
 import Mathlib.Analysis.SpecificLimits.RCLike
-
 
 /-!
 # Exponential in a Banach algebra
@@ -107,17 +107,10 @@
 It is defined as the sum of the `FormalMultilinearSeries` `expSeries 𝕂 𝔸`.
 
 Note that when `𝔸 = Matrix n n 𝕂`, this is the **Matrix Exponential**; see
-<<<<<<< HEAD
-[`Analysis.Normed.Algebra.MatrixExponential`](./MatrixExponential) for lemmas specific to that
-case. -/
+[`MatrixExponential`](./Mathlib/Analysis/Normed/Algebra/MatrixExponential) for lemmas
+specific to that case. -/
 noncomputable def exp [Algebra ℚ 𝔸] (x : 𝔸) : 𝔸 :=
   (expSeries ℚ 𝔸).sum x
-=======
-[`MatrixExponential`](./Mathlib/Analysis/Normed/Algebra/MatrixExponential) for lemmas
-specific to that case. -/
-noncomputable def exp (x : 𝔸) : 𝔸 :=
-  (expSeries 𝕂 𝔸).sum x
->>>>>>> 4bbdccd9
 
 variable {𝕂}
 
@@ -511,15 +504,9 @@
 /-- In a Banach-algebra `𝔸` over `𝕂 = ℝ` or `𝕂 = ℂ`, if a family of elements `f i` mutually
 commute then `NormedSpace.exp (∑ i, f i) = ∏ i, NormedSpace.exp (f i)`. -/
 theorem exp_sum_of_commute {ι} (s : Finset ι) (f : ι → 𝔸)
-<<<<<<< HEAD
-    (h : (s : Set ι).Pairwise fun i j => Commute (f i) (f j)) :
+    (h : (s : Set ι).Pairwise (Commute on f)) :
     exp (∑ i ∈ s, f i) =
       s.noncommProd (fun i => exp (f i)) fun _ hi _ hj _ => (h.of_refl hi hj).exp := by
-=======
-    (h : (s : Set ι).Pairwise (Commute on f)) :
-    exp 𝕂 (∑ i ∈ s, f i) =
-      s.noncommProd (fun i => exp 𝕂 (f i)) fun _ hi _ hj _ => (h.of_refl hi hj).exp 𝕂 := by
->>>>>>> 4bbdccd9
   classical
     induction' s using Finset.induction_on with a s ha ih
     · simp
