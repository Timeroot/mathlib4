/-
Copyright (c) 2020 Heather Macbeth. All rights reserved.
Released under Apache 2.0 license as described in the file LICENSE.
Authors: Heather Macbeth
-/
import Mathlib.Analysis.LocallyConvex.Polar
import Mathlib.Analysis.NormedSpace.HahnBanach.Extension
import Mathlib.Analysis.NormedSpace.RCLike
import Mathlib.Data.Set.Finite.Lemmas

/-!
# The topological dual of a normed space

In this file we define the topological dual `NormedSpace.Dual` of a normed space, and the
continuous linear map `NormedSpace.inclusionInDoubleDual` from a normed space into its double
dual.

For base field `𝕜 = ℝ` or `𝕜 = ℂ`, this map is actually an isometric embedding; we provide a
version `NormedSpace.inclusionInDoubleDualLi` of the map which is of type a bundled linear
isometric embedding, `E →ₗᵢ[𝕜] (Dual 𝕜 (Dual 𝕜 E))`.

Since a lot of elementary properties don't require `eq_of_dist_eq_zero` we start setting up the
theory for `SeminormedAddCommGroup` and we specialize to `NormedAddCommGroup` when needed.

## Main definitions

* `inclusionInDoubleDual` and `inclusionInDoubleDualLi` are the inclusion of a normed space
  in its double dual, considered as a bounded linear map and as a linear isometry, respectively.
* `polar 𝕜 s` is the subset of `Dual 𝕜 E` consisting of those functionals `x'` for which
  `‖x' z‖ ≤ 1` for every `z ∈ s`.

## References

* [Conway, John B., A course in functional analysis][conway1990]

## Tags

dual, polar
-/


noncomputable section

open Topology Bornology

universe u v

namespace NormedSpace

section General

variable (𝕜 : Type*) [NontriviallyNormedField 𝕜]
variable (E : Type*) [SeminormedAddCommGroup E] [NormedSpace 𝕜 E]
variable (F : Type*) [NormedAddCommGroup F] [NormedSpace 𝕜 F]

/-- The topological dual of a seminormed space `E`. -/
abbrev Dual : Type _ := E →L[𝕜] 𝕜

-- TODO: helper instance for elaboration of inclusionInDoubleDual_norm_eq until
-- https://github.com/leanprover/lean4/issues/2522 is resolved; remove once fixed
instance : NormedSpace 𝕜 (Dual 𝕜 E) := inferInstance

-- TODO: helper instance for elaboration of inclusionInDoubleDual_norm_le until
-- https://github.com/leanprover/lean4/issues/2522 is resolved; remove once fixed
instance : SeminormedAddCommGroup (Dual 𝕜 E) := inferInstance

/-- The inclusion of a normed space in its double (topological) dual, considered
   as a bounded linear map. -/
def inclusionInDoubleDual : E →L[𝕜] Dual 𝕜 (Dual 𝕜 E) :=
  ContinuousLinearMap.apply 𝕜 𝕜

@[simp]
theorem dual_def (x : E) (f : Dual 𝕜 E) : inclusionInDoubleDual 𝕜 E x f = f x :=
  rfl

theorem inclusionInDoubleDual_norm_eq :
    ‖inclusionInDoubleDual 𝕜 E‖ = ‖ContinuousLinearMap.id 𝕜 (Dual 𝕜 E)‖ :=
  ContinuousLinearMap.opNorm_flip _

theorem inclusionInDoubleDual_norm_le : ‖inclusionInDoubleDual 𝕜 E‖ ≤ 1 := by
  rw [inclusionInDoubleDual_norm_eq]
  exact ContinuousLinearMap.norm_id_le

theorem double_dual_bound (x : E) : ‖(inclusionInDoubleDual 𝕜 E) x‖ ≤ ‖x‖ := by
  simpa using ContinuousLinearMap.le_of_opNorm_le _ (inclusionInDoubleDual_norm_le 𝕜 E) x

/-- The dual pairing as a bilinear form. -/
def dualPairing : Dual 𝕜 E →ₗ[𝕜] E →ₗ[𝕜] 𝕜 :=
  ContinuousLinearMap.coeLM 𝕜

@[simp]
theorem dualPairing_apply {v : Dual 𝕜 E} {x : E} : dualPairing 𝕜 E v x = v x :=
  rfl

theorem dualPairing_separatingLeft : (dualPairing 𝕜 E).SeparatingLeft := by
  rw [LinearMap.separatingLeft_iff_ker_eq_bot, LinearMap.ker_eq_bot]
  exact ContinuousLinearMap.coe_injective

end General

section BidualIsometry

variable (𝕜 : Type v) [RCLike 𝕜] {E : Type u} [NormedAddCommGroup E] [NormedSpace 𝕜 E]

/-- If one controls the norm of every `f x`, then one controls the norm of `x`.
    Compare `ContinuousLinearMap.opNorm_le_bound`. -/
theorem norm_le_dual_bound (x : E) {M : ℝ} (hMp : 0 ≤ M) (hM : ∀ f : Dual 𝕜 E, ‖f x‖ ≤ M * ‖f‖) :
    ‖x‖ ≤ M := by
  classical
    by_cases h : x = 0
    · simp only [h, hMp, norm_zero]
    · obtain ⟨f, hf₁, hfx⟩ : ∃ f : E →L[𝕜] 𝕜, ‖f‖ = 1 ∧ f x = ‖x‖ := exists_dual_vector 𝕜 x h
      calc
        ‖x‖ = ‖(‖x‖ : 𝕜)‖ := RCLike.norm_coe_norm.symm
        _ = ‖f x‖ := by rw [hfx]
        _ ≤ M * ‖f‖ := hM f
        _ = M := by rw [hf₁, mul_one]

theorem eq_zero_of_forall_dual_eq_zero {x : E} (h : ∀ f : Dual 𝕜 E, f x = (0 : 𝕜)) : x = 0 :=
  norm_le_zero_iff.mp (norm_le_dual_bound 𝕜 x le_rfl fun f => by simp [h f])

theorem eq_zero_iff_forall_dual_eq_zero (x : E) : x = 0 ↔ ∀ g : Dual 𝕜 E, g x = 0 :=
  ⟨fun hx => by simp [hx], fun h => eq_zero_of_forall_dual_eq_zero 𝕜 h⟩

/-- See also `geometric_hahn_banach_point_point`. -/
theorem eq_iff_forall_dual_eq {x y : E} : x = y ↔ ∀ g : Dual 𝕜 E, g x = g y := by
  rw [← sub_eq_zero, eq_zero_iff_forall_dual_eq_zero 𝕜 (x - y)]
  simp [sub_eq_zero]

/-- The inclusion of a normed space in its double dual is an isometry onto its image. -/
def inclusionInDoubleDualLi : E →ₗᵢ[𝕜] Dual 𝕜 (Dual 𝕜 E) :=
  { inclusionInDoubleDual 𝕜 E with
    norm_map' := by
      intro x
      apply le_antisymm
      · exact double_dual_bound 𝕜 E x
      rw [ContinuousLinearMap.norm_def]
      refine le_csInf ContinuousLinearMap.bounds_nonempty ?_
      rintro c ⟨hc1, hc2⟩
      exact norm_le_dual_bound 𝕜 x hc1 hc2 }

end BidualIsometry

section PolarSets

open Metric Set NormedSpace

/-- Given a subset `s` in a normed space `E` (over a field `𝕜`), the polar
`polar 𝕜 s` is the subset of `Dual 𝕜 E` consisting of those functionals which
evaluate to something of norm at most one at all points `z ∈ s`. -/
def polar (𝕜 : Type*) [NontriviallyNormedField 𝕜] {E : Type*} [SeminormedAddCommGroup E]
    [NormedSpace 𝕜 E] : Set E → Set (Dual 𝕜 E) :=
  (dualPairing 𝕜 E).flip.polar

/-- Given a subset `s` in a normed space `E` (over a field `𝕜`) closed under scalar multiplication,
 the polar `polarSubmodule 𝕜 s` is the submodule of `Dual 𝕜 E` consisting of those functionals which
evaluate to zero at all points `z ∈ s`. -/
def polarSubmodule (𝕜 : Type*) [NontriviallyNormedField 𝕜] {E : Type*} [SeminormedAddCommGroup E]
    [NormedSpace 𝕜 E] {S : Type*} [SetLike S E] [SMulMemClass S 𝕜 E] (m : S) :
    Submodule 𝕜 (Dual 𝕜 E) := (dualPairing 𝕜 E).flip.polarSubmodule m

variable (𝕜 : Type*) [NontriviallyNormedField 𝕜]
variable {E : Type*} [SeminormedAddCommGroup E] [NormedSpace 𝕜 E]

lemma polarSubmodule_eq_polar (m : SubMulAction 𝕜 E) :
<<<<<<< HEAD
    SetLike.coe (polarSubmodule 𝕜 m) = polar 𝕜 m := rfl
=======
    (polarSubmodule 𝕜 m : Set (Dual 𝕜 E)) = polar 𝕜 m := rfl
>>>>>>> d9a9fc0f

theorem mem_polar_iff {x' : Dual 𝕜 E} (s : Set E) : x' ∈ polar 𝕜 s ↔ ∀ z ∈ s, ‖x' z‖ ≤ 1 :=
  Iff.rfl

lemma polarSubmodule_eq_setOf {S : Type*} [SetLike S E] [SMulMemClass S 𝕜 E] (m : S) :
    polarSubmodule 𝕜 m = { y : Dual 𝕜 E | ∀ x ∈ m, y x = 0 } :=
  (dualPairing 𝕜 E).flip.polar_subMulAction _

lemma mem_polarSubmodule {S : Type*} [SetLike S E] [SMulMemClass S 𝕜 E] (m : S) (y : Dual 𝕜 E) :
    y ∈ polarSubmodule 𝕜 m ↔ ∀ x ∈ m, y x = 0 := by
  have := polarSubmodule_eq_setOf 𝕜 m
  apply_fun (y ∈ ·) at this
  rwa [propext_iff] at this

@[simp]
theorem zero_mem_polar (s : Set E) : (0 : Dual 𝕜 E) ∈ polar 𝕜 s :=
  LinearMap.zero_mem_polar _ s

theorem polar_nonempty (s : Set E) : Set.Nonempty (polar 𝕜 s) :=
  LinearMap.polar_nonempty _ _

@[simp]
theorem polar_univ : polar 𝕜 (univ : Set E) = {(0 : Dual 𝕜 E)} :=
  (dualPairing 𝕜 E).flip.polar_univ
    (LinearMap.flip_separatingRight.mpr (dualPairing_separatingLeft 𝕜 E))

theorem isClosed_polar (s : Set E) : IsClosed (polar 𝕜 s) := by
  dsimp only [NormedSpace.polar]
  simp only [LinearMap.polar_eq_iInter, LinearMap.flip_apply]
  refine isClosed_biInter fun z _ => ?_
  exact isClosed_Iic.preimage (ContinuousLinearMap.apply 𝕜 𝕜 z).continuous.norm

@[simp]
theorem polar_closure (s : Set E) : polar 𝕜 (closure s) = polar 𝕜 s :=
  ((dualPairing 𝕜 E).flip.polar_antitone subset_closure).antisymm <|
    (dualPairing 𝕜 E).flip.polar_gc.l_le <|
      closure_minimal ((dualPairing 𝕜 E).flip.polar_gc.le_u_l s) <| by
        simpa [LinearMap.flip_flip] using
          (isClosed_polar _ _).preimage (inclusionInDoubleDual 𝕜 E).continuous

variable {𝕜}

/-- If `x'` is a dual element such that the norms `‖x' z‖` are bounded for `z ∈ s`, then a
small scalar multiple of `x'` is in `polar 𝕜 s`. -/
theorem smul_mem_polar {s : Set E} {x' : Dual 𝕜 E} {c : 𝕜} (hc : ∀ z, z ∈ s → ‖x' z‖ ≤ ‖c‖) :
    c⁻¹ • x' ∈ polar 𝕜 s := by
  by_cases c_zero : c = 0
  · simp only [c_zero, inv_zero, zero_smul]
    exact (dualPairing 𝕜 E).flip.zero_mem_polar _
  have eq : ∀ z, ‖c⁻¹ • x' z‖ = ‖c⁻¹‖ * ‖x' z‖ := fun z => norm_smul c⁻¹ _
  have le : ∀ z, z ∈ s → ‖c⁻¹ • x' z‖ ≤ ‖c⁻¹‖ * ‖c‖ := by
    intro z hzs
    rw [eq z]
    apply mul_le_mul (le_of_eq rfl) (hc z hzs) (norm_nonneg _) (norm_nonneg _)
  have cancel : ‖c⁻¹‖ * ‖c‖ = 1 := by
    simp only [c_zero, norm_eq_zero, Ne, not_false_iff, inv_mul_cancel₀, norm_inv]
  rwa [cancel] at le

theorem polar_ball_subset_closedBall_div {c : 𝕜} (hc : 1 < ‖c‖) {r : ℝ} (hr : 0 < r) :
    polar 𝕜 (ball (0 : E) r) ⊆ closedBall (0 : Dual 𝕜 E) (‖c‖ / r) := by
  intro x' hx'
  rw [mem_polar_iff] at hx'
  simp only [polar, mem_setOf, mem_closedBall_zero_iff, mem_ball_zero_iff] at *
  have hcr : 0 < ‖c‖ / r := div_pos (zero_lt_one.trans hc) hr
  refine ContinuousLinearMap.opNorm_le_of_shell hr hcr.le hc fun x h₁ h₂ => ?_
  calc
    ‖x' x‖ ≤ 1 := hx' _ h₂
    _ ≤ ‖c‖ / r * ‖x‖ := (inv_le_iff_one_le_mul₀' hcr).1 (by rwa [inv_div])

variable (𝕜)

theorem closedBall_inv_subset_polar_closedBall {r : ℝ} :
    closedBall (0 : Dual 𝕜 E) r⁻¹ ⊆ polar 𝕜 (closedBall (0 : E) r) := fun x' hx' x hx =>
  calc
    ‖x' x‖ ≤ ‖x'‖ * ‖x‖ := x'.le_opNorm x
    _ ≤ r⁻¹ * r :=
      (mul_le_mul (mem_closedBall_zero_iff.1 hx') (mem_closedBall_zero_iff.1 hx) (norm_nonneg _)
        (dist_nonneg.trans hx'))
    _ = r / r := inv_mul_eq_div _ _
    _ ≤ 1 := div_self_le_one r

/-- The `polar` of closed ball in a normed space `E` is the closed ball of the dual with
inverse radius. -/
theorem polar_closedBall {𝕜 E : Type*} [RCLike 𝕜] [NormedAddCommGroup E] [NormedSpace 𝕜 E] {r : ℝ}
    (hr : 0 < r) : polar 𝕜 (closedBall (0 : E) r) = closedBall (0 : Dual 𝕜 E) r⁻¹ := by
  refine Subset.antisymm ?_ (closedBall_inv_subset_polar_closedBall 𝕜)
  intro x' h
  simp only [mem_closedBall_zero_iff]
  refine ContinuousLinearMap.opNorm_le_of_ball hr (inv_nonneg.mpr hr.le) fun z _ => ?_
  simpa only [one_div] using LinearMap.bound_of_ball_bound' hr 1 x'.toLinearMap h z

theorem polar_ball {𝕜 E : Type*} [RCLike 𝕜] [NormedAddCommGroup E] [NormedSpace 𝕜 E] {r : ℝ}
    (hr : 0 < r) : polar 𝕜 (ball (0 : E) r) = closedBall (0 : Dual 𝕜 E) r⁻¹ := by
  apply le_antisymm
  · intro x hx
    rw [mem_closedBall_zero_iff]
    apply le_of_forall_gt_imp_ge_of_dense
    intro a ha
    rw [← mem_closedBall_zero_iff, ← (mul_div_cancel_left₀ a (Ne.symm (ne_of_lt hr)))]
    rw [← RCLike.norm_of_nonneg (K := 𝕜) (le_trans zero_le_one
      (le_of_lt ((inv_lt_iff_one_lt_mul₀' hr).mp ha)))]
    apply polar_ball_subset_closedBall_div _ hr hx
    rw [RCLike.norm_of_nonneg (K := 𝕜) (le_trans zero_le_one
      (le_of_lt ((inv_lt_iff_one_lt_mul₀' hr).mp ha)))]
    exact (inv_lt_iff_one_lt_mul₀' hr).mp ha
  · rw [← polar_closedBall hr]
    exact LinearMap.polar_antitone _ ball_subset_closedBall

/-- Given a neighborhood `s` of the origin in a normed space `E`, the dual norms
of all elements of the polar `polar 𝕜 s` are bounded by a constant. -/
theorem isBounded_polar_of_mem_nhds_zero {s : Set E} (s_nhd : s ∈ 𝓝 (0 : E)) :
    IsBounded (polar 𝕜 s) := by
  obtain ⟨a, ha⟩ : ∃ a : 𝕜, 1 < ‖a‖ := NormedField.exists_one_lt_norm 𝕜
  obtain ⟨r, r_pos, r_ball⟩ : ∃ r : ℝ, 0 < r ∧ ball 0 r ⊆ s := Metric.mem_nhds_iff.1 s_nhd
  exact isBounded_closedBall.subset
    (((dualPairing 𝕜 E).flip.polar_antitone r_ball).trans <|
      polar_ball_subset_closedBall_div ha r_pos)

@[simp]
theorem polar_empty : polar 𝕜 (∅ : Set E) = Set.univ :=
  LinearMap.polar_empty _

@[simp]
theorem polar_singleton {a : E} : polar 𝕜 {a} = { x | ‖x a‖ ≤ 1 } := by
  simp only [polar, LinearMap.polar_singleton, LinearMap.flip_apply, dualPairing_apply]

theorem mem_polar_singleton {a : E} (y : Dual 𝕜 E) : y ∈ polar 𝕜 {a} ↔ ‖y a‖ ≤ 1 := by
  simp only [polar_singleton, mem_setOf_eq]

theorem polar_zero : polar 𝕜 ({0} : Set E) = Set.univ :=
  LinearMap.polar_zero _

theorem sInter_polar_eq_closedBall {𝕜 E : Type*} [RCLike 𝕜] [NormedAddCommGroup E] [NormedSpace 𝕜 E]
    {r : ℝ} (hr : 0 < r) :
    ⋂₀ (polar 𝕜 '' { F | F.Finite ∧ F ⊆ closedBall (0 : E) r⁻¹ }) = closedBall 0 r := by
  conv_rhs => rw [← inv_inv r]
  rw [← polar_closedBall (inv_pos_of_pos hr), polar,
    (dualPairing 𝕜 E).flip.sInter_polar_finite_subset_eq_polar (closedBall (0 : E) r⁻¹)]

end PolarSets

end NormedSpace<|MERGE_RESOLUTION|>--- conflicted
+++ resolved
@@ -163,11 +163,7 @@
 variable {E : Type*} [SeminormedAddCommGroup E] [NormedSpace 𝕜 E]
 
 lemma polarSubmodule_eq_polar (m : SubMulAction 𝕜 E) :
-<<<<<<< HEAD
-    SetLike.coe (polarSubmodule 𝕜 m) = polar 𝕜 m := rfl
-=======
     (polarSubmodule 𝕜 m : Set (Dual 𝕜 E)) = polar 𝕜 m := rfl
->>>>>>> d9a9fc0f
 
 theorem mem_polar_iff {x' : Dual 𝕜 E} (s : Set E) : x' ∈ polar 𝕜 s ↔ ∀ z ∈ s, ‖x' z‖ ≤ 1 :=
   Iff.rfl
