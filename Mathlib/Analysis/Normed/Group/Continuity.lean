--- conflicted
+++ resolved
@@ -89,14 +89,6 @@
 
 end SeminormedGroup
 
-<<<<<<< HEAD
-@[continuity, fun_prop]
-lemma continuous_enorm {E : Type*} [TopologicalSpace E] [ContinuousENorm E] :
-    Continuous fun a : E ↦ ‖a‖ₑ :=
-  ContinuousENorm.continuous_enorm
-
-=======
->>>>>>> 318e1973
 section Instances
 
 @[to_additive]
@@ -174,27 +166,10 @@
 end
 end SeminormedGroup
 
-<<<<<<< HEAD
-section
-
-variable [TopologicalSpace α] {E : Type*} [TopologicalSpace E] [ContinuousENorm E]
-  {f : α → E} {s : Set α} {a : α}
-
-@[fun_prop]
-lemma Continuous.enorm : Continuous f → Continuous (‖f ·‖ₑ) := continuous_enorm.comp
-
-end
-
-=======
->>>>>>> 318e1973
 section SeminormedGroup
 
 variable [SeminormedGroup E] [SeminormedGroup F] [SeminormedGroup G] {s : Set E} {a : E}
 
-<<<<<<< HEAD
-
-=======
->>>>>>> 318e1973
 section
 
 variable [TopologicalSpace α] {f : α → E} {s : Set α} {a : α}
@@ -207,12 +182,6 @@
 theorem ContinuousAt.nnnorm' {a : α} (h : ContinuousAt f a) : ContinuousAt (fun x => ‖f x‖₊) a :=
   Tendsto.nnnorm' h
 
-<<<<<<< HEAD
-@[fun_prop]
-lemma ContinuousAt.enorm (h : ContinuousAt f a) : ContinuousAt (‖f ·‖ₑ) a := Tendsto.enorm' h
-
-=======
->>>>>>> 318e1973
 @[to_additive ContinuousWithinAt.norm]
 theorem ContinuousWithinAt.norm' {s : Set α} {a : α} (h : ContinuousWithinAt f s a) :
     ContinuousWithinAt (fun x => ‖f x‖) s a :=
