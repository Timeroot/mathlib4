/-
Copyright (c) 2022 Moritz Doll. All rights reserved.
Released under Apache 2.0 license as described in the file LICENSE.
Authors: Moritz Doll, Anatole Dedecker
-/
import Mathlib.Analysis.LocallyConvex.Bounded
import Mathlib.Analysis.Seminorm
import Mathlib.Data.Real.Sqrt
import Mathlib.Topology.Algebra.Equicontinuity
import Mathlib.Topology.MetricSpace.Equicontinuity
import Mathlib.Topology.Algebra.FilterBasis
import Mathlib.Topology.Algebra.Module.LocallyConvex

/-!
# Topology induced by a family of seminorms

## Main definitions

* `SeminormFamily.basisSets`: The set of open seminorm balls for a family of seminorms.
* `SeminormFamily.moduleFilterBasis`: A module filter basis formed by the open balls.
* `Seminorm.IsBounded`: A linear map `f : E →ₗ[𝕜] F` is bounded iff every seminorm in `F` can be
  bounded by a finite number of seminorms in `E`.

## Main statements

* `WithSeminorms.toLocallyConvexSpace`: A space equipped with a family of seminorms is locally
  convex.
* `WithSeminorms.firstCountable`: A space is first countable if it's topology is induced by a
  countable family of seminorms.

## Continuity of semilinear maps

If `E` and `F` are topological vector space with the topology induced by a family of seminorms, then
we have a direct method to prove that a linear map is continuous:
* `Seminorm.continuous_from_bounded`: A bounded linear map `f : E →ₗ[𝕜] F` is continuous.

If the topology of a space `E` is induced by a family of seminorms, then we can characterize von
Neumann boundedness in terms of that seminorm family. Together with
`LinearMap.continuous_of_locally_bounded` this gives general criterion for continuity.

* `WithSeminorms.isVonNBounded_iff_finset_seminorm_bounded`
* `WithSeminorms.isVonNBounded_iff_seminorm_bounded`
* `WithSeminorms.image_isVonNBounded_iff_finset_seminorm_bounded`
* `WithSeminorms.image_isVonNBounded_iff_seminorm_bounded`

## Tags

seminorm, locally convex
-/


open NormedField Set Seminorm TopologicalSpace Filter List Bornology

open NNReal Pointwise Topology Uniformity

variable {𝕜 𝕜₂ 𝕝 𝕝₂ E F G ι ι' : Type*}

section FilterBasis

variable [NormedField 𝕜] [AddCommGroup E] [Module 𝕜 E]
variable (𝕜 E ι)

/-- An abbreviation for indexed families of seminorms. This is mainly to allow for dot-notation. -/
abbrev SeminormFamily :=
  ι → Seminorm 𝕜 E

variable {𝕜 E ι}

namespace SeminormFamily

/-- The sets of a filter basis for the neighborhood filter of 0. -/
def basisSets (p : SeminormFamily 𝕜 E ι) : Set (Set E) :=
  ⋃ (s : Finset ι) (r) (_ : 0 < r), singleton (ball (s.sup p) (0 : E) r)

variable (p : SeminormFamily 𝕜 E ι)

theorem basisSets_iff {U : Set E} :
    U ∈ p.basisSets ↔ ∃ (i : Finset ι) (r : ℝ), 0 < r ∧ U = ball (i.sup p) 0 r := by
  simp only [basisSets, mem_iUnion, exists_prop, mem_singleton_iff]

theorem basisSets_mem (i : Finset ι) {r : ℝ} (hr : 0 < r) : (i.sup p).ball 0 r ∈ p.basisSets :=
  (basisSets_iff _).mpr ⟨i, _, hr, rfl⟩

theorem basisSets_singleton_mem (i : ι) {r : ℝ} (hr : 0 < r) : (p i).ball 0 r ∈ p.basisSets :=
  (basisSets_iff _).mpr ⟨{i}, _, hr, by rw [Finset.sup_singleton]⟩

theorem basisSets_nonempty [Nonempty ι] : p.basisSets.Nonempty := by
  let i := Classical.arbitrary ι
  refine nonempty_def.mpr ⟨(p i).ball 0 1, ?_⟩
  exact p.basisSets_singleton_mem i zero_lt_one

theorem basisSets_intersect (U V : Set E) (hU : U ∈ p.basisSets) (hV : V ∈ p.basisSets) :
    ∃ z ∈ p.basisSets, z ⊆ U ∩ V := by
  classical
    rcases p.basisSets_iff.mp hU with ⟨s, r₁, hr₁, hU⟩
    rcases p.basisSets_iff.mp hV with ⟨t, r₂, hr₂, hV⟩
    use ((s ∪ t).sup p).ball 0 (min r₁ r₂)
    refine ⟨p.basisSets_mem (s ∪ t) (lt_min_iff.mpr ⟨hr₁, hr₂⟩), ?_⟩
    rw [hU, hV, ball_finset_sup_eq_iInter _ _ _ (lt_min_iff.mpr ⟨hr₁, hr₂⟩),
      ball_finset_sup_eq_iInter _ _ _ hr₁, ball_finset_sup_eq_iInter _ _ _ hr₂]
    exact
      Set.subset_inter
        (Set.iInter₂_mono' fun i hi =>
          ⟨i, Finset.subset_union_left hi, ball_mono <| min_le_left _ _⟩)
        (Set.iInter₂_mono' fun i hi =>
          ⟨i, Finset.subset_union_right hi, ball_mono <| min_le_right _ _⟩)

theorem basisSets_zero (U) (hU : U ∈ p.basisSets) : (0 : E) ∈ U := by
  rcases p.basisSets_iff.mp hU with ⟨ι', r, hr, hU⟩
  rw [hU, mem_ball_zero, map_zero]
  exact hr

theorem basisSets_add (U) (hU : U ∈ p.basisSets) :
    ∃ V ∈ p.basisSets, V + V ⊆ U := by
  rcases p.basisSets_iff.mp hU with ⟨s, r, hr, hU⟩
  use (s.sup p).ball 0 (r / 2)
  refine ⟨p.basisSets_mem s (div_pos hr zero_lt_two), ?_⟩
  refine Set.Subset.trans (ball_add_ball_subset (s.sup p) (r / 2) (r / 2) 0 0) ?_
  rw [hU, add_zero, add_halves]

theorem basisSets_neg (U) (hU' : U ∈ p.basisSets) :
    ∃ V ∈ p.basisSets, V ⊆ (fun x : E => -x) ⁻¹' U := by
  rcases p.basisSets_iff.mp hU' with ⟨s, r, _, hU⟩
  rw [hU, neg_preimage, neg_ball (s.sup p), neg_zero]
  exact ⟨U, hU', Eq.subset hU⟩

/-- The `addGroupFilterBasis` induced by the filter basis `Seminorm.basisSets`. -/
protected def addGroupFilterBasis [Nonempty ι] : AddGroupFilterBasis E :=
  addGroupFilterBasisOfComm p.basisSets p.basisSets_nonempty p.basisSets_intersect p.basisSets_zero
    p.basisSets_add p.basisSets_neg

theorem basisSets_smul_right (v : E) (U : Set E) (hU : U ∈ p.basisSets) :
    ∀ᶠ x : 𝕜 in 𝓝 0, x • v ∈ U := by
  rcases p.basisSets_iff.mp hU with ⟨s, r, hr, hU⟩
  rw [hU, Filter.eventually_iff]
  simp_rw [(s.sup p).mem_ball_zero, map_smul_eq_mul]
  by_cases h : 0 < (s.sup p) v
  · simp_rw [(lt_div_iff₀ h).symm]
    rw [← _root_.ball_zero_eq]
    exact Metric.ball_mem_nhds 0 (div_pos hr h)
  simp_rw [le_antisymm (not_lt.mp h) (apply_nonneg _ v), mul_zero, hr]
  exact IsOpen.mem_nhds isOpen_univ (mem_univ 0)

variable [Nonempty ι]

theorem basisSets_smul (U) (hU : U ∈ p.basisSets) :
    ∃ V ∈ 𝓝 (0 : 𝕜), ∃ W ∈ p.addGroupFilterBasis.sets, V • W ⊆ U := by
  rcases p.basisSets_iff.mp hU with ⟨s, r, hr, hU⟩
  refine ⟨Metric.ball 0 √r, Metric.ball_mem_nhds 0 (Real.sqrt_pos.mpr hr), ?_⟩
  refine ⟨(s.sup p).ball 0 √r, p.basisSets_mem s (Real.sqrt_pos.mpr hr), ?_⟩
  refine Set.Subset.trans (ball_smul_ball (s.sup p) √r √r) ?_
  rw [hU, Real.mul_self_sqrt (le_of_lt hr)]

theorem basisSets_smul_left (x : 𝕜) (U : Set E) (hU : U ∈ p.basisSets) :
    ∃ V ∈ p.addGroupFilterBasis.sets, V ⊆ (fun y : E => x • y) ⁻¹' U := by
  rcases p.basisSets_iff.mp hU with ⟨s, r, hr, hU⟩
  rw [hU]
  by_cases h : x ≠ 0
  · rw [(s.sup p).smul_ball_preimage 0 r x h, smul_zero]
    use (s.sup p).ball 0 (r / ‖x‖)
    exact ⟨p.basisSets_mem s (div_pos hr (norm_pos_iff.mpr h)), Subset.rfl⟩
  refine ⟨(s.sup p).ball 0 r, p.basisSets_mem s hr, ?_⟩
  simp only [not_ne_iff.mp h, Set.subset_def, mem_ball_zero, hr, mem_univ, map_zero, imp_true_iff,
    preimage_const_of_mem, zero_smul]

/-- The `moduleFilterBasis` induced by the filter basis `Seminorm.basisSets`. -/
protected def moduleFilterBasis : ModuleFilterBasis 𝕜 E where
  toAddGroupFilterBasis := p.addGroupFilterBasis
  smul' := p.basisSets_smul _
  smul_left' := p.basisSets_smul_left
  smul_right' := p.basisSets_smul_right

theorem filter_eq_iInf (p : SeminormFamily 𝕜 E ι) :
    p.moduleFilterBasis.toFilterBasis.filter = ⨅ i, (𝓝 0).comap (p i) := by
  refine le_antisymm (le_iInf fun i => ?_) ?_
  · rw [p.moduleFilterBasis.toFilterBasis.hasBasis.le_basis_iff
        (Metric.nhds_basis_ball.comap _)]
    intro ε hε
    refine ⟨(p i).ball 0 ε, ?_, ?_⟩
    · rw [← (Finset.sup_singleton : _ = p i)]
      exact p.basisSets_mem {i} hε
    · rw [id, (p i).ball_zero_eq_preimage_ball]
  · rw [p.moduleFilterBasis.toFilterBasis.hasBasis.ge_iff]
    rintro U (hU : U ∈ p.basisSets)
    rcases p.basisSets_iff.mp hU with ⟨s, r, hr, rfl⟩
    rw [id, Seminorm.ball_finset_sup_eq_iInter _ _ _ hr, s.iInter_mem_sets]
    exact fun i _ =>
      Filter.mem_iInf_of_mem i
        ⟨Metric.ball 0 r, Metric.ball_mem_nhds 0 hr,
          Eq.subset (p i).ball_zero_eq_preimage_ball.symm⟩

/-- If a family of seminorms is continuous, then their basis sets are neighborhoods of zero. -/
lemma basisSets_mem_nhds {𝕜 E ι : Type*} [NormedField 𝕜]
    [AddCommGroup E] [Module 𝕜 E] [TopologicalSpace E] (p : SeminormFamily 𝕜 E ι)
    (hp : ∀ i, Continuous (p i)) (U : Set E) (hU : U ∈ p.basisSets) : U ∈ 𝓝 (0 : E) := by
  obtain ⟨s, r, hr, rfl⟩ := p.basisSets_iff.mp hU
  clear hU
  refine Seminorm.ball_mem_nhds ?_ hr
  classical
  induction s using Finset.induction_on with
  | empty => simpa using continuous_zero
  | insert a s _ hs =>
    simp only [Finset.sup_insert, coe_sup]
    exact Continuous.max (hp a) hs

end SeminormFamily

end FilterBasis

section Bounded

namespace Seminorm

variable [NormedField 𝕜] [AddCommGroup E] [Module 𝕜 E]
variable [NormedField 𝕜₂] [AddCommGroup F] [Module 𝕜₂ F]
variable {σ₁₂ : 𝕜 →+* 𝕜₂} [RingHomIsometric σ₁₂]

-- Todo: This should be phrased entirely in terms of the von Neumann bornology.
/-- The proposition that a linear map is bounded between spaces with families of seminorms. -/
def IsBounded (p : ι → Seminorm 𝕜 E) (q : ι' → Seminorm 𝕜₂ F) (f : E →ₛₗ[σ₁₂] F) : Prop :=
  ∀ i, ∃ s : Finset ι, ∃ C : ℝ≥0, (q i).comp f ≤ C • s.sup p

theorem isBounded_const (ι' : Type*) [Nonempty ι'] {p : ι → Seminorm 𝕜 E} {q : Seminorm 𝕜₂ F}
    (f : E →ₛₗ[σ₁₂] F) :
    IsBounded p (fun _ : ι' => q) f ↔ ∃ (s : Finset ι) (C : ℝ≥0), q.comp f ≤ C • s.sup p := by
  simp only [IsBounded, forall_const]

theorem const_isBounded (ι : Type*) [Nonempty ι] {p : Seminorm 𝕜 E} {q : ι' → Seminorm 𝕜₂ F}
    (f : E →ₛₗ[σ₁₂] F) : IsBounded (fun _ : ι => p) q f ↔ ∀ i, ∃ C : ℝ≥0, (q i).comp f ≤ C • p := by
  constructor <;> intro h i
  · rcases h i with ⟨s, C, h⟩
    exact ⟨C, le_trans h (smul_le_smul (Finset.sup_le fun _ _ => le_rfl) le_rfl)⟩
  use {Classical.arbitrary ι}
  simp only [h, Finset.sup_singleton]

theorem isBounded_sup {p : ι → Seminorm 𝕜 E} {q : ι' → Seminorm 𝕜₂ F} {f : E →ₛₗ[σ₁₂] F}
    (hf : IsBounded p q f) (s' : Finset ι') :
    ∃ (C : ℝ≥0) (s : Finset ι), (s'.sup q).comp f ≤ C • s.sup p := by
  classical
    obtain rfl | _ := s'.eq_empty_or_nonempty
    · exact ⟨1, ∅, by simp [Seminorm.bot_eq_zero]⟩
    choose fₛ fC hf using hf
    use s'.card • s'.sup fC, Finset.biUnion s' fₛ
    have hs : ∀ i : ι', i ∈ s' → (q i).comp f ≤ s'.sup fC • (Finset.biUnion s' fₛ).sup p := by
      intro i hi
      refine (hf i).trans (smul_le_smul ?_ (Finset.le_sup hi))
      exact Finset.sup_mono (Finset.subset_biUnion_of_mem fₛ hi)
    refine (comp_mono f (finset_sup_le_sum q s')).trans ?_
    simp_rw [← pullback_apply, map_sum, pullback_apply]
    refine (Finset.sum_le_sum hs).trans ?_
    rw [Finset.sum_const, smul_assoc]

end Seminorm

end Bounded

section Topology

variable [NormedField 𝕜] [AddCommGroup E] [Module 𝕜 E] [Nonempty ι]

/-- The proposition that the topology of `E` is induced by a family of seminorms `p`. -/
structure WithSeminorms (p : SeminormFamily 𝕜 E ι) [topology : TopologicalSpace E] : Prop where
  topology_eq_withSeminorms : topology = p.moduleFilterBasis.topology

theorem WithSeminorms.withSeminorms_eq {p : SeminormFamily 𝕜 E ι} [t : TopologicalSpace E]
    (hp : WithSeminorms p) : t = p.moduleFilterBasis.topology :=
  hp.1

variable [TopologicalSpace E]
variable {p : SeminormFamily 𝕜 E ι}

theorem WithSeminorms.topologicalAddGroup (hp : WithSeminorms p) : IsTopologicalAddGroup E := by
  rw [hp.withSeminorms_eq]
  exact AddGroupFilterBasis.isTopologicalAddGroup _

theorem WithSeminorms.continuousSMul (hp : WithSeminorms p) : ContinuousSMul 𝕜 E := by
  rw [hp.withSeminorms_eq]
  exact ModuleFilterBasis.continuousSMul _

theorem WithSeminorms.hasBasis (hp : WithSeminorms p) :
    (𝓝 (0 : E)).HasBasis (fun s : Set E => s ∈ p.basisSets) id := by
  rw [congr_fun (congr_arg (@nhds E) hp.1) 0]
  exact AddGroupFilterBasis.nhds_zero_hasBasis _

theorem WithSeminorms.hasBasis_zero_ball (hp : WithSeminorms p) :
    (𝓝 (0 : E)).HasBasis
    (fun sr : Finset ι × ℝ => 0 < sr.2) fun sr => (sr.1.sup p).ball 0 sr.2 := by
  refine ⟨fun V => ?_⟩
  simp only [hp.hasBasis.mem_iff, SeminormFamily.basisSets_iff, Prod.exists]
  constructor
  · rintro ⟨-, ⟨s, r, hr, rfl⟩, hV⟩
    exact ⟨s, r, hr, hV⟩
  · rintro ⟨s, r, hr, hV⟩
    exact ⟨_, ⟨s, r, hr, rfl⟩, hV⟩

theorem WithSeminorms.hasBasis_ball (hp : WithSeminorms p) {x : E} :
    (𝓝 (x : E)).HasBasis
    (fun sr : Finset ι × ℝ => 0 < sr.2) fun sr => (sr.1.sup p).ball x sr.2 := by
  have : IsTopologicalAddGroup E := hp.topologicalAddGroup
  rw [← map_add_left_nhds_zero]
  convert hp.hasBasis_zero_ball.map (x + ·) using 1
  ext sr : 1
  -- Porting note: extra type ascriptions needed on `0`
  have : (sr.fst.sup p).ball (x +ᵥ (0 : E)) sr.snd = x +ᵥ (sr.fst.sup p).ball 0 sr.snd :=
    Eq.symm (Seminorm.vadd_ball (sr.fst.sup p))
  rwa [vadd_eq_add, add_zero] at this

/-- The `x`-neighbourhoods of a space whose topology is induced by a family of seminorms
are exactly the sets which contain seminorm balls around `x`. -/
theorem WithSeminorms.mem_nhds_iff (hp : WithSeminorms p) (x : E) (U : Set E) :
    U ∈ 𝓝 x ↔ ∃ s : Finset ι, ∃ r > 0, (s.sup p).ball x r ⊆ U := by
  rw [hp.hasBasis_ball.mem_iff, Prod.exists]

/-- The open sets of a space whose topology is induced by a family of seminorms
are exactly the sets which contain seminorm balls around all of their points. -/
theorem WithSeminorms.isOpen_iff_mem_balls (hp : WithSeminorms p) (U : Set E) :
    IsOpen U ↔ ∀ x ∈ U, ∃ s : Finset ι, ∃ r > 0, (s.sup p).ball x r ⊆ U := by
  simp_rw [← WithSeminorms.mem_nhds_iff hp _ U, isOpen_iff_mem_nhds]

/- Note that through the following lemmas, one also immediately has that separating families
of seminorms induce T₂ and T₃ topologies by `IsTopologicalAddGroup.t2Space`
and `IsTopologicalAddGroup.t3Space` -/
/-- A separating family of seminorms induces a T₁ topology. -/
theorem WithSeminorms.T1_of_separating (hp : WithSeminorms p)
    (h : ∀ x, x ≠ 0 → ∃ i, p i x ≠ 0) : T1Space E := by
  have := hp.topologicalAddGroup
  refine IsTopologicalAddGroup.t1Space _ ?_
  rw [← isOpen_compl_iff, hp.isOpen_iff_mem_balls]
  rintro x (hx : x ≠ 0)
  obtain ⟨i, pi_nonzero⟩ := h x hx
  refine ⟨{i}, p i x, by positivity, subset_compl_singleton_iff.mpr ?_⟩
  rw [Finset.sup_singleton, mem_ball, zero_sub, map_neg_eq_map, not_lt]

/-- A family of seminorms inducing a T₁ topology is separating. -/
theorem WithSeminorms.separating_of_T1 [T1Space E] (hp : WithSeminorms p) (x : E) (hx : x ≠ 0) :
    ∃ i, p i x ≠ 0 := by
  have := ((t1Space_TFAE E).out 0 9).mp (inferInstanceAs <| T1Space E)
  by_contra! h
  refine hx (this ?_)
  rw [hp.hasBasis_zero_ball.specializes_iff]
  rintro ⟨s, r⟩ (hr : 0 < r)
  simp only [ball_finset_sup_eq_iInter _ _ _ hr, mem_iInter₂, mem_ball_zero, h, hr, forall_true_iff]

/-- A family of seminorms is separating iff it induces a T₁ topology. -/
theorem WithSeminorms.separating_iff_T1 (hp : WithSeminorms p) :
    (∀ x, x ≠ 0 → ∃ i, p i x ≠ 0) ↔ T1Space E := by
  refine ⟨WithSeminorms.T1_of_separating hp, ?_⟩
  intro
  exact WithSeminorms.separating_of_T1 hp

end Topology

section Tendsto

variable [NormedField 𝕜] [AddCommGroup E] [Module 𝕜 E] [Nonempty ι] [TopologicalSpace E]
variable {p : SeminormFamily 𝕜 E ι}

/-- Convergence along filters for `WithSeminorms`.

Variant with `Finset.sup`. -/
theorem WithSeminorms.tendsto_nhds' (hp : WithSeminorms p) (u : F → E) {f : Filter F} (y₀ : E) :
    Filter.Tendsto u f (𝓝 y₀) ↔
    ∀ (s : Finset ι) (ε), 0 < ε → ∀ᶠ x in f, s.sup p (u x - y₀) < ε := by
  simp [hp.hasBasis_ball.tendsto_right_iff]

/-- Convergence along filters for `WithSeminorms`. -/
theorem WithSeminorms.tendsto_nhds (hp : WithSeminorms p) (u : F → E) {f : Filter F} (y₀ : E) :
    Filter.Tendsto u f (𝓝 y₀) ↔ ∀ i ε, 0 < ε → ∀ᶠ x in f, p i (u x - y₀) < ε := by
  rw [hp.tendsto_nhds' u y₀]
  exact
    ⟨fun h i => by simpa only [Finset.sup_singleton] using h {i}, fun h s ε hε =>
      (s.eventually_all.2 fun i _ => h i ε hε).mono fun _ => finset_sup_apply_lt hε⟩

variable [SemilatticeSup F] [Nonempty F]

/-- Limit `→ ∞` for `WithSeminorms`. -/
theorem WithSeminorms.tendsto_nhds_atTop (hp : WithSeminorms p) (u : F → E) (y₀ : E) :
    Filter.Tendsto u Filter.atTop (𝓝 y₀) ↔
    ∀ i ε, 0 < ε → ∃ x₀, ∀ x, x₀ ≤ x → p i (u x - y₀) < ε := by
  rw [hp.tendsto_nhds u y₀]
  exact forall₃_congr fun _ _ _ => Filter.eventually_atTop

end Tendsto

section IsTopologicalAddGroup

variable [NormedField 𝕜] [AddCommGroup E] [Module 𝕜 E]
variable [Nonempty ι]

section TopologicalSpace

variable [t : TopologicalSpace E]

theorem SeminormFamily.withSeminorms_of_nhds [IsTopologicalAddGroup E] (p : SeminormFamily 𝕜 E ι)
    (h : 𝓝 (0 : E) = p.moduleFilterBasis.toFilterBasis.filter) : WithSeminorms p := by
  refine
    ⟨IsTopologicalAddGroup.ext inferInstance p.addGroupFilterBasis.isTopologicalAddGroup ?_⟩
  rw [AddGroupFilterBasis.nhds_zero_eq]
  exact h

theorem SeminormFamily.withSeminorms_of_hasBasis [IsTopologicalAddGroup E]
    (p : SeminormFamily 𝕜 E ι) (h : (𝓝 (0 : E)).HasBasis (fun s : Set E => s ∈ p.basisSets) id) :
    WithSeminorms p :=
  p.withSeminorms_of_nhds <|
    Filter.HasBasis.eq_of_same_basis h p.addGroupFilterBasis.toFilterBasis.hasBasis

theorem SeminormFamily.withSeminorms_iff_nhds_eq_iInf [IsTopologicalAddGroup E]
    (p : SeminormFamily 𝕜 E ι) : WithSeminorms p ↔ (𝓝 (0 : E)) = ⨅ i, (𝓝 0).comap (p i) := by
  rw [← p.filter_eq_iInf]
  refine ⟨fun h => ?_, p.withSeminorms_of_nhds⟩
  rw [h.topology_eq_withSeminorms]
  exact AddGroupFilterBasis.nhds_zero_eq _

/-- The topology induced by a family of seminorms is exactly the infimum of the ones induced by
each seminorm individually. We express this as a characterization of `WithSeminorms p`. -/
theorem SeminormFamily.withSeminorms_iff_topologicalSpace_eq_iInf [IsTopologicalAddGroup E]
    (p : SeminormFamily 𝕜 E ι) :
    WithSeminorms p ↔
      t = ⨅ i, (p i).toSeminormedAddCommGroup.toUniformSpace.toTopologicalSpace := by
  rw [p.withSeminorms_iff_nhds_eq_iInf,
    IsTopologicalAddGroup.ext_iff inferInstance (topologicalAddGroup_iInf fun i => inferInstance),
    nhds_iInf]
  congrm _ = ⨅ i, ?_
  exact @comap_norm_nhds_zero _ (p i).toSeminormedAddGroup

theorem WithSeminorms.continuous_seminorm {p : SeminormFamily 𝕜 E ι} (hp : WithSeminorms p)
    (i : ι) : Continuous (p i) := by
  have := hp.topologicalAddGroup
  rw [p.withSeminorms_iff_topologicalSpace_eq_iInf.mp hp]
  exact continuous_iInf_dom (@continuous_norm _ (p i).toSeminormedAddGroup)

end TopologicalSpace

/-- The uniform structure induced by a family of seminorms is exactly the infimum of the ones
induced by each seminorm individually. We express this as a characterization of
`WithSeminorms p`. -/
theorem SeminormFamily.withSeminorms_iff_uniformSpace_eq_iInf [u : UniformSpace E]
    [IsUniformAddGroup E] (p : SeminormFamily 𝕜 E ι) :
    WithSeminorms p ↔ u = ⨅ i, (p i).toSeminormedAddCommGroup.toUniformSpace := by
  rw [p.withSeminorms_iff_nhds_eq_iInf,
    IsUniformAddGroup.ext_iff inferInstance (isUniformAddGroup_iInf fun i => inferInstance),
    UniformSpace.toTopologicalSpace_iInf, nhds_iInf]
  congrm _ = ⨅ i, ?_
  exact @comap_norm_nhds_zero _ (p i).toAddGroupSeminorm.toSeminormedAddGroup

end IsTopologicalAddGroup

section NormedSpace

/-- The topology of a `NormedSpace 𝕜 E` is induced by the seminorm `normSeminorm 𝕜 E`. -/
theorem norm_withSeminorms (𝕜 E) [NormedField 𝕜] [SeminormedAddCommGroup E] [NormedSpace 𝕜 E] :
    WithSeminorms fun _ : Fin 1 => normSeminorm 𝕜 E := by
  let p : SeminormFamily 𝕜 E (Fin 1) := fun _ => normSeminorm 𝕜 E
  refine
    ⟨SeminormedAddCommGroup.toIsTopologicalAddGroup.ext
        p.addGroupFilterBasis.isTopologicalAddGroup ?_⟩
  refine Filter.HasBasis.eq_of_same_basis Metric.nhds_basis_ball ?_
  rw [← ball_normSeminorm 𝕜 E]
  refine
    Filter.HasBasis.to_hasBasis p.addGroupFilterBasis.nhds_zero_hasBasis ?_ fun r hr =>
      ⟨(normSeminorm 𝕜 E).ball 0 r, p.basisSets_singleton_mem 0 hr, rfl.subset⟩
  rintro U (hU : U ∈ p.basisSets)
  rcases p.basisSets_iff.mp hU with ⟨s, r, hr, hU⟩
  use r, hr
  rw [hU, id]
  by_cases h : s.Nonempty
  · rw [Finset.sup_const h]
  rw [Finset.not_nonempty_iff_eq_empty.mp h, Finset.sup_empty, ball_bot _ hr]
  exact Set.subset_univ _

end NormedSpace

section NontriviallyNormedField

variable [NontriviallyNormedField 𝕜] [AddCommGroup E] [Module 𝕜 E] [Nonempty ι]
variable {p : SeminormFamily 𝕜 E ι}
variable [TopologicalSpace E]

theorem WithSeminorms.isVonNBounded_iff_finset_seminorm_bounded {s : Set E} (hp : WithSeminorms p) :
    IsVonNBounded 𝕜 s ↔ ∀ I : Finset ι, ∃ r > 0, ∀ x ∈ s, I.sup p x < r := by
  rw [hp.hasBasis.isVonNBounded_iff]
  constructor
  · intro h I
    simp only [id] at h
    specialize h ((I.sup p).ball 0 1) (p.basisSets_mem I zero_lt_one)
    rcases h.exists_pos with ⟨r, hr, h⟩
    obtain ⟨a, ha⟩ := NormedField.exists_lt_norm 𝕜 r
    specialize h a (le_of_lt ha)
    rw [Seminorm.smul_ball_zero (norm_pos_iff.1 <| hr.trans ha), mul_one] at h
    refine ⟨‖a‖, lt_trans hr ha, ?_⟩
    intro x hx
    specialize h hx
    exact (Finset.sup I p).mem_ball_zero.mp h
  intro h s' hs'
  rcases p.basisSets_iff.mp hs' with ⟨I, r, hr, hs'⟩
  rw [id, hs']
  rcases h I with ⟨r', _, h'⟩
  simp_rw [← (I.sup p).mem_ball_zero] at h'
  refine Absorbs.mono_right ?_ h'
  exact (Finset.sup I p).ball_zero_absorbs_ball_zero hr

theorem WithSeminorms.image_isVonNBounded_iff_finset_seminorm_bounded (f : G → E) {s : Set G}
    (hp : WithSeminorms p) :
    IsVonNBounded 𝕜 (f '' s) ↔
      ∀ I : Finset ι, ∃ r > 0, ∀ x ∈ s, I.sup p (f x) < r := by
  simp_rw [hp.isVonNBounded_iff_finset_seminorm_bounded, Set.forall_mem_image]

theorem WithSeminorms.isVonNBounded_iff_seminorm_bounded {s : Set E} (hp : WithSeminorms p) :
    IsVonNBounded 𝕜 s ↔ ∀ i : ι, ∃ r > 0, ∀ x ∈ s, p i x < r := by
  rw [hp.isVonNBounded_iff_finset_seminorm_bounded]
  constructor
  · intro hI i
    convert hI {i}
    rw [Finset.sup_singleton]
  intro hi I
  by_cases hI : I.Nonempty
  · choose r hr h using hi
    have h' : 0 < I.sup' hI r := by
      rcases hI with ⟨i, hi⟩
      exact lt_of_lt_of_le (hr i) (Finset.le_sup' r hi)
    refine ⟨I.sup' hI r, h', fun x hx => finset_sup_apply_lt h' fun i hi => ?_⟩
    refine lt_of_lt_of_le (h i x hx) ?_
    simp only [Finset.le_sup'_iff, exists_prop]
    exact ⟨i, hi, (Eq.refl _).le⟩
  simp only [Finset.not_nonempty_iff_eq_empty.mp hI, Finset.sup_empty, coe_bot, Pi.zero_apply,
    exists_prop]
  exact ⟨1, zero_lt_one, fun _ _ => zero_lt_one⟩

theorem WithSeminorms.image_isVonNBounded_iff_seminorm_bounded (f : G → E) {s : Set G}
    (hp : WithSeminorms p) :
    IsVonNBounded 𝕜 (f '' s) ↔ ∀ i : ι, ∃ r > 0, ∀ x ∈ s, p i (f x) < r := by
  simp_rw [hp.isVonNBounded_iff_seminorm_bounded, Set.forall_mem_image]

/-- In a topological vector space, the topology is generated by a single seminorm `p` iff
the unit ball for this seminorm is a bounded neighborhood of `0`. -/
theorem withSeminorms_iff_mem_nhds_isVonNBounded [IsTopologicalAddGroup E]
    [ContinuousConstSMul 𝕜 E] {p : Seminorm 𝕜 E} :
    WithSeminorms (fun (_ : Fin 1) ↦ p) ↔ p.ball 0 1 ∈ 𝓝 0 ∧ IsVonNBounded 𝕜 (p.ball 0 1) := by
<<<<<<< HEAD
=======
  /- The nontrivial direction is from right to left. With `SeminormFamily.withSeminorms_of_nhds`,
  we need to see that the neighborhoods of zero for the initial topology and for `p` coincide. -/
>>>>>>> 9044b8b0
  refine ⟨fun h ↦ ⟨?_, ?_⟩, ?_⟩
  · apply (h.mem_nhds_iff _ _).2
    exact ⟨Finset.univ, 1, zero_lt_one, by simp⟩
  · apply h.isVonNBounded_iff_seminorm_bounded.2 (fun i ↦ ?_)
    exact ⟨1, zero_lt_one, by simp⟩
  rintro ⟨h, h'⟩
  apply SeminormFamily.withSeminorms_of_nhds
  ext s
  refine ⟨fun hs ↦ ?_, fun hs ↦ ?_⟩
<<<<<<< HEAD
  · obtain ⟨c, hc, c_ne⟩ : ∃ (c : 𝕜), p.ball 0 1 ⊆ c • s ∧ c ≠ 0 :=
      ((h' hs).and (eventually_ne_cobounded 0)).exists
    have : p.ball 0 (‖c⁻¹‖) ⊆ s := by
      have : c • p.ball 0 (‖c⁻¹‖) ⊆ c • s := by
        simpa only [smul_ball_zero c_ne, ← norm_mul, isUnit_iff_ne_zero, ne_eq, c_ne,
          not_false_eq_true, IsUnit.mul_inv_cancel, norm_one] using hc
=======
  · /- Show that a neighborhood `s` of zero for the topology is a neighborhood for `p`, by using the
    boundedess of `p.ball 0 1`: this ensures that, for some nonzero `c`, we have
    `p.ball 0 1 ⊆ c • s`, and therefore `p.ball 0 (‖c‖⁻¹) ⊆ s`. -/
    obtain ⟨c, hc, c_ne⟩ : ∃ (c : 𝕜), p.ball 0 1 ⊆ c • s ∧ c ≠ 0 :=
      ((h' hs).and (eventually_ne_cobounded 0)).exists
    have : p.ball 0 (‖c⁻¹‖) ⊆ s := by
      have : c • p.ball 0 (‖c⁻¹‖) ⊆ c • s := by
        simpa [smul_ball_zero c_ne, ← norm_mul, c_ne] using hc
>>>>>>> 9044b8b0
      rwa [smul_set_subset_smul_set_iff₀ c_ne] at this
    apply Filter.mem_of_superset _ this
    apply FilterBasis.mem_filter_of_mem
    change p.ball 0 (‖c⁻¹‖) ∈ SeminormFamily.basisSets (fun (i : Fin 1) ↦ p)
    apply SeminormFamily.basisSets_singleton_mem _ 0
    simpa using c_ne
<<<<<<< HEAD
  · rcases (FilterBasis.mem_filter_iff _).1 hs with ⟨t, ht, ts⟩
=======
  · /- Show that a neighborhood `s` for `p` is a neighborhood for the topology, by using the
    fact that `p.ball 0 1` is a neighborhood of `0`. Indeed, `s` contains a ball `p.ball 0 r`,
    which contains `c • p.ball 0 1` for some nonzero `c`. The latter set is a neighborhood of zero
    for the topology thanks to the topological vector space assumption. -/
    rcases (FilterBasis.mem_filter_iff _).1 hs with ⟨t, ht, ts⟩
>>>>>>> 9044b8b0
    suffices t ∈ 𝓝 0 from Filter.mem_of_superset this ts
    rcases (SeminormFamily.basisSets_iff _).1 ht with ⟨w, r, r_pos, hw⟩
    rcases eq_or_ne w ∅ with rfl | w_ne
    · simp only [ball, Finset.sup_empty, sub_zero, coe_bot, Pi.zero_apply, r_pos, setOf_true] at hw
      simp [hw]
    have : t = p.ball 0 r := by
      have : w = Finset.univ := by
        rcases Finset.nonempty_of_ne_empty w_ne with ⟨i, hi⟩
        ext j
        simp only [Subsingleton.elim j i, hi, Finset.mem_univ]
      simpa only [this, Finset.univ_unique, Fin.default_eq_zero, Fin.isValue,
        Finset.sup_singleton] using hw
    rw [this]
    obtain ⟨c, c_pos, hc⟩ : ∃ (c : 𝕜), 0 < ‖c‖ ∧ ‖c‖ < r := exists_norm_lt 𝕜 r_pos
    have c_ne : c ≠ 0 := (by simpa using c_pos)
    have : c • p.ball 0 1 ⊆ p.ball 0 r := by
      rw [smul_ball_zero c_ne]
      exact ball_mono (by simpa using hc.le)
    apply Filter.mem_of_superset ?_ this
    simpa using smul_mem_nhds_smul₀ c_ne h

end NontriviallyNormedField

-- TODO: the names in this section are not very predictable
section continuous_of_bounded

namespace Seminorm

variable [NontriviallyNormedField 𝕜] [AddCommGroup E] [Module 𝕜 E]
variable [NormedField 𝕝] [Module 𝕝 E]
variable [NontriviallyNormedField 𝕜₂] [AddCommGroup F] [Module 𝕜₂ F]
variable [NormedField 𝕝₂] [Module 𝕝₂ F]
variable {σ₁₂ : 𝕜 →+* 𝕜₂} [RingHomIsometric σ₁₂]
variable {τ₁₂ : 𝕝 →+* 𝕝₂} [RingHomIsometric τ₁₂]
variable [Nonempty ι] [Nonempty ι']

theorem continuous_of_continuous_comp {q : SeminormFamily 𝕝₂ F ι'} [TopologicalSpace E]
    [IsTopologicalAddGroup E] [TopologicalSpace F] (hq : WithSeminorms q)
    (f : E →ₛₗ[τ₁₂] F) (hf : ∀ i, Continuous ((q i).comp f)) : Continuous f := by
  have : IsTopologicalAddGroup F := hq.topologicalAddGroup
  refine continuous_of_continuousAt_zero f ?_
  simp_rw [ContinuousAt, f.map_zero, q.withSeminorms_iff_nhds_eq_iInf.mp hq, Filter.tendsto_iInf,
    Filter.tendsto_comap_iff]
  intro i
  convert (hf i).continuousAt.tendsto
  exact (map_zero _).symm

theorem continuous_iff_continuous_comp {q : SeminormFamily 𝕜₂ F ι'} [TopologicalSpace E]
    [IsTopologicalAddGroup E] [TopologicalSpace F] (hq : WithSeminorms q) (f : E →ₛₗ[σ₁₂] F) :
    Continuous f ↔ ∀ i, Continuous ((q i).comp f) :=
  ⟨fun h i => (hq.continuous_seminorm i).comp h, continuous_of_continuous_comp hq f⟩

theorem continuous_from_bounded {p : SeminormFamily 𝕝 E ι} {q : SeminormFamily 𝕝₂ F ι'}
    {_ : TopologicalSpace E} (hp : WithSeminorms p) {_ : TopologicalSpace F} (hq : WithSeminorms q)
    (f : E →ₛₗ[τ₁₂] F) (hf : Seminorm.IsBounded p q f) : Continuous f := by
  have : IsTopologicalAddGroup E := hp.topologicalAddGroup
  refine continuous_of_continuous_comp hq _ fun i => ?_
  rcases hf i with ⟨s, C, hC⟩
  rw [← Seminorm.finset_sup_smul] at hC
  -- Note: we deduce continuouty of `s.sup (C • p)` from that of `∑ i ∈ s, C • p i`.
  -- The reason is that there is no `continuous_finset_sup`, and even if it were we couldn't
  -- really use it since `ℝ` is not an `OrderBot`.
  refine Seminorm.continuous_of_le ?_ (hC.trans <| Seminorm.finset_sup_le_sum _ _)
  change Continuous (fun x ↦ Seminorm.coeFnAddMonoidHom _ _ (∑ i ∈ s, C • p i) x)
  simp_rw [map_sum, Finset.sum_apply]
  exact (continuous_finset_sum _ fun i _ ↦ (hp.continuous_seminorm i).const_smul (C : ℝ))

theorem cont_withSeminorms_normedSpace (F) [SeminormedAddCommGroup F] [NormedSpace 𝕝₂ F]
    [TopologicalSpace E] {p : ι → Seminorm 𝕝 E} (hp : WithSeminorms p)
    (f : E →ₛₗ[τ₁₂] F) (hf : ∃ (s : Finset ι) (C : ℝ≥0), (normSeminorm 𝕝₂ F).comp f ≤ C • s.sup p) :
    Continuous f := by
  rw [← Seminorm.isBounded_const (Fin 1)] at hf
  exact continuous_from_bounded hp (norm_withSeminorms 𝕝₂ F) f hf

theorem cont_normedSpace_to_withSeminorms (E) [SeminormedAddCommGroup E] [NormedSpace 𝕝 E]
    [TopologicalSpace F] {q : ι → Seminorm 𝕝₂ F} (hq : WithSeminorms q)
    (f : E →ₛₗ[τ₁₂] F) (hf : ∀ i : ι, ∃ C : ℝ≥0, (q i).comp f ≤ C • normSeminorm 𝕝 E) :
    Continuous f := by
  rw [← Seminorm.const_isBounded (Fin 1)] at hf
  exact continuous_from_bounded (norm_withSeminorms 𝕝 E) hq f hf

/-- Let `E` and `F` be two topological vector spaces over a `NontriviallyNormedField`, and assume
that the topology of `F` is generated by some family of seminorms `q`. For a family `f` of linear
maps from `E` to `F`, the following are equivalent:
* `f` is equicontinuous at `0`.
* `f` is equicontinuous.
* `f` is uniformly equicontinuous.
* For each `q i`, the family of seminorms `k ↦ (q i) ∘ (f k)` is bounded by some continuous
  seminorm `p` on `E`.
* For each `q i`, the seminorm `⊔ k, (q i) ∘ (f k)` is well-defined and continuous.

In particular, if you can determine all continuous seminorms on `E`, that gives you a complete
characterization of equicontinuity for linear maps from `E` to `F`. For example `E` and `F` are
both normed spaces, you get `NormedSpace.equicontinuous_TFAE`. -/
protected theorem _root_.WithSeminorms.equicontinuous_TFAE {κ : Type*}
    {q : SeminormFamily 𝕜₂ F ι'} [UniformSpace E] [IsUniformAddGroup E] [u : UniformSpace F]
    [hu : IsUniformAddGroup F] (hq : WithSeminorms q) [ContinuousSMul 𝕜 E]
    (f : κ → E →ₛₗ[σ₁₂] F) : TFAE
    [ EquicontinuousAt ((↑) ∘ f) 0,
      Equicontinuous ((↑) ∘ f),
      UniformEquicontinuous ((↑) ∘ f),
      ∀ i, ∃ p : Seminorm 𝕜 E, Continuous p ∧ ∀ k, (q i).comp (f k) ≤ p,
      ∀ i, BddAbove (range fun k ↦ (q i).comp (f k)) ∧ Continuous (⨆ k, (q i).comp (f k)) ] := by
  -- We start by reducing to the case where the target is a seminormed space
  rw [q.withSeminorms_iff_uniformSpace_eq_iInf.mp hq, uniformEquicontinuous_iInf_rng,
      equicontinuous_iInf_rng, equicontinuousAt_iInf_rng]
  refine forall_tfae [_, _, _, _, _] fun i ↦ ?_
  let _ : SeminormedAddCommGroup F := (q i).toSeminormedAddCommGroup
  clear u hu hq
  -- Now we can prove the equivalence in this setting
  simp only [List.map]
  tfae_have 1 → 3 := uniformEquicontinuous_of_equicontinuousAt_zero f
  tfae_have 3 → 2 := UniformEquicontinuous.equicontinuous
  tfae_have 2 → 1 := fun H ↦ H 0
  tfae_have 3 → 5
  | H => by
    have : ∀ᶠ x in 𝓝 0, ∀ k, q i (f k x) ≤ 1 := by
      filter_upwards [Metric.equicontinuousAt_iff_right.mp (H.equicontinuous 0) 1 one_pos]
        with x hx k
      simpa using (hx k).le
    have bdd : BddAbove (range fun k ↦ (q i).comp (f k)) :=
      Seminorm.bddAbove_of_absorbent (absorbent_nhds_zero this)
        (fun x hx ↦ ⟨1, forall_mem_range.mpr hx⟩)
    rw [← Seminorm.coe_iSup_eq bdd]
    refine ⟨bdd, Seminorm.continuous' (r := 1) ?_⟩
    filter_upwards [this] with x hx
    simpa only [closedBall_iSup bdd _ one_pos, mem_iInter, mem_closedBall_zero] using hx
  tfae_have 5 → 4 := fun H ↦ ⟨⨆ k, (q i).comp (f k), Seminorm.coe_iSup_eq H.1 ▸ H.2, le_ciSup H.1⟩
  tfae_have 4 → 1 -- This would work over any `NormedField`
  | ⟨p, hp, hfp⟩ =>
    Metric.equicontinuousAt_of_continuity_modulus p (map_zero p ▸ hp.tendsto 0) _ <|
      Eventually.of_forall fun x k ↦ by simpa using hfp k x
  tfae_finish

theorem _root_.WithSeminorms.uniformEquicontinuous_iff_exists_continuous_seminorm {κ : Type*}
    {q : SeminormFamily 𝕜₂ F ι'} [UniformSpace E] [IsUniformAddGroup E] [u : UniformSpace F]
    [IsUniformAddGroup F] (hq : WithSeminorms q) [ContinuousSMul 𝕜 E]
    (f : κ → E →ₛₗ[σ₁₂] F) :
    UniformEquicontinuous ((↑) ∘ f) ↔
    ∀ i, ∃ p : Seminorm 𝕜 E, Continuous p ∧ ∀ k, (q i).comp (f k) ≤ p :=
  (hq.equicontinuous_TFAE f).out 2 3

theorem _root_.WithSeminorms.uniformEquicontinuous_iff_bddAbove_and_continuous_iSup {κ : Type*}
    {q : SeminormFamily 𝕜₂ F ι'} [UniformSpace E] [IsUniformAddGroup E] [u : UniformSpace F]
    [IsUniformAddGroup F] (hq : WithSeminorms q) [ContinuousSMul 𝕜 E]
    (f : κ → E →ₛₗ[σ₁₂] F) :
    UniformEquicontinuous ((↑) ∘ f) ↔ ∀ i,
    BddAbove (range fun k ↦ (q i).comp (f k)) ∧
      Continuous (⨆ k, (q i).comp (f k)) :=
  (hq.equicontinuous_TFAE f).out 2 4

end Seminorm

section Congr

namespace WithSeminorms

variable [Nonempty ι] [Nonempty ι']
variable [NormedField 𝕜] [AddCommGroup E] [Module 𝕜 E]
variable [NormedField 𝕜₂] [AddCommGroup F] [Module 𝕜₂ F]
variable {σ₁₂ : 𝕜 →+* 𝕜₂} [RingHomIsometric σ₁₂]

/-- Two families of seminorms `p` and `q` on the same space generate the same topology
if each `p i` is bounded by some `C • Finset.sup s q` and vice-versa.

We formulate these boundedness assumptions as `Seminorm.IsBounded q p LinearMap.id` (and
vice-versa) to reuse the API. Furthermore, we don't actually state it as an equality of topologies
but as a way to deduce `WithSeminorms q` from `WithSeminorms p`, since this should be more
useful in practice. -/
protected theorem congr {p : SeminormFamily 𝕜 E ι} {q : SeminormFamily 𝕜 E ι'}
    [t : TopologicalSpace E] (hp : WithSeminorms p) (hpq : Seminorm.IsBounded p q LinearMap.id)
    (hqp : Seminorm.IsBounded q p LinearMap.id) : WithSeminorms q := by
  constructor
  rw [hp.topology_eq_withSeminorms]
  clear hp t
  refine le_antisymm ?_ ?_ <;>
  rw [← continuous_id_iff_le] <;>
  refine continuous_from_bounded (.mk (topology := _) rfl) (.mk (topology := _) rfl)
    LinearMap.id (by assumption)

protected theorem finset_sups {p : SeminormFamily 𝕜 E ι} [TopologicalSpace E]
    (hp : WithSeminorms p) : WithSeminorms (fun s : Finset ι ↦ s.sup p) := by
  refine hp.congr ?_ ?_
  · intro s
    refine ⟨s, 1, ?_⟩
    rw [one_smul]
    rfl
  · intro i
    refine ⟨{{i}}, 1, ?_⟩
    rw [Finset.sup_singleton, Finset.sup_singleton, one_smul]
    rfl

protected theorem partial_sups [Preorder ι] [LocallyFiniteOrderBot ι] {p : SeminormFamily 𝕜 E ι}
    [TopologicalSpace E] (hp : WithSeminorms p) : WithSeminorms (fun i ↦ (Finset.Iic i).sup p) := by
  refine hp.congr ?_ ?_
  · intro i
    refine ⟨Finset.Iic i, 1, ?_⟩
    rw [one_smul]
    rfl
  · intro i
    refine ⟨{i}, 1, ?_⟩
    rw [Finset.sup_singleton, one_smul]
    exact (Finset.le_sup (Finset.mem_Iic.mpr le_rfl) : p i ≤ (Finset.Iic i).sup p)

protected theorem congr_equiv {p : SeminormFamily 𝕜 E ι} [t : TopologicalSpace E]
    (hp : WithSeminorms p) (e : ι' ≃ ι) : WithSeminorms (p ∘ e) := by
  refine hp.congr ?_ ?_ <;>
  intro i <;>
  [use {e i}, 1; use {e.symm i}, 1] <;>
  simp

end WithSeminorms

end Congr

end continuous_of_bounded

section bounded_of_continuous

namespace Seminorm

variable [NontriviallyNormedField 𝕜] [AddCommGroup E] [Module 𝕜 E]
  [SeminormedAddCommGroup F] [NormedSpace 𝕜 F]
  {p : SeminormFamily 𝕜 E ι}

/-- In a semi-`NormedSpace`, a continuous seminorm is zero on elements of norm `0`. -/
lemma map_eq_zero_of_norm_zero (q : Seminorm 𝕜 F)
    (hq : Continuous q) {x : F} (hx : ‖x‖ = 0) : q x = 0 :=
  (map_zero q) ▸
    ((specializes_iff_mem_closure.mpr <| mem_closure_zero_iff_norm.mpr hx).map hq).eq.symm

/-- Let `F` be a semi-`NormedSpace` over a `NontriviallyNormedField`, and let `q` be a
seminorm on `F`. If `q` is continuous, then it is uniformly controlled by the norm, that is there
is some `C > 0` such that `∀ x, q x ≤ C * ‖x‖`.
The continuity ensures boundedness on a ball of some radius `ε`. The nontriviality of the
norm is then used to rescale any element into an element of norm in `[ε/C, ε[`, thus with a
controlled image by `q`. The control of `q` at the original element follows by rescaling. -/
lemma bound_of_continuous_normedSpace (q : Seminorm 𝕜 F)
    (hq : Continuous q) : ∃ C, 0 < C ∧ (∀ x : F, q x ≤ C * ‖x‖) := by
  have hq' : Tendsto q (𝓝 0) (𝓝 0) := map_zero q ▸ hq.tendsto 0
  rcases NormedAddCommGroup.nhds_zero_basis_norm_lt.mem_iff.mp (hq' <| Iio_mem_nhds one_pos)
    with ⟨ε, ε_pos, hε⟩
  rcases NormedField.exists_one_lt_norm 𝕜 with ⟨c, hc⟩
  have : 0 < ‖c‖ / ε := by positivity
  refine ⟨‖c‖ / ε, this, fun x ↦ ?_⟩
  by_cases hx : ‖x‖ = 0
  · rw [hx, mul_zero]
    exact le_of_eq (map_eq_zero_of_norm_zero q hq hx)
  · refine (normSeminorm 𝕜 F).bound_of_shell q ε_pos hc (fun x hle hlt ↦ ?_) hx
    refine (le_of_lt <| show q x < _ from hε hlt).trans ?_
    rwa [← div_le_iff₀' this, one_div_div]

/-- Let `E` be a topological vector space (over a `NontriviallyNormedField`) whose topology is
generated by some family of seminorms `p`, and let `q` be a seminorm on `E`. If `q` is continuous,
then it is uniformly controlled by *finitely many* seminorms of `p`, that is there
is some finset `s` of the index set and some `C > 0` such that `q ≤ C • s.sup p`. -/
lemma bound_of_continuous [Nonempty ι] [t : TopologicalSpace E] (hp : WithSeminorms p)
    (q : Seminorm 𝕜 E) (hq : Continuous q) :
    ∃ s : Finset ι, ∃ C : ℝ≥0, C ≠ 0 ∧ q ≤ C • s.sup p := by
  -- The continuity of `q` gives us a finset `s` and a real `ε > 0`
  -- such that `hε : (s.sup p).ball 0 ε ⊆ q.ball 0 1`.
  rcases hp.hasBasis.mem_iff.mp (ball_mem_nhds hq one_pos) with ⟨V, hV, hε⟩
  rcases p.basisSets_iff.mp hV with ⟨s, ε, ε_pos, rfl⟩
  -- Now forget that `E` already had a topology and view it as the (semi)normed space
  -- `(E, s.sup p)`.
  clear hp hq t
  let _ : SeminormedAddCommGroup E := (s.sup p).toSeminormedAddCommGroup
  let _ : NormedSpace 𝕜 E := { norm_smul_le := fun a b ↦ le_of_eq (map_smul_eq_mul (s.sup p) a b) }
  -- The inclusion `hε` tells us exactly that `q` is *still* continuous for this new topology
  have : Continuous q :=
    Seminorm.continuous (r := 1) (mem_of_superset (Metric.ball_mem_nhds _ ε_pos) hε)
  -- Hence we can conclude by applying `bound_of_continuous_normedSpace`.
  rcases bound_of_continuous_normedSpace q this with ⟨C, C_pos, hC⟩
  exact ⟨s, ⟨C, C_pos.le⟩, fun H ↦ C_pos.ne.symm (congr_arg NNReal.toReal H), hC⟩
  -- Note that the key ingredient for this proof is that, by scaling arguments hidden in
  -- `Seminorm.continuous`, we only have to look at the `q`-ball of radius one, and the `s` we get
  -- from that will automatically work for all other radii.

end Seminorm

end bounded_of_continuous

section LocallyConvexSpace

open LocallyConvexSpace

variable [Nonempty ι] [NormedField 𝕜] [NormedSpace ℝ 𝕜] [AddCommGroup E] [Module 𝕜 E] [Module ℝ E]
  [IsScalarTower ℝ 𝕜 E] [TopologicalSpace E]

theorem WithSeminorms.toLocallyConvexSpace {p : SeminormFamily 𝕜 E ι} (hp : WithSeminorms p) :
    LocallyConvexSpace ℝ E := by
  have := hp.topologicalAddGroup
  apply ofBasisZero ℝ E id fun s => s ∈ p.basisSets
  · rw [hp.1, AddGroupFilterBasis.nhds_eq _, AddGroupFilterBasis.N_zero]
    exact FilterBasis.hasBasis _
  · intro s hs
    change s ∈ Set.iUnion _ at hs
    simp_rw [Set.mem_iUnion, Set.mem_singleton_iff] at hs
    rcases hs with ⟨I, r, _, rfl⟩
    exact convex_ball _ _ _

end LocallyConvexSpace

section NormedSpace

variable (𝕜) [NormedField 𝕜] [NormedSpace ℝ 𝕜] [SeminormedAddCommGroup E]

/-- Not an instance since `𝕜` can't be inferred. See `NormedSpace.toLocallyConvexSpace` for a
slightly weaker instance version. -/
theorem NormedSpace.toLocallyConvexSpace' [NormedSpace 𝕜 E] [Module ℝ E] [IsScalarTower ℝ 𝕜 E] :
    LocallyConvexSpace ℝ E :=
  (norm_withSeminorms 𝕜 E).toLocallyConvexSpace

/-- See `NormedSpace.toLocallyConvexSpace'` for a slightly stronger version which is not an
instance. -/
instance NormedSpace.toLocallyConvexSpace [NormedSpace ℝ E] : LocallyConvexSpace ℝ E :=
  NormedSpace.toLocallyConvexSpace' ℝ

end NormedSpace

section TopologicalConstructions

variable [NormedField 𝕜] [AddCommGroup E] [Module 𝕜 E]
variable [NormedField 𝕜₂] [AddCommGroup F] [Module 𝕜₂ F]
variable {σ₁₂ : 𝕜 →+* 𝕜₂} [RingHomIsometric σ₁₂]

/-- The family of seminorms obtained by composing each seminorm by a linear map. -/
def SeminormFamily.comp (q : SeminormFamily 𝕜₂ F ι) (f : E →ₛₗ[σ₁₂] F) : SeminormFamily 𝕜 E ι :=
  fun i => (q i).comp f

theorem SeminormFamily.comp_apply (q : SeminormFamily 𝕜₂ F ι) (i : ι) (f : E →ₛₗ[σ₁₂] F) :
    q.comp f i = (q i).comp f :=
  rfl

theorem SeminormFamily.finset_sup_comp (q : SeminormFamily 𝕜₂ F ι) (s : Finset ι)
    (f : E →ₛₗ[σ₁₂] F) : (s.sup q).comp f = s.sup (q.comp f) := by
  ext x
  rw [Seminorm.comp_apply, Seminorm.finset_sup_apply, Seminorm.finset_sup_apply]
  rfl

variable [TopologicalSpace F]

theorem LinearMap.withSeminorms_induced [hι : Nonempty ι] {q : SeminormFamily 𝕜₂ F ι}
    (hq : WithSeminorms q) (f : E →ₛₗ[σ₁₂] F) :
    WithSeminorms (topology := induced f inferInstance) (q.comp f) := by
  have := hq.topologicalAddGroup
  let _ : TopologicalSpace E := induced f inferInstance
  have : IsTopologicalAddGroup E := topologicalAddGroup_induced f
  rw [(q.comp f).withSeminorms_iff_nhds_eq_iInf, nhds_induced, map_zero,
    q.withSeminorms_iff_nhds_eq_iInf.mp hq, Filter.comap_iInf]
  refine iInf_congr fun i => ?_
  exact Filter.comap_comap

lemma Topology.IsInducing.withSeminorms [hι : Nonempty ι] {q : SeminormFamily 𝕜₂ F ι}
    (hq : WithSeminorms q) [TopologicalSpace E] {f : E →ₛₗ[σ₁₂] F} (hf : IsInducing f) :
    WithSeminorms (q.comp f) := by
  rw [hf.eq_induced]
  exact f.withSeminorms_induced hq

@[deprecated (since := "2024-10-28")] alias Inducing.withSeminorms := IsInducing.withSeminorms

/-- (Disjoint) union of seminorm families. -/
protected def SeminormFamily.sigma {κ : ι → Type*} (p : (i : ι) → SeminormFamily 𝕜 E (κ i)) :
    SeminormFamily 𝕜 E ((i : ι) × κ i) :=
  fun ⟨i, k⟩ => p i k

theorem withSeminorms_iInf {κ : ι → Type*} [Nonempty ((i : ι) × κ i)] [∀ i, Nonempty (κ i)]
    {p : (i : ι) → SeminormFamily 𝕜 E (κ i)} {t : ι → TopologicalSpace E}
    (hp : ∀ i, WithSeminorms (topology := t i) (p i)) :
    WithSeminorms (topology := ⨅ i, t i) (SeminormFamily.sigma p) := by
  have : ∀ i, @IsTopologicalAddGroup E (t i) _ :=
    fun i ↦ @WithSeminorms.topologicalAddGroup _ _ _ _ _ _ _ (t i) _ (hp i)
  have : @IsTopologicalAddGroup E (⨅ i, t i) _ := topologicalAddGroup_iInf inferInstance
  simp_rw [@SeminormFamily.withSeminorms_iff_topologicalSpace_eq_iInf _ _ _ _ _ _ _ (_)] at hp ⊢
  rw [iInf_sigma]
  exact iInf_congr hp

theorem withSeminorms_pi {κ : ι → Type*} {E : ι → Type*}
    [∀ i, AddCommGroup (E i)] [∀ i, Module 𝕜 (E i)] [∀ i, TopologicalSpace (E i)]
    [Nonempty ((i : ι) × κ i)] [∀ i, Nonempty (κ i)] {p : (i : ι) → SeminormFamily 𝕜 (E i) (κ i)}
    (hp : ∀ i, WithSeminorms (p i)) :
    WithSeminorms (SeminormFamily.sigma (fun i ↦ (p i).comp (LinearMap.proj i))) :=
  withSeminorms_iInf fun i ↦ (LinearMap.proj i).withSeminorms_induced (hp i)

end TopologicalConstructions

section TopologicalProperties

variable [NontriviallyNormedField 𝕜] [AddCommGroup E] [Module 𝕜 E] [Nonempty ι] [Countable ι]
variable {p : SeminormFamily 𝕜 E ι}
variable [TopologicalSpace E]

/-- If the topology of a space is induced by a countable family of seminorms, then the topology
is first countable. -/
theorem WithSeminorms.firstCountableTopology (hp : WithSeminorms p) :
    FirstCountableTopology E := by
  have := hp.topologicalAddGroup
  let _ : UniformSpace E := IsTopologicalAddGroup.toUniformSpace E
  have : IsUniformAddGroup E := isUniformAddGroup_of_addCommGroup
  have : (𝓝 (0 : E)).IsCountablyGenerated := by
    rw [p.withSeminorms_iff_nhds_eq_iInf.mp hp]
    exact Filter.iInf.isCountablyGenerated _
  have : (uniformity E).IsCountablyGenerated := IsUniformAddGroup.uniformity_countably_generated
  exact UniformSpace.firstCountableTopology E

@[deprecated (since := "2024-11-13")] alias
WithSeminorms.first_countable := WithSeminorms.firstCountableTopology

end TopologicalProperties<|MERGE_RESOLUTION|>--- conflicted
+++ resolved
@@ -536,11 +536,8 @@
 theorem withSeminorms_iff_mem_nhds_isVonNBounded [IsTopologicalAddGroup E]
     [ContinuousConstSMul 𝕜 E] {p : Seminorm 𝕜 E} :
     WithSeminorms (fun (_ : Fin 1) ↦ p) ↔ p.ball 0 1 ∈ 𝓝 0 ∧ IsVonNBounded 𝕜 (p.ball 0 1) := by
-<<<<<<< HEAD
-=======
   /- The nontrivial direction is from right to left. With `SeminormFamily.withSeminorms_of_nhds`,
   we need to see that the neighborhoods of zero for the initial topology and for `p` coincide. -/
->>>>>>> 9044b8b0
   refine ⟨fun h ↦ ⟨?_, ?_⟩, ?_⟩
   · apply (h.mem_nhds_iff _ _).2
     exact ⟨Finset.univ, 1, zero_lt_one, by simp⟩
@@ -550,14 +547,6 @@
   apply SeminormFamily.withSeminorms_of_nhds
   ext s
   refine ⟨fun hs ↦ ?_, fun hs ↦ ?_⟩
-<<<<<<< HEAD
-  · obtain ⟨c, hc, c_ne⟩ : ∃ (c : 𝕜), p.ball 0 1 ⊆ c • s ∧ c ≠ 0 :=
-      ((h' hs).and (eventually_ne_cobounded 0)).exists
-    have : p.ball 0 (‖c⁻¹‖) ⊆ s := by
-      have : c • p.ball 0 (‖c⁻¹‖) ⊆ c • s := by
-        simpa only [smul_ball_zero c_ne, ← norm_mul, isUnit_iff_ne_zero, ne_eq, c_ne,
-          not_false_eq_true, IsUnit.mul_inv_cancel, norm_one] using hc
-=======
   · /- Show that a neighborhood `s` of zero for the topology is a neighborhood for `p`, by using the
     boundedess of `p.ball 0 1`: this ensures that, for some nonzero `c`, we have
     `p.ball 0 1 ⊆ c • s`, and therefore `p.ball 0 (‖c‖⁻¹) ⊆ s`. -/
@@ -566,22 +555,17 @@
     have : p.ball 0 (‖c⁻¹‖) ⊆ s := by
       have : c • p.ball 0 (‖c⁻¹‖) ⊆ c • s := by
         simpa [smul_ball_zero c_ne, ← norm_mul, c_ne] using hc
->>>>>>> 9044b8b0
       rwa [smul_set_subset_smul_set_iff₀ c_ne] at this
     apply Filter.mem_of_superset _ this
     apply FilterBasis.mem_filter_of_mem
     change p.ball 0 (‖c⁻¹‖) ∈ SeminormFamily.basisSets (fun (i : Fin 1) ↦ p)
     apply SeminormFamily.basisSets_singleton_mem _ 0
     simpa using c_ne
-<<<<<<< HEAD
-  · rcases (FilterBasis.mem_filter_iff _).1 hs with ⟨t, ht, ts⟩
-=======
   · /- Show that a neighborhood `s` for `p` is a neighborhood for the topology, by using the
     fact that `p.ball 0 1` is a neighborhood of `0`. Indeed, `s` contains a ball `p.ball 0 r`,
     which contains `c • p.ball 0 1` for some nonzero `c`. The latter set is a neighborhood of zero
     for the topology thanks to the topological vector space assumption. -/
     rcases (FilterBasis.mem_filter_iff _).1 hs with ⟨t, ht, ts⟩
->>>>>>> 9044b8b0
     suffices t ∈ 𝓝 0 from Filter.mem_of_superset this ts
     rcases (SeminormFamily.basisSets_iff _).1 ht with ⟨w, r, r_pos, hw⟩
     rcases eq_or_ne w ∅ with rfl | w_ne
