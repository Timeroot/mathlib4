/-
Copyright (c) 2020 Sébastien Gouëzel. All rights reserved.
Released under Apache 2.0 license as described in the file LICENSE.
Authors: Anatole Dedecker, Sébastien Gouëzel, Yury G. Kudryashov, Dylan MacKenzie, Patrick Massot
-/
import Mathlib.Algebra.BigOperators.Module
import Mathlib.Algebra.Order.Field.Basic
import Mathlib.Analysis.Asymptotics.Asymptotics
import Mathlib.Analysis.SpecificLimits.Basic
import Mathlib.Data.List.TFAE
import Mathlib.Analysis.NormedSpace.Basic

#align_import analysis.specific_limits.normed from "leanprover-community/mathlib"@"f2ce6086713c78a7f880485f7917ea547a215982"

/-!
# A collection of specific limit computations

This file contains important specific limit computations in (semi-)normed groups/rings/spaces, as
well as such computations in `ℝ` when the natural proof passes through a fact about normed spaces.

-/


noncomputable section

open scoped Classical
open Set Function Filter Finset Metric Asymptotics

open scoped Classical
open Topology Nat BigOperators uniformity NNReal ENNReal

variable {α : Type*} {β : Type*} {ι : Type*}

theorem tendsto_norm_atTop_atTop : Tendsto (norm : ℝ → ℝ) atTop atTop :=
  tendsto_abs_atTop_atTop
#align tendsto_norm_at_top_at_top tendsto_norm_atTop_atTop

theorem summable_of_absolute_convergence_real {f : ℕ → ℝ} :
    (∃ r, Tendsto (fun n ↦ ∑ i in range n, |f i|) atTop (𝓝 r)) → Summable f
  | ⟨r, hr⟩ => by
    refine .of_norm ⟨r, (hasSum_iff_tendsto_nat_of_nonneg ?_ _).2 ?_⟩
    · exact fun i ↦ norm_nonneg _
    · simpa only using hr
#align summable_of_absolute_convergence_real summable_of_absolute_convergence_real

/-! ### Powers -/


theorem tendsto_norm_zero' {𝕜 : Type*} [NormedAddCommGroup 𝕜] :
    Tendsto (norm : 𝕜 → ℝ) (𝓝[≠] 0) (𝓝[>] 0) :=
  tendsto_norm_zero.inf <| tendsto_principal_principal.2 fun _ hx ↦ norm_pos_iff.2 hx
#align tendsto_norm_zero' tendsto_norm_zero'

namespace NormedField

theorem tendsto_norm_inverse_nhdsWithin_0_atTop {𝕜 : Type*} [NormedField 𝕜] :
    Tendsto (fun x : 𝕜 ↦ ‖x⁻¹‖) (𝓝[≠] 0) atTop :=
  (tendsto_inv_zero_atTop.comp tendsto_norm_zero').congr fun x ↦ (norm_inv x).symm
#align normed_field.tendsto_norm_inverse_nhds_within_0_at_top NormedField.tendsto_norm_inverse_nhdsWithin_0_atTop

theorem tendsto_norm_zpow_nhdsWithin_0_atTop {𝕜 : Type*} [NormedField 𝕜] {m : ℤ} (hm : m < 0) :
    Tendsto (fun x : 𝕜 ↦ ‖x ^ m‖) (𝓝[≠] 0) atTop := by
  rcases neg_surjective m with ⟨m, rfl⟩
  rw [neg_lt_zero] at hm; lift m to ℕ using hm.le; rw [Int.coe_nat_pos] at hm
  simp only [norm_pow, zpow_neg, zpow_coe_nat, ← inv_pow]
  exact (tendsto_pow_atTop hm.ne').comp NormedField.tendsto_norm_inverse_nhdsWithin_0_atTop
#align normed_field.tendsto_norm_zpow_nhds_within_0_at_top NormedField.tendsto_norm_zpow_nhdsWithin_0_atTop

/-- The (scalar) product of a sequence that tends to zero with a bounded one also tends to zero. -/
theorem tendsto_zero_smul_of_tendsto_zero_of_bounded {ι 𝕜 𝔸 : Type*} [NormedField 𝕜]
    [NormedAddCommGroup 𝔸] [NormedSpace 𝕜 𝔸] {l : Filter ι} {ε : ι → 𝕜} {f : ι → 𝔸}
    (hε : Tendsto ε l (𝓝 0)) (hf : Filter.IsBoundedUnder (· ≤ ·) l (norm ∘ f)) :
    Tendsto (ε • f) l (𝓝 0) := by
  rw [← isLittleO_one_iff 𝕜] at hε ⊢
  simpa using IsLittleO.smul_isBigO hε (hf.isBigO_const (one_ne_zero : (1 : 𝕜) ≠ 0))
#align normed_field.tendsto_zero_smul_of_tendsto_zero_of_bounded NormedField.tendsto_zero_smul_of_tendsto_zero_of_bounded

@[simp]
theorem continuousAt_zpow {𝕜 : Type*} [NontriviallyNormedField 𝕜] {m : ℤ} {x : 𝕜} :
    ContinuousAt (fun x ↦ x ^ m) x ↔ x ≠ 0 ∨ 0 ≤ m := by
  refine' ⟨_, continuousAt_zpow₀ _ _⟩
  contrapose!; rintro ⟨rfl, hm⟩ hc
  exact not_tendsto_atTop_of_tendsto_nhds (hc.tendsto.mono_left nhdsWithin_le_nhds).norm
    (tendsto_norm_zpow_nhdsWithin_0_atTop hm)
#align normed_field.continuous_at_zpow NormedField.continuousAt_zpow

@[simp]
theorem continuousAt_inv {𝕜 : Type*} [NontriviallyNormedField 𝕜] {x : 𝕜} :
    ContinuousAt Inv.inv x ↔ x ≠ 0 := by
  simpa [(zero_lt_one' ℤ).not_le] using @continuousAt_zpow _ _ (-1) x
#align normed_field.continuous_at_inv NormedField.continuousAt_inv

end NormedField

theorem isLittleO_pow_pow_of_lt_left {r₁ r₂ : ℝ} (h₁ : 0 ≤ r₁) (h₂ : r₁ < r₂) :
    (fun n : ℕ ↦ r₁ ^ n) =o[atTop] fun n ↦ r₂ ^ n :=
  have H : 0 < r₂ := h₁.trans_lt h₂
  (isLittleO_of_tendsto fun _ hn ↦ False.elim <| H.ne' <| pow_eq_zero hn) <|
    (tendsto_pow_atTop_nhds_zero_of_lt_one
      (div_nonneg h₁ (h₁.trans h₂.le)) ((div_lt_one H).2 h₂)).congr fun _ ↦ div_pow _ _ _
#align is_o_pow_pow_of_lt_left isLittleO_pow_pow_of_lt_left

theorem isBigO_pow_pow_of_le_left {r₁ r₂ : ℝ} (h₁ : 0 ≤ r₁) (h₂ : r₁ ≤ r₂) :
    (fun n : ℕ ↦ r₁ ^ n) =O[atTop] fun n ↦ r₂ ^ n :=
  h₂.eq_or_lt.elim (fun h ↦ h ▸ isBigO_refl _ _) fun h ↦ (isLittleO_pow_pow_of_lt_left h₁ h).isBigO
set_option linter.uppercaseLean3 false in
#align is_O_pow_pow_of_le_left isBigO_pow_pow_of_le_left

theorem isLittleO_pow_pow_of_abs_lt_left {r₁ r₂ : ℝ} (h : |r₁| < |r₂|) :
    (fun n : ℕ ↦ r₁ ^ n) =o[atTop] fun n ↦ r₂ ^ n := by
  refine' (IsLittleO.of_norm_left _).of_norm_right
  exact (isLittleO_pow_pow_of_lt_left (abs_nonneg r₁) h).congr (pow_abs r₁) (pow_abs r₂)
#align is_o_pow_pow_of_abs_lt_left isLittleO_pow_pow_of_abs_lt_left

open List in
/-- Various statements equivalent to the fact that `f n` grows exponentially slower than `R ^ n`.

* 0: $f n = o(a ^ n)$ for some $-R < a < R$;
* 1: $f n = o(a ^ n)$ for some $0 < a < R$;
* 2: $f n = O(a ^ n)$ for some $-R < a < R$;
* 3: $f n = O(a ^ n)$ for some $0 < a < R$;
* 4: there exist `a < R` and `C` such that one of `C` and `R` is positive and $|f n| ≤ Ca^n$
     for all `n`;
* 5: there exists `0 < a < R` and a positive `C` such that $|f n| ≤ Ca^n$ for all `n`;
* 6: there exists `a < R` such that $|f n| ≤ a ^ n$ for sufficiently large `n`;
* 7: there exists `0 < a < R` such that $|f n| ≤ a ^ n$ for sufficiently large `n`.

NB: For backwards compatibility, if you add more items to the list, please append them at the end of
the list. -/
theorem TFAE_exists_lt_isLittleO_pow (f : ℕ → ℝ) (R : ℝ) :
    TFAE
      [∃ a ∈ Ioo (-R) R, f =o[atTop] (a ^ ·), ∃ a ∈ Ioo 0 R, f =o[atTop] (a ^ ·),
        ∃ a ∈ Ioo (-R) R, f =O[atTop] (a ^ ·), ∃ a ∈ Ioo 0 R, f =O[atTop] (a ^ ·),
        ∃ a < R, ∃ C : ℝ, (0 < C ∨ 0 < R) ∧ ∀ n, |f n| ≤ C * a ^ n,
        ∃ a ∈ Ioo 0 R, ∃ C > 0, ∀ n, |f n| ≤ C * a ^ n, ∃ a < R, ∀ᶠ n in atTop, |f n| ≤ a ^ n,
        ∃ a ∈ Ioo 0 R, ∀ᶠ n in atTop, |f n| ≤ a ^ n] := by
  have A : Ico 0 R ⊆ Ioo (-R) R :=
    fun x hx ↦ ⟨(neg_lt_zero.2 (hx.1.trans_lt hx.2)).trans_le hx.1, hx.2⟩
  have B : Ioo 0 R ⊆ Ioo (-R) R := Subset.trans Ioo_subset_Ico_self A
  -- First we prove that 1-4 are equivalent using 2 → 3 → 4, 1 → 3, and 2 → 1
  tfae_have 1 → 3 := fun ⟨a, ha, H⟩ ↦ ⟨a, ha, H.isBigO⟩
  tfae_have 2 → 1 := fun ⟨a, ha, H⟩ ↦ ⟨a, B ha, H⟩
  tfae_have 3 → 2 := by
    rintro ⟨a, ha, H⟩
    rcases exists_between (abs_lt.2 ha) with ⟨b, hab, hbR⟩
    exact ⟨b, ⟨(abs_nonneg a).trans_lt hab, hbR⟩,
      H.trans_isLittleO (isLittleO_pow_pow_of_abs_lt_left (hab.trans_le (le_abs_self b)))⟩
  tfae_have 2 → 4 := fun ⟨a, ha, H⟩ ↦ ⟨a, ha, H.isBigO⟩
  tfae_have 4 → 3 := fun ⟨a, ha, H⟩ ↦ ⟨a, B ha, H⟩
  -- Add 5 and 6 using 4 → 6 → 5 → 3
  tfae_have 4 → 6 := by
    rintro ⟨a, ha, H⟩
    rcases bound_of_isBigO_nat_atTop H with ⟨C, hC₀, hC⟩
    refine' ⟨a, ha, C, hC₀, fun n ↦ _⟩
    simpa only [Real.norm_eq_abs, abs_pow, abs_of_nonneg ha.1.le] using hC (pow_ne_zero n ha.1.ne')
  tfae_have 6 → 5 := fun ⟨a, ha, C, H₀, H⟩ ↦ ⟨a, ha.2, C, Or.inl H₀, H⟩
  tfae_have 5 → 3 := by
    rintro ⟨a, ha, C, h₀, H⟩
    rcases sign_cases_of_C_mul_pow_nonneg fun n ↦ (abs_nonneg _).trans (H n) with (rfl | ⟨hC₀, ha₀⟩)
    · obtain rfl : f = 0 := by
        ext n
        simpa using H n
      simp only [lt_irrefl, false_or_iff] at h₀
      exact ⟨0, ⟨neg_lt_zero.2 h₀, h₀⟩, isBigO_zero _ _⟩
    exact ⟨a, A ⟨ha₀, ha⟩,
      isBigO_of_le' _ fun n ↦ (H n).trans <| mul_le_mul_of_nonneg_left (le_abs_self _) hC₀.le⟩
  -- Add 7 and 8 using 2 → 8 → 7 → 3
  tfae_have 2 → 8 := by
    rintro ⟨a, ha, H⟩
    refine' ⟨a, ha, (H.def zero_lt_one).mono fun n hn ↦ _⟩
    rwa [Real.norm_eq_abs, Real.norm_eq_abs, one_mul, abs_pow, abs_of_pos ha.1] at hn
  tfae_have 8 → 7 := fun ⟨a, ha, H⟩ ↦ ⟨a, ha.2, H⟩
  tfae_have 7 → 3 := by
    rintro ⟨a, ha, H⟩
    have : 0 ≤ a := nonneg_of_eventually_pow_nonneg (H.mono fun n ↦ (abs_nonneg _).trans)
    refine' ⟨a, A ⟨this, ha⟩, IsBigO.of_bound 1 _⟩
    simpa only [Real.norm_eq_abs, one_mul, abs_pow, abs_of_nonneg this]
<<<<<<< HEAD
=======
  -- Porting note: used to work without explicitly having 6 → 7
  tfae_have 6 → 7
  · exact fun h ↦ tfae_8_to_7 <| tfae_2_to_8 <| tfae_3_to_2 <| tfae_5_to_3 <| tfae_6_to_5 h
>>>>>>> 35909eaa
  tfae_finish
#align tfae_exists_lt_is_o_pow TFAE_exists_lt_isLittleO_pow

/-- For any natural `k` and a real `r > 1` we have `n ^ k = o(r ^ n)` as `n → ∞`. -/
theorem isLittleO_pow_const_const_pow_of_one_lt {R : Type*} [NormedRing R] (k : ℕ) {r : ℝ}
    (hr : 1 < r) : (fun n ↦ (n : R) ^ k : ℕ → R) =o[atTop] fun n ↦ r ^ n := by
  have : Tendsto (fun x : ℝ ↦ x ^ k) (𝓝[>] 1) (𝓝 1) :=
    ((continuous_id.pow k).tendsto' (1 : ℝ) 1 (one_pow _)).mono_left inf_le_left
  obtain ⟨r' : ℝ, hr' : r' ^ k < r, h1 : 1 < r'⟩ :=
    ((this.eventually (gt_mem_nhds hr)).and self_mem_nhdsWithin).exists
  have h0 : 0 ≤ r' := zero_le_one.trans h1.le
  suffices (fun n ↦ (n : R) ^ k : ℕ → R) =O[atTop] fun n : ℕ ↦ (r' ^ k) ^ n from
    this.trans_isLittleO (isLittleO_pow_pow_of_lt_left (pow_nonneg h0 _) hr')
  conv in (r' ^ _) ^ _ => rw [← pow_mul, mul_comm, pow_mul]
  suffices ∀ n : ℕ, ‖(n : R)‖ ≤ (r' - 1)⁻¹ * ‖(1 : R)‖ * ‖r' ^ n‖ from
    (isBigO_of_le' _ this).pow _
  intro n
  rw [mul_right_comm]
  refine' n.norm_cast_le.trans (mul_le_mul_of_nonneg_right _ (norm_nonneg _))
  simpa [_root_.div_eq_inv_mul, Real.norm_eq_abs, abs_of_nonneg h0] using n.cast_le_pow_div_sub h1
#align is_o_pow_const_const_pow_of_one_lt isLittleO_pow_const_const_pow_of_one_lt

/-- For a real `r > 1` we have `n = o(r ^ n)` as `n → ∞`. -/
theorem isLittleO_coe_const_pow_of_one_lt {R : Type*} [NormedRing R] {r : ℝ} (hr : 1 < r) :
    ((↑) : ℕ → R) =o[atTop] fun n ↦ r ^ n := by
  simpa only [pow_one] using @isLittleO_pow_const_const_pow_of_one_lt R _ 1 _ hr
#align is_o_coe_const_pow_of_one_lt isLittleO_coe_const_pow_of_one_lt

/-- If `‖r₁‖ < r₂`, then for any natural `k` we have `n ^ k r₁ ^ n = o (r₂ ^ n)` as `n → ∞`. -/
theorem isLittleO_pow_const_mul_const_pow_const_pow_of_norm_lt {R : Type*} [NormedRing R] (k : ℕ)
    {r₁ : R} {r₂ : ℝ} (h : ‖r₁‖ < r₂) :
    (fun n ↦ (n : R) ^ k * r₁ ^ n : ℕ → R) =o[atTop] fun n ↦ r₂ ^ n := by
  by_cases h0 : r₁ = 0
  · refine' (isLittleO_zero _ _).congr' (mem_atTop_sets.2 <| ⟨1, fun n hn ↦ _⟩) EventuallyEq.rfl
    simp [zero_pow (one_le_iff_ne_zero.1 hn), h0]
  rw [← Ne.def, ← norm_pos_iff] at h0
  have A : (fun n ↦ (n : R) ^ k : ℕ → R) =o[atTop] fun n ↦ (r₂ / ‖r₁‖) ^ n :=
    isLittleO_pow_const_const_pow_of_one_lt k ((one_lt_div h0).2 h)
  suffices (fun n ↦ r₁ ^ n) =O[atTop] fun n ↦ ‖r₁‖ ^ n by
    simpa [div_mul_cancel _ (pow_pos h0 _).ne'] using A.mul_isBigO this
  exact IsBigO.of_bound 1 (by simpa using eventually_norm_pow_le r₁)
#align is_o_pow_const_mul_const_pow_const_pow_of_norm_lt isLittleO_pow_const_mul_const_pow_const_pow_of_norm_lt

theorem tendsto_pow_const_div_const_pow_of_one_lt (k : ℕ) {r : ℝ} (hr : 1 < r) :
    Tendsto (fun n ↦ (n : ℝ) ^ k / r ^ n : ℕ → ℝ) atTop (𝓝 0) :=
  (isLittleO_pow_const_const_pow_of_one_lt k hr).tendsto_div_nhds_zero
#align tendsto_pow_const_div_const_pow_of_one_lt tendsto_pow_const_div_const_pow_of_one_lt

/-- If `|r| < 1`, then `n ^ k r ^ n` tends to zero for any natural `k`. -/
theorem tendsto_pow_const_mul_const_pow_of_abs_lt_one (k : ℕ) {r : ℝ} (hr : |r| < 1) :
    Tendsto (fun n ↦ (n : ℝ) ^ k * r ^ n : ℕ → ℝ) atTop (𝓝 0) := by
  by_cases h0 : r = 0
  · exact tendsto_const_nhds.congr'
      (mem_atTop_sets.2 ⟨1, fun n hn ↦ by simp [zero_lt_one.trans_le hn |>.ne', h0]⟩)
  have hr' : 1 < |r|⁻¹ := one_lt_inv (abs_pos.2 h0) hr
  rw [tendsto_zero_iff_norm_tendsto_zero]
  simpa [div_eq_mul_inv] using tendsto_pow_const_div_const_pow_of_one_lt k hr'
#align tendsto_pow_const_mul_const_pow_of_abs_lt_one tendsto_pow_const_mul_const_pow_of_abs_lt_one

/-- If `0 ≤ r < 1`, then `n ^ k r ^ n` tends to zero for any natural `k`.
This is a specialized version of `tendsto_pow_const_mul_const_pow_of_abs_lt_one`, singled out
for ease of application. -/
theorem tendsto_pow_const_mul_const_pow_of_lt_one (k : ℕ) {r : ℝ} (hr : 0 ≤ r) (h'r : r < 1) :
    Tendsto (fun n ↦ (n : ℝ) ^ k * r ^ n : ℕ → ℝ) atTop (𝓝 0) :=
  tendsto_pow_const_mul_const_pow_of_abs_lt_one k (abs_lt.2 ⟨neg_one_lt_zero.trans_le hr, h'r⟩)
#align tendsto_pow_const_mul_const_pow_of_lt_one tendsto_pow_const_mul_const_pow_of_lt_one

/-- If `|r| < 1`, then `n * r ^ n` tends to zero. -/
theorem tendsto_self_mul_const_pow_of_abs_lt_one {r : ℝ} (hr : |r| < 1) :
    Tendsto (fun n ↦ n * r ^ n : ℕ → ℝ) atTop (𝓝 0) := by
  simpa only [pow_one] using tendsto_pow_const_mul_const_pow_of_abs_lt_one 1 hr
#align tendsto_self_mul_const_pow_of_abs_lt_one tendsto_self_mul_const_pow_of_abs_lt_one

/-- If `0 ≤ r < 1`, then `n * r ^ n` tends to zero. This is a specialized version of
`tendsto_self_mul_const_pow_of_abs_lt_one`, singled out for ease of application. -/
theorem tendsto_self_mul_const_pow_of_lt_one {r : ℝ} (hr : 0 ≤ r) (h'r : r < 1) :
    Tendsto (fun n ↦ n * r ^ n : ℕ → ℝ) atTop (𝓝 0) := by
  simpa only [pow_one] using tendsto_pow_const_mul_const_pow_of_lt_one 1 hr h'r
#align tendsto_self_mul_const_pow_of_lt_one tendsto_self_mul_const_pow_of_lt_one

/-- In a normed ring, the powers of an element x with `‖x‖ < 1` tend to zero. -/
theorem tendsto_pow_atTop_nhds_zero_of_norm_lt_one {R : Type*} [NormedRing R] {x : R}
    (h : ‖x‖ < 1) :
    Tendsto (fun n : ℕ ↦ x ^ n) atTop (𝓝 0) := by
  apply squeeze_zero_norm' (eventually_norm_pow_le x)
  exact tendsto_pow_atTop_nhds_zero_of_lt_one (norm_nonneg _) h
#align tendsto_pow_at_top_nhds_0_of_norm_lt_1 tendsto_pow_atTop_nhds_zero_of_norm_lt_one
@[deprecated] alias tendsto_pow_atTop_nhds_0_of_norm_lt_1 :=
  tendsto_pow_atTop_nhds_zero_of_norm_lt_one

theorem tendsto_pow_atTop_nhds_zero_of_abs_lt_one {r : ℝ} (h : |r| < 1) :
    Tendsto (fun n : ℕ ↦ r ^ n) atTop (𝓝 0) :=
  tendsto_pow_atTop_nhds_zero_of_norm_lt_one h
#align tendsto_pow_at_top_nhds_0_of_abs_lt_1 tendsto_pow_atTop_nhds_zero_of_abs_lt_one
@[deprecated] alias tendsto_pow_atTop_nhds_0_of_abs_lt_1 :=
  tendsto_pow_atTop_nhds_zero_of_abs_lt_one

/-! ### Geometric series-/


section Geometric

variable {K : Type*} [NormedField K] {ξ : K}

theorem hasSum_geometric_of_norm_lt_one (h : ‖ξ‖ < 1) : HasSum (fun n : ℕ ↦ ξ ^ n) (1 - ξ)⁻¹ := by
  have xi_ne_one : ξ ≠ 1 := by
    contrapose! h
    simp [h]
  have A : Tendsto (fun n ↦ (ξ ^ n - 1) * (ξ - 1)⁻¹) atTop (𝓝 ((0 - 1) * (ξ - 1)⁻¹)) :=
    ((tendsto_pow_atTop_nhds_zero_of_norm_lt_one h).sub tendsto_const_nhds).mul tendsto_const_nhds
  rw [hasSum_iff_tendsto_nat_of_summable_norm]
  · simpa [geom_sum_eq, xi_ne_one, neg_inv, div_eq_mul_inv] using A
  · simp [norm_pow, summable_geometric_of_lt_one (norm_nonneg _) h]
#align has_sum_geometric_of_norm_lt_1 hasSum_geometric_of_norm_lt_one
@[deprecated] alias hasSum_geometric_of_norm_lt_1 := hasSum_geometric_of_norm_lt_one

theorem summable_geometric_of_norm_lt_one (h : ‖ξ‖ < 1) : Summable fun n : ℕ ↦ ξ ^ n :=
  ⟨_, hasSum_geometric_of_norm_lt_one h⟩
#align summable_geometric_of_norm_lt_1 summable_geometric_of_norm_lt_one
@[deprecated] alias summable_geometric_of_norm_lt_1 := summable_geometric_of_norm_lt_one

theorem tsum_geometric_of_norm_lt_one (h : ‖ξ‖ < 1) : ∑' n : ℕ, ξ ^ n = (1 - ξ)⁻¹ :=
  (hasSum_geometric_of_norm_lt_one h).tsum_eq
#align tsum_geometric_of_norm_lt_1 tsum_geometric_of_norm_lt_one
@[deprecated] alias tsum_geometric_of_norm_lt_1 := tsum_geometric_of_norm_lt_one

theorem hasSum_geometric_of_abs_lt_one {r : ℝ} (h : |r| < 1) :
    HasSum (fun n : ℕ ↦ r ^ n) (1 - r)⁻¹ :=
  hasSum_geometric_of_norm_lt_one h
#align has_sum_geometric_of_abs_lt_1 hasSum_geometric_of_abs_lt_one
@[deprecated] alias hasSum_geometric_of_abs_lt_1 := hasSum_geometric_of_abs_lt_one

theorem summable_geometric_of_abs_lt_one {r : ℝ} (h : |r| < 1) : Summable fun n : ℕ ↦ r ^ n :=
  summable_geometric_of_norm_lt_one h
#align summable_geometric_of_abs_lt_1 summable_geometric_of_abs_lt_one
@[deprecated] alias summable_geometric_of_abs_lt_1 := summable_geometric_of_abs_lt_one

theorem tsum_geometric_of_abs_lt_one {r : ℝ} (h : |r| < 1) : ∑' n : ℕ, r ^ n = (1 - r)⁻¹ :=
  tsum_geometric_of_norm_lt_one h
#align tsum_geometric_of_abs_lt_1 tsum_geometric_of_abs_lt_one
@[deprecated] alias tsum_geometric_of_abs_lt_1 := tsum_geometric_of_abs_lt_one

/-- A geometric series in a normed field is summable iff the norm of the common ratio is less than
one. -/
@[simp]
theorem summable_geometric_iff_norm_lt_one : (Summable fun n : ℕ ↦ ξ ^ n) ↔ ‖ξ‖ < 1 := by
  refine' ⟨fun h ↦ _, summable_geometric_of_norm_lt_one⟩
  obtain ⟨k : ℕ, hk : dist (ξ ^ k) 0 < 1⟩ :=
    (h.tendsto_cofinite_zero.eventually (ball_mem_nhds _ zero_lt_one)).exists
  simp only [norm_pow, dist_zero_right] at hk
  rw [← one_pow k] at hk
  exact lt_of_pow_lt_pow_left _ zero_le_one hk
#align summable_geometric_iff_norm_lt_1 summable_geometric_iff_norm_lt_one
@[deprecated] alias summable_geometric_iff_norm_lt_1 := summable_geometric_iff_norm_lt_one

end Geometric

section MulGeometric

theorem summable_norm_pow_mul_geometric_of_norm_lt_one {R : Type*} [NormedRing R] (k : ℕ) {r : R}
    (hr : ‖r‖ < 1) : Summable fun n : ℕ ↦ ‖((n : R) ^ k * r ^ n : R)‖ := by
  rcases exists_between hr with ⟨r', hrr', h⟩
  exact summable_of_isBigO_nat (summable_geometric_of_lt_one ((norm_nonneg _).trans hrr'.le) h)
    (isLittleO_pow_const_mul_const_pow_const_pow_of_norm_lt _ hrr').isBigO.norm_left
#align summable_norm_pow_mul_geometric_of_norm_lt_1 summable_norm_pow_mul_geometric_of_norm_lt_one
@[deprecated] alias summable_norm_pow_mul_geometric_of_norm_lt_1 :=
  summable_norm_pow_mul_geometric_of_norm_lt_one

theorem summable_pow_mul_geometric_of_norm_lt_one {R : Type*} [NormedRing R] [CompleteSpace R]
    (k : ℕ) {r : R} (hr : ‖r‖ < 1) : Summable (fun n ↦ (n : R) ^ k * r ^ n : ℕ → R) :=
  .of_norm <| summable_norm_pow_mul_geometric_of_norm_lt_one _ hr
#align summable_pow_mul_geometric_of_norm_lt_1 summable_pow_mul_geometric_of_norm_lt_one
@[deprecated] alias summable_pow_mul_geometric_of_norm_lt_1 :=
  summable_pow_mul_geometric_of_norm_lt_one

/-- If `‖r‖ < 1`, then `∑' n : ℕ, n * r ^ n = r / (1 - r) ^ 2`, `HasSum` version. -/
theorem hasSum_coe_mul_geometric_of_norm_lt_one {𝕜 : Type*} [NormedField 𝕜] [CompleteSpace 𝕜]
    {r : 𝕜} (hr : ‖r‖ < 1) : HasSum (fun n ↦ n * r ^ n : ℕ → 𝕜) (r / (1 - r) ^ 2) := by
  have A : Summable (fun n ↦ (n : 𝕜) * r ^ n : ℕ → 𝕜) := by
    simpa only [pow_one] using summable_pow_mul_geometric_of_norm_lt_one 1 hr
  have B : HasSum (r ^ · : ℕ → 𝕜) (1 - r)⁻¹ := hasSum_geometric_of_norm_lt_one hr
  refine' A.hasSum_iff.2 _
  have hr' : r ≠ 1 := by
    rintro rfl
    simp [lt_irrefl] at hr
  set s : 𝕜 := ∑' n : ℕ, n * r ^ n
  calc
    s = (1 - r) * s / (1 - r) := (mul_div_cancel_left _ (sub_ne_zero.2 hr'.symm)).symm
    _ = (s - r * s) / (1 - r) := by rw [_root_.sub_mul, one_mul]
    _ = (((0 : ℕ) * r ^ 0 + ∑' n : ℕ, (n + 1 : ℕ) * r ^ (n + 1)) - r * s) / (1 - r) := by
      rw [← tsum_eq_zero_add A]
    _ = ((r * ∑' n : ℕ, (n + 1) * r ^ n) - r * s) / (1 - r) := by
      simp [_root_.pow_succ, mul_left_comm _ r, _root_.tsum_mul_left]
    _ = r / (1 - r) ^ 2 := by
      simp [add_mul, tsum_add A B.summable, mul_add, B.tsum_eq, ← div_eq_mul_inv, sq, div_div]
#align has_sum_coe_mul_geometric_of_norm_lt_1 hasSum_coe_mul_geometric_of_norm_lt_one
@[deprecated] alias hasSum_coe_mul_geometric_of_norm_lt_1 :=
  hasSum_coe_mul_geometric_of_norm_lt_one

/-- If `‖r‖ < 1`, then `∑' n : ℕ, n * r ^ n = r / (1 - r) ^ 2`. -/
theorem tsum_coe_mul_geometric_of_norm_lt_one {𝕜 : Type*} [NormedField 𝕜] [CompleteSpace 𝕜] {r : 𝕜}
    (hr : ‖r‖ < 1) : (∑' n : ℕ, n * r ^ n : 𝕜) = r / (1 - r) ^ 2 :=
  (hasSum_coe_mul_geometric_of_norm_lt_one hr).tsum_eq
#align tsum_coe_mul_geometric_of_norm_lt_1 tsum_coe_mul_geometric_of_norm_lt_one
@[deprecated] alias tsum_coe_mul_geometric_of_norm_lt_1 := tsum_coe_mul_geometric_of_norm_lt_one

end MulGeometric

section SummableLeGeometric

variable [SeminormedAddCommGroup α] {r C : ℝ} {f : ℕ → α}

nonrec theorem SeminormedAddCommGroup.cauchySeq_of_le_geometric {C : ℝ} {r : ℝ} (hr : r < 1)
    {u : ℕ → α} (h : ∀ n, ‖u n - u (n + 1)‖ ≤ C * r ^ n) : CauchySeq u :=
  cauchySeq_of_le_geometric r C hr (by simpa [dist_eq_norm] using h)
#align seminormed_add_comm_group.cauchy_seq_of_le_geometric SeminormedAddCommGroup.cauchySeq_of_le_geometric

theorem dist_partial_sum_le_of_le_geometric (hf : ∀ n, ‖f n‖ ≤ C * r ^ n) (n : ℕ) :
    dist (∑ i in range n, f i) (∑ i in range (n + 1), f i) ≤ C * r ^ n := by
  rw [sum_range_succ, dist_eq_norm, ← norm_neg, neg_sub, add_sub_cancel']
  exact hf n
#align dist_partial_sum_le_of_le_geometric dist_partial_sum_le_of_le_geometric

/-- If `‖f n‖ ≤ C * r ^ n` for all `n : ℕ` and some `r < 1`, then the partial sums of `f` form a
Cauchy sequence. This lemma does not assume `0 ≤ r` or `0 ≤ C`. -/
theorem cauchySeq_finset_of_geometric_bound (hr : r < 1) (hf : ∀ n, ‖f n‖ ≤ C * r ^ n) :
    CauchySeq fun s : Finset ℕ ↦ ∑ x in s, f x :=
  cauchySeq_finset_of_norm_bounded _
    (aux_hasSum_of_le_geometric hr (dist_partial_sum_le_of_le_geometric hf)).summable hf
#align cauchy_seq_finset_of_geometric_bound cauchySeq_finset_of_geometric_bound

/-- If `‖f n‖ ≤ C * r ^ n` for all `n : ℕ` and some `r < 1`, then the partial sums of `f` are within
distance `C * r ^ n / (1 - r)` of the sum of the series. This lemma does not assume `0 ≤ r` or
`0 ≤ C`. -/
theorem norm_sub_le_of_geometric_bound_of_hasSum (hr : r < 1) (hf : ∀ n, ‖f n‖ ≤ C * r ^ n) {a : α}
    (ha : HasSum f a) (n : ℕ) : ‖(∑ x in Finset.range n, f x) - a‖ ≤ C * r ^ n / (1 - r) := by
  rw [← dist_eq_norm]
  apply dist_le_of_le_geometric_of_tendsto r C hr (dist_partial_sum_le_of_le_geometric hf)
  exact ha.tendsto_sum_nat
#align norm_sub_le_of_geometric_bound_of_has_sum norm_sub_le_of_geometric_bound_of_hasSum

@[simp]
theorem dist_partial_sum (u : ℕ → α) (n : ℕ) :
    dist (∑ k in range (n + 1), u k) (∑ k in range n, u k) = ‖u n‖ := by
  simp [dist_eq_norm, sum_range_succ]
#align dist_partial_sum dist_partial_sum

@[simp]
theorem dist_partial_sum' (u : ℕ → α) (n : ℕ) :
    dist (∑ k in range n, u k) (∑ k in range (n + 1), u k) = ‖u n‖ := by
  simp [dist_eq_norm', sum_range_succ]
#align dist_partial_sum' dist_partial_sum'

theorem cauchy_series_of_le_geometric {C : ℝ} {u : ℕ → α} {r : ℝ} (hr : r < 1)
    (h : ∀ n, ‖u n‖ ≤ C * r ^ n) : CauchySeq fun n ↦ ∑ k in range n, u k :=
  cauchySeq_of_le_geometric r C hr (by simp [h])
#align cauchy_series_of_le_geometric cauchy_series_of_le_geometric

theorem NormedAddCommGroup.cauchy_series_of_le_geometric' {C : ℝ} {u : ℕ → α} {r : ℝ} (hr : r < 1)
    (h : ∀ n, ‖u n‖ ≤ C * r ^ n) : CauchySeq fun n ↦ ∑ k in range (n + 1), u k :=
  (cauchy_series_of_le_geometric hr h).comp_tendsto <| tendsto_add_atTop_nat 1
#align normed_add_comm_group.cauchy_series_of_le_geometric' NormedAddCommGroup.cauchy_series_of_le_geometric'

theorem NormedAddCommGroup.cauchy_series_of_le_geometric'' {C : ℝ} {u : ℕ → α} {N : ℕ} {r : ℝ}
    (hr₀ : 0 < r) (hr₁ : r < 1) (h : ∀ n ≥ N, ‖u n‖ ≤ C * r ^ n) :
    CauchySeq fun n ↦ ∑ k in range (n + 1), u k := by
  set v : ℕ → α := fun n ↦ if n < N then 0 else u n
  have hC : 0 ≤ C :=
    (mul_nonneg_iff_of_pos_right <| pow_pos hr₀ N).mp ((norm_nonneg _).trans <| h N <| le_refl N)
  have : ∀ n ≥ N, u n = v n := by
    intro n hn
    simp [v, hn, if_neg (not_lt.mpr hn)]
  refine'
    cauchySeq_sum_of_eventually_eq this (NormedAddCommGroup.cauchy_series_of_le_geometric' hr₁ _)
  · exact C
  intro n
  simp only [v]
  split_ifs with H
  · rw [norm_zero]
    exact mul_nonneg hC (pow_nonneg hr₀.le _)
  · push_neg at H
    exact h _ H
#align normed_add_comm_group.cauchy_series_of_le_geometric'' NormedAddCommGroup.cauchy_series_of_le_geometric''

/-- The term norms of any convergent series are bounded by a constant. -/
lemma exists_norm_le_of_cauchySeq (h : CauchySeq fun n ↦ ∑ k in range n, f k) :
    ∃ C, ∀ n, ‖f n‖ ≤ C := by
  obtain ⟨b, ⟨_, key, _⟩⟩ := cauchySeq_iff_le_tendsto_0.mp h
  refine ⟨b 0, fun n ↦ ?_⟩
  simpa only [dist_partial_sum'] using key n (n + 1) 0 (_root_.zero_le _) (_root_.zero_le _)

end SummableLeGeometric

section NormedRingGeometric

variable {R : Type*} [NormedRing R] [CompleteSpace R]

open NormedSpace

/-- A geometric series in a complete normed ring is summable.
Proved above (same name, different namespace) for not-necessarily-complete normed fields. -/
theorem NormedRing.summable_geometric_of_norm_lt_one (x : R) (h : ‖x‖ < 1) :
    Summable fun n : ℕ ↦ x ^ n :=
  have h1 : Summable fun n : ℕ ↦ ‖x‖ ^ n := summable_geometric_of_lt_one (norm_nonneg _) h
  h1.of_norm_bounded_eventually_nat _ (eventually_norm_pow_le x)
#align normed_ring.summable_geometric_of_norm_lt_1 NormedRing.summable_geometric_of_norm_lt_one
@[deprecated] alias NormedRing.summable_geometric_of_norm_lt_1 :=
  NormedRing.summable_geometric_of_norm_lt_one

/-- Bound for the sum of a geometric series in a normed ring. This formula does not assume that the
normed ring satisfies the axiom `‖1‖ = 1`. -/
theorem NormedRing.tsum_geometric_of_norm_lt_one (x : R) (h : ‖x‖ < 1) :
    ‖∑' n : ℕ, x ^ n‖ ≤ ‖(1 : R)‖ - 1 + (1 - ‖x‖)⁻¹ := by
  rw [tsum_eq_zero_add (summable_geometric_of_norm_lt_one x h)]
  simp only [_root_.pow_zero]
  refine' le_trans (norm_add_le _ _) _
  have : ‖∑' b : ℕ, (fun n ↦ x ^ (n + 1)) b‖ ≤ (1 - ‖x‖)⁻¹ - 1 := by
    refine' tsum_of_norm_bounded _ fun b ↦ norm_pow_le' _ (Nat.succ_pos b)
    convert (hasSum_nat_add_iff' 1).mpr (hasSum_geometric_of_lt_one (norm_nonneg x) h)
    simp
  linarith
#align normed_ring.tsum_geometric_of_norm_lt_1 NormedRing.tsum_geometric_of_norm_lt_one
@[deprecated] alias NormedRing.tsum_geometric_of_norm_lt_1 :=
  NormedRing.tsum_geometric_of_norm_lt_one

theorem geom_series_mul_neg (x : R) (h : ‖x‖ < 1) : (∑' i : ℕ, x ^ i) * (1 - x) = 1 := by
  have := (NormedRing.summable_geometric_of_norm_lt_one x h).hasSum.mul_right (1 - x)
  refine' tendsto_nhds_unique this.tendsto_sum_nat _
  have : Tendsto (fun n : ℕ ↦ 1 - x ^ n) atTop (𝓝 1) := by
    simpa using tendsto_const_nhds.sub (tendsto_pow_atTop_nhds_zero_of_norm_lt_one h)
  convert← this
  rw [← geom_sum_mul_neg, Finset.sum_mul]
#align geom_series_mul_neg geom_series_mul_neg

theorem mul_neg_geom_series (x : R) (h : ‖x‖ < 1) : ((1 - x) * ∑' i : ℕ, x ^ i) = 1 := by
  have := (NormedRing.summable_geometric_of_norm_lt_one x h).hasSum.mul_left (1 - x)
  refine' tendsto_nhds_unique this.tendsto_sum_nat _
  have : Tendsto (fun n : ℕ ↦ 1 - x ^ n) atTop (𝓝 1) := by
    simpa using tendsto_const_nhds.sub (tendsto_pow_atTop_nhds_zero_of_norm_lt_one h)
  convert← this
  rw [← mul_neg_geom_sum, Finset.mul_sum]
#align mul_neg_geom_series mul_neg_geom_series

end NormedRingGeometric

/-! ### Summability tests based on comparison with geometric series -/

theorem summable_of_ratio_norm_eventually_le {α : Type*} [SeminormedAddCommGroup α]
    [CompleteSpace α] {f : ℕ → α} {r : ℝ} (hr₁ : r < 1)
    (h : ∀ᶠ n in atTop, ‖f (n + 1)‖ ≤ r * ‖f n‖) : Summable f := by
  by_cases hr₀ : 0 ≤ r
  · rw [eventually_atTop] at h
    rcases h with ⟨N, hN⟩
    rw [← @summable_nat_add_iff α _ _ _ _ N]
    refine .of_norm_bounded (fun n ↦ ‖f N‖ * r ^ n)
      (Summable.mul_left _ <| summable_geometric_of_lt_one hr₀ hr₁) fun n ↦ ?_
    simp only
    conv_rhs => rw [mul_comm, ← zero_add N]
    refine' le_geom (u := fun n ↦ ‖f (n + N)‖) hr₀ n fun i _ ↦ _
    convert hN (i + N) (N.le_add_left i) using 3
    ac_rfl
  · push_neg at hr₀
    refine' .of_norm_bounded_eventually_nat 0 summable_zero _
    filter_upwards [h] with _ hn
    by_contra! h
    exact not_lt.mpr (norm_nonneg _) (lt_of_le_of_lt hn <| mul_neg_of_neg_of_pos hr₀ h)
#align summable_of_ratio_norm_eventually_le summable_of_ratio_norm_eventually_le

theorem summable_of_ratio_test_tendsto_lt_one {α : Type*} [NormedAddCommGroup α] [CompleteSpace α]
    {f : ℕ → α} {l : ℝ} (hl₁ : l < 1) (hf : ∀ᶠ n in atTop, f n ≠ 0)
    (h : Tendsto (fun n ↦ ‖f (n + 1)‖ / ‖f n‖) atTop (𝓝 l)) : Summable f := by
  rcases exists_between hl₁ with ⟨r, hr₀, hr₁⟩
  refine' summable_of_ratio_norm_eventually_le hr₁ _
  filter_upwards [eventually_le_of_tendsto_lt hr₀ h, hf] with _ _ h₁
  rwa [← div_le_iff (norm_pos_iff.mpr h₁)]
#align summable_of_ratio_test_tendsto_lt_one summable_of_ratio_test_tendsto_lt_one

theorem not_summable_of_ratio_norm_eventually_ge {α : Type*} [SeminormedAddCommGroup α] {f : ℕ → α}
    {r : ℝ} (hr : 1 < r) (hf : ∃ᶠ n in atTop, ‖f n‖ ≠ 0)
    (h : ∀ᶠ n in atTop, r * ‖f n‖ ≤ ‖f (n + 1)‖) : ¬Summable f := by
  rw [eventually_atTop] at h
  rcases h with ⟨N₀, hN₀⟩
  rw [frequently_atTop] at hf
  rcases hf N₀ with ⟨N, hNN₀ : N₀ ≤ N, hN⟩
  rw [← @summable_nat_add_iff α _ _ _ _ N]
  refine' mt Summable.tendsto_atTop_zero
    fun h' ↦ not_tendsto_atTop_of_tendsto_nhds (tendsto_norm_zero.comp h') _
  convert tendsto_atTop_of_geom_le _ hr _
  · refine' lt_of_le_of_ne (norm_nonneg _) _
    intro h''
    specialize hN₀ N hNN₀
    simp only [comp_apply, zero_add] at h''
    exact hN h''.symm
  · intro i
    dsimp only [comp_apply]
    convert hN₀ (i + N) (hNN₀.trans (N.le_add_left i)) using 3
    ac_rfl
#align not_summable_of_ratio_norm_eventually_ge not_summable_of_ratio_norm_eventually_ge

theorem not_summable_of_ratio_test_tendsto_gt_one {α : Type*} [SeminormedAddCommGroup α]
    {f : ℕ → α} {l : ℝ} (hl : 1 < l) (h : Tendsto (fun n ↦ ‖f (n + 1)‖ / ‖f n‖) atTop (𝓝 l)) :
    ¬Summable f := by
  have key : ∀ᶠ n in atTop, ‖f n‖ ≠ 0 := by
    filter_upwards [eventually_ge_of_tendsto_gt hl h] with _ hn hc
    rw [hc, _root_.div_zero] at hn
    linarith
  rcases exists_between hl with ⟨r, hr₀, hr₁⟩
  refine' not_summable_of_ratio_norm_eventually_ge hr₀ key.frequently _
  filter_upwards [eventually_ge_of_tendsto_gt hr₁ h, key] with _ _ h₁
  rwa [← le_div_iff (lt_of_le_of_ne (norm_nonneg _) h₁.symm)]
#align not_summable_of_ratio_test_tendsto_gt_one not_summable_of_ratio_test_tendsto_gt_one

section NormedDivisionRing

variable [NormedDivisionRing α] [CompleteSpace α] {f : ℕ → α}

/-- If a power series converges at `w`, it converges absolutely at all `z` of smaller norm. -/
theorem summable_powerSeries_of_norm_lt {w z : α}
    (h : CauchySeq fun n ↦ ∑ i in range n, f i * w ^ i) (hz : ‖z‖ < ‖w‖) :
    Summable fun n ↦ f n * z ^ n := by
  have hw : 0 < ‖w‖ := (norm_nonneg z).trans_lt hz
  obtain ⟨C, hC⟩ := exists_norm_le_of_cauchySeq h
  rw [summable_iff_cauchySeq_finset]
  refine cauchySeq_finset_of_geometric_bound (r := ‖z‖ / ‖w‖) (C := C) ((div_lt_one hw).mpr hz)
    (fun n ↦ ?_)
  rw [norm_mul, norm_pow, div_pow, ← mul_comm_div]
  conv at hC => enter [n]; rw [norm_mul, norm_pow, ← _root_.le_div_iff (by positivity)]
  exact mul_le_mul_of_nonneg_right (hC n) (pow_nonneg (norm_nonneg z) n)

/-- If a power series converges at 1, it converges absolutely at all `z` of smaller norm. -/
theorem summable_powerSeries_of_norm_lt_one {z : α}
    (h : CauchySeq fun n ↦ ∑ i in range n, f i) (hz : ‖z‖ < 1) :
    Summable fun n ↦ f n * z ^ n :=
  summable_powerSeries_of_norm_lt (w := 1) (by simp [h]) (by simp [hz])

end NormedDivisionRing

section

/-! ### Dirichlet and alternating series tests -/


variable {E : Type*} [NormedAddCommGroup E] [NormedSpace ℝ E]

variable {b : ℝ} {f : ℕ → ℝ} {z : ℕ → E}

/-- **Dirichlet's test** for monotone sequences. -/
theorem Monotone.cauchySeq_series_mul_of_tendsto_zero_of_bounded (hfa : Monotone f)
    (hf0 : Tendsto f atTop (𝓝 0)) (hgb : ∀ n, ‖∑ i in range n, z i‖ ≤ b) :
    CauchySeq fun n ↦ ∑ i in range n, f i • z i := by
  rw [← cauchySeq_shift 1]
  simp_rw [Finset.sum_range_by_parts _ _ (Nat.succ _), sub_eq_add_neg, Nat.succ_sub_succ_eq_sub,
    tsub_zero]
  apply (NormedField.tendsto_zero_smul_of_tendsto_zero_of_bounded hf0
    ⟨b, eventually_map.mpr <| eventually_of_forall fun n ↦ hgb <| n + 1⟩).cauchySeq.add
  refine' CauchySeq.neg _
  refine' cauchySeq_range_of_norm_bounded _ _
    (fun n ↦ _ : ∀ n, ‖(f (n + 1) + -f n) • (Finset.range (n + 1)).sum z‖ ≤ b * |f (n + 1) - f n|)
  · simp_rw [abs_of_nonneg (sub_nonneg_of_le (hfa (Nat.le_succ _))), ← mul_sum]
    apply Real.uniformContinuous_const_mul.comp_cauchySeq
    simp_rw [sum_range_sub, sub_eq_add_neg]
    exact (Tendsto.cauchySeq hf0).add_const
  · rw [norm_smul, mul_comm]
    exact mul_le_mul_of_nonneg_right (hgb _) (abs_nonneg _)
#align monotone.cauchy_seq_series_mul_of_tendsto_zero_of_bounded Monotone.cauchySeq_series_mul_of_tendsto_zero_of_bounded

/-- **Dirichlet's test** for antitone sequences. -/
theorem Antitone.cauchySeq_series_mul_of_tendsto_zero_of_bounded (hfa : Antitone f)
    (hf0 : Tendsto f atTop (𝓝 0)) (hzb : ∀ n, ‖∑ i in range n, z i‖ ≤ b) :
    CauchySeq fun n ↦ ∑ i in range n, f i • z i := by
  have hfa' : Monotone fun n ↦ -f n := fun _ _ hab ↦ neg_le_neg <| hfa hab
  have hf0' : Tendsto (fun n ↦ -f n) atTop (𝓝 0) := by
    convert hf0.neg
    norm_num
  convert (hfa'.cauchySeq_series_mul_of_tendsto_zero_of_bounded hf0' hzb).neg
  funext
  simp
#align antitone.cauchy_seq_series_mul_of_tendsto_zero_of_bounded Antitone.cauchySeq_series_mul_of_tendsto_zero_of_bounded

theorem norm_sum_neg_one_pow_le (n : ℕ) : ‖∑ i in range n, (-1 : ℝ) ^ i‖ ≤ 1 := by
  rw [neg_one_geom_sum]
  split_ifs <;> set_option tactic.skipAssignedInstances false in norm_num
#align norm_sum_neg_one_pow_le norm_sum_neg_one_pow_le

/-- The **alternating series test** for monotone sequences.
See also `Monotone.tendsto_alternating_series_of_tendsto_zero`. -/
theorem Monotone.cauchySeq_alternating_series_of_tendsto_zero (hfa : Monotone f)
    (hf0 : Tendsto f atTop (𝓝 0)) : CauchySeq fun n ↦ ∑ i in range n, (-1) ^ i * f i := by
  simp_rw [mul_comm]
  exact hfa.cauchySeq_series_mul_of_tendsto_zero_of_bounded hf0 norm_sum_neg_one_pow_le
#align monotone.cauchy_seq_alternating_series_of_tendsto_zero Monotone.cauchySeq_alternating_series_of_tendsto_zero

/-- The **alternating series test** for monotone sequences. -/
theorem Monotone.tendsto_alternating_series_of_tendsto_zero (hfa : Monotone f)
    (hf0 : Tendsto f atTop (𝓝 0)) :
    ∃ l, Tendsto (fun n ↦ ∑ i in range n, (-1) ^ i * f i) atTop (𝓝 l) :=
  cauchySeq_tendsto_of_complete <| hfa.cauchySeq_alternating_series_of_tendsto_zero hf0
#align monotone.tendsto_alternating_series_of_tendsto_zero Monotone.tendsto_alternating_series_of_tendsto_zero

/-- The **alternating series test** for antitone sequences.
See also `Antitone.tendsto_alternating_series_of_tendsto_zero`. -/
theorem Antitone.cauchySeq_alternating_series_of_tendsto_zero (hfa : Antitone f)
    (hf0 : Tendsto f atTop (𝓝 0)) : CauchySeq fun n ↦ ∑ i in range n, (-1) ^ i * f i := by
  simp_rw [mul_comm]
  exact hfa.cauchySeq_series_mul_of_tendsto_zero_of_bounded hf0 norm_sum_neg_one_pow_le
#align antitone.cauchy_seq_alternating_series_of_tendsto_zero Antitone.cauchySeq_alternating_series_of_tendsto_zero

/-- The **alternating series test** for antitone sequences. -/
theorem Antitone.tendsto_alternating_series_of_tendsto_zero (hfa : Antitone f)
    (hf0 : Tendsto f atTop (𝓝 0)) :
    ∃ l, Tendsto (fun n ↦ ∑ i in range n, (-1) ^ i * f i) atTop (𝓝 l) :=
  cauchySeq_tendsto_of_complete <| hfa.cauchySeq_alternating_series_of_tendsto_zero hf0
#align antitone.tendsto_alternating_series_of_tendsto_zero Antitone.tendsto_alternating_series_of_tendsto_zero

end

/-! ### Partial sum bounds on alternating convergent series -/

section

variable {E : Type*} [OrderedRing E] [TopologicalSpace E] [OrderClosedTopology E]
  {l : E} {f : ℕ → E}

/-- Partial sums of an alternating monotone series with an even number of terms provide
upper bounds on the limit. -/
theorem Monotone.tendsto_le_alternating_series
    (hfl : Tendsto (fun n ↦ ∑ i in range n, (-1) ^ i * f i) atTop (𝓝 l))
    (hfm : Monotone f) (k : ℕ) : l ≤ ∑ i in range (2 * k), (-1) ^ i * f i := by
  have ha : Antitone (fun n ↦ ∑ i in range (2 * n), (-1) ^ i * f i) := by
    refine' antitone_nat_of_succ_le (fun n ↦ _)
    rw [show 2 * (n + 1) = 2 * n + 1 + 1 by ring, sum_range_succ, sum_range_succ]
    simp_rw [_root_.pow_succ, show (-1 : E) ^ (2 * n) = 1 by simp, neg_one_mul, one_mul,
      ← sub_eq_add_neg, sub_le_iff_le_add]
    gcongr
    exact hfm (by omega)
  exact ha.le_of_tendsto (hfl.comp (tendsto_atTop_mono (fun n ↦ by dsimp; omega) tendsto_id)) _

/-- Partial sums of an alternating monotone series with an odd number of terms provide
lower bounds on the limit. -/
theorem Monotone.alternating_series_le_tendsto
    (hfl : Tendsto (fun n ↦ ∑ i in range n, (-1) ^ i * f i) atTop (𝓝 l))
    (hfm : Monotone f) (k : ℕ) : ∑ i in range (2 * k + 1), (-1) ^ i * f i ≤ l := by
  have hm : Monotone (fun n ↦ ∑ i in range (2 * n + 1), (-1) ^ i * f i) := by
    refine' monotone_nat_of_le_succ (fun n ↦ _)
    rw [show 2 * (n + 1) = 2 * n + 1 + 1 by ring,
      sum_range_succ _ (2 * n + 1 + 1), sum_range_succ _ (2 * n + 1)]
    simp_rw [_root_.pow_succ, show (-1 : E) ^ (2 * n) = 1 by simp, neg_one_mul, neg_neg, one_mul,
      ← sub_eq_add_neg, sub_add_eq_add_sub, le_sub_iff_add_le]
    gcongr
    exact hfm (by omega)
  exact hm.ge_of_tendsto (hfl.comp (tendsto_atTop_mono (fun n ↦ by dsimp; omega) tendsto_id)) _

/-- Partial sums of an alternating antitone series with an even number of terms provide
lower bounds on the limit. -/
theorem Antitone.alternating_series_le_tendsto
    (hfl : Tendsto (fun n ↦ ∑ i in range n, (-1) ^ i * f i) atTop (𝓝 l))
    (hfa : Antitone f) (k : ℕ) : ∑ i in range (2 * k), (-1) ^ i * f i ≤ l := by
  have hm : Monotone (fun n ↦ ∑ i in range (2 * n), (-1) ^ i * f i) := by
    refine' monotone_nat_of_le_succ (fun n ↦ _)
    rw [show 2 * (n + 1) = 2 * n + 1 + 1 by ring, sum_range_succ, sum_range_succ]
    simp_rw [_root_.pow_succ, show (-1 : E) ^ (2 * n) = 1 by simp, neg_one_mul, one_mul,
      ← sub_eq_add_neg, le_sub_iff_add_le]
    gcongr
    exact hfa (by omega)
  exact hm.ge_of_tendsto (hfl.comp (tendsto_atTop_mono (fun n ↦ by dsimp; omega) tendsto_id)) _

/-- Partial sums of an alternating antitone series with an odd number of terms provide
upper bounds on the limit. -/
theorem Antitone.tendsto_le_alternating_series
    (hfl : Tendsto (fun n ↦ ∑ i in range n, (-1) ^ i * f i) atTop (𝓝 l))
    (hfa : Antitone f) (k : ℕ) : l ≤ ∑ i in range (2 * k + 1), (-1) ^ i * f i := by
  have ha : Antitone (fun n ↦ ∑ i in range (2 * n + 1), (-1) ^ i * f i) := by
    refine' antitone_nat_of_succ_le (fun n ↦ _)
    rw [show 2 * (n + 1) = 2 * n + 1 + 1 by ring, sum_range_succ, sum_range_succ]
    simp_rw [_root_.pow_succ, show (-1 : E) ^ (2 * n) = 1 by simp, neg_one_mul, neg_neg, one_mul,
      ← sub_eq_add_neg, sub_add_eq_add_sub, sub_le_iff_le_add]
    gcongr
    exact hfa (by omega)
  exact ha.le_of_tendsto (hfl.comp (tendsto_atTop_mono (fun n ↦ by dsimp; omega) tendsto_id)) _

end

/-!
### Factorial
-/

/-- The series `∑' n, x ^ n / n!` is summable of any `x : ℝ`. See also `exp_series_div_summable`
for a version that also works in `ℂ`, and `exp_series_summable'` for a version that works in
any normed algebra over `ℝ` or `ℂ`. -/
theorem Real.summable_pow_div_factorial (x : ℝ) : Summable (fun n ↦ x ^ n / n ! : ℕ → ℝ) := by
  -- We start with trivial estimates
  have A : (0 : ℝ) < ⌊‖x‖⌋₊ + 1 := zero_lt_one.trans_le (by simp)
  have B : ‖x‖ / (⌊‖x‖⌋₊ + 1) < 1 := (div_lt_one A).2 (Nat.lt_floor_add_one _)
  -- Then we apply the ratio test. The estimate works for `n ≥ ⌊‖x‖⌋₊`.
  suffices ∀ n ≥ ⌊‖x‖⌋₊, ‖x ^ (n + 1) / (n + 1)!‖ ≤ ‖x‖ / (⌊‖x‖⌋₊ + 1) * ‖x ^ n / ↑n !‖ from
    summable_of_ratio_norm_eventually_le B (eventually_atTop.2 ⟨⌊‖x‖⌋₊, this⟩)
  -- Finally, we prove the upper estimate
  intro n hn
  calc
    ‖x ^ (n + 1) / (n + 1)!‖ = ‖x‖ / (n + 1) * ‖x ^ n / (n !)‖ := by
      rw [_root_.pow_succ, Nat.factorial_succ, Nat.cast_mul, ← _root_.div_mul_div_comm, norm_mul,
        norm_div, Real.norm_coe_nat, Nat.cast_succ]
    _ ≤ ‖x‖ / (⌊‖x‖⌋₊ + 1) * ‖x ^ n / (n !)‖ :=
      -- Porting note: this was `by mono* with 0 ≤ ‖x ^ n / (n !)‖, 0 ≤ ‖x‖ <;> apply norm_nonneg`
      -- but we can't wait on `mono`.
      mul_le_mul_of_nonneg_right
        (div_le_div (norm_nonneg x) (le_refl ‖x‖) A (add_le_add (mono_cast hn) (le_refl 1)))
        (norm_nonneg (x ^ n / n !))
#align real.summable_pow_div_factorial Real.summable_pow_div_factorial

theorem Real.tendsto_pow_div_factorial_atTop (x : ℝ) :
    Tendsto (fun n ↦ x ^ n / n ! : ℕ → ℝ) atTop (𝓝 0) :=
  (Real.summable_pow_div_factorial x).tendsto_atTop_zero
#align real.tendsto_pow_div_factorial_at_top Real.tendsto_pow_div_factorial_atTop<|MERGE_RESOLUTION|>--- conflicted
+++ resolved
@@ -175,12 +175,6 @@
     have : 0 ≤ a := nonneg_of_eventually_pow_nonneg (H.mono fun n ↦ (abs_nonneg _).trans)
     refine' ⟨a, A ⟨this, ha⟩, IsBigO.of_bound 1 _⟩
     simpa only [Real.norm_eq_abs, one_mul, abs_pow, abs_of_nonneg this]
-<<<<<<< HEAD
-=======
-  -- Porting note: used to work without explicitly having 6 → 7
-  tfae_have 6 → 7
-  · exact fun h ↦ tfae_8_to_7 <| tfae_2_to_8 <| tfae_3_to_2 <| tfae_5_to_3 <| tfae_6_to_5 h
->>>>>>> 35909eaa
   tfae_finish
 #align tfae_exists_lt_is_o_pow TFAE_exists_lt_isLittleO_pow
 
