/-
Copyright (c) 2017 Mario Carneiro. All rights reserved.
Released under Apache 2.0 license as described in the file LICENSE.
Authors: Mario Carneiro, Yury Kudryashov
-/
import Mathlib.Logic.Function.Basic
import Mathlib.Tactic.MkIffOfInductiveProp

/-!
# Additional lemmas about sum types

Most of the former contents of this file have been moved to Batteries.
-/


universe u v w x

variable {α : Type u} {α' : Type w} {β : Type v} {β' : Type x} {γ δ : Type*}

lemma not_isLeft_and_isRight {x : α ⊕ β} : ¬(x.isLeft ∧ x.isRight) := by simp

namespace Sum

-- Lean has removed the `@[simp]` attribute on these. For now Mathlib adds it back.
attribute [simp] Sum.forall Sum.exists

theorem exists_sum {γ : α ⊕ β → Sort*} (p : (∀ ab, γ ab) → Prop) :
    (∃ fab, p fab) ↔ (∃ fa fb, p (Sum.rec fa fb)) := by
  rw [← not_forall_not, forall_sum]
  simp

theorem inl_injective : Function.Injective (inl : α → α ⊕ β) := fun _ _ ↦ inl.inj

theorem inr_injective : Function.Injective (inr : β → α ⊕ β) := fun _ _ ↦ inr.inj

theorem sum_rec_congr (P : α ⊕ β → Sort*) (f : ∀ i, P (inl i)) (g : ∀ i, P (inr i))
    {x y : α ⊕ β} (h : x = y) :
    @Sum.rec _ _ _ f g x = cast (congr_arg P h.symm) (@Sum.rec _ _ _ f g y) := by cases h; rfl

section get

variable {x : α ⊕ β}

theorem eq_left_iff_getLeft_eq {a : α} : x = inl a ↔ ∃ h, x.getLeft h = a := by
  cases x <;> simp

theorem eq_right_iff_getRight_eq {b : β} : x = inr b ↔ ∃ h, x.getRight h = b := by
  cases x <;> simp

theorem getLeft_eq_getLeft? (h₁ : x.isLeft) (h₂ : x.getLeft?.isSome) :
    x.getLeft h₁ = x.getLeft?.get h₂ := by simp [← getLeft?_eq_some_iff]

theorem getRight_eq_getRight? (h₁ : x.isRight) (h₂ : x.getRight?.isSome) :
    x.getRight h₁ = x.getRight?.get h₂ := by simp [← getRight?_eq_some_iff]

@[simp] theorem isSome_getLeft?_iff_isLeft : x.getLeft?.isSome ↔ x.isLeft := by
  rw [isLeft_iff, Option.isSome_iff_exists]; simp

@[simp] theorem isSome_getRight?_iff_isRight : x.getRight?.isSome ↔ x.isRight := by
  rw [isRight_iff, Option.isSome_iff_exists]; simp

end get

open Function (update update_eq_iff update_comp_eq_of_injective update_comp_eq_of_forall_ne)

@[simp]
theorem update_elim_inl [DecidableEq α] [DecidableEq (α ⊕ β)] {f : α → γ} {g : β → γ} {i : α}
    {x : γ} : update (Sum.elim f g) (inl i) x = Sum.elim (update f i x) g :=
  update_eq_iff.2 ⟨by simp, by simp +contextual⟩

@[simp]
theorem update_elim_inr [DecidableEq β] [DecidableEq (α ⊕ β)] {f : α → γ} {g : β → γ} {i : β}
    {x : γ} : update (Sum.elim f g) (inr i) x = Sum.elim f (update g i x) :=
  update_eq_iff.2 ⟨by simp, by simp +contextual⟩

@[simp]
theorem update_inl_comp_inl [DecidableEq α] [DecidableEq (α ⊕ β)] {f : α ⊕ β → γ} {i : α}
    {x : γ} : update f (inl i) x ∘ inl = update (f ∘ inl) i x :=
  update_comp_eq_of_injective _ inl_injective _ _

@[simp]
theorem update_inl_apply_inl [DecidableEq α] [DecidableEq (α ⊕ β)] {f : α ⊕ β → γ} {i j : α}
    {x : γ} : update f (inl i) x (inl j) = update (f ∘ inl) i x j := by
  rw [← update_inl_comp_inl, Function.comp_apply]

@[simp]
theorem update_inl_comp_inr [DecidableEq (α ⊕ β)] {f : α ⊕ β → γ} {i : α} {x : γ} :
    update f (inl i) x ∘ inr = f ∘ inr :=
  (update_comp_eq_of_forall_ne _ _) fun _ ↦ inr_ne_inl

theorem update_inl_apply_inr [DecidableEq (α ⊕ β)] {f : α ⊕ β → γ} {i : α} {j : β} {x : γ} :
    update f (inl i) x (inr j) = f (inr j) :=
  Function.update_of_ne inr_ne_inl ..

@[simp]
theorem update_inr_comp_inl [DecidableEq (α ⊕ β)] {f : α ⊕ β → γ} {i : β} {x : γ} :
    update f (inr i) x ∘ inl = f ∘ inl :=
  (update_comp_eq_of_forall_ne _ _) fun _ ↦ inl_ne_inr

theorem update_inr_apply_inl [DecidableEq (α ⊕ β)] {f : α ⊕ β → γ} {i : α} {j : β} {x : γ} :
    update f (inr j) x (inl i) = f (inl i) :=
  Function.update_of_ne inl_ne_inr ..

@[simp]
theorem update_inr_comp_inr [DecidableEq β] [DecidableEq (α ⊕ β)] {f : α ⊕ β → γ} {i : β}
    {x : γ} : update f (inr i) x ∘ inr = update (f ∘ inr) i x :=
  update_comp_eq_of_injective _ inr_injective _ _

@[simp]
theorem update_inr_apply_inr [DecidableEq β] [DecidableEq (α ⊕ β)] {f : α ⊕ β → γ} {i j : β}
    {x : γ} : update f (inr i) x (inr j) = update (f ∘ inr) i x j := by
  rw [← update_inr_comp_inr, Function.comp_apply]

@[simp]
<<<<<<< HEAD
theorem update_inl_comp_inl_apply [DecidableEq α] [DecidableEq (α ⊕ β)] {γ : α ⊕ β → Type*}
    {f : (i : α ⊕ β) → γ i} {i : α}
    {x : γ (.inl i)} (j : α) :
    update f (.inl i) x (Sum.inl j) =
      update (fun j ↦ f (.inl j)) i x j := by
  by_cases h : j = i
  · subst h
    simp
  · rw [Function.update_noteq (by simpa using h), Function.update_noteq h]

@[simp]
theorem update_inr_comp_inr_apply {γ : α ⊕ β → Type*}
    [DecidableEq β] [DecidableEq (α ⊕ β)] {f : (i : α ⊕ β) → γ i} {i : β}
    {x : γ (.inr i)} (j : β) :
    update f (.inr i) x (Sum.inr j) =
      update (fun j ↦ f (.inr j)) i x j := by
  by_cases h : j = i
  · subst h
    simp
  · rw [Function.update_noteq (by simpa using h), Function.update_noteq h]
=======
theorem update_inl_apply_inl' {γ : α ⊕ β → Type*} [DecidableEq α] [DecidableEq (α ⊕ β)]
    {f : (i : α ⊕ β) → γ i} {i : α} {x : γ (.inl i)} (j : α) :
    update f (.inl i) x (Sum.inl j) = update (fun j ↦ f (.inl j)) i x j :=
  Function.update_apply_of_injective f Sum.inl_injective i x j

@[simp]
theorem update_inr_apply_inr' {γ : α ⊕ β → Type*} [DecidableEq β] [DecidableEq (α ⊕ β)]
    {f : (i : α ⊕ β) → γ i} {i : β} {x : γ (.inr i)} (j : β) :
    update f (.inr i) x (Sum.inr j) = update (fun j ↦ f (.inr j)) i x j :=
  Function.update_apply_of_injective f Sum.inr_injective i x j

@[simp]
lemma rec_update_left {γ : α ⊕ β → Sort*} [DecidableEq α] [DecidableEq β]
    (f : ∀ a, γ (.inl a)) (g : ∀ b, γ (.inr b)) (a : α) (x : γ (.inl a)) :
    Sum.rec (update f a x) g = update (Sum.rec f g) (.inl a) x :=
  Function.rec_update Sum.inl_injective (Sum.rec · g) (fun _ _ => rfl) (fun
    | _, _, .inl _, h => (h _ rfl).elim
    | _, _, .inr _, _ => rfl) _ _ _

@[simp]
lemma rec_update_right {γ : α ⊕ β → Sort*} [DecidableEq α] [DecidableEq β]
    (f : ∀ a, γ (.inl a)) (g : ∀ b, γ (.inr b)) (b : β) (x : γ (.inr b)) :
    Sum.rec f (update g b x) = update (Sum.rec f g) (.inr b) x :=
  Function.rec_update Sum.inr_injective (Sum.rec f) (fun _ _ => rfl) (fun
    | _, _, .inr _, h => (h _ rfl).elim
    | _, _, .inl _, _ => rfl) _ _ _

@[simp]
lemma elim_update_left {γ : Sort*} [DecidableEq α] [DecidableEq β]
    (f : α → γ) (g : β → γ) (a : α) (x : γ) :
    Sum.elim (update f a x) g = update (Sum.elim f g) (.inl a) x :=
  rec_update_left _ _ _ _

@[simp]
lemma elim_update_right {γ : Sort*} [DecidableEq α] [DecidableEq β]
    (f : α → γ) (g : β → γ) (b : β) (x : γ) :
    Sum.elim f (update g b x) = update (Sum.elim f g) (.inr b) x :=
  rec_update_right _ _ _ _
>>>>>>> 2b3f5f11

@[simp]
theorem swap_leftInverse : Function.LeftInverse (@swap α β) swap :=
  swap_swap

@[simp]
theorem swap_rightInverse : Function.RightInverse (@swap α β) swap :=
  swap_swap

mk_iff_of_inductive_prop Sum.LiftRel Sum.liftRel_iff

namespace LiftRel

variable {r : α → γ → Prop} {s : β → δ → Prop} {x : α ⊕ β} {y : γ ⊕ δ}
  {a : α} {b : β} {c : γ} {d : δ}

theorem isLeft_congr (h : LiftRel r s x y) : x.isLeft ↔ y.isLeft := by cases h <;> rfl
theorem isRight_congr (h : LiftRel r s x y) : x.isRight ↔ y.isRight := by cases h <;> rfl

theorem isLeft_left (h : LiftRel r s x (inl c)) : x.isLeft := by cases h; rfl
theorem isLeft_right (h : LiftRel r s (inl a) y) : y.isLeft := by cases h; rfl
theorem isRight_left (h : LiftRel r s x (inr d)) : x.isRight := by cases h; rfl
theorem isRight_right (h : LiftRel r s (inr b) y) : y.isRight := by cases h; rfl

theorem exists_of_isLeft_left (h₁ : LiftRel r s x y) (h₂ : x.isLeft) :
    ∃ a c, r a c ∧ x = inl a ∧ y = inl c := by
  rcases isLeft_iff.mp h₂ with ⟨_, rfl⟩
  simp only [liftRel_iff, false_and, and_false, exists_false, or_false, reduceCtorEq] at h₁
  exact h₁

theorem exists_of_isLeft_right (h₁ : LiftRel r s x y) (h₂ : y.isLeft) :
    ∃ a c, r a c ∧ x = inl a ∧ y = inl c := exists_of_isLeft_left h₁ ((isLeft_congr h₁).mpr h₂)

theorem exists_of_isRight_left (h₁ : LiftRel r s x y) (h₂ : x.isRight) :
    ∃ b d, s b d ∧ x = inr b ∧ y = inr d := by
  rcases isRight_iff.mp h₂ with ⟨_, rfl⟩
  simp only [liftRel_iff, false_and, and_false, exists_false, false_or, reduceCtorEq] at h₁
  exact h₁

theorem exists_of_isRight_right (h₁ : LiftRel r s x y) (h₂ : y.isRight) :
    ∃ b d, s b d ∧ x = inr b ∧ y = inr d :=
  exists_of_isRight_left h₁ ((isRight_congr h₁).mpr h₂)

end LiftRel

end Sum

open Sum

namespace Function

theorem Injective.sumElim {f : α → γ} {g : β → γ} (hf : Injective f) (hg : Injective g)
    (hfg : ∀ a b, f a ≠ g b) : Injective (Sum.elim f g)
  | inl _, inl _, h => congr_arg inl <| hf h
  | inl _, inr _, h => (hfg _ _ h).elim
  | inr _, inl _, h => (hfg _ _ h.symm).elim
  | inr _, inr _, h => congr_arg inr <| hg h

@[deprecated (since := "2025-02-20")] alias Injective.sum_elim := Injective.sumElim

theorem Injective.sumMap {f : α → β} {g : α' → β'} (hf : Injective f) (hg : Injective g) :
    Injective (Sum.map f g)
  | inl _, inl _, h => congr_arg inl <| hf <| inl.inj h
  | inr _, inr _, h => congr_arg inr <| hg <| inr.inj h

@[deprecated (since := "2025-02-20")] alias Injective.sum_map := Injective.sumMap

theorem Surjective.sumMap {f : α → β} {g : α' → β'} (hf : Surjective f) (hg : Surjective g) :
    Surjective (Sum.map f g)
  | inl y =>
    let ⟨x, hx⟩ := hf y
    ⟨inl x, congr_arg inl hx⟩
  | inr y =>
    let ⟨x, hx⟩ := hg y
    ⟨inr x, congr_arg inr hx⟩

@[deprecated (since := "2025-02-20")] alias Surjective.sum_map := Surjective.sumMap

theorem Bijective.sumMap {f : α → β} {g : α' → β'} (hf : Bijective f) (hg : Bijective g) :
    Bijective (Sum.map f g) :=
  ⟨hf.injective.sumMap hg.injective, hf.surjective.sumMap hg.surjective⟩

@[deprecated (since := "2025-02-20")] alias Bijective.sum_map := Bijective.sumMap

end Function

namespace Sum

open Function

@[simp]
theorem map_injective {f : α → γ} {g : β → δ} :
    Injective (Sum.map f g) ↔ Injective f ∧ Injective g :=
  ⟨fun h =>
    ⟨fun a₁ a₂ ha => inl_injective <| @h (inl a₁) (inl a₂) (congr_arg inl ha :), fun b₁ b₂ hb =>
      inr_injective <| @h (inr b₁) (inr b₂) (congr_arg inr hb :)⟩,
    fun h => h.1.sumMap h.2⟩

@[simp]
theorem map_surjective {f : α → γ} {g : β → δ} :
    Surjective (Sum.map f g) ↔ Surjective f ∧ Surjective g :=
  ⟨ fun h => ⟨
      (fun c => by
        obtain ⟨a | b, h⟩ := h (inl c)
        · exact ⟨a, inl_injective h⟩
        · cases h),
      (fun d => by
        obtain ⟨a | b, h⟩ := h (inr d)
        · cases h
        · exact ⟨b, inr_injective h⟩)⟩,
    fun h => h.1.sumMap h.2⟩

@[simp]
theorem map_bijective {f : α → γ} {g : β → δ} :
    Bijective (Sum.map f g) ↔ Bijective f ∧ Bijective g :=
  (map_injective.and map_surjective).trans <| and_and_and_comm

end Sum

/-!
### Ternary sum

Abbreviations for the maps from the summands to `α ⊕ β ⊕ γ`. This is useful for pattern-matching.
-/

namespace Sum3

/-- The map from the first summand into a ternary sum. -/
@[match_pattern, simp, reducible]
def in₀ (a : α) : α ⊕ (β ⊕ γ) :=
  inl a

/-- The map from the second summand into a ternary sum. -/
@[match_pattern, simp, reducible]
def in₁ (b : β) : α ⊕ (β ⊕ γ) :=
  inr <| inl b

/-- The map from the third summand into a ternary sum. -/
@[match_pattern, simp, reducible]
def in₂ (c : γ) : α ⊕ (β ⊕ γ) :=
  inr <| inr c

end Sum3

/-!
### PSum
-/

namespace PSum

variable {α β : Sort*}

theorem inl_injective : Function.Injective (PSum.inl : α → α ⊕' β) := fun _ _ ↦ inl.inj

theorem inr_injective : Function.Injective (PSum.inr : β → α ⊕' β) := fun _ _ ↦ inr.inj

end PSum<|MERGE_RESOLUTION|>--- conflicted
+++ resolved
@@ -112,28 +112,6 @@
   rw [← update_inr_comp_inr, Function.comp_apply]
 
 @[simp]
-<<<<<<< HEAD
-theorem update_inl_comp_inl_apply [DecidableEq α] [DecidableEq (α ⊕ β)] {γ : α ⊕ β → Type*}
-    {f : (i : α ⊕ β) → γ i} {i : α}
-    {x : γ (.inl i)} (j : α) :
-    update f (.inl i) x (Sum.inl j) =
-      update (fun j ↦ f (.inl j)) i x j := by
-  by_cases h : j = i
-  · subst h
-    simp
-  · rw [Function.update_noteq (by simpa using h), Function.update_noteq h]
-
-@[simp]
-theorem update_inr_comp_inr_apply {γ : α ⊕ β → Type*}
-    [DecidableEq β] [DecidableEq (α ⊕ β)] {f : (i : α ⊕ β) → γ i} {i : β}
-    {x : γ (.inr i)} (j : β) :
-    update f (.inr i) x (Sum.inr j) =
-      update (fun j ↦ f (.inr j)) i x j := by
-  by_cases h : j = i
-  · subst h
-    simp
-  · rw [Function.update_noteq (by simpa using h), Function.update_noteq h]
-=======
 theorem update_inl_apply_inl' {γ : α ⊕ β → Type*} [DecidableEq α] [DecidableEq (α ⊕ β)]
     {f : (i : α ⊕ β) → γ i} {i : α} {x : γ (.inl i)} (j : α) :
     update f (.inl i) x (Sum.inl j) = update (fun j ↦ f (.inl j)) i x j :=
@@ -172,7 +150,6 @@
     (f : α → γ) (g : β → γ) (b : β) (x : γ) :
     Sum.elim f (update g b x) = update (Sum.elim f g) (.inr b) x :=
   rec_update_right _ _ _ _
->>>>>>> 2b3f5f11
 
 @[simp]
 theorem swap_leftInverse : Function.LeftInverse (@swap α β) swap :=
