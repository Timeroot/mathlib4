/-
Copyright (c) 2019 Johannes Hölzl. All rights reserved.
Released under Apache 2.0 license as described in the file LICENSE.
Authors: Johannes Hölzl, Mario Carneiro
-/
import Mathlib.Algebra.GroupWithZero.Units.Lemmas
import Mathlib.Data.Rat.Cast.Defs

#align_import data.rat.cast from "leanprover-community/mathlib"@"acebd8d49928f6ed8920e502a6c90674e75bd441"


/-!
# Casts of rational numbers into characteristic zero fields (or division rings).
-/


variable {F ι α β : Type*}

namespace Rat

open Rat

section WithDivRing

variable [DivisionRing α]

@[simp, norm_cast]
theorem cast_inj [CharZero α] : ∀ {m n : ℚ}, (m : α) = n ↔ m = n
  | ⟨n₁, d₁, d₁0, c₁⟩, ⟨n₂, d₂, d₂0, c₂⟩ => by
    refine ⟨fun h => ?_, congr_arg _⟩
    have d₁a : (d₁ : α) ≠ 0 := Nat.cast_ne_zero.2 d₁0
    have d₂a : (d₂ : α) ≠ 0 := Nat.cast_ne_zero.2 d₂0
    rw [mk'_eq_divInt, mk'_eq_divInt] at h ⊢
    rw [cast_divInt_of_ne_zero, cast_divInt_of_ne_zero] at h <;> simp [d₁0, d₂0] at h ⊢
    rwa [eq_div_iff_mul_eq d₂a, division_def, mul_assoc, (d₁.cast_commute (d₂ : α)).inv_left₀.eq, ←
      mul_assoc, ← division_def, eq_comm, eq_div_iff_mul_eq d₁a, eq_comm, ← Int.cast_natCast d₁, ←
      Int.cast_mul, ← Int.cast_natCast d₂, ← Int.cast_mul, Int.cast_inj, ← mkRat_eq_iff d₁0 d₂0]
      at h
#align rat.cast_inj Rat.cast_inj

theorem cast_injective [CharZero α] : Function.Injective ((↑) : ℚ → α)
  | _, _ => cast_inj.1
#align rat.cast_injective Rat.cast_injective

@[simp]
theorem cast_eq_zero [CharZero α] {n : ℚ} : (n : α) = 0 ↔ n = 0 := by rw [← cast_zero, cast_inj]
#align rat.cast_eq_zero Rat.cast_eq_zero

theorem cast_ne_zero [CharZero α] {n : ℚ} : (n : α) ≠ 0 ↔ n ≠ 0 :=
  not_congr cast_eq_zero
#align rat.cast_ne_zero Rat.cast_ne_zero

@[simp, norm_cast]
theorem cast_add [CharZero α] (m n) : ((m + n : ℚ) : α) = m + n :=
  cast_add_of_ne_zero (Nat.cast_ne_zero.2 <| ne_of_gt m.pos) (Nat.cast_ne_zero.2 <| ne_of_gt n.pos)
#align rat.cast_add Rat.cast_add

@[simp, norm_cast]
theorem cast_sub [CharZero α] (m n) : ((m - n : ℚ) : α) = m - n :=
  cast_sub_of_ne_zero (Nat.cast_ne_zero.2 <| ne_of_gt m.pos) (Nat.cast_ne_zero.2 <| ne_of_gt n.pos)
#align rat.cast_sub Rat.cast_sub

@[simp, norm_cast]
theorem cast_mul [CharZero α] (m n) : ((m * n : ℚ) : α) = m * n :=
  cast_mul_of_ne_zero (Nat.cast_ne_zero.2 <| ne_of_gt m.pos) (Nat.cast_ne_zero.2 <| ne_of_gt n.pos)
#align rat.cast_mul Rat.cast_mul

<<<<<<< HEAD
section

set_option linter.deprecated false

theorem cast_bit0 [CharZero α] (n : ℚ) : ((2 * n : ℚ) : α) = (2 * n : α) := by
  norm_cast
#align rat.cast_bit0 Rat.cast_bit0

theorem cast_bit1 [CharZero α] (n : ℚ) : ((2 * n + 1 : ℚ) : α) = (2 * n + 1 : α) := by
  norm_cast
#align rat.cast_bit1 Rat.cast_bit1

end
=======
#noalign rat.cast_bit0
#noalign rat.cast_bit1
>>>>>>> fffcdb50

variable (α)
variable [CharZero α]

/-- Coercion `ℚ → α` as a `RingHom`. -/
def castHom : ℚ →+* α where
  toFun := (↑)
  map_one' := cast_one
  map_mul' := cast_mul
  map_zero' := cast_zero
  map_add' := cast_add
#align rat.cast_hom Rat.castHom

variable {α}

@[simp]
theorem coe_cast_hom : ⇑(castHom α) = ((↑) : ℚ → α) :=
  rfl
#align rat.coe_cast_hom Rat.coe_cast_hom

@[simp, norm_cast]
theorem cast_inv (n) : ((n⁻¹ : ℚ) : α) = (n : α)⁻¹ :=
  map_inv₀ (castHom α) _
#align rat.cast_inv Rat.cast_inv

@[simp, norm_cast]
theorem cast_div (m n) : ((m / n : ℚ) : α) = m / n :=
  map_div₀ (castHom α) _ _
#align rat.cast_div Rat.cast_div

@[simp, norm_cast]
theorem cast_zpow (q : ℚ) (n : ℤ) : ((q ^ n : ℚ) : α) = (q : α) ^ n :=
  map_zpow₀ (castHom α) q n
#align rat.cast_zpow Rat.cast_zpow

@[norm_cast]
theorem cast_mk (a b : ℤ) : (a /. b : α) = a / b := by
  simp only [divInt_eq_div, cast_div, cast_intCast]
#align rat.cast_mk Rat.cast_mk

@[simp, norm_cast]
theorem cast_pow (q : ℚ) (k : ℕ) : ↑(q ^ k) = (q : α) ^ k :=
  (castHom α).map_pow q k
#align rat.cast_pow Rat.cast_pow

end WithDivRing

end Rat<|MERGE_RESOLUTION|>--- conflicted
+++ resolved
@@ -65,24 +65,8 @@
   cast_mul_of_ne_zero (Nat.cast_ne_zero.2 <| ne_of_gt m.pos) (Nat.cast_ne_zero.2 <| ne_of_gt n.pos)
 #align rat.cast_mul Rat.cast_mul
 
-<<<<<<< HEAD
-section
-
-set_option linter.deprecated false
-
-theorem cast_bit0 [CharZero α] (n : ℚ) : ((2 * n : ℚ) : α) = (2 * n : α) := by
-  norm_cast
-#align rat.cast_bit0 Rat.cast_bit0
-
-theorem cast_bit1 [CharZero α] (n : ℚ) : ((2 * n + 1 : ℚ) : α) = (2 * n + 1 : α) := by
-  norm_cast
-#align rat.cast_bit1 Rat.cast_bit1
-
-end
-=======
 #noalign rat.cast_bit0
 #noalign rat.cast_bit1
->>>>>>> fffcdb50
 
 variable (α)
 variable [CharZero α]
