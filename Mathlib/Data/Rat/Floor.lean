/-
Copyright (c) 2019 Johannes Hölzl. All rights reserved.
Released under Apache 2.0 license as described in the file LICENSE.
Authors: Johannes Hölzl, Mario Carneiro, Kevin Kappelmann
-/
import Mathlib.Algebra.Order.Floor
import Mathlib.Data.Rat.Cast.Order
import Mathlib.Tactic.FieldSimp
import Mathlib.Tactic.Ring

/-!
# Floor Function for Rational Numbers

## Summary

We define the `FloorRing` instance on `ℚ`. Some technical lemmas relating `floor` to integer
division and modulo arithmetic are derived as well as some simple inequalities.

## Tags

rat, rationals, ℚ, floor
-/


open Int

namespace Rat

variable {α : Type*} [LinearOrderedField α] [FloorRing α]

protected theorem floor_def' (a : ℚ) : a.floor = a.num / a.den := by
  rw [Rat.floor]
  split
  · next h => simp [h]
  · next => rfl

protected theorem le_floor {z : ℤ} : ∀ {r : ℚ}, z ≤ Rat.floor r ↔ (z : ℚ) ≤ r
  | ⟨n, d, h, c⟩ => by
    simp only [Rat.floor_def']
    rw [mk'_eq_divInt]
    have h' := Int.ofNat_lt.2 (Nat.pos_of_ne_zero h)
    conv =>
      rhs
      rw [intCast_eq_divInt, Rat.divInt_le_divInt zero_lt_one h', mul_one]
    exact Int.le_ediv_iff_mul_le h'

instance : FloorRing ℚ :=
  (FloorRing.ofFloor ℚ Rat.floor) fun _ _ => Rat.le_floor.symm

protected theorem floor_def {q : ℚ} : ⌊q⌋ = q.num / q.den := Rat.floor_def' q

<<<<<<< HEAD
theorem floor_int_div_nat_eq_div (n : ℤ) (d : ℕ) : ⌊(↑n : ℚ) / (↑d : ℚ)⌋ = n / (↑d : ℤ) := by
=======
@[norm_cast]
theorem floor_intCast_div_natCast (n : ℤ) (d : ℕ) : ⌊(↑n / ↑d : ℚ)⌋ = n / (↑d : ℤ) := by
>>>>>>> d0df76bd
  rw [Rat.floor_def]
  obtain rfl | hd := @eq_zero_or_pos _ _ d
  · simp
  set q := (n : ℚ) / d with q_eq
  obtain ⟨c, n_eq_c_mul_num, d_eq_c_mul_denom⟩ : ∃ c, n = c * q.num ∧ (d : ℤ) = c * q.den := by
    rw [q_eq]
    exact mod_cast @Rat.exists_eq_mul_div_num_and_eq_mul_div_den n d (mod_cast hd.ne')
  rw [n_eq_c_mul_num, d_eq_c_mul_denom]
  refine (Int.mul_ediv_mul_of_pos _ _ <| pos_of_mul_pos_left ?_ <| Int.natCast_nonneg q.den).symm
  rwa [← d_eq_c_mul_denom, Int.natCast_pos]

@[norm_cast]
theorem floor_natCast_div_natCast (n d : ℕ) : ⌊(↑n / ↑d : ℚ)⌋ = n / d :=
  floor_intCast_div_natCast n d

@[norm_cast]
theorem natFloor_natCast_div_natCast (n d : ℕ) : ⌊(↑n / ↑d : ℚ)⌋₊ = n / d := by
  rw [← Int.ofNat_inj, Int.natCast_floor_eq_floor (by positivity)]
  push_cast
  exact floor_intCast_div_natCast n d

@[deprecated (since := "2024-07-23")] alias floor_int_div_nat_eq_div := floor_intCast_div_natCast

@[simp, norm_cast]
theorem floor_cast (x : ℚ) : ⌊(x : α)⌋ = ⌊x⌋ :=
  floor_eq_iff.2 (mod_cast floor_eq_iff.1 (Eq.refl ⌊x⌋))

@[simp, norm_cast]
theorem ceil_cast (x : ℚ) : ⌈(x : α)⌉ = ⌈x⌉ := by
  rw [← neg_inj, ← floor_neg, ← floor_neg, ← Rat.cast_neg, Rat.floor_cast]

@[simp, norm_cast]
theorem round_cast (x : ℚ) : round (x : α) = round x := by
  have : ((x + 1 / 2 : ℚ) : α) = x + 1 / 2 := by simp
  rw [round_eq, round_eq, ← this, floor_cast]

@[simp, norm_cast]
theorem cast_fract (x : ℚ) : (↑(fract x) : α) = fract (x : α) := by
  simp only [fract, cast_sub, cast_intCast, floor_cast]

section NormNum

open Mathlib.Meta.NormNum Qq

theorem isNat_intFloor {R} [LinearOrderedRing R] [FloorRing R] (r : R) (m : ℕ) :
    IsNat r m → IsNat ⌊r⌋ m := by rintro ⟨⟨⟩⟩; exact ⟨by simp⟩

theorem isInt_intFloor {R} [LinearOrderedRing R] [FloorRing R] (r : R) (m : ℤ) :
    IsInt r m → IsInt ⌊r⌋ m := by rintro ⟨⟨⟩⟩; exact ⟨by simp⟩

theorem isInt_intFloor_ofIsRat (r : α) (n : ℤ) (d : ℕ) :
    IsRat r n d → IsInt ⌊r⌋ (n / d) := by
  rintro ⟨inv, rfl⟩
  constructor
  simp only [invOf_eq_inv, ← div_eq_mul_inv, Int.cast_id]
<<<<<<< HEAD
  rw [← floor_int_div_nat_eq_div n d, ← floor_cast (α := α), Rat.cast_div,
=======
  rw [← floor_intCast_div_natCast n d, ← floor_cast (α := α), Rat.cast_div,
>>>>>>> d0df76bd
    cast_intCast, cast_natCast]

/-- `norm_num` extension for `Int.floor` -/
@[norm_num ⌊_⌋]
def evalIntFloor : NormNumExt where eval {u αZ} e := do
  match u, αZ, e with
  | 0, ~q(ℤ), ~q(@Int.floor $α $instR $instF $x) =>
    match ← derive x with
    | .isBool .. => failure
<<<<<<< HEAD
    | .isNat sα nb pb => do
      assertInstancesCommute
      return .isNat q(inferInstance) _ q(isNat_intFloor $x _ $pb)
    | .isNegNat sα nb pb => do
      assertInstancesCommute
      -- floor always keeps naturals negative, so we can shortcut `.isInt`
      return .isNegNat q(inferInstance) _ q(isInt_intFloor _ _ $pb)
    | .isRat dα q n d h => do
=======
    | .isNat _ _ pb => do
      assertInstancesCommute
      return .isNat q(inferInstance) _ q(isNat_intFloor $x _ $pb)
    | .isNegNat _ _ pb => do
      assertInstancesCommute
      -- floor always keeps naturals negative, so we can shortcut `.isInt`
      return .isNegNat q(inferInstance) _ q(isInt_intFloor _ _ $pb)
    | .isRat _ q n d h => do
>>>>>>> d0df76bd
      let _i ← synthInstanceQ q(LinearOrderedField $α)
      assertInstancesCommute
      have z : Q(ℤ) := mkRawIntLit ⌊q⌋
      letI : $z =Q ⌊$n / $d⌋ := ⟨⟩
      return .isInt q(inferInstance) z ⌊q⌋ q(isInt_intFloor_ofIsRat _ $n $d $h)
  | _, _, _ => failure

end NormNum

end Rat

theorem Int.mod_nat_eq_sub_mul_floor_rat_div {n : ℤ} {d : ℕ} : n % d = n - d * ⌊(n : ℚ) / d⌋ := by
  rw [eq_sub_of_add_eq <| Int.emod_add_ediv n d, Rat.floor_intCast_div_natCast]

theorem Nat.coprime_sub_mul_floor_rat_div_of_coprime {n d : ℕ} (n_coprime_d : n.Coprime d) :
    ((n : ℤ) - d * ⌊(n : ℚ) / d⌋).natAbs.Coprime d := by
  have : (n : ℤ) % d = n - d * ⌊(n : ℚ) / d⌋ := Int.mod_nat_eq_sub_mul_floor_rat_div
  rw [← this]
  have : d.Coprime n := n_coprime_d.symm
  rwa [Nat.Coprime, Nat.gcd_rec] at this

namespace Rat

theorem num_lt_succ_floor_mul_den (q : ℚ) : q.num < (⌊q⌋ + 1) * q.den := by
  suffices (q.num : ℚ) < (⌊q⌋ + 1) * q.den from mod_cast this
  suffices (q.num : ℚ) < (q - fract q + 1) * q.den by
    have : (⌊q⌋ : ℚ) = q - fract q := eq_sub_of_add_eq <| floor_add_fract q
    rwa [this]
  suffices (q.num : ℚ) < q.num + (1 - fract q) * q.den by
    have : (q - fract q + 1) * q.den = q.num + (1 - fract q) * q.den := by
      calc
        (q - fract q + 1) * q.den = (q + (1 - fract q)) * q.den := by ring
        _ = q * q.den + (1 - fract q) * q.den := by rw [add_mul]
        _ = q.num + (1 - fract q) * q.den := by simp
    rwa [this]
  suffices 0 < (1 - fract q) * q.den by
    rw [← sub_lt_iff_lt_add']
    simpa
  have : 0 < 1 - fract q := by
    have : fract q < 1 := fract_lt_one q
    have : 0 + fract q < 1 := by simp [this]
    rwa [lt_sub_iff_add_lt]
  exact mul_pos this (by exact mod_cast q.pos)

theorem fract_inv_num_lt_num_of_pos {q : ℚ} (q_pos : 0 < q) : (fract q⁻¹).num < q.num := by
  -- we know that the numerator must be positive
  have q_num_pos : 0 < q.num := Rat.num_pos.mpr q_pos
  -- we will work with the absolute value of the numerator, which is equal to the numerator
  have q_num_abs_eq_q_num : (q.num.natAbs : ℤ) = q.num := Int.natAbs_of_nonneg q_num_pos.le
  set q_inv : ℚ := q.den / q.num with q_inv_def
  have q_inv_eq : q⁻¹ = q_inv := by rw [q_inv_def, inv_def', divInt_eq_div, Int.cast_natCast]
  suffices (q_inv - ⌊q_inv⌋).num < q.num by rwa [q_inv_eq]
  suffices ((q.den - q.num * ⌊q_inv⌋ : ℚ) / q.num).num < q.num by
    field_simp [q_inv, this, ne_of_gt q_num_pos]
  suffices (q.den : ℤ) - q.num * ⌊q_inv⌋ < q.num by
    -- use that `q.num` and `q.den` are coprime to show that the numerator stays unreduced
    have : ((q.den - q.num * ⌊q_inv⌋ : ℚ) / q.num).num = q.den - q.num * ⌊q_inv⌋ := by
      suffices ((q.den : ℤ) - q.num * ⌊q_inv⌋).natAbs.Coprime q.num.natAbs from
        mod_cast Rat.num_div_eq_of_coprime q_num_pos this
      have tmp := Nat.coprime_sub_mul_floor_rat_div_of_coprime q.reduced.symm
      simpa only [Nat.cast_natAbs, abs_of_nonneg q_num_pos.le] using tmp
    rwa [this]
  -- to show the claim, start with the following inequality
  have q_inv_num_denom_ineq : q⁻¹.num - ⌊q⁻¹⌋ * q⁻¹.den < q⁻¹.den := by
    have : q⁻¹.num < (⌊q⁻¹⌋ + 1) * q⁻¹.den := Rat.num_lt_succ_floor_mul_den q⁻¹
    have : q⁻¹.num < ⌊q⁻¹⌋ * q⁻¹.den + q⁻¹.den := by rwa [right_distrib, one_mul] at this
    rwa [← sub_lt_iff_lt_add'] at this
  -- use that `q.num` and `q.den` are coprime to show that q_inv is the unreduced reciprocal
  -- of `q`
  have : q_inv.num = q.den ∧ q_inv.den = q.num.natAbs := by
    have coprime_q_denom_q_num : q.den.Coprime q.num.natAbs := q.reduced.symm
    have : Int.natAbs q.den = q.den := by simp
    rw [← this] at coprime_q_denom_q_num
    rw [q_inv_def]
    constructor
    · exact mod_cast Rat.num_div_eq_of_coprime q_num_pos coprime_q_denom_q_num
    · suffices (((q.den : ℚ) / q.num).den : ℤ) = q.num.natAbs by exact mod_cast this
      rw [q_num_abs_eq_q_num]
      exact mod_cast Rat.den_div_eq_of_coprime q_num_pos coprime_q_denom_q_num
  rwa [q_inv_eq, this.left, this.right, q_num_abs_eq_q_num, mul_comm] at q_inv_num_denom_ineq

end Rat<|MERGE_RESOLUTION|>--- conflicted
+++ resolved
@@ -49,12 +49,8 @@
 
 protected theorem floor_def {q : ℚ} : ⌊q⌋ = q.num / q.den := Rat.floor_def' q
 
-<<<<<<< HEAD
-theorem floor_int_div_nat_eq_div (n : ℤ) (d : ℕ) : ⌊(↑n : ℚ) / (↑d : ℚ)⌋ = n / (↑d : ℤ) := by
-=======
 @[norm_cast]
 theorem floor_intCast_div_natCast (n : ℤ) (d : ℕ) : ⌊(↑n / ↑d : ℚ)⌋ = n / (↑d : ℤ) := by
->>>>>>> d0df76bd
   rw [Rat.floor_def]
   obtain rfl | hd := @eq_zero_or_pos _ _ d
   · simp
@@ -110,11 +106,7 @@
   rintro ⟨inv, rfl⟩
   constructor
   simp only [invOf_eq_inv, ← div_eq_mul_inv, Int.cast_id]
-<<<<<<< HEAD
-  rw [← floor_int_div_nat_eq_div n d, ← floor_cast (α := α), Rat.cast_div,
-=======
   rw [← floor_intCast_div_natCast n d, ← floor_cast (α := α), Rat.cast_div,
->>>>>>> d0df76bd
     cast_intCast, cast_natCast]
 
 /-- `norm_num` extension for `Int.floor` -/
@@ -124,16 +116,6 @@
   | 0, ~q(ℤ), ~q(@Int.floor $α $instR $instF $x) =>
     match ← derive x with
     | .isBool .. => failure
-<<<<<<< HEAD
-    | .isNat sα nb pb => do
-      assertInstancesCommute
-      return .isNat q(inferInstance) _ q(isNat_intFloor $x _ $pb)
-    | .isNegNat sα nb pb => do
-      assertInstancesCommute
-      -- floor always keeps naturals negative, so we can shortcut `.isInt`
-      return .isNegNat q(inferInstance) _ q(isInt_intFloor _ _ $pb)
-    | .isRat dα q n d h => do
-=======
     | .isNat _ _ pb => do
       assertInstancesCommute
       return .isNat q(inferInstance) _ q(isNat_intFloor $x _ $pb)
@@ -142,7 +124,6 @@
       -- floor always keeps naturals negative, so we can shortcut `.isInt`
       return .isNegNat q(inferInstance) _ q(isInt_intFloor _ _ $pb)
     | .isRat _ q n d h => do
->>>>>>> d0df76bd
       let _i ← synthInstanceQ q(LinearOrderedField $α)
       assertInstancesCommute
       have z : Q(ℤ) := mkRawIntLit ⌊q⌋
