--- conflicted
+++ resolved
@@ -359,13 +359,8 @@
 
 @[simp]
 theorem unique_single_eq_iff [Unique α] {b' : M} : single a b = single a' b' ↔ b = b' := by
-<<<<<<< HEAD
-  rw [Finsupp.unique_ext_iff, Unique.eq_default a, Unique.eq_default a',
-    single_eq_same, single_eq_same]
-=======
   rw [Finsupp.unique_ext_iff, Unique.eq_default a, Unique.eq_default a', single_eq_same,
     single_eq_same]
->>>>>>> 190a3318
 
 lemma apply_single [AddCommMonoid N] [AddCommMonoid P]
     {F : Type*} [FunLike F N P] [AddMonoidHomClass F N P] (e : F)
