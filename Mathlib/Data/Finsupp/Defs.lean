--- conflicted
+++ resolved
@@ -454,12 +454,8 @@
 #align finsupp.unique_single_eq_iff Finsupp.unique_single_eq_iff
 
 lemma apply_single [AddCommMonoid N] [AddCommMonoid P]
-<<<<<<< HEAD
-    (e : N →+ P) (a : α) (n : N) (b : α) :
-=======
     {F : Type*} [FunLike F N P] [AddMonoidHomClass F N P] (e : F)
     (a : α) (n : N) (b : α) :
->>>>>>> b583540c
     e ((single a n) b) = single a (e n) b := by
   classical
   simp only [single_apply]
