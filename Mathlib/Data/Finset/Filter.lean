--- conflicted
+++ resolved
@@ -214,19 +214,6 @@
   obtain ⟨-, rfl⟩ : x ∈ t ∧ f x = j := by simpa using hj hx
   contradiction
 
-<<<<<<< HEAD
-theorem disjoint_of_or_not_and (h : ∀ x ∈ s.filter (fun x => p x ∨ q x), ¬ (p x ∧ q x)) :
-    Disjoint (s.filter p) (s.filter q) := by
-  intro _ htp htq
-  simp only [bot_eq_empty, le_eq_subset, subset_empty]
-  by_contra hn
-  rw [← not_nonempty_iff_eq_empty, not_not] at hn
-  obtain ⟨x, hx⟩ := hn
-  have px : p x := (mem_filter.mp (htp hx)).2
-  have qx : q x := (mem_filter.mp (htq hx)).2
-  simp_all only [mem_filter, not_and, and_imp, le_eq_subset, filter_subset]
-  exact h x (filter_subset p s (htp hx)) (Or.inr qx) px qx
-=======
 theorem disjoint_filter_and_not_filter :
     Disjoint (s.filter (fun x ↦ p x ∧ ¬q x)) (s.filter (fun x ↦ q x ∧ ¬p x)) := by
   intro _ htp htq
@@ -235,7 +222,6 @@
   rw [← not_nonempty_iff_eq_empty, not_not] at hn
   obtain ⟨_, hx⟩ := hn
   exact (mem_filter.mp (htq hx)).2.2 (mem_filter.mp (htp hx)).2.1
->>>>>>> fb2ea82e
 
 variable {p q}
 
