/-
Copyright (c) 2014 Jeremy Avigad. All rights reserved.
Released under Apache 2.0 license as described in the file LICENSE.
Authors: Jeremy Avigad, Andrew Zipperer, Haitao Zhang, Minchao Wu, Yury Kudryashov
-/
import Mathlib.Data.Set.Prod
import Mathlib.Logic.Function.Conjugate

#align_import data.set.function from "leanprover-community/mathlib"@"996b0ff959da753a555053a480f36e5f264d4207"

/-!
# Functions over sets

## Main definitions

### Predicate

* `Set.EqOn f₁ f₂ s` : functions `f₁` and `f₂` are equal at every point of `s`;
* `Set.MapsTo f s t` : `f` sends every point of `s` to a point of `t`;
* `Set.InjOn f s` : restriction of `f` to `s` is injective;
* `Set.SurjOn f s t` : every point in `s` has a preimage in `s`;
* `Set.BijOn f s t` : `f` is a bijection between `s` and `t`;
* `Set.LeftInvOn f' f s` : for every `x ∈ s` we have `f' (f x) = x`;
* `Set.RightInvOn f' f t` : for every `y ∈ t` we have `f (f' y) = y`;
* `Set.InvOn f' f s t` : `f'` is a two-side inverse of `f` on `s` and `t`, i.e.
  we have `Set.LeftInvOn f' f s` and `Set.RightInvOn f' f t`.

### Functions

* `Set.restrict f s` : restrict the domain of `f` to the set `s`;
* `Set.codRestrict f s h` : given `h : ∀ x, f x ∈ s`, restrict the codomain of `f` to the set `s`;
* `Set.MapsTo.restrict f s t h`: given `h : MapsTo f s t`, restrict the domain of `f` to `s`
  and the codomain to `t`.
-/

variable {α β γ : Type*} {ι : Sort*} {π : α → Type*}

open Equiv Equiv.Perm Function

namespace Set

/-! ### Restrict -/


/-- Restrict domain of a function `f` to a set `s`. Same as `Subtype.restrict` but this version
takes an argument `↥s` instead of `Subtype s`. -/
def restrict (s : Set α) (f : ∀ a : α, π a) : ∀ a : s, π a := fun x => f x
#align set.restrict Set.restrict

theorem restrict_eq (f : α → β) (s : Set α) : s.restrict f = f ∘ Subtype.val :=
  rfl
#align set.restrict_eq Set.restrict_eq

@[simp]
theorem restrict_apply (f : α → β) (s : Set α) (x : s) : s.restrict f x = f x :=
  rfl
#align set.restrict_apply Set.restrict_apply

theorem restrict_eq_iff {f : ∀ a, π a} {s : Set α} {g : ∀ a : s, π a} :
    restrict s f = g ↔ ∀ (a) (ha : a ∈ s), f a = g ⟨a, ha⟩ :=
  funext_iff.trans Subtype.forall
#align set.restrict_eq_iff Set.restrict_eq_iff

theorem eq_restrict_iff {s : Set α} {f : ∀ a : s, π a} {g : ∀ a, π a} :
    f = restrict s g ↔ ∀ (a) (ha : a ∈ s), f ⟨a, ha⟩ = g a :=
  funext_iff.trans Subtype.forall
#align set.eq_restrict_iff Set.eq_restrict_iff

@[simp]
theorem range_restrict (f : α → β) (s : Set α) : Set.range (s.restrict f) = f '' s :=
  (range_comp _ _).trans <| congr_arg (f '' ·) Subtype.range_coe
#align set.range_restrict Set.range_restrict

theorem image_restrict (f : α → β) (s t : Set α) :
    s.restrict f '' (Subtype.val ⁻¹' t) = f '' (t ∩ s) := by
  rw [restrict_eq, image_comp, image_preimage_eq_inter_range, Subtype.range_coe]
#align set.image_restrict Set.image_restrict

@[simp]
theorem restrict_dite {s : Set α} [∀ x, Decidable (x ∈ s)] (f : ∀ a ∈ s, β)
    (g : ∀ a ∉ s, β) :
    (s.restrict fun a => if h : a ∈ s then f a h else g a h) = (fun a : s => f a a.2) :=
  funext fun a => dif_pos a.2
#align set.restrict_dite Set.restrict_dite

@[simp]
theorem restrict_dite_compl {s : Set α} [∀ x, Decidable (x ∈ s)] (f : ∀ a ∈ s, β)
    (g : ∀ a ∉ s, β) :
    (sᶜ.restrict fun a => if h : a ∈ s then f a h else g a h) = (fun a : (sᶜ : Set α) => g a a.2) :=
  funext fun a => dif_neg a.2
#align set.restrict_dite_compl Set.restrict_dite_compl

@[simp]
theorem restrict_ite (f g : α → β) (s : Set α) [∀ x, Decidable (x ∈ s)] :
    (s.restrict fun a => if a ∈ s then f a else g a) = s.restrict f :=
  restrict_dite _ _
#align set.restrict_ite Set.restrict_ite

@[simp]
theorem restrict_ite_compl (f g : α → β) (s : Set α) [∀ x, Decidable (x ∈ s)] :
    (sᶜ.restrict fun a => if a ∈ s then f a else g a) = sᶜ.restrict g :=
  restrict_dite_compl _ _
#align set.restrict_ite_compl Set.restrict_ite_compl

@[simp]
theorem restrict_piecewise (f g : α → β) (s : Set α) [∀ x, Decidable (x ∈ s)] :
    s.restrict (piecewise s f g) = s.restrict f :=
  restrict_ite _ _ _
#align set.restrict_piecewise Set.restrict_piecewise

@[simp]
theorem restrict_piecewise_compl (f g : α → β) (s : Set α) [∀ x, Decidable (x ∈ s)] :
    sᶜ.restrict (piecewise s f g) = sᶜ.restrict g :=
  restrict_ite_compl _ _ _
#align set.restrict_piecewise_compl Set.restrict_piecewise_compl

theorem restrict_extend_range (f : α → β) (g : α → γ) (g' : β → γ) :
    (range f).restrict (extend f g g') = fun x => g x.coe_prop.choose := by
  classical
  exact restrict_dite _ _
#align set.restrict_extend_range Set.restrict_extend_range

@[simp]
theorem restrict_extend_compl_range (f : α → β) (g : α → γ) (g' : β → γ) :
    (range f)ᶜ.restrict (extend f g g') = g' ∘ Subtype.val := by
  classical
  exact restrict_dite_compl _ _
#align set.restrict_extend_compl_range Set.restrict_extend_compl_range

theorem range_extend_subset (f : α → β) (g : α → γ) (g' : β → γ) :
    range (extend f g g') ⊆ range g ∪ g' '' (range f)ᶜ := by
  classical
  rintro _ ⟨y, rfl⟩
  rw [extend_def]
  split_ifs with h
  exacts [Or.inl (mem_range_self _), Or.inr (mem_image_of_mem _ h)]
#align set.range_extend_subset Set.range_extend_subset

theorem range_extend {f : α → β} (hf : Injective f) (g : α → γ) (g' : β → γ) :
    range (extend f g g') = range g ∪ g' '' (range f)ᶜ := by
  refine' (range_extend_subset _ _ _).antisymm _
  rintro z (⟨x, rfl⟩ | ⟨y, hy, rfl⟩)
  exacts [⟨f x, hf.extend_apply _ _ _⟩, ⟨y, extend_apply' _ _ _ hy⟩]
#align set.range_extend Set.range_extend

/-- Restrict codomain of a function `f` to a set `s`. Same as `Subtype.coind` but this version
has codomain `↥s` instead of `Subtype s`. -/
def codRestrict (f : ι → α) (s : Set α) (h : ∀ x, f x ∈ s) : ι → s := fun x => ⟨f x, h x⟩
#align set.cod_restrict Set.codRestrict

@[simp]
theorem val_codRestrict_apply (f : ι → α) (s : Set α) (h : ∀ x, f x ∈ s) (x : ι) :
    (codRestrict f s h x : α) = f x :=
  rfl
#align set.coe_cod_restrict_apply Set.val_codRestrict_apply

@[simp]
theorem restrict_comp_codRestrict {f : ι → α} {g : α → β} {b : Set α} (h : ∀ x, f x ∈ b) :
    b.restrict g ∘ b.codRestrict f h = g ∘ f :=
  rfl
#align set.restrict_comp_cod_restrict Set.restrict_comp_codRestrict

@[simp]
theorem injective_codRestrict {f : ι → α} {s : Set α} (h : ∀ x, f x ∈ s) :
    Injective (codRestrict f s h) ↔ Injective f := by
  simp only [Injective, Subtype.ext_iff, val_codRestrict_apply]
#align set.injective_cod_restrict Set.injective_codRestrict

alias ⟨_, _root_.Function.Injective.codRestrict⟩ := injective_codRestrict
#align function.injective.cod_restrict Function.Injective.codRestrict

variable {s s₁ s₂ : Set α} {t t₁ t₂ : Set β} {p : Set γ} {f f₁ f₂ f₃ : α → β} {g g₁ g₂ : β → γ}
  {f' f₁' f₂' : β → α} {g' : γ → β} {a : α} {b : β}

/-! ### Equality on a set -/

@[simp]
theorem eqOn_empty (f₁ f₂ : α → β) : EqOn f₁ f₂ ∅ := fun _ => False.elim
#align set.eq_on_empty Set.eqOn_empty

@[simp]
theorem eqOn_singleton : Set.EqOn f₁ f₂ {a} ↔ f₁ a = f₂ a := by
  simp [Set.EqOn]
#align set.eq_on_singleton Set.eqOn_singleton

@[simp]
theorem eqOn_univ (f₁ f₂ : α → β) : EqOn f₁ f₂ univ ↔ f₁ = f₂ := by
  simp [EqOn, funext_iff]

@[simp]
theorem restrict_eq_restrict_iff : restrict s f₁ = restrict s f₂ ↔ EqOn f₁ f₂ s :=
  restrict_eq_iff
#align set.restrict_eq_restrict_iff Set.restrict_eq_restrict_iff

@[symm]
theorem EqOn.symm (h : EqOn f₁ f₂ s) : EqOn f₂ f₁ s := fun _ hx => (h hx).symm
#align set.eq_on.symm Set.EqOn.symm

theorem eqOn_comm : EqOn f₁ f₂ s ↔ EqOn f₂ f₁ s :=
  ⟨EqOn.symm, EqOn.symm⟩
#align set.eq_on_comm Set.eqOn_comm

-- This can not be tagged as `@[refl]` with the current argument order.
-- See note below at `EqOn.trans`.
theorem eqOn_refl (f : α → β) (s : Set α) : EqOn f f s := fun _ _ => rfl
#align set.eq_on_refl Set.eqOn_refl

-- Note: this was formerly tagged with `@[trans]`, and although the `trans` attribute accepted it
-- the `trans` tactic could not use it.
-- An update to the trans tactic coming in mathlib4#7014 will reject this attribute.
-- It can be restored by changing the argument order from `EqOn f₁ f₂ s` to `EqOn s f₁ f₂`.
-- This change will be made separately: [zulip](https://leanprover.zulipchat.com/#narrow/stream/287929-mathlib4/topic/Reordering.20arguments.20of.20.60Set.2EEqOn.60/near/390467581).
theorem EqOn.trans (h₁ : EqOn f₁ f₂ s) (h₂ : EqOn f₂ f₃ s) : EqOn f₁ f₃ s := fun _ hx =>
  (h₁ hx).trans (h₂ hx)
#align set.eq_on.trans Set.EqOn.trans

theorem EqOn.image_eq (heq : EqOn f₁ f₂ s) : f₁ '' s = f₂ '' s :=
  image_congr heq
#align set.eq_on.image_eq Set.EqOn.image_eq

/-- Variant of `EqOn.image_eq`, for one function being the identity. -/
theorem EqOn.image_eq_self {f : α → α} (h : Set.EqOn f id s) : f '' s = s := by
  rw [h.image_eq, image_id]

theorem EqOn.inter_preimage_eq (heq : EqOn f₁ f₂ s) (t : Set β) : s ∩ f₁ ⁻¹' t = s ∩ f₂ ⁻¹' t :=
  ext fun x => and_congr_right_iff.2 fun hx => by rw [mem_preimage, mem_preimage, heq hx]
#align set.eq_on.inter_preimage_eq Set.EqOn.inter_preimage_eq

theorem EqOn.mono (hs : s₁ ⊆ s₂) (hf : EqOn f₁ f₂ s₂) : EqOn f₁ f₂ s₁ := fun _ hx => hf (hs hx)
#align set.eq_on.mono Set.EqOn.mono

@[simp]
theorem eqOn_union : EqOn f₁ f₂ (s₁ ∪ s₂) ↔ EqOn f₁ f₂ s₁ ∧ EqOn f₁ f₂ s₂ :=
  ball_or_left
#align set.eq_on_union Set.eqOn_union

theorem EqOn.union (h₁ : EqOn f₁ f₂ s₁) (h₂ : EqOn f₁ f₂ s₂) : EqOn f₁ f₂ (s₁ ∪ s₂) :=
  eqOn_union.2 ⟨h₁, h₂⟩
#align set.eq_on.union Set.EqOn.union

theorem EqOn.comp_left (h : s.EqOn f₁ f₂) : s.EqOn (g ∘ f₁) (g ∘ f₂) := fun _ ha =>
  congr_arg _ <| h ha
#align set.eq_on.comp_left Set.EqOn.comp_left

@[simp]
theorem eqOn_range {ι : Sort*} {f : ι → α} {g₁ g₂ : α → β} :
    EqOn g₁ g₂ (range f) ↔ g₁ ∘ f = g₂ ∘ f :=
  forall_range_iff.trans <| funext_iff.symm
#align set.eq_on_range Set.eqOn_range

alias ⟨EqOn.comp_eq, _⟩ := eqOn_range
#align set.eq_on.comp_eq Set.EqOn.comp_eq

/-! ### Congruence lemmas -/


section Order

variable [Preorder α] [Preorder β]

theorem _root_.MonotoneOn.congr (h₁ : MonotoneOn f₁ s) (h : s.EqOn f₁ f₂) : MonotoneOn f₂ s := by
  intro a ha b hb hab
  rw [← h ha, ← h hb]
  exact h₁ ha hb hab
#align monotone_on.congr MonotoneOn.congr

theorem _root_.AntitoneOn.congr (h₁ : AntitoneOn f₁ s) (h : s.EqOn f₁ f₂) : AntitoneOn f₂ s :=
  h₁.dual_right.congr h
#align antitone_on.congr AntitoneOn.congr

theorem _root_.StrictMonoOn.congr (h₁ : StrictMonoOn f₁ s) (h : s.EqOn f₁ f₂) :
    StrictMonoOn f₂ s := by
  intro a ha b hb hab
  rw [← h ha, ← h hb]
  exact h₁ ha hb hab
#align strict_mono_on.congr StrictMonoOn.congr

theorem _root_.StrictAntiOn.congr (h₁ : StrictAntiOn f₁ s) (h : s.EqOn f₁ f₂) : StrictAntiOn f₂ s :=
  h₁.dual_right.congr h
#align strict_anti_on.congr StrictAntiOn.congr

theorem EqOn.congr_monotoneOn (h : s.EqOn f₁ f₂) : MonotoneOn f₁ s ↔ MonotoneOn f₂ s :=
  ⟨fun h₁ => h₁.congr h, fun h₂ => h₂.congr h.symm⟩
#align set.eq_on.congr_monotone_on Set.EqOn.congr_monotoneOn

theorem EqOn.congr_antitoneOn (h : s.EqOn f₁ f₂) : AntitoneOn f₁ s ↔ AntitoneOn f₂ s :=
  ⟨fun h₁ => h₁.congr h, fun h₂ => h₂.congr h.symm⟩
#align set.eq_on.congr_antitone_on Set.EqOn.congr_antitoneOn

theorem EqOn.congr_strictMonoOn (h : s.EqOn f₁ f₂) : StrictMonoOn f₁ s ↔ StrictMonoOn f₂ s :=
  ⟨fun h₁ => h₁.congr h, fun h₂ => h₂.congr h.symm⟩
#align set.eq_on.congr_strict_mono_on Set.EqOn.congr_strictMonoOn

theorem EqOn.congr_strictAntiOn (h : s.EqOn f₁ f₂) : StrictAntiOn f₁ s ↔ StrictAntiOn f₂ s :=
  ⟨fun h₁ => h₁.congr h, fun h₂ => h₂.congr h.symm⟩
#align set.eq_on.congr_strict_anti_on Set.EqOn.congr_strictAntiOn

end Order

/-! ### Mono lemmas-/


section Mono

variable [Preorder α] [Preorder β]

theorem _root_.MonotoneOn.mono (h : MonotoneOn f s) (h' : s₂ ⊆ s) : MonotoneOn f s₂ :=
  fun _ hx _ hy => h (h' hx) (h' hy)
#align monotone_on.mono MonotoneOn.mono

theorem _root_.AntitoneOn.mono (h : AntitoneOn f s) (h' : s₂ ⊆ s) : AntitoneOn f s₂ :=
  fun _ hx _ hy => h (h' hx) (h' hy)
#align antitone_on.mono AntitoneOn.mono

theorem _root_.StrictMonoOn.mono (h : StrictMonoOn f s) (h' : s₂ ⊆ s) : StrictMonoOn f s₂ :=
  fun _ hx _ hy => h (h' hx) (h' hy)
#align strict_mono_on.mono StrictMonoOn.mono

theorem _root_.StrictAntiOn.mono (h : StrictAntiOn f s) (h' : s₂ ⊆ s) : StrictAntiOn f s₂ :=
  fun _ hx _ hy => h (h' hx) (h' hy)
#align strict_anti_on.mono StrictAntiOn.mono

protected theorem _root_.MonotoneOn.monotone (h : MonotoneOn f s) :
    Monotone (f ∘ Subtype.val : s → β) :=
  fun x y hle => h x.coe_prop y.coe_prop hle
#align monotone_on.monotone MonotoneOn.monotone

protected theorem _root_.AntitoneOn.monotone (h : AntitoneOn f s) :
    Antitone (f ∘ Subtype.val : s → β) :=
  fun x y hle => h x.coe_prop y.coe_prop hle
#align antitone_on.monotone AntitoneOn.monotone

protected theorem _root_.StrictMonoOn.strictMono (h : StrictMonoOn f s) :
    StrictMono (f ∘ Subtype.val : s → β) :=
  fun x y hlt => h x.coe_prop y.coe_prop hlt
#align strict_mono_on.strict_mono StrictMonoOn.strictMono

protected theorem _root_.StrictAntiOn.strictAnti (h : StrictAntiOn f s) :
    StrictAnti (f ∘ Subtype.val : s → β) :=
  fun x y hlt => h x.coe_prop y.coe_prop hlt
#align strict_anti_on.strict_anti StrictAntiOn.strictAnti

end Mono

/-! ### maps to -/

<<<<<<< HEAD

/-- `MapsTo f a b` means that the image of `a` is contained in `b`. -/
def MapsTo (f : α → β) (s : Set α) (t : Set β) : Prop :=
  ∀ ⦃x⦄, x ∈ s → f x ∈ t
#align set.maps_to Set.MapsTo

theorem mapsTo_iff_subset : MapsTo f s t ↔ s ⊆ f ⁻¹' t := Iff.rfl

/-- Given a map `f` sending `s : Set α` into `t : Set β`, restrict domain of `f` to `s`
and the codomain to `t`. Same as `Subtype.map`. -/
def MapsTo.restrict (f : α → β) (s : Set α) (t : Set β) (h : MapsTo f s t) : s → t :=
  Subtype.map f h
#align set.maps_to.restrict Set.MapsTo.restrict

=======
>>>>>>> a36350f2
theorem MapsTo.restrict_commutes (f : α → β) (s : Set α) (t : Set β) (h : MapsTo f s t) :
    Subtype.val ∘ h.restrict f s t = f ∘ Subtype.val :=
  rfl

@[simp]
theorem MapsTo.val_restrict_apply (h : MapsTo f s t) (x : s) : (h.restrict f s t x : β) = f x :=
  rfl
#align set.maps_to.coe_restrict_apply Set.MapsTo.val_restrict_apply

theorem MapsTo.coe_iterate_restrict {f : α → α} (h : MapsTo f s s) (x : s) (k : ℕ) :
    h.restrict^[k] x = f^[k] x := by
  induction' k with k ih; · simp
  simp only [iterate_succ', comp_apply, val_restrict_apply, ih]

/-- Restricting the domain and then the codomain is the same as `MapsTo.restrict`. -/
@[simp]
theorem codRestrict_restrict (h : ∀ x : s, f x ∈ t) :
    codRestrict (s.restrict f) t h = MapsTo.restrict f s t fun x hx => h ⟨x, hx⟩ :=
  rfl
#align set.cod_restrict_restrict Set.codRestrict_restrict

/-- Reverse of `Set.codRestrict_restrict`. -/
theorem MapsTo.restrict_eq_codRestrict (h : MapsTo f s t) :
    h.restrict f s t = codRestrict (s.restrict f) t fun x => h x.2 :=
  rfl
#align set.maps_to.restrict_eq_cod_restrict Set.MapsTo.restrict_eq_codRestrict

theorem MapsTo.coe_restrict (h : Set.MapsTo f s t) :
    Subtype.val ∘ h.restrict f s t = s.restrict f :=
  rfl
#align set.maps_to.coe_restrict Set.MapsTo.coe_restrict

theorem MapsTo.range_restrict (f : α → β) (s : Set α) (t : Set β) (h : MapsTo f s t) :
    range (h.restrict f s t) = Subtype.val ⁻¹' (f '' s) :=
  Set.range_subtype_map f h
#align set.maps_to.range_restrict Set.MapsTo.range_restrict

theorem mapsTo_iff_exists_map_subtype : MapsTo f s t ↔ ∃ g : s → t, ∀ x : s, f x = g x :=
  ⟨fun h => ⟨h.restrict f s t, fun _ => rfl⟩, fun ⟨g, hg⟩ x hx => by
    erw [hg ⟨x, hx⟩]
    apply Subtype.coe_prop⟩
#align set.maps_to_iff_exists_map_subtype Set.mapsTo_iff_exists_map_subtype

theorem mapsTo' : MapsTo f s t ↔ f '' s ⊆ t :=
  image_subset_iff.symm
#align set.maps_to' Set.mapsTo'

theorem mapsTo_prod_map_diagonal : MapsTo (Prod.map f f) (diagonal α) (diagonal β) :=
<<<<<<< HEAD
  mapsTo_iff_subset.2 <| diagonal_subset_iff.2 <| fun _ => rfl
=======
  diagonal_subset_iff.2 fun _ => rfl
>>>>>>> a36350f2
#align set.maps_to_prod_map_diagonal Set.mapsTo_prod_map_diagonal

theorem MapsTo.subset_preimage {f : α → β} {s : Set α} {t : Set β} (hf : MapsTo f s t) :
    s ⊆ f ⁻¹' t :=
  hf
#align set.maps_to.subset_preimage Set.MapsTo.subset_preimage

@[simp]
theorem mapsTo_singleton {x : α} : MapsTo f {x} t ↔ f x ∈ t :=
  mapsTo_iff_subset.trans singleton_subset_iff
#align set.maps_to_singleton Set.mapsTo_singleton

theorem mapsTo_empty (f : α → β) (t : Set β) : MapsTo f ∅ t :=
  empty_subset (f ⁻¹' t)
#align set.maps_to_empty Set.mapsTo_empty

/-- If `f` maps `s` to `t` and `s` is non-empty, `t` is non-empty. -/
theorem MapsTo.nonempty (h : MapsTo f s t) (hs : s.Nonempty) : t.Nonempty :=
  (hs.image f).mono (mapsTo'.mp h)

theorem MapsTo.image_subset (h : MapsTo f s t) : f '' s ⊆ t :=
  mapsTo'.1 h
#align set.maps_to.image_subset Set.MapsTo.image_subset

theorem MapsTo.congr (h₁ : MapsTo f₁ s t) (h : EqOn f₁ f₂ s) : MapsTo f₂ s t := fun _ hx =>
  h hx ▸ h₁ hx
#align set.maps_to.congr Set.MapsTo.congr

theorem EqOn.comp_right (hg : t.EqOn g₁ g₂) (hf : s.MapsTo f t) : s.EqOn (g₁ ∘ f) (g₂ ∘ f) :=
  fun _ ha => hg <| hf ha
#align set.eq_on.comp_right Set.EqOn.comp_right

theorem EqOn.mapsTo_iff (H : EqOn f₁ f₂ s) : MapsTo f₁ s t ↔ MapsTo f₂ s t :=
  ⟨fun h => h.congr H, fun h => h.congr H.symm⟩
#align set.eq_on.maps_to_iff Set.EqOn.mapsTo_iff

theorem MapsTo.comp (h₁ : MapsTo g t p) (h₂ : MapsTo f s t) : MapsTo (g ∘ f) s p := fun _ h =>
  h₁ (h₂ h)
#align set.maps_to.comp Set.MapsTo.comp

theorem mapsTo_id (s : Set α) : MapsTo id s s := fun _ => id
#align set.maps_to_id Set.mapsTo_id

theorem MapsTo.iterate {f : α → α} {s : Set α} (h : MapsTo f s s) : ∀ n, MapsTo f^[n] s s
  | 0 => fun _ => id
  | n + 1 => (MapsTo.iterate h n).comp h
#align set.maps_to.iterate Set.MapsTo.iterate

theorem MapsTo.iterate_restrict {f : α → α} {s : Set α} (h : MapsTo f s s) (n : ℕ) :
    (h.restrict f s s)^[n] = (h.iterate n).restrict _ _ _ := by
  funext x
  rw [Subtype.ext_iff, MapsTo.val_restrict_apply]
  induction' n with n ihn generalizing x
  · rfl
  · simp [Nat.iterate, ihn]
#align set.maps_to.iterate_restrict Set.MapsTo.iterate_restrict

lemma mapsTo_of_subsingleton' [Subsingleton β] (f : α → β) (h : s.Nonempty → t.Nonempty) :
    MapsTo f s t :=
  fun a ha ↦ Subsingleton.mem_iff_nonempty.2 <| h ⟨a, ha⟩
#align set.maps_to_of_subsingleton' Set.mapsTo_of_subsingleton'

lemma mapsTo_of_subsingleton [Subsingleton α] (f : α → α) (s : Set α) : MapsTo f s s :=
  mapsTo_of_subsingleton' _ id
#align set.maps_to_of_subsingleton Set.mapsTo_of_subsingleton

theorem MapsTo.mono (hf : MapsTo f s₁ t₁) (hs : s₂ ⊆ s₁) (ht : t₁ ⊆ t₂) : MapsTo f s₂ t₂ :=
  fun _ hx => ht (hf <| hs hx)
#align set.maps_to.mono Set.MapsTo.mono

theorem MapsTo.mono_left (hf : MapsTo f s₁ t) (hs : s₂ ⊆ s₁) : MapsTo f s₂ t := fun _ hx =>
  hf (hs hx)
#align set.maps_to.mono_left Set.MapsTo.mono_left

theorem MapsTo.mono_right (hf : MapsTo f s t₁) (ht : t₁ ⊆ t₂) : MapsTo f s t₂ := fun _ hx =>
  ht (hf hx)
#align set.maps_to.mono_right Set.MapsTo.mono_right

theorem MapsTo.union_union (h₁ : MapsTo f s₁ t₁) (h₂ : MapsTo f s₂ t₂) :
    MapsTo f (s₁ ∪ s₂) (t₁ ∪ t₂) := fun _ hx =>
  hx.elim (fun hx => Or.inl <| h₁ hx) fun hx => Or.inr <| h₂ hx
#align set.maps_to.union_union Set.MapsTo.union_union

theorem MapsTo.union (h₁ : MapsTo f s₁ t) (h₂ : MapsTo f s₂ t) : MapsTo f (s₁ ∪ s₂) t :=
  union_self t ▸ h₁.union_union h₂
#align set.maps_to.union Set.MapsTo.union

@[simp]
theorem mapsTo_union : MapsTo f (s₁ ∪ s₂) t ↔ MapsTo f s₁ t ∧ MapsTo f s₂ t :=
  ⟨fun h =>
    ⟨h.mono (subset_union_left s₁ s₂) (Subset.refl t),
      h.mono (subset_union_right s₁ s₂) (Subset.refl t)⟩,
    fun h => h.1.union h.2⟩
#align set.maps_to_union Set.mapsTo_union

theorem MapsTo.inter (h₁ : MapsTo f s t₁) (h₂ : MapsTo f s t₂) : MapsTo f s (t₁ ∩ t₂) := fun _ hx =>
  ⟨h₁ hx, h₂ hx⟩
#align set.maps_to.inter Set.MapsTo.inter

theorem MapsTo.inter_inter (h₁ : MapsTo f s₁ t₁) (h₂ : MapsTo f s₂ t₂) :
    MapsTo f (s₁ ∩ s₂) (t₁ ∩ t₂) := fun _ hx => ⟨h₁ hx.1, h₂ hx.2⟩
#align set.maps_to.inter_inter Set.MapsTo.inter_inter

@[simp]
theorem mapsTo_inter : MapsTo f s (t₁ ∩ t₂) ↔ MapsTo f s t₁ ∧ MapsTo f s t₂ :=
  ⟨fun h =>
    ⟨h.mono (Subset.refl s) (inter_subset_left t₁ t₂),
      h.mono (Subset.refl s) (inter_subset_right t₁ t₂)⟩,
    fun h => h.1.inter h.2⟩
#align set.maps_to_inter Set.mapsTo_inter

theorem mapsTo_univ (f : α → β) (s : Set α) : MapsTo f s univ := fun _ _ => trivial
#align set.maps_to_univ Set.mapsTo_univ

theorem mapsTo_range (f : α → β) (s : Set α) : MapsTo f s (range f) :=
  (mapsTo_image f s).mono (Subset.refl s) (image_subset_range _ _)
#align set.maps_to_range Set.mapsTo_range

@[simp]
theorem mapsTo_image_iff {f : α → β} {g : γ → α} {s : Set γ} {t : Set β} :
    MapsTo f (g '' s) t ↔ MapsTo (f ∘ g) s t :=
  ⟨fun h c hc => h ⟨c, hc, rfl⟩, fun h _ ⟨_, hc⟩ => hc.2 ▸ h hc.1⟩
#align set.maps_image_to Set.mapsTo_image_iff

@[deprecated]
lemma maps_image_to (f : α → β) (g : γ → α) (s : Set γ) (t : Set β) :
    MapsTo f (g '' s) t ↔ MapsTo (f ∘ g) s t :=
  mapsTo_image_iff

lemma MapsTo.comp_left (g : β → γ) (hf : MapsTo f s t) : MapsTo (g ∘ f) s (g '' t) :=
  fun x hx ↦ ⟨f x, hf hx, rfl⟩
#align set.maps_to.comp_left Set.MapsTo.comp_left

lemma MapsTo.comp_right {s : Set β} {t : Set γ} (hg : MapsTo g s t) (f : α → β) :
    MapsTo (g ∘ f) (f ⁻¹' s) t := fun _ hx ↦ hg hx
#align set.maps_to.comp_right Set.MapsTo.comp_right

@[simp]
lemma mapsTo_univ_iff : MapsTo f univ t ↔ ∀ x, f x ∈ t :=
  ⟨fun h _ => h (mem_univ _), fun h x _ => h x⟩

@[deprecated]
theorem maps_univ_to (f : α → β) (s : Set β) : MapsTo f univ s ↔ ∀ a, f a ∈ s :=
  mapsTo_univ_iff
#align set.maps_univ_to Set.maps_univ_to

@[simp]
lemma mapsTo_range_iff {g : ι → α} : MapsTo f (range g) t ↔ ∀ i, f (g i) ∈ t :=
  forall_range_iff

@[deprecated mapsTo_range_iff]
theorem maps_range_to (f : α → β) (g : γ → α) (s : Set β) :
    MapsTo f (range g) s ↔ MapsTo (f ∘ g) univ s := by rw [← image_univ, mapsTo_image_iff]
#align set.maps_range_to Set.maps_range_to

theorem surjective_mapsTo_image_restrict (f : α → β) (s : Set α) :
    Surjective ((mapsTo_image f s).restrict f s (f '' s)) := fun ⟨_, x, hs, hxy⟩ =>
  ⟨⟨x, hs⟩, Subtype.ext hxy⟩
#align set.surjective_maps_to_image_restrict Set.surjective_mapsTo_image_restrict

theorem MapsTo.mem_iff (h : MapsTo f s t) (hc : MapsTo f sᶜ tᶜ) {x} : f x ∈ t ↔ x ∈ s :=
  ⟨fun ht => by_contra fun hs => hc hs ht, fun hx => h hx⟩
#align set.maps_to.mem_iff Set.MapsTo.mem_iff

/-! ### Restriction onto preimage -/


section

variable (t f)

theorem range_restrictPreimage : range (t.restrictPreimage f) = Subtype.val ⁻¹' range f := by
  delta Set.restrictPreimage
  rw [MapsTo.range_restrict, Set.image_preimage_eq_inter_range, Set.preimage_inter,
    Subtype.coe_preimage_self, Set.univ_inter]
#align set.range_restrict_preimage Set.range_restrictPreimage

variable {f} {U : ι → Set β}

lemma restrictPreimage_injective (hf : Injective f) : Injective (t.restrictPreimage f) :=
  fun _ _ e => Subtype.coe_injective <| hf <| Subtype.mk.inj e
#align set.restrict_preimage_injective Set.restrictPreimage_injective

lemma restrictPreimage_surjective (hf : Surjective f) : Surjective (t.restrictPreimage f) :=
  fun x => ⟨⟨_, ((hf x).choose_spec.symm ▸ x.2 : _ ∈ t)⟩, Subtype.ext (hf x).choose_spec⟩
#align set.restrict_preimage_surjective Set.restrictPreimage_surjective

lemma restrictPreimage_bijective (hf : Bijective f) : Bijective (t.restrictPreimage f) :=
  ⟨t.restrictPreimage_injective hf.1, t.restrictPreimage_surjective hf.2⟩
#align set.restrict_preimage_bijective Set.restrictPreimage_bijective

alias _root_.Function.Injective.restrictPreimage := Set.restrictPreimage_injective
alias _root_.Function.Surjective.restrictPreimage := Set.restrictPreimage_surjective
alias _root_.Function.Bijective.restrictPreimage := Set.restrictPreimage_bijective
#align function.bijective.restrict_preimage Function.Bijective.restrictPreimage
#align function.surjective.restrict_preimage Function.Surjective.restrictPreimage
#align function.injective.restrict_preimage Function.Injective.restrictPreimage

end

/-! ### Injectivity on a set -/

theorem Subsingleton.injOn (hs : s.Subsingleton) (f : α → β) : InjOn f s := fun _ hx _ hy _ =>
  hs hx hy
#align set.subsingleton.inj_on Set.Subsingleton.injOn

@[simp]
theorem injOn_empty (f : α → β) : InjOn f ∅ :=
  subsingleton_empty.injOn f
#align set.inj_on_empty Set.injOn_empty
@[simp]
theorem injOn_singleton (f : α → β) (a : α) : InjOn f {a} :=
  subsingleton_singleton.injOn f
#align set.inj_on_singleton Set.injOn_singleton

@[simp] lemma injOn_pair {b : α} : InjOn f {a, b} ↔ f a = f b → a = b := by unfold InjOn; aesop

theorem InjOn.eq_iff {x y} (h : InjOn f s) (hx : x ∈ s) (hy : y ∈ s) : f x = f y ↔ x = y :=
  ⟨h hx hy, fun h => h ▸ rfl⟩
#align set.inj_on.eq_iff Set.InjOn.eq_iff

theorem InjOn.ne_iff {x y} (h : InjOn f s) (hx : x ∈ s) (hy : y ∈ s) : f x ≠ f y ↔ x ≠ y :=
  (h.eq_iff hx hy).not
#align set.inj_on.ne_iff Set.InjOn.ne_iff

alias ⟨_, InjOn.ne⟩ := InjOn.ne_iff
#align set.inj_on.ne Set.InjOn.ne

theorem InjOn.congr (h₁ : InjOn f₁ s) (h : EqOn f₁ f₂ s) : InjOn f₂ s := fun _ hx _ hy =>
  h hx ▸ h hy ▸ h₁ hx hy
#align set.inj_on.congr Set.InjOn.congr

theorem EqOn.injOn_iff (H : EqOn f₁ f₂ s) : InjOn f₁ s ↔ InjOn f₂ s :=
  ⟨fun h => h.congr H, fun h => h.congr H.symm⟩
#align set.eq_on.inj_on_iff Set.EqOn.injOn_iff

theorem InjOn.mono (h : s₁ ⊆ s₂) (ht : InjOn f s₂) : InjOn f s₁ := fun _ hx _ hy H =>
  ht (h hx) (h hy) H
#align set.inj_on.mono Set.InjOn.mono

theorem injOn_union (h : Disjoint s₁ s₂) :
    InjOn f (s₁ ∪ s₂) ↔ InjOn f s₁ ∧ InjOn f s₂ ∧ ∀ x ∈ s₁, ∀ y ∈ s₂, f x ≠ f y := by
  refine' ⟨fun H => ⟨H.mono <| subset_union_left _ _, H.mono <| subset_union_right _ _, _⟩, _⟩
  · intro x hx y hy hxy
    obtain rfl : x = y := H (Or.inl hx) (Or.inr hy) hxy
    exact h.le_bot ⟨hx, hy⟩
  · rintro ⟨h₁, h₂, h₁₂⟩
    rintro x (hx | hx) y (hy | hy) hxy
    exacts [h₁ hx hy hxy, (h₁₂ _ hx _ hy hxy).elim, (h₁₂ _ hy _ hx hxy.symm).elim, h₂ hx hy hxy]
#align set.inj_on_union Set.injOn_union

theorem injOn_insert {f : α → β} {s : Set α} {a : α} (has : a ∉ s) :
    Set.InjOn f (insert a s) ↔ Set.InjOn f s ∧ f a ∉ f '' s := by
  rw [← union_singleton, injOn_union (disjoint_singleton_right.2 has)]
  simp
#align set.inj_on_insert Set.injOn_insert

theorem injective_iff_injOn_univ : Injective f ↔ InjOn f univ :=
  ⟨fun h _ _ _ _ hxy => h hxy, fun h _ _ heq => h trivial trivial heq⟩
#align set.injective_iff_inj_on_univ Set.injective_iff_injOn_univ

theorem injOn_of_injective (h : Injective f) (s : Set α) : InjOn f s := fun _ _ _ _ hxy => h hxy
#align set.inj_on_of_injective Set.injOn_of_injective

alias _root_.Function.Injective.injOn := injOn_of_injective
#align function.injective.inj_on Function.Injective.injOn

-- A specialization of `injOn_of_injective` for `Subtype.val`.
theorem injOn_subtype_val {s : Set { x // p x }} : Set.InjOn Subtype.val s :=
  Subtype.coe_injective.injOn s

lemma injOn_id (s : Set α) : InjOn id s := injective_id.injOn _
#align set.inj_on_id Set.injOn_id

theorem InjOn.comp (hg : InjOn g t) (hf : InjOn f s) (h : MapsTo f s t) : InjOn (g ∘ f) s :=
  fun _ hx _ hy heq => hf hx hy <| hg (h hx) (h hy) heq
#align set.inj_on.comp Set.InjOn.comp

lemma InjOn.image_of_comp (h : InjOn (g ∘ f) s) : InjOn g (f '' s) :=
  ball_image_iff.2 fun _x hx ↦ ball_image_iff.2 fun _y hy heq ↦ congr_arg f <| h hx hy heq

lemma InjOn.iterate {f : α → α} {s : Set α} (h : InjOn f s) (hf : MapsTo f s s) :
    ∀ n, InjOn f^[n] s
  | 0 => injOn_id _
  | (n + 1) => (h.iterate hf n).comp h hf
#align set.inj_on.iterate Set.InjOn.iterate

lemma injOn_of_subsingleton [Subsingleton α] (f : α → β) (s : Set α) : InjOn f s :=
  (injective_of_subsingleton _).injOn _
#align set.inj_on_of_subsingleton Set.injOn_of_subsingleton

theorem _root_.Function.Injective.injOn_range (h : Injective (g ∘ f)) : InjOn g (range f) := by
  rintro _ ⟨x, rfl⟩ _ ⟨y, rfl⟩ H
  exact congr_arg f (h H)
#align function.injective.inj_on_range Function.Injective.injOn_range

theorem injOn_iff_injective : InjOn f s ↔ Injective (s.restrict f) :=
  ⟨fun H a b h => Subtype.eq <| H a.2 b.2 h, fun H a as b bs h =>
    congr_arg Subtype.val <| @H ⟨a, as⟩ ⟨b, bs⟩ h⟩
#align set.inj_on_iff_injective Set.injOn_iff_injective

alias ⟨InjOn.injective, _⟩ := Set.injOn_iff_injective
#align set.inj_on.injective Set.InjOn.injective

theorem MapsTo.restrict_inj (h : MapsTo f s t) : Injective (h.restrict f s t) ↔ InjOn f s := by
  rw [h.restrict_eq_codRestrict, injective_codRestrict, injOn_iff_injective]
#align set.maps_to.restrict_inj Set.MapsTo.restrict_inj

theorem exists_injOn_iff_injective [Nonempty β] :
    (∃ f : α → β, InjOn f s) ↔ ∃ f : s → β, Injective f :=
  ⟨fun ⟨f, hf⟩ => ⟨_, hf.injective⟩,
   fun ⟨f, hf⟩ => by
    lift f to α → β using trivial
    exact ⟨f, injOn_iff_injective.2 hf⟩⟩
#align set.exists_inj_on_iff_injective Set.exists_injOn_iff_injective

theorem injOn_preimage {B : Set (Set β)} (hB : B ⊆ 𝒫 range f) : InjOn (preimage f) B :=
  fun s hs t ht hst => (preimage_eq_preimage' (@hB s hs) (@hB t ht)).1 hst
-- porting note: is there a semi-implicit variable problem with `⊆`?
#align set.inj_on_preimage Set.injOn_preimage

theorem InjOn.mem_of_mem_image {x} (hf : InjOn f s) (hs : s₁ ⊆ s) (h : x ∈ s) (h₁ : f x ∈ f '' s₁) :
    x ∈ s₁ :=
  let ⟨_, h', Eq⟩ := h₁
  hf (hs h') h Eq ▸ h'
#align set.inj_on.mem_of_mem_image Set.InjOn.mem_of_mem_image

theorem InjOn.mem_image_iff {x} (hf : InjOn f s) (hs : s₁ ⊆ s) (hx : x ∈ s) :
    f x ∈ f '' s₁ ↔ x ∈ s₁ :=
  ⟨hf.mem_of_mem_image hs hx, mem_image_of_mem f⟩
#align set.inj_on.mem_image_iff Set.InjOn.mem_image_iff

theorem InjOn.preimage_image_inter (hf : InjOn f s) (hs : s₁ ⊆ s) : f ⁻¹' (f '' s₁) ∩ s = s₁ :=
  ext fun _ => ⟨fun ⟨h₁, h₂⟩ => hf.mem_of_mem_image hs h₂ h₁, fun h => ⟨mem_image_of_mem _ h, hs h⟩⟩
#align set.inj_on.preimage_image_inter Set.InjOn.preimage_image_inter

theorem EqOn.cancel_left (h : s.EqOn (g ∘ f₁) (g ∘ f₂)) (hg : t.InjOn g) (hf₁ : s.MapsTo f₁ t)
    (hf₂ : s.MapsTo f₂ t) : s.EqOn f₁ f₂ := fun _ ha => hg (hf₁ ha) (hf₂ ha) (h ha)
#align set.eq_on.cancel_left Set.EqOn.cancel_left

theorem InjOn.cancel_left (hg : t.InjOn g) (hf₁ : s.MapsTo f₁ t) (hf₂ : s.MapsTo f₂ t) :
    s.EqOn (g ∘ f₁) (g ∘ f₂) ↔ s.EqOn f₁ f₂ :=
  ⟨fun h => h.cancel_left hg hf₁ hf₂, EqOn.comp_left⟩
#align set.inj_on.cancel_left Set.InjOn.cancel_left

lemma InjOn.image_inter {s t u : Set α} (hf : u.InjOn f) (hs : s ⊆ u) (ht : t ⊆ u) :
    f '' (s ∩ t) = f '' s ∩ f '' t := by
  apply Subset.antisymm (image_inter_subset _ _ _)
  intro x ⟨⟨y, ys, hy⟩, ⟨z, zt, hz⟩⟩
  have : y = z := by
    apply hf (hs ys) (ht zt)
    rwa [← hz] at hy
  rw [← this] at zt
  exact ⟨y, ⟨ys, zt⟩, hy⟩
#align set.inj_on.image_inter Set.InjOn.image_inter

theorem _root_.Disjoint.image {s t u : Set α} {f : α → β} (h : Disjoint s t) (hf : u.InjOn f)
    (hs : s ⊆ u) (ht : t ⊆ u) : Disjoint (f '' s) (f '' t) := by
  rw [disjoint_iff_inter_eq_empty] at h ⊢
  rw [← hf.image_inter hs ht, h, image_empty]
#align disjoint.image Disjoint.image

@[simp] lemma graphOn_empty (f : α → β) : graphOn f ∅ = ∅ := image_empty _

@[simp]
lemma graphOn_union (f : α → β) (s t : Set α) : graphOn f (s ∪ t) = graphOn f s ∪ graphOn f t :=
  image_union ..

@[simp]
lemma graphOn_singleton (f : α → β) (x : α) : graphOn f {x} = {(x, f x)} :=
  image_singleton ..

@[simp]
lemma graphOn_insert (f : α → β) (x : α) (s : Set α) :
    graphOn f (insert x s) = insert (x, f x) (graphOn f s) :=
  image_insert_eq ..

@[simp]
lemma image_fst_graphOn (f : α → β) (s : Set α) : Prod.fst '' graphOn f s = s := by
  simp [graphOn, image_image]

lemma exists_eq_graphOn_image_fst [Nonempty β] {s : Set (α × β)} :
    (∃ f : α → β, s = graphOn f (Prod.fst '' s)) ↔ InjOn Prod.fst s := by
  refine ⟨?_, fun h ↦ ?_⟩
  · rintro ⟨f, hf⟩
    rw [hf]
    exact InjOn.image_of_comp <| injOn_id _
  · have : ∀ x ∈ Prod.fst '' s, ∃ y, (x, y) ∈ s := ball_image_iff.2 fun (x, y) h ↦ ⟨y, h⟩
    choose! f hf using this
    rw [ball_image_iff] at hf
    use f
    rw [graphOn, image_image, EqOn.image_eq_self]
    exact fun x hx ↦ h (hf x hx) hx rfl

lemma exists_eq_graphOn [Nonempty β] {s : Set (α × β)} :
    (∃ f t, s = graphOn f t) ↔ InjOn Prod.fst s :=
  .trans ⟨fun ⟨f, t, hs⟩ ↦ ⟨f, by rw [hs, image_fst_graphOn]⟩, fun ⟨f, hf⟩ ↦ ⟨f, _, hf⟩⟩
    exists_eq_graphOn_image_fst

/-! ### Surjectivity on a set -/

theorem SurjOn.subset_range (h : SurjOn f s t) : t ⊆ range f :=
  Subset.trans h <| image_subset_range f s
#align set.surj_on.subset_range Set.SurjOn.subset_range

theorem surjOn_iff_exists_map_subtype :
    SurjOn f s t ↔ ∃ (t' : Set β) (g : s → t'), t ⊆ t' ∧ Surjective g ∧ ∀ x : s, f x = g x :=
  ⟨fun h =>
    ⟨_, (mapsTo_image f s).restrict f s _, h, surjective_mapsTo_image_restrict _ _, fun _ => rfl⟩,
    fun ⟨t', g, htt', hg, hfg⟩ y hy =>
    let ⟨x, hx⟩ := hg ⟨y, htt' hy⟩
    ⟨x, x.2, by rw [hfg, hx, Subtype.coe_mk]⟩⟩
#align set.surj_on_iff_exists_map_subtype Set.surjOn_iff_exists_map_subtype

theorem surjOn_empty (f : α → β) (s : Set α) : SurjOn f s ∅ :=
  empty_subset _
#align set.surj_on_empty Set.surjOn_empty

@[simp] lemma surjOn_singleton : SurjOn f s {b} ↔ b ∈ f '' s := singleton_subset_iff
#align set.surj_on_singleton Set.surjOn_singleton

theorem surjOn_image (f : α → β) (s : Set α) : SurjOn f s (f '' s) :=
  Subset.rfl
#align set.surj_on_image Set.surjOn_image

theorem SurjOn.comap_nonempty (h : SurjOn f s t) (ht : t.Nonempty) : s.Nonempty :=
  (ht.mono h).of_image
#align set.surj_on.comap_nonempty Set.SurjOn.comap_nonempty

theorem SurjOn.congr (h : SurjOn f₁ s t) (H : EqOn f₁ f₂ s) : SurjOn f₂ s t := by
  rwa [SurjOn, ← H.image_eq]
#align set.surj_on.congr Set.SurjOn.congr

theorem EqOn.surjOn_iff (h : EqOn f₁ f₂ s) : SurjOn f₁ s t ↔ SurjOn f₂ s t :=
  ⟨fun H => H.congr h, fun H => H.congr h.symm⟩
#align set.eq_on.surj_on_iff Set.EqOn.surjOn_iff

theorem SurjOn.mono (hs : s₁ ⊆ s₂) (ht : t₁ ⊆ t₂) (hf : SurjOn f s₁ t₂) : SurjOn f s₂ t₁ :=
  Subset.trans ht <| Subset.trans hf <| image_subset _ hs
#align set.surj_on.mono Set.SurjOn.mono

theorem SurjOn.union (h₁ : SurjOn f s t₁) (h₂ : SurjOn f s t₂) : SurjOn f s (t₁ ∪ t₂) := fun _ hx =>
  hx.elim (fun hx => h₁ hx) fun hx => h₂ hx
#align set.surj_on.union Set.SurjOn.union

theorem SurjOn.union_union (h₁ : SurjOn f s₁ t₁) (h₂ : SurjOn f s₂ t₂) :
    SurjOn f (s₁ ∪ s₂) (t₁ ∪ t₂) :=
  (h₁.mono (subset_union_left _ _) (Subset.refl _)).union
    (h₂.mono (subset_union_right _ _) (Subset.refl _))
#align set.surj_on.union_union Set.SurjOn.union_union

theorem SurjOn.inter_inter (h₁ : SurjOn f s₁ t₁) (h₂ : SurjOn f s₂ t₂) (h : InjOn f (s₁ ∪ s₂)) :
    SurjOn f (s₁ ∩ s₂) (t₁ ∩ t₂) := by
  intro y hy
  rcases h₁ hy.1 with ⟨x₁, hx₁, rfl⟩
  rcases h₂ hy.2 with ⟨x₂, hx₂, heq⟩
  obtain rfl : x₁ = x₂ := h (Or.inl hx₁) (Or.inr hx₂) heq.symm
  exact mem_image_of_mem f ⟨hx₁, hx₂⟩
#align set.surj_on.inter_inter Set.SurjOn.inter_inter

theorem SurjOn.inter (h₁ : SurjOn f s₁ t) (h₂ : SurjOn f s₂ t) (h : InjOn f (s₁ ∪ s₂)) :
    SurjOn f (s₁ ∩ s₂) t :=
  inter_self t ▸ h₁.inter_inter h₂ h
#align set.surj_on.inter Set.SurjOn.inter

--porting note: Why does `simp` not call `refl` by itself?
lemma surjOn_id (s : Set α) : SurjOn id s s := by simp [SurjOn, subset_rfl]
#align set.surj_on_id Set.surjOn_id

theorem SurjOn.comp (hg : SurjOn g t p) (hf : SurjOn f s t) : SurjOn (g ∘ f) s p :=
  Subset.trans hg <| Subset.trans (image_subset g hf) <| image_comp g f s ▸ Subset.refl _
#align set.surj_on.comp Set.SurjOn.comp

lemma SurjOn.iterate {f : α → α} {s : Set α} (h : SurjOn f s s) : ∀ n, SurjOn f^[n] s s
  | 0 => surjOn_id _
  | (n + 1) => (h.iterate n).comp h
#align set.surj_on.iterate Set.SurjOn.iterate

lemma SurjOn.comp_left (hf : SurjOn f s t) (g : β → γ) : SurjOn (g ∘ f) s (g '' t) := by
  rw [SurjOn, image_comp g f]; exact image_subset _ hf
#align set.surj_on.comp_left Set.SurjOn.comp_left

lemma SurjOn.comp_right {s : Set β} {t : Set γ} (hf : Surjective f) (hg : SurjOn g s t) :
    SurjOn (g ∘ f) (f ⁻¹' s) t := by
  rwa [SurjOn, image_comp g f, image_preimage_eq _ hf]
#align set.surj_on.comp_right Set.SurjOn.comp_right

lemma surjOn_of_subsingleton' [Subsingleton β] (f : α → β) (h : t.Nonempty → s.Nonempty) :
    SurjOn f s t :=
  fun _ ha ↦ Subsingleton.mem_iff_nonempty.2 <| (h ⟨_, ha⟩).image _
#align set.surj_on_of_subsingleton' Set.surjOn_of_subsingleton'

lemma surjOn_of_subsingleton [Subsingleton α] (f : α → α) (s : Set α) : SurjOn f s s :=
  surjOn_of_subsingleton' _ id
#align set.surj_on_of_subsingleton Set.surjOn_of_subsingleton

theorem surjective_iff_surjOn_univ : Surjective f ↔ SurjOn f univ univ := by
  simp [Surjective, SurjOn, subset_def]
#align set.surjective_iff_surj_on_univ Set.surjective_iff_surjOn_univ

theorem surjOn_iff_surjective : SurjOn f s univ ↔ Surjective (s.restrict f) :=
  ⟨fun H b =>
    let ⟨a, as, e⟩ := @H b trivial
    ⟨⟨a, as⟩, e⟩,
    fun H b _ =>
    let ⟨⟨a, as⟩, e⟩ := H b
    ⟨a, as, e⟩⟩
#align set.surj_on_iff_surjective Set.surjOn_iff_surjective

@[simp]
theorem MapsTo.restrict_surjective_iff (h : MapsTo f s t) :
    Surjective (MapsTo.restrict _ _ _ h) ↔ SurjOn f s t := by
  refine ⟨fun h' b hb ↦ ?_, fun h' ⟨b, hb⟩ ↦ ?_⟩
  · obtain ⟨⟨a, ha⟩, ha'⟩ := h' ⟨b, hb⟩
    replace ha' : f a = b := by simpa [Subtype.ext_iff] using ha'
    rw [← ha']
    exact mem_image_of_mem f ha
  · obtain ⟨a, ha, rfl⟩ := h' hb
    exact ⟨⟨a, ha⟩, rfl⟩

theorem SurjOn.image_eq_of_mapsTo (h₁ : SurjOn f s t) (h₂ : MapsTo f s t) : f '' s = t :=
  eq_of_subset_of_subset h₂.image_subset h₁
#align set.surj_on.image_eq_of_maps_to Set.SurjOn.image_eq_of_mapsTo

theorem image_eq_iff_surjOn_mapsTo : f '' s = t ↔ s.SurjOn f t ∧ s.MapsTo f t := by
  refine' ⟨_, fun h => h.1.image_eq_of_mapsTo h.2⟩
  rintro rfl
  exact ⟨s.surjOn_image f, s.mapsTo_image f⟩
#align set.image_eq_iff_surj_on_maps_to Set.image_eq_iff_surjOn_mapsTo

lemma SurjOn.image_preimage (h : Set.SurjOn f s t) (ht : t₁ ⊆ t) : f '' (f ⁻¹' t₁) = t₁ :=
  image_preimage_eq_iff.2 fun _ hx ↦ mem_range_of_mem_image f s <| h <| ht hx

theorem SurjOn.mapsTo_compl (h : SurjOn f s t) (h' : Injective f) : MapsTo f sᶜ tᶜ :=
  fun _ hs ht =>
  let ⟨_, hx', HEq⟩ := h ht
  hs <| h' HEq ▸ hx'
#align set.surj_on.maps_to_compl Set.SurjOn.mapsTo_compl

theorem MapsTo.surjOn_compl (h : MapsTo f s t) (h' : Surjective f) : SurjOn f sᶜ tᶜ :=
  h'.forall.2 fun _ ht => (mem_image_of_mem _) fun hs => ht (h hs)
#align set.maps_to.surj_on_compl Set.MapsTo.surjOn_compl

theorem EqOn.cancel_right (hf : s.EqOn (g₁ ∘ f) (g₂ ∘ f)) (hf' : s.SurjOn f t) : t.EqOn g₁ g₂ := by
  intro b hb
  obtain ⟨a, ha, rfl⟩ := hf' hb
  exact hf ha
#align set.eq_on.cancel_right Set.EqOn.cancel_right

theorem SurjOn.cancel_right (hf : s.SurjOn f t) (hf' : s.MapsTo f t) :
    s.EqOn (g₁ ∘ f) (g₂ ∘ f) ↔ t.EqOn g₁ g₂ :=
  ⟨fun h => h.cancel_right hf, fun h => h.comp_right hf'⟩
#align set.surj_on.cancel_right Set.SurjOn.cancel_right

theorem eqOn_comp_right_iff : s.EqOn (g₁ ∘ f) (g₂ ∘ f) ↔ (f '' s).EqOn g₁ g₂ :=
  (s.surjOn_image f).cancel_right <| s.mapsTo_image f
#align set.eq_on_comp_right_iff Set.eqOn_comp_right_iff

/-! ### Bijectivity -/

theorem BijOn.mapsTo (h : BijOn f s t) : MapsTo f s t :=
  h.left
#align set.bij_on.maps_to Set.BijOn.mapsTo

theorem BijOn.injOn (h : BijOn f s t) : InjOn f s :=
  h.right.left
#align set.bij_on.inj_on Set.BijOn.injOn

theorem BijOn.surjOn (h : BijOn f s t) : SurjOn f s t :=
  h.right.right
#align set.bij_on.surj_on Set.BijOn.surjOn

theorem BijOn.mk (h₁ : MapsTo f s t) (h₂ : InjOn f s) (h₃ : SurjOn f s t) : BijOn f s t :=
  ⟨h₁, h₂, h₃⟩
#align set.bij_on.mk Set.BijOn.mk

theorem bijOn_empty (f : α → β) : BijOn f ∅ ∅ :=
  ⟨mapsTo_empty f ∅, injOn_empty f, surjOn_empty f ∅⟩
#align set.bij_on_empty Set.bijOn_empty

@[simp] lemma bijOn_singleton : BijOn f {a} {b} ↔ f a = b := by simp [BijOn, eq_comm]
#align set.bij_on_singleton Set.bijOn_singleton

theorem BijOn.inter_mapsTo (h₁ : BijOn f s₁ t₁) (h₂ : MapsTo f s₂ t₂) (h₃ : s₁ ∩ f ⁻¹' t₂ ⊆ s₂) :
    BijOn f (s₁ ∩ s₂) (t₁ ∩ t₂) :=
  ⟨h₁.mapsTo.inter_inter h₂, h₁.injOn.mono <| inter_subset_left _ _, fun _ hy =>
    let ⟨x, hx, hxy⟩ := h₁.surjOn hy.1
    ⟨x, ⟨hx, h₃ ⟨hx, hxy.symm.subst hy.2⟩⟩, hxy⟩⟩
#align set.bij_on.inter_maps_to Set.BijOn.inter_mapsTo

theorem MapsTo.inter_bijOn (h₁ : MapsTo f s₁ t₁) (h₂ : BijOn f s₂ t₂) (h₃ : s₂ ∩ f ⁻¹' t₁ ⊆ s₁) :
    BijOn f (s₁ ∩ s₂) (t₁ ∩ t₂) :=
  inter_comm s₂ s₁ ▸ inter_comm t₂ t₁ ▸ h₂.inter_mapsTo h₁ h₃
#align set.maps_to.inter_bij_on Set.MapsTo.inter_bijOn

theorem BijOn.inter (h₁ : BijOn f s₁ t₁) (h₂ : BijOn f s₂ t₂) (h : InjOn f (s₁ ∪ s₂)) :
    BijOn f (s₁ ∩ s₂) (t₁ ∩ t₂) :=
  ⟨h₁.mapsTo.inter_inter h₂.mapsTo, h₁.injOn.mono <| inter_subset_left _ _,
    h₁.surjOn.inter_inter h₂.surjOn h⟩
#align set.bij_on.inter Set.BijOn.inter

theorem BijOn.union (h₁ : BijOn f s₁ t₁) (h₂ : BijOn f s₂ t₂) (h : InjOn f (s₁ ∪ s₂)) :
    BijOn f (s₁ ∪ s₂) (t₁ ∪ t₂) :=
  ⟨h₁.mapsTo.union_union h₂.mapsTo, h, h₁.surjOn.union_union h₂.surjOn⟩
#align set.bij_on.union Set.BijOn.union

theorem BijOn.subset_range (h : BijOn f s t) : t ⊆ range f :=
  h.surjOn.subset_range
#align set.bij_on.subset_range Set.BijOn.subset_range

theorem InjOn.bijOn_image (h : InjOn f s) : BijOn f s (f '' s) :=
  BijOn.mk (mapsTo_image f s) h (Subset.refl _)
#align set.inj_on.bij_on_image Set.InjOn.bijOn_image

theorem BijOn.congr (h₁ : BijOn f₁ s t) (h : EqOn f₁ f₂ s) : BijOn f₂ s t :=
  BijOn.mk (h₁.mapsTo.congr h) (h₁.injOn.congr h) (h₁.surjOn.congr h)
#align set.bij_on.congr Set.BijOn.congr

theorem EqOn.bijOn_iff (H : EqOn f₁ f₂ s) : BijOn f₁ s t ↔ BijOn f₂ s t :=
  ⟨fun h => h.congr H, fun h => h.congr H.symm⟩
#align set.eq_on.bij_on_iff Set.EqOn.bijOn_iff

theorem BijOn.image_eq (h : BijOn f s t) : f '' s = t :=
  h.surjOn.image_eq_of_mapsTo h.mapsTo
#align set.bij_on.image_eq Set.BijOn.image_eq

lemma _root_.Equiv.image_eq_iff_bijOn (e : α ≃ β) : e '' s = t ↔ BijOn e s t :=
  ⟨fun h ↦ ⟨(mapsTo_image e s).mono_right h.subset, e.injective.injOn _, h ▸ surjOn_image e s⟩,
  BijOn.image_eq⟩

lemma bijOn_id (s : Set α) : BijOn id s s := ⟨s.mapsTo_id, s.injOn_id, s.surjOn_id⟩
#align set.bij_on_id Set.bijOn_id

theorem BijOn.comp (hg : BijOn g t p) (hf : BijOn f s t) : BijOn (g ∘ f) s p :=
  BijOn.mk (hg.mapsTo.comp hf.mapsTo) (hg.injOn.comp hf.injOn hf.mapsTo) (hg.surjOn.comp hf.surjOn)
#align set.bij_on.comp Set.BijOn.comp

lemma BijOn.iterate {f : α → α} {s : Set α} (h : BijOn f s s) : ∀ n, BijOn f^[n] s s
  | 0 => s.bijOn_id
  | (n + 1) => (h.iterate n).comp h
#align set.bij_on.iterate Set.BijOn.iterate

lemma bijOn_of_subsingleton' [Subsingleton α] [Subsingleton β] (f : α → β)
    (h : s.Nonempty ↔ t.Nonempty) : BijOn f s t :=
  ⟨mapsTo_of_subsingleton' _ h.1, injOn_of_subsingleton _ _, surjOn_of_subsingleton' _ h.2⟩
#align set.bij_on_of_subsingleton' Set.bijOn_of_subsingleton'

lemma bijOn_of_subsingleton [Subsingleton α] (f : α → α) (s : Set α) : BijOn f s s :=
  bijOn_of_subsingleton' _ Iff.rfl
#align set.bij_on_of_subsingleton Set.bijOn_of_subsingleton

theorem BijOn.bijective (h : BijOn f s t) : Bijective (h.mapsTo.restrict f s t) :=
  ⟨fun x y h' => Subtype.ext <| h.injOn x.2 y.2 <| Subtype.ext_iff.1 h', fun ⟨_, hy⟩ =>
    let ⟨x, hx, hxy⟩ := h.surjOn hy
    ⟨⟨x, hx⟩, Subtype.eq hxy⟩⟩
#align set.bij_on.bijective Set.BijOn.bijective

theorem bijective_iff_bijOn_univ : Bijective f ↔ BijOn f univ univ :=
  Iff.intro
    (fun h =>
      let ⟨inj, surj⟩ := h
      ⟨mapsTo_univ f _, inj.injOn _, Iff.mp surjective_iff_surjOn_univ surj⟩)
    fun h =>
    let ⟨_map, inj, surj⟩ := h
    ⟨Iff.mpr injective_iff_injOn_univ inj, Iff.mpr surjective_iff_surjOn_univ surj⟩
#align set.bijective_iff_bij_on_univ Set.bijective_iff_bijOn_univ

alias ⟨_root_.Function.Bijective.bijOn_univ, _⟩ := bijective_iff_bijOn_univ
#align function.bijective.bij_on_univ Function.Bijective.bijOn_univ

theorem BijOn.compl (hst : BijOn f s t) (hf : Bijective f) : BijOn f sᶜ tᶜ :=
  ⟨hst.surjOn.mapsTo_compl hf.1, hf.1.injOn _, hst.mapsTo.surjOn_compl hf.2⟩
#align set.bij_on.compl Set.BijOn.compl

/-! ### left inverse -/

theorem LeftInvOn.eqOn (h : LeftInvOn f' f s) : EqOn (f' ∘ f) id s :=
  h
#align set.left_inv_on.eq_on Set.LeftInvOn.eqOn

theorem LeftInvOn.eq (h : LeftInvOn f' f s) {x} (hx : x ∈ s) : f' (f x) = x :=
  h hx
#align set.left_inv_on.eq Set.LeftInvOn.eq

theorem LeftInvOn.congr_left (h₁ : LeftInvOn f₁' f s) {t : Set β} (h₁' : MapsTo f s t)
    (heq : EqOn f₁' f₂' t) : LeftInvOn f₂' f s := fun _ hx => heq (h₁' hx) ▸ h₁ hx
#align set.left_inv_on.congr_left Set.LeftInvOn.congr_left

theorem LeftInvOn.congr_right (h₁ : LeftInvOn f₁' f₁ s) (heq : EqOn f₁ f₂ s) : LeftInvOn f₁' f₂ s :=
  fun _ hx => heq hx ▸ h₁ hx
#align set.left_inv_on.congr_right Set.LeftInvOn.congr_right

theorem LeftInvOn.injOn (h : LeftInvOn f₁' f s) : InjOn f s := fun x₁ h₁ x₂ h₂ heq =>
  calc
    x₁ = f₁' (f x₁) := Eq.symm <| h h₁
    _ = f₁' (f x₂) := congr_arg f₁' heq
    _ = x₂ := h h₂
#align set.left_inv_on.inj_on Set.LeftInvOn.injOn

theorem LeftInvOn.surjOn (h : LeftInvOn f' f s) (hf : MapsTo f s t) : SurjOn f' t s := fun x hx =>
  ⟨f x, hf hx, h hx⟩
#align set.left_inv_on.surj_on Set.LeftInvOn.surjOn

theorem LeftInvOn.mapsTo (h : LeftInvOn f' f s) (hf : SurjOn f s t) :
    MapsTo f' t s := fun y hy => by
  let ⟨x, hs, hx⟩ := hf hy
  rwa [← hx, h hs]
#align set.left_inv_on.maps_to Set.LeftInvOn.mapsTo

lemma leftInvOn_id (s : Set α) : LeftInvOn id id s := fun _ _ ↦ rfl
#align set.left_inv_on_id Set.leftInvOn_id

theorem LeftInvOn.comp (hf' : LeftInvOn f' f s) (hg' : LeftInvOn g' g t) (hf : MapsTo f s t) :
    LeftInvOn (f' ∘ g') (g ∘ f) s := fun x h =>
  calc
    (f' ∘ g') ((g ∘ f) x) = f' (f x) := congr_arg f' (hg' (hf h))
    _ = x := hf' h
#align set.left_inv_on.comp Set.LeftInvOn.comp

theorem LeftInvOn.mono (hf : LeftInvOn f' f s) (ht : s₁ ⊆ s) : LeftInvOn f' f s₁ := fun _ hx =>
  hf (ht hx)
#align set.left_inv_on.mono Set.LeftInvOn.mono

theorem LeftInvOn.image_inter' (hf : LeftInvOn f' f s) : f '' (s₁ ∩ s) = f' ⁻¹' s₁ ∩ f '' s := by
  apply Subset.antisymm
  · rintro _ ⟨x, ⟨h₁, h⟩, rfl⟩
    exact ⟨by rwa [mem_preimage, hf h], mem_image_of_mem _ h⟩
  · rintro _ ⟨h₁, ⟨x, h, rfl⟩⟩
    exact mem_image_of_mem _ ⟨by rwa [← hf h], h⟩
#align set.left_inv_on.image_inter' Set.LeftInvOn.image_inter'

theorem LeftInvOn.image_inter (hf : LeftInvOn f' f s) :
    f '' (s₁ ∩ s) = f' ⁻¹' (s₁ ∩ s) ∩ f '' s := by
  rw [hf.image_inter']
  refine' Subset.antisymm _ (inter_subset_inter_left _ (preimage_mono <| inter_subset_left _ _))
  rintro _ ⟨h₁, x, hx, rfl⟩; exact ⟨⟨h₁, by rwa [hf hx]⟩, mem_image_of_mem _ hx⟩
#align set.left_inv_on.image_inter Set.LeftInvOn.image_inter

theorem LeftInvOn.image_image (hf : LeftInvOn f' f s) : f' '' (f '' s) = s := by
  rw [Set.image_image, image_congr hf, image_id']
#align set.left_inv_on.image_image Set.LeftInvOn.image_image

theorem LeftInvOn.image_image' (hf : LeftInvOn f' f s) (hs : s₁ ⊆ s) : f' '' (f '' s₁) = s₁ :=
  (hf.mono hs).image_image
#align set.left_inv_on.image_image' Set.LeftInvOn.image_image'

/-! ### Right inverse -/

theorem RightInvOn.eqOn (h : RightInvOn f' f t) : EqOn (f ∘ f') id t :=
  h
#align set.right_inv_on.eq_on Set.RightInvOn.eqOn

theorem RightInvOn.eq (h : RightInvOn f' f t) {y} (hy : y ∈ t) : f (f' y) = y :=
  h hy
#align set.right_inv_on.eq Set.RightInvOn.eq

theorem LeftInvOn.rightInvOn_image (h : LeftInvOn f' f s) : RightInvOn f' f (f '' s) :=
  fun _y ⟨_x, hx, heq⟩ => heq ▸ (congr_arg f <| h.eq hx)
#align set.left_inv_on.right_inv_on_image Set.LeftInvOn.rightInvOn_image

theorem RightInvOn.congr_left (h₁ : RightInvOn f₁' f t) (heq : EqOn f₁' f₂' t) :
    RightInvOn f₂' f t :=
  h₁.congr_right heq
#align set.right_inv_on.congr_left Set.RightInvOn.congr_left

theorem RightInvOn.congr_right (h₁ : RightInvOn f' f₁ t) (hg : MapsTo f' t s) (heq : EqOn f₁ f₂ s) :
    RightInvOn f' f₂ t :=
  LeftInvOn.congr_left h₁ hg heq
#align set.right_inv_on.congr_right Set.RightInvOn.congr_right

theorem RightInvOn.surjOn (hf : RightInvOn f' f t) (hf' : MapsTo f' t s) : SurjOn f s t :=
  LeftInvOn.surjOn hf hf'
#align set.right_inv_on.surj_on Set.RightInvOn.surjOn

theorem RightInvOn.mapsTo (h : RightInvOn f' f t) (hf : SurjOn f' t s) : MapsTo f s t :=
  LeftInvOn.mapsTo h hf
#align set.right_inv_on.maps_to Set.RightInvOn.mapsTo

lemma rightInvOn_id (s : Set α) : RightInvOn id id s := fun _ _ ↦ rfl
#align set.right_inv_on_id Set.rightInvOn_id

theorem RightInvOn.comp (hf : RightInvOn f' f t) (hg : RightInvOn g' g p) (g'pt : MapsTo g' p t) :
    RightInvOn (f' ∘ g') (g ∘ f) p :=
  LeftInvOn.comp hg hf g'pt
#align set.right_inv_on.comp Set.RightInvOn.comp

theorem RightInvOn.mono (hf : RightInvOn f' f t) (ht : t₁ ⊆ t) : RightInvOn f' f t₁ :=
  LeftInvOn.mono hf ht
#align set.right_inv_on.mono Set.RightInvOn.mono

theorem InjOn.rightInvOn_of_leftInvOn (hf : InjOn f s) (hf' : LeftInvOn f f' t)
    (h₁ : MapsTo f s t) (h₂ : MapsTo f' t s) : RightInvOn f f' s := fun _ h =>
  hf (h₂ <| h₁ h) h (hf' (h₁ h))
#align set.inj_on.right_inv_on_of_left_inv_on Set.InjOn.rightInvOn_of_leftInvOn

theorem eqOn_of_leftInvOn_of_rightInvOn (h₁ : LeftInvOn f₁' f s) (h₂ : RightInvOn f₂' f t)
    (h : MapsTo f₂' t s) : EqOn f₁' f₂' t := fun y hy =>
  calc
    f₁' y = (f₁' ∘ f ∘ f₂') y := congr_arg f₁' (h₂ hy).symm
    _ = f₂' y := h₁ (h hy)
#align set.eq_on_of_left_inv_on_of_right_inv_on Set.eqOn_of_leftInvOn_of_rightInvOn

theorem SurjOn.leftInvOn_of_rightInvOn (hf : SurjOn f s t) (hf' : RightInvOn f f' s) :
    LeftInvOn f f' t := fun y hy => by
  let ⟨x, hx, heq⟩ := hf hy
  rw [← heq, hf' hx]
#align set.surj_on.left_inv_on_of_right_inv_on Set.SurjOn.leftInvOn_of_rightInvOn

/-! ### Two-side inverses -/

lemma invOn_id (s : Set α) : InvOn id id s s := ⟨s.leftInvOn_id, s.rightInvOn_id⟩
#align set.inv_on_id Set.invOn_id

lemma InvOn.comp (hf : InvOn f' f s t) (hg : InvOn g' g t p) (fst : MapsTo f s t)
    (g'pt : MapsTo g' p t) :
    InvOn (f' ∘ g') (g ∘ f) s p :=
  ⟨hf.1.comp hg.1 fst, hf.2.comp hg.2 g'pt⟩
#align set.inv_on.comp Set.InvOn.comp

@[symm]
theorem InvOn.symm (h : InvOn f' f s t) : InvOn f f' t s :=
  ⟨h.right, h.left⟩
#align set.inv_on.symm Set.InvOn.symm

theorem InvOn.mono (h : InvOn f' f s t) (hs : s₁ ⊆ s) (ht : t₁ ⊆ t) : InvOn f' f s₁ t₁ :=
  ⟨h.1.mono hs, h.2.mono ht⟩
#align set.inv_on.mono Set.InvOn.mono

/-- If functions `f'` and `f` are inverse on `s` and `t`, `f` maps `s` into `t`, and `f'` maps `t`
into `s`, then `f` is a bijection between `s` and `t`. The `mapsTo` arguments can be deduced from
`surjOn` statements using `LeftInvOn.mapsTo` and `RightInvOn.mapsTo`. -/
theorem InvOn.bijOn (h : InvOn f' f s t) (hf : MapsTo f s t) (hf' : MapsTo f' t s) : BijOn f s t :=
  ⟨hf, h.left.injOn, h.right.surjOn hf'⟩
#align set.inv_on.bij_on Set.InvOn.bijOn

end Set

/-! ### `invFunOn` is a left/right inverse -/


namespace Function

variable [Nonempty α] {s : Set α} {f : α → β} {a : α} {b : β}

attribute [local instance] Classical.propDecidable

/-- Construct the inverse for a function `f` on domain `s`. This function is a right inverse of `f`
on `f '' s`. For a computable version, see `Function.Embedding.invOfMemRange`. -/
noncomputable def invFunOn (f : α → β) (s : Set α) (b : β) : α :=
  if h : ∃ a, a ∈ s ∧ f a = b then Classical.choose h else Classical.choice ‹Nonempty α›
#align function.inv_fun_on Function.invFunOn

theorem invFunOn_pos (h : ∃ a ∈ s, f a = b) : invFunOn f s b ∈ s ∧ f (invFunOn f s b) = b := by
  rw [invFunOn, dif_pos h]
  exact Classical.choose_spec h
#align function.inv_fun_on_pos Function.invFunOn_pos

theorem invFunOn_mem (h : ∃ a ∈ s, f a = b) : invFunOn f s b ∈ s :=
  (invFunOn_pos h).left
#align function.inv_fun_on_mem Function.invFunOn_mem

theorem invFunOn_eq (h : ∃ a ∈ s, f a = b) : f (invFunOn f s b) = b :=
  (invFunOn_pos h).right
#align function.inv_fun_on_eq Function.invFunOn_eq

theorem invFunOn_neg (h : ¬∃ a ∈ s, f a = b) : invFunOn f s b = Classical.choice ‹Nonempty α› :=
  by rw [invFunOn, dif_neg h]
#align function.inv_fun_on_neg Function.invFunOn_neg

@[simp]
theorem invFunOn_apply_mem (h : a ∈ s) : invFunOn f s (f a) ∈ s :=
  invFunOn_mem ⟨a, h, rfl⟩
#align function.inv_fun_on_apply_mem Function.invFunOn_apply_mem

theorem invFunOn_apply_eq (h : a ∈ s) : f (invFunOn f s (f a)) = f a :=
  invFunOn_eq ⟨a, h, rfl⟩
#align function.inv_fun_on_apply_eq Function.invFunOn_apply_eq

end Function

open Function

namespace Set

variable {s s₁ s₂ : Set α} {t : Set β} {f : α → β}

theorem InjOn.leftInvOn_invFunOn [Nonempty α] (h : InjOn f s) : LeftInvOn (invFunOn f s) f s :=
  fun _a ha => h (invFunOn_apply_mem ha) ha (invFunOn_apply_eq ha)
#align set.inj_on.left_inv_on_inv_fun_on Set.InjOn.leftInvOn_invFunOn

theorem InjOn.invFunOn_image [Nonempty α] (h : InjOn f s₂) (ht : s₁ ⊆ s₂) :
    invFunOn f s₂ '' (f '' s₁) = s₁ :=
  h.leftInvOn_invFunOn.image_image' ht
#align set.inj_on.inv_fun_on_image Set.InjOn.invFunOn_image

theorem _root_.Function.leftInvOn_invFunOn_of_subset_image_image [Nonempty α]
    (h : s ⊆ (invFunOn f s) '' (f '' s)) : LeftInvOn (invFunOn f s) f s :=
  fun x hx ↦ by
    obtain ⟨-, ⟨x, hx', rfl⟩, rfl⟩ := h hx
    rw [invFunOn_apply_eq (f := f) hx']

theorem injOn_iff_invFunOn_image_image_eq_self [Nonempty α] :
    InjOn f s ↔ (invFunOn f s) '' (f '' s) = s :=
  ⟨fun h ↦ h.invFunOn_image Subset.rfl, fun h ↦
    (Function.leftInvOn_invFunOn_of_subset_image_image h.symm.subset).injOn⟩

theorem _root_.Function.invFunOn_injOn_image [Nonempty α] (f : α → β) (s : Set α) :
    Set.InjOn (invFunOn f s) (f '' s) := by
  rintro _ ⟨x, hx, rfl⟩ _ ⟨x', hx', rfl⟩ he
  rw [← invFunOn_apply_eq (f := f) hx, he, invFunOn_apply_eq (f := f) hx']

theorem _root_.Function.invFunOn_image_image_subset [Nonempty α] (f : α → β) (s : Set α) :
    (invFunOn f s) '' (f '' s) ⊆ s := by
  rintro _ ⟨_, ⟨x,hx,rfl⟩, rfl⟩; exact invFunOn_apply_mem hx

theorem SurjOn.rightInvOn_invFunOn [Nonempty α] (h : SurjOn f s t) :
    RightInvOn (invFunOn f s) f t := fun _y hy => invFunOn_eq <| h hy
#align set.surj_on.right_inv_on_inv_fun_on Set.SurjOn.rightInvOn_invFunOn

theorem BijOn.invOn_invFunOn [Nonempty α] (h : BijOn f s t) : InvOn (invFunOn f s) f s t :=
  ⟨h.injOn.leftInvOn_invFunOn, h.surjOn.rightInvOn_invFunOn⟩
#align set.bij_on.inv_on_inv_fun_on Set.BijOn.invOn_invFunOn

theorem SurjOn.invOn_invFunOn [Nonempty α] (h : SurjOn f s t) :
    InvOn (invFunOn f s) f (invFunOn f s '' t) t := by
  refine' ⟨_, h.rightInvOn_invFunOn⟩
  rintro _ ⟨y, hy, rfl⟩
  rw [h.rightInvOn_invFunOn hy]
#align set.surj_on.inv_on_inv_fun_on Set.SurjOn.invOn_invFunOn

theorem SurjOn.mapsTo_invFunOn [Nonempty α] (h : SurjOn f s t) : MapsTo (invFunOn f s) t s :=
  fun _y hy => mem_preimage.2 <| invFunOn_mem <| h hy
#align set.surj_on.maps_to_inv_fun_on Set.SurjOn.mapsTo_invFunOn

theorem SurjOn.bijOn_subset [Nonempty α] (h : SurjOn f s t) : BijOn f (invFunOn f s '' t) t := by
  refine' h.invOn_invFunOn.bijOn _ (mapsTo_image _ _)
  rintro _ ⟨y, hy, rfl⟩
  rwa [h.rightInvOn_invFunOn hy]
#align set.surj_on.bij_on_subset Set.SurjOn.bijOn_subset

theorem surjOn_iff_exists_bijOn_subset : SurjOn f s t ↔ ∃ s' ⊆ s, BijOn f s' t := by
  constructor
  · rcases eq_empty_or_nonempty t with (rfl | ht)
    · exact fun _ => ⟨∅, empty_subset _, bijOn_empty f⟩
    · intro h
      haveI : Nonempty α := ⟨Classical.choose (h.comap_nonempty ht)⟩
      exact ⟨_, h.mapsTo_invFunOn.image_subset, h.bijOn_subset⟩
  · rintro ⟨s', hs', hfs'⟩
    exact hfs'.surjOn.mono hs' (Subset.refl _)
#align set.surj_on_iff_exists_bij_on_subset Set.surjOn_iff_exists_bijOn_subset

alias ⟨SurjOn.exists_bijOn_subset, _⟩ := Set.surjOn_iff_exists_bijOn_subset

variable (f s)

lemma exists_subset_bijOn : ∃ s' ⊆ s, BijOn f s' (f '' s) :=
  surjOn_iff_exists_bijOn_subset.mp (surjOn_image f s)

lemma exists_image_eq_and_injOn : ∃ u, f '' u =  f '' s ∧ InjOn f u :=
  let ⟨u, _, hfu⟩ := exists_subset_bijOn s f
  ⟨u, hfu.image_eq, hfu.injOn⟩

variable {f s}

lemma exists_image_eq_injOn_of_subset_range (ht : t ⊆ range f) :
    ∃ s, f '' s = t ∧ InjOn f s :=
  image_preimage_eq_of_subset ht ▸ exists_image_eq_and_injOn _ _

theorem preimage_invFun_of_mem [n : Nonempty α] {f : α → β} (hf : Injective f) {s : Set α}
    (h : Classical.choice n ∈ s) : invFun f ⁻¹' s = f '' s ∪ (range f)ᶜ := by
  ext x
  rcases em (x ∈ range f) with (⟨a, rfl⟩ | hx)
  · simp only [mem_preimage, mem_union, mem_compl_iff, mem_range_self, not_true, or_false,
      leftInverse_invFun hf _, hf.mem_set_image]
  · simp only [mem_preimage, invFun_neg hx, h, hx, mem_union, mem_compl_iff, not_false_iff, or_true]
#align set.preimage_inv_fun_of_mem Set.preimage_invFun_of_mem

theorem preimage_invFun_of_not_mem [n : Nonempty α] {f : α → β} (hf : Injective f) {s : Set α}
    (h : Classical.choice n ∉ s) : invFun f ⁻¹' s = f '' s := by
  ext x
  rcases em (x ∈ range f) with (⟨a, rfl⟩ | hx)
  · rw [mem_preimage, leftInverse_invFun hf, hf.mem_set_image]
  · have : x ∉ f '' s := fun h' => hx (image_subset_range _ _ h')
    simp only [mem_preimage, invFun_neg hx, h, this]
#align set.preimage_inv_fun_of_not_mem Set.preimage_invFun_of_not_mem

lemma BijOn.symm {g : β → α} (h : InvOn f g t s) (hf : BijOn f s t) : BijOn g t s :=
  ⟨h.2.mapsTo hf.surjOn, h.1.injOn, h.2.surjOn hf.mapsTo⟩
#align set.bij_on.symm Set.BijOn.symm

lemma bijOn_comm {g : β → α} (h : InvOn f g t s) : BijOn f s t ↔ BijOn g t s :=
  ⟨BijOn.symm h, BijOn.symm h.symm⟩
#align set.bij_on_comm Set.bijOn_comm

end Set

/-! ### Monotone -/


namespace Monotone

variable [Preorder α] [Preorder β] {f : α → β}

protected theorem restrict (h : Monotone f) (s : Set α) : Monotone (s.restrict f) := fun _ _ hxy =>
  h hxy
#align monotone.restrict Monotone.restrict

protected theorem codRestrict (h : Monotone f) {s : Set β} (hs : ∀ x, f x ∈ s) :
    Monotone (s.codRestrict f hs) :=
  h
#align monotone.cod_restrict Monotone.codRestrict

protected theorem rangeFactorization (h : Monotone f) : Monotone (Set.rangeFactorization f) :=
  h
#align monotone.range_factorization Monotone.rangeFactorization

end Monotone

/-! ### Piecewise defined function -/


namespace Set

variable {δ : α → Sort*} (s : Set α) (f g : ∀ i, δ i)

@[simp]
theorem piecewise_empty [∀ i : α, Decidable (i ∈ (∅ : Set α))] : piecewise ∅ f g = g := by
  ext i
  simp [piecewise]
#align set.piecewise_empty Set.piecewise_empty

@[simp]
theorem piecewise_univ [∀ i : α, Decidable (i ∈ (Set.univ : Set α))] :
    piecewise Set.univ f g = f := by
  ext i
  simp [piecewise]
#align set.piecewise_univ Set.piecewise_univ

--@[simp] -- Porting note: simpNF linter complains
theorem piecewise_insert_self {j : α} [∀ i, Decidable (i ∈ insert j s)] :
    (insert j s).piecewise f g j = f j := by simp [piecewise]
#align set.piecewise_insert_self Set.piecewise_insert_self

variable [∀ j, Decidable (j ∈ s)]

instance Compl.decidableMem (j : α) : Decidable (j ∈ sᶜ) :=
  instDecidableNot
#align set.compl.decidable_mem Set.Compl.decidableMem

theorem piecewise_insert [DecidableEq α] (j : α) [∀ i, Decidable (i ∈ insert j s)] :
    (insert j s).piecewise f g = Function.update (s.piecewise f g) j (f j) := by
  simp (config := { unfoldPartialApp := true }) only [piecewise, mem_insert_iff]
  ext i
  by_cases h : i = j
  · rw [h]
    simp
  · by_cases h' : i ∈ s <;> simp [h, h']
#align set.piecewise_insert Set.piecewise_insert

@[simp]
theorem piecewise_eq_of_mem {i : α} (hi : i ∈ s) : s.piecewise f g i = f i :=
  if_pos hi
#align set.piecewise_eq_of_mem Set.piecewise_eq_of_mem

@[simp]
theorem piecewise_eq_of_not_mem {i : α} (hi : i ∉ s) : s.piecewise f g i = g i :=
  if_neg hi
#align set.piecewise_eq_of_not_mem Set.piecewise_eq_of_not_mem

theorem piecewise_singleton (x : α) [∀ y, Decidable (y ∈ ({x} : Set α))] [DecidableEq α]
    (f g : α → β) : piecewise {x} f g = Function.update g x (f x) := by
  ext y
  by_cases hy : y = x
  · subst y
    simp
  · simp [hy]
#align set.piecewise_singleton Set.piecewise_singleton

theorem piecewise_eqOn (f g : α → β) : EqOn (s.piecewise f g) f s := fun _ =>
  piecewise_eq_of_mem _ _ _
#align set.piecewise_eq_on Set.piecewise_eqOn

theorem piecewise_eqOn_compl (f g : α → β) : EqOn (s.piecewise f g) g sᶜ := fun _ =>
  piecewise_eq_of_not_mem _ _ _
#align set.piecewise_eq_on_compl Set.piecewise_eqOn_compl

theorem piecewise_le {δ : α → Type*} [∀ i, Preorder (δ i)] {s : Set α} [∀ j, Decidable (j ∈ s)]
    {f₁ f₂ g : ∀ i, δ i} (h₁ : ∀ i ∈ s, f₁ i ≤ g i) (h₂ : ∀ i ∉ s, f₂ i ≤ g i) :
    s.piecewise f₁ f₂ ≤ g := fun i => if h : i ∈ s then by simp [*] else by simp [*]
#align set.piecewise_le Set.piecewise_le

theorem le_piecewise {δ : α → Type*} [∀ i, Preorder (δ i)] {s : Set α} [∀ j, Decidable (j ∈ s)]
    {f₁ f₂ g : ∀ i, δ i} (h₁ : ∀ i ∈ s, g i ≤ f₁ i) (h₂ : ∀ i ∉ s, g i ≤ f₂ i) :
    g ≤ s.piecewise f₁ f₂ :=
  @piecewise_le α (fun i => (δ i)ᵒᵈ) _ s _ _ _ _ h₁ h₂
#align set.le_piecewise Set.le_piecewise

theorem piecewise_le_piecewise {δ : α → Type*} [∀ i, Preorder (δ i)] {s : Set α}
    [∀ j, Decidable (j ∈ s)] {f₁ f₂ g₁ g₂ : ∀ i, δ i} (h₁ : ∀ i ∈ s, f₁ i ≤ g₁ i)
    (h₂ : ∀ i ∉ s, f₂ i ≤ g₂ i) : s.piecewise f₁ f₂ ≤ s.piecewise g₁ g₂ := by
  apply piecewise_le <;> intros <;> simp [*]
#align set.piecewise_le_piecewise Set.piecewise_le_piecewise

@[simp]
theorem piecewise_insert_of_ne {i j : α} (h : i ≠ j) [∀ i, Decidable (i ∈ insert j s)] :
    (insert j s).piecewise f g i = s.piecewise f g i := by simp [piecewise, h]
#align set.piecewise_insert_of_ne Set.piecewise_insert_of_ne

@[simp]
theorem piecewise_compl [∀ i, Decidable (i ∈ sᶜ)] : sᶜ.piecewise f g = s.piecewise g f :=
  funext fun x => if hx : x ∈ s then by simp [hx] else by simp [hx]
#align set.piecewise_compl Set.piecewise_compl

@[simp]
theorem piecewise_range_comp {ι : Sort*} (f : ι → α) [∀ j, Decidable (j ∈ range f)]
    (g₁ g₂ : α → β) : (range f).piecewise g₁ g₂ ∘ f = g₁ ∘ f :=
  (piecewise_eqOn ..).comp_eq
#align set.piecewise_range_comp Set.piecewise_range_comp

theorem MapsTo.piecewise_ite {s s₁ s₂ : Set α} {t t₁ t₂ : Set β} {f₁ f₂ : α → β}
    [∀ i, Decidable (i ∈ s)] (h₁ : MapsTo f₁ (s₁ ∩ s) (t₁ ∩ t))
    (h₂ : MapsTo f₂ (s₂ ∩ sᶜ) (t₂ ∩ tᶜ)) :
    MapsTo (s.piecewise f₁ f₂) (s.ite s₁ s₂) (t.ite t₁ t₂) := by
  refine' (h₁.congr _).union_union (h₂.congr _)
  exacts [(piecewise_eqOn s f₁ f₂).symm.mono (inter_subset_right _ _),
    (piecewise_eqOn_compl s f₁ f₂).symm.mono (inter_subset_right _ _)]
#align set.maps_to.piecewise_ite Set.MapsTo.piecewise_ite

theorem eqOn_piecewise {f f' g : α → β} {t} :
    EqOn (s.piecewise f f') g t ↔ EqOn f g (t ∩ s) ∧ EqOn f' g (t ∩ sᶜ) := by
  simp only [EqOn, ← forall_and]
  refine' forall_congr' fun a => _; by_cases a ∈ s <;> simp [*]
#align set.eq_on_piecewise Set.eqOn_piecewise

theorem EqOn.piecewise_ite' {f f' g : α → β} {t t'} (h : EqOn f g (t ∩ s))
    (h' : EqOn f' g (t' ∩ sᶜ)) : EqOn (s.piecewise f f') g (s.ite t t') := by
  simp [eqOn_piecewise, *]
#align set.eq_on.piecewise_ite' Set.EqOn.piecewise_ite'

theorem EqOn.piecewise_ite {f f' g : α → β} {t t'} (h : EqOn f g t) (h' : EqOn f' g t') :
    EqOn (s.piecewise f f') g (s.ite t t') :=
  (h.mono (inter_subset_left _ _)).piecewise_ite' s (h'.mono (inter_subset_left _ _))
#align set.eq_on.piecewise_ite Set.EqOn.piecewise_ite

theorem piecewise_preimage (f g : α → β) (t) : s.piecewise f g ⁻¹' t = s.ite (f ⁻¹' t) (g ⁻¹' t) :=
  ext fun x => by by_cases x ∈ s <;> simp [*, Set.ite]
#align set.piecewise_preimage Set.piecewise_preimage

theorem apply_piecewise {δ' : α → Sort*} (h : ∀ i, δ i → δ' i) {x : α} :
    h x (s.piecewise f g x) = s.piecewise (fun x => h x (f x)) (fun x => h x (g x)) x := by
  by_cases hx : x ∈ s <;> simp [hx]
#align set.apply_piecewise Set.apply_piecewise

theorem apply_piecewise₂ {δ' δ'' : α → Sort*} (f' g' : ∀ i, δ' i) (h : ∀ i, δ i → δ' i → δ'' i)
    {x : α} :
    h x (s.piecewise f g x) (s.piecewise f' g' x) =
      s.piecewise (fun x => h x (f x) (f' x)) (fun x => h x (g x) (g' x)) x :=
  by by_cases hx : x ∈ s <;> simp [hx]
#align set.apply_piecewise₂ Set.apply_piecewise₂

theorem piecewise_op {δ' : α → Sort*} (h : ∀ i, δ i → δ' i) :
    (s.piecewise (fun x => h x (f x)) fun x => h x (g x)) = fun x => h x (s.piecewise f g x) :=
  funext fun _ => (apply_piecewise _ _ _ _).symm
#align set.piecewise_op Set.piecewise_op

theorem piecewise_op₂ {δ' δ'' : α → Sort*} (f' g' : ∀ i, δ' i) (h : ∀ i, δ i → δ' i → δ'' i) :
    (s.piecewise (fun x => h x (f x) (f' x)) fun x => h x (g x) (g' x)) = fun x =>
      h x (s.piecewise f g x) (s.piecewise f' g' x) :=
  funext fun _ => (apply_piecewise₂ _ _ _ _ _ _).symm
#align set.piecewise_op₂ Set.piecewise_op₂

@[simp]
theorem piecewise_same : s.piecewise f f = f := by
  ext x
  by_cases hx : x ∈ s <;> simp [hx]
#align set.piecewise_same Set.piecewise_same

theorem range_piecewise (f g : α → β) : range (s.piecewise f g) = f '' s ∪ g '' sᶜ := by
  ext y; constructor
  · rintro ⟨x, rfl⟩
    by_cases h : x ∈ s <;> [left; right] <;> use x <;> simp [h]
  · rintro (⟨x, hx, rfl⟩ | ⟨x, hx, rfl⟩) <;> use x <;> simp_all
#align set.range_piecewise Set.range_piecewise


theorem injective_piecewise_iff {f g : α → β} :
    Injective (s.piecewise f g) ↔
      InjOn f s ∧ InjOn g sᶜ ∧ ∀ x ∈ s, ∀ y ∉ s, f x ≠ g y := by
  rw [injective_iff_injOn_univ, ← union_compl_self s, injOn_union (@disjoint_compl_right _ _ s),
    (piecewise_eqOn s f g).injOn_iff, (piecewise_eqOn_compl s f g).injOn_iff]
  refine' and_congr Iff.rfl (and_congr Iff.rfl <| forall₄_congr fun x hx y hy => _)
  rw [piecewise_eq_of_mem s f g hx, piecewise_eq_of_not_mem s f g hy]
#align set.injective_piecewise_iff Set.injective_piecewise_iff

theorem piecewise_mem_pi {δ : α → Type*} {t : Set α} {t' : ∀ i, Set (δ i)} {f g} (hf : f ∈ pi t t')
    (hg : g ∈ pi t t') : s.piecewise f g ∈ pi t t' := by
  intro i ht
  by_cases hs : i ∈ s <;> simp [hf i ht, hg i ht, hs]
#align set.piecewise_mem_pi Set.piecewise_mem_pi

@[simp]
theorem pi_piecewise {ι : Type*} {α : ι → Type*} (s s' : Set ι) (t t' : ∀ i, Set (α i))
    [∀ x, Decidable (x ∈ s')] : pi s (s'.piecewise t t') = pi (s ∩ s') t ∩ pi (s \ s') t' :=
  pi_if _ _ _
#align set.pi_piecewise Set.pi_piecewise

-- porting note: new lemma
theorem univ_pi_piecewise {ι : Type*} {α : ι → Type*} (s : Set ι) (t t' : ∀ i, Set (α i))
    [∀ x, Decidable (x ∈ s)] : pi univ (s.piecewise t t') = pi s t ∩ pi sᶜ t' := by
  simp [compl_eq_univ_diff]

theorem univ_pi_piecewise_univ {ι : Type*} {α : ι → Type*} (s : Set ι) (t : ∀ i, Set (α i))
    [∀ x, Decidable (x ∈ s)] : pi univ (s.piecewise t fun _ => univ) = pi s t := by simp
#align set.univ_pi_piecewise Set.univ_pi_piecewise_univ

end Set

open Set

theorem StrictMonoOn.injOn [LinearOrder α] [Preorder β] {f : α → β} {s : Set α}
    (H : StrictMonoOn f s) : s.InjOn f := fun x hx y hy hxy =>
  show Ordering.eq.Compares x y from (H.compares hx hy).1 hxy
#align strict_mono_on.inj_on StrictMonoOn.injOn

theorem StrictAntiOn.injOn [LinearOrder α] [Preorder β] {f : α → β} {s : Set α}
    (H : StrictAntiOn f s) : s.InjOn f :=
  @StrictMonoOn.injOn α βᵒᵈ _ _ f s H
#align strict_anti_on.inj_on StrictAntiOn.injOn

theorem StrictMonoOn.comp [Preorder α] [Preorder β] [Preorder γ] {g : β → γ} {f : α → β} {s : Set α}
    {t : Set β} (hg : StrictMonoOn g t) (hf : StrictMonoOn f s) (hs : Set.MapsTo f s t) :
    StrictMonoOn (g ∘ f) s := fun _x hx _y hy hxy => hg (hs hx) (hs hy) <| hf hx hy hxy
#align strict_mono_on.comp StrictMonoOn.comp

theorem StrictMonoOn.comp_strictAntiOn [Preorder α] [Preorder β] [Preorder γ] {g : β → γ}
    {f : α → β} {s : Set α} {t : Set β} (hg : StrictMonoOn g t) (hf : StrictAntiOn f s)
    (hs : Set.MapsTo f s t) : StrictAntiOn (g ∘ f) s := fun _x hx _y hy hxy =>
  hg (hs hy) (hs hx) <| hf hx hy hxy
#align strict_mono_on.comp_strict_anti_on StrictMonoOn.comp_strictAntiOn

theorem StrictAntiOn.comp [Preorder α] [Preorder β] [Preorder γ] {g : β → γ} {f : α → β} {s : Set α}
    {t : Set β} (hg : StrictAntiOn g t) (hf : StrictAntiOn f s) (hs : Set.MapsTo f s t) :
    StrictMonoOn (g ∘ f) s := fun _x hx _y hy hxy => hg (hs hy) (hs hx) <| hf hx hy hxy
#align strict_anti_on.comp StrictAntiOn.comp

theorem StrictAntiOn.comp_strictMonoOn [Preorder α] [Preorder β] [Preorder γ] {g : β → γ}
    {f : α → β} {s : Set α} {t : Set β} (hg : StrictAntiOn g t) (hf : StrictMonoOn f s)
    (hs : Set.MapsTo f s t) : StrictAntiOn (g ∘ f) s := fun _x hx _y hy hxy =>
  hg (hs hx) (hs hy) <| hf hx hy hxy
#align strict_anti_on.comp_strict_mono_on StrictAntiOn.comp_strictMonoOn

@[simp]
theorem strictMono_restrict [Preorder α] [Preorder β] {f : α → β} {s : Set α} :
    StrictMono (s.restrict f) ↔ StrictMonoOn f s := by simp [Set.restrict, StrictMono, StrictMonoOn]
#align strict_mono_restrict strictMono_restrict

alias ⟨_root_.StrictMono.of_restrict, _root_.StrictMonoOn.restrict⟩ := strictMono_restrict
#align strict_mono.of_restrict StrictMono.of_restrict
#align strict_mono_on.restrict StrictMonoOn.restrict

theorem StrictMono.codRestrict [Preorder α] [Preorder β] {f : α → β} (hf : StrictMono f)
    {s : Set β} (hs : ∀ x, f x ∈ s) : StrictMono (Set.codRestrict f s hs) :=
  hf
#align strict_mono.cod_restrict StrictMono.codRestrict

namespace Function

open Set

variable {fa : α → α} {fb : β → β} {f : α → β} {g : β → γ} {s t : Set α}

theorem Injective.comp_injOn (hg : Injective g) (hf : s.InjOn f) : s.InjOn (g ∘ f) :=
  (hg.injOn univ).comp hf (mapsTo_univ _ _)
#align function.injective.comp_inj_on Function.Injective.comp_injOn

theorem Surjective.surjOn (hf : Surjective f) (s : Set β) : SurjOn f univ s :=
  (surjective_iff_surjOn_univ.1 hf).mono (Subset.refl _) (subset_univ _)
#align function.surjective.surj_on Function.Surjective.surjOn

theorem LeftInverse.leftInvOn {g : β → α} (h : LeftInverse f g) (s : Set β) : LeftInvOn f g s :=
  fun x _ => h x
#align function.left_inverse.left_inv_on Function.LeftInverse.leftInvOn

theorem RightInverse.rightInvOn {g : β → α} (h : RightInverse f g) (s : Set α) :
    RightInvOn f g s := fun x _ => h x
#align function.right_inverse.right_inv_on Function.RightInverse.rightInvOn

theorem LeftInverse.rightInvOn_range {g : β → α} (h : LeftInverse f g) :
    RightInvOn f g (range g) :=
  forall_range_iff.2 fun i => congr_arg g (h i)
#align function.left_inverse.right_inv_on_range Function.LeftInverse.rightInvOn_range

namespace Semiconj

theorem mapsTo_image (h : Semiconj f fa fb) (ha : MapsTo fa s t) : MapsTo fb (f '' s) (f '' t) :=
  fun _y ⟨x, hx, hy⟩ => hy ▸ ⟨fa x, ha hx, h x⟩
#align function.semiconj.maps_to_image Function.Semiconj.mapsTo_image

theorem mapsTo_range (h : Semiconj f fa fb) : MapsTo fb (range f) (range f) := fun _y ⟨x, hy⟩ =>
  hy ▸ ⟨fa x, h x⟩
#align function.semiconj.maps_to_range Function.Semiconj.mapsTo_range

theorem surjOn_image (h : Semiconj f fa fb) (ha : SurjOn fa s t) : SurjOn fb (f '' s) (f '' t) := by
  rintro y ⟨x, hxt, rfl⟩
  rcases ha hxt with ⟨x, hxs, rfl⟩
  rw [h x]
  exact mem_image_of_mem _ (mem_image_of_mem _ hxs)
#align function.semiconj.surj_on_image Function.Semiconj.surjOn_image

theorem surjOn_range (h : Semiconj f fa fb) (ha : Surjective fa) :
    SurjOn fb (range f) (range f) := by
  rw [← image_univ]
  exact h.surjOn_image (ha.surjOn univ)
#align function.semiconj.surj_on_range Function.Semiconj.surjOn_range

theorem injOn_image (h : Semiconj f fa fb) (ha : InjOn fa s) (hf : InjOn f (fa '' s)) :
    InjOn fb (f '' s) := by
  rintro _ ⟨x, hx, rfl⟩ _ ⟨y, hy, rfl⟩ H
  simp only [← h.eq] at H
  exact congr_arg f (ha hx hy <| hf (mem_image_of_mem fa hx) (mem_image_of_mem fa hy) H)
#align function.semiconj.inj_on_image Function.Semiconj.injOn_image

theorem injOn_range (h : Semiconj f fa fb) (ha : Injective fa) (hf : InjOn f (range fa)) :
    InjOn fb (range f) := by
  rw [← image_univ] at *
  exact h.injOn_image (ha.injOn univ) hf
#align function.semiconj.inj_on_range Function.Semiconj.injOn_range

theorem bijOn_image (h : Semiconj f fa fb) (ha : BijOn fa s t) (hf : InjOn f t) :
    BijOn fb (f '' s) (f '' t) :=
  ⟨h.mapsTo_image ha.mapsTo, h.injOn_image ha.injOn (ha.image_eq.symm ▸ hf),
    h.surjOn_image ha.surjOn⟩
#align function.semiconj.bij_on_image Function.Semiconj.bijOn_image

theorem bijOn_range (h : Semiconj f fa fb) (ha : Bijective fa) (hf : Injective f) :
    BijOn fb (range f) (range f) := by
  rw [← image_univ]
  exact h.bijOn_image (bijective_iff_bijOn_univ.1 ha) (hf.injOn univ)
#align function.semiconj.bij_on_range Function.Semiconj.bijOn_range

theorem mapsTo_preimage (h : Semiconj f fa fb) {s t : Set β} (hb : MapsTo fb s t) :
    MapsTo fa (f ⁻¹' s) (f ⁻¹' t) := fun x hx => by simp only [mem_preimage, h x, hb hx]
#align function.semiconj.maps_to_preimage Function.Semiconj.mapsTo_preimage

theorem injOn_preimage (h : Semiconj f fa fb) {s : Set β} (hb : InjOn fb s)
    (hf : InjOn f (f ⁻¹' s)) : InjOn fa (f ⁻¹' s) := by
  intro x hx y hy H
  have := congr_arg f H
  rw [h.eq, h.eq] at this
  exact hf hx hy (hb hx hy this)
#align function.semiconj.inj_on_preimage Function.Semiconj.injOn_preimage

end Semiconj

theorem update_comp_eq_of_not_mem_range' {α : Sort*} {β : Type*} {γ : β → Sort*} [DecidableEq β]
    (g : ∀ b, γ b) {f : α → β} {i : β} (a : γ i) (h : i ∉ Set.range f) :
    (fun j => update g i a (f j)) = fun j => g (f j) :=
  (update_comp_eq_of_forall_ne' _ _) fun x hx => h ⟨x, hx⟩
#align function.update_comp_eq_of_not_mem_range' Function.update_comp_eq_of_not_mem_range'

/-- Non-dependent version of `Function.update_comp_eq_of_not_mem_range'` -/
theorem update_comp_eq_of_not_mem_range {α : Sort*} {β : Type*} {γ : Sort*} [DecidableEq β]
    (g : β → γ) {f : α → β} {i : β} (a : γ) (h : i ∉ Set.range f) : update g i a ∘ f = g ∘ f :=
  update_comp_eq_of_not_mem_range' g a h
#align function.update_comp_eq_of_not_mem_range Function.update_comp_eq_of_not_mem_range

theorem insert_injOn (s : Set α) : sᶜ.InjOn fun a => insert a s := fun _a ha _ _ =>
  (insert_inj ha).1
#align function.insert_inj_on Function.insert_injOn

theorem monotoneOn_of_rightInvOn_of_mapsTo {α β : Type*} [PartialOrder α] [LinearOrder β]
    {φ : β → α} {ψ : α → β} {t : Set β} {s : Set α} (hφ : MonotoneOn φ t)
    (φψs : Set.RightInvOn ψ φ s) (ψts : Set.MapsTo ψ s t) : MonotoneOn ψ s := by
  rintro x xs y ys l
  rcases le_total (ψ x) (ψ y) with (ψxy|ψyx)
  · exact ψxy
  · have := hφ (ψts ys) (ψts xs) ψyx
    rw [φψs.eq ys, φψs.eq xs] at this
    induction le_antisymm l this
    exact le_refl _
#align function.monotone_on_of_right_inv_on_of_maps_to Function.monotoneOn_of_rightInvOn_of_mapsTo

theorem antitoneOn_of_rightInvOn_of_mapsTo [PartialOrder α] [LinearOrder β]
    {φ : β → α} {ψ : α → β} {t : Set β} {s : Set α} (hφ : AntitoneOn φ t)
    (φψs : Set.RightInvOn ψ φ s) (ψts : Set.MapsTo ψ s t) : AntitoneOn ψ s :=
  (monotoneOn_of_rightInvOn_of_mapsTo hφ.dual_left φψs ψts).dual_right
#align function.antitone_on_of_right_inv_on_of_maps_to Function.antitoneOn_of_rightInvOn_of_mapsTo

end Function

/-! ### Equivalences, permutations -/

namespace Set
variable {p : β → Prop} [DecidablePred p] {f : α ≃ Subtype p} {g g₁ g₂ : Perm α} {s t : Set α}

protected lemma MapsTo.extendDomain (h : MapsTo g s t) :
    MapsTo (g.extendDomain f) ((↑) ∘ f '' s) ((↑) ∘ f '' t) := by
  rintro _ ⟨a, ha, rfl⟩; exact ⟨_, h ha, by simp_rw [Function.comp_apply, extendDomain_apply_image]⟩
#align set.maps_to.extend_domain Set.MapsTo.extendDomain

protected lemma SurjOn.extendDomain (h : SurjOn g s t) :
    SurjOn (g.extendDomain f) ((↑) ∘ f '' s) ((↑) ∘ f '' t) := by
  rintro _ ⟨a, ha, rfl⟩
  obtain ⟨b, hb, rfl⟩ := h ha
  exact ⟨_, ⟨_, hb, rfl⟩, by simp_rw [Function.comp_apply, extendDomain_apply_image]⟩
#align set.surj_on.extend_domain Set.SurjOn.extendDomain

protected lemma BijOn.extendDomain (h : BijOn g s t) :
    BijOn (g.extendDomain f) ((↑) ∘ f '' s) ((↑) ∘ f '' t) :=
  ⟨h.mapsTo.extendDomain, (g.extendDomain f).injective.injOn _, h.surjOn.extendDomain⟩
#align set.bij_on.extend_domain Set.BijOn.extendDomain

protected lemma LeftInvOn.extendDomain (h : LeftInvOn g₁ g₂ s) :
    LeftInvOn (g₁.extendDomain f) (g₂.extendDomain f) ((↑) ∘ f '' s) := by
  rintro _ ⟨a, ha, rfl⟩; simp_rw [Function.comp_apply, extendDomain_apply_image, h ha]
#align set.left_inv_on.extend_domain Set.LeftInvOn.extendDomain

protected lemma RightInvOn.extendDomain (h : RightInvOn g₁ g₂ t) :
    RightInvOn (g₁.extendDomain f) (g₂.extendDomain f) ((↑) ∘ f '' t) := by
  rintro _ ⟨a, ha, rfl⟩; simp_rw [Function.comp_apply, extendDomain_apply_image, h ha]
#align set.right_inv_on.extend_domain Set.RightInvOn.extendDomain

protected lemma InvOn.extendDomain (h : InvOn g₁ g₂ s t) :
    InvOn (g₁.extendDomain f) (g₂.extendDomain f) ((↑) ∘ f '' s) ((↑) ∘ f '' t) :=
  ⟨h.1.extendDomain, h.2.extendDomain⟩
#align set.inv_on.extend_domain Set.InvOn.extendDomain

end Set

namespace Equiv
variable (e : α ≃ β) {s : Set α} {t : Set β}

lemma bijOn' (h₁ : MapsTo e s t) (h₂ : MapsTo e.symm t s) : BijOn e s t :=
  ⟨h₁, e.injective.injOn _, fun b hb ↦ ⟨e.symm b, h₂ hb, apply_symm_apply _ _⟩⟩
#align equiv.bij_on' Equiv.bijOn'

protected lemma bijOn (h : ∀ a, e a ∈ t ↔ a ∈ s) : BijOn e s t :=
  e.bijOn' (fun a ↦ (h _).2) fun b hb ↦ (h _).1 <| by rwa [apply_symm_apply]
#align equiv.bij_on Equiv.bijOn

lemma invOn : InvOn e e.symm t s :=
  ⟨e.rightInverse_symm.leftInvOn _, e.leftInverse_symm.leftInvOn _⟩
#align equiv.inv_on Equiv.invOn

lemma bijOn_image : BijOn e s (e '' s) := (e.injective.injOn _).bijOn_image
#align equiv.bij_on_image Equiv.bijOn_image
lemma bijOn_symm_image : BijOn e.symm (e '' s) s := e.bijOn_image.symm e.invOn
#align equiv.bij_on_symm_image Equiv.bijOn_symm_image

variable {e}

@[simp] lemma bijOn_symm : BijOn e.symm t s ↔ BijOn e s t := bijOn_comm e.symm.invOn
#align equiv.bij_on_symm Equiv.bijOn_symm

alias ⟨_root_.Set.BijOn.of_equiv_symm, _root_.Set.BijOn.equiv_symm⟩ := bijOn_symm
#align set.bij_on.of_equiv_symm Set.BijOn.of_equiv_symm
#align set.bij_on.equiv_symm Set.BijOn.equiv_symm

variable [DecidableEq α] {a b : α}

lemma bijOn_swap (ha : a ∈ s) (hb : b ∈ s) : BijOn (swap a b) s s :=
  (swap a b).bijOn fun x ↦ by
    obtain rfl | hxa := eq_or_ne x a <;>
    obtain rfl | hxb := eq_or_ne x b <;>
    simp [*, swap_apply_of_ne_of_ne]
#align equiv.bij_on_swap Equiv.bijOn_swap

end Equiv<|MERGE_RESOLUTION|>--- conflicted
+++ resolved
@@ -344,23 +344,8 @@
 
 /-! ### maps to -/
 
-<<<<<<< HEAD
-
-/-- `MapsTo f a b` means that the image of `a` is contained in `b`. -/
-def MapsTo (f : α → β) (s : Set α) (t : Set β) : Prop :=
-  ∀ ⦃x⦄, x ∈ s → f x ∈ t
-#align set.maps_to Set.MapsTo
-
 theorem mapsTo_iff_subset : MapsTo f s t ↔ s ⊆ f ⁻¹' t := Iff.rfl
 
-/-- Given a map `f` sending `s : Set α` into `t : Set β`, restrict domain of `f` to `s`
-and the codomain to `t`. Same as `Subtype.map`. -/
-def MapsTo.restrict (f : α → β) (s : Set α) (t : Set β) (h : MapsTo f s t) : s → t :=
-  Subtype.map f h
-#align set.maps_to.restrict Set.MapsTo.restrict
-
-=======
->>>>>>> a36350f2
 theorem MapsTo.restrict_commutes (f : α → β) (s : Set α) (t : Set β) (h : MapsTo f s t) :
     Subtype.val ∘ h.restrict f s t = f ∘ Subtype.val :=
   rfl
@@ -409,11 +394,7 @@
 #align set.maps_to' Set.mapsTo'
 
 theorem mapsTo_prod_map_diagonal : MapsTo (Prod.map f f) (diagonal α) (diagonal β) :=
-<<<<<<< HEAD
-  mapsTo_iff_subset.2 <| diagonal_subset_iff.2 <| fun _ => rfl
-=======
-  diagonal_subset_iff.2 fun _ => rfl
->>>>>>> a36350f2
+  mapsTo_iff_subset.2 <| diagonal_subset_iff.2 fun _ => rfl
 #align set.maps_to_prod_map_diagonal Set.mapsTo_prod_map_diagonal
 
 theorem MapsTo.subset_preimage {f : α → β} {s : Set α} {t : Set β} (hf : MapsTo f s t) :
