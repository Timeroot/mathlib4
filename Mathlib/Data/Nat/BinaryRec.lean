--- conflicted
+++ resolved
@@ -23,20 +23,9 @@
 namespace Nat
 
 /-- `bit b` appends the digit `b` to the little end of the binary representation of
-<<<<<<< HEAD
-  its natural number input. -/
-def bit (b : Bool) (n : Nat) : Nat :=
-  cond b (2 * n + 1) (2 * n)
-
-private def bitImpl (b : Bool) (n : Nat) : Nat :=
-  cond b (n <<< 1 + 1) (n <<< 1)
-
-@[csimp] theorem bit_eq_bitImpl : bit = bitImpl := rfl
-=======
 its natural number input. -/
 def bit (b : Bool) (n : Nat) : Nat :=
   cond b (2 * n + 1) (2 * n)
->>>>>>> 342f271d
 
 theorem shiftRight_one (n) : n >>> 1 = n / 2 := rfl
 
