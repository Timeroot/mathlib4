--- conflicted
+++ resolved
@@ -45,7 +45,6 @@
   ⟨by rintro rfl; simp, fun ⟨h0, hs⟩ => Set.eq_univ_of_forall (set_induction h0 hs)⟩
 #align nat.set_eq_univ Nat.set_eq_univ
 
-<<<<<<< HEAD
 /-! ### `div` -/
 
 protected theorem lt_div_iff_mul_lt {n d : ℕ} (hnd : d ∣ n) (a : ℕ) : a < n / d ↔ d * a < n := by
@@ -247,6 +246,4 @@
   exact lt_of_le_of_lt (mul_div_le a d) h
 #align nat.div_lt_div_of_lt_of_dvd Nat.div_lt_div_of_lt_of_dvd
 
-=======
->>>>>>> 053d79fa
 end Nat