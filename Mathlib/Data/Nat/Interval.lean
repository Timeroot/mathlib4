--- conflicted
+++ resolved
@@ -120,12 +120,7 @@
 theorem card_uIcc : (uIcc a b).card = (b - a : ℤ).natAbs + 1 := by
   refine (card_Icc _ _).trans (Int.natCast_inj.mp ?_)
   rw [sup_eq_max, inf_eq_min, Int.ofNat_sub]
-<<<<<<< HEAD
-  · change _ = ↑(Int.natAbs (b - a) + 1)
-    omega
-=======
   · omega
->>>>>>> 20c42930
   · exact min_le_max.trans le_self_add
 #align nat.card_uIcc Nat.card_uIcc
 
