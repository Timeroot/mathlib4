--- conflicted
+++ resolved
@@ -3,16 +3,9 @@
 Released under Apache 2.0 license as described in the file LICENSE.
 Authors: Praneeth Kolichala
 -/
-<<<<<<< HEAD
-import Mathlib.Algebra.Group.Basic
-import Mathlib.Algebra.Group.Nat
-=======
 import Mathlib.Algebra.Group.Nat.Basic
+import Mathlib.Data.List.Defs
 import Mathlib.Data.Nat.Defs
->>>>>>> ba7312b5
-import Mathlib.Data.Nat.BinaryRec
-import Mathlib.Data.Nat.Defs
-import Mathlib.Data.List.Defs
 import Mathlib.Tactic.Convert
 import Mathlib.Tactic.GeneralizeProofs
 import Mathlib.Tactic.Says
@@ -81,7 +74,7 @@
 
 @[simp]
 lemma bodd_bit (b n) : bodd (bit b n) = b := by
-  simp [bodd]
+  cases b <;> simp [bodd]
 
 lemma mod_two_of_bodd (n : ℕ) : n % 2 = cond (bodd n) 1 0 := by
   cases n using bitCasesOn with
@@ -96,7 +89,7 @@
 @[simp]
 lemma div2_succ (n : ℕ) : div2 (n + 1) = cond (bodd n) (succ (div2 n)) (div2 n) := by
   cases n using bitCasesOn with
-  | h b n => cases b <;> simp [bit_val, div2_val, succ_div]
+  | h b n => cases b <;> simp [bit_val, div2_val, succ_div, Nat.dvd_mul_right]
 
 @[simp]
 lemma div2_bit (b n) : div2 (bit b n) = n := by
