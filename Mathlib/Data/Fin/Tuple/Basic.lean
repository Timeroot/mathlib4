--- conflicted
+++ resolved
@@ -707,19 +707,6 @@
 theorem snoc_injective_of_injective {α} {x₀ : α} {x : Fin n → α}
     (hx : Function.Injective x) (hx₀ : x₀ ∉ Set.range x) :
     Function.Injective (snoc x x₀ : Fin n.succ → α) := fun i j h ↦ by
-<<<<<<< HEAD
-  rcases Fin.eq_castSucc_or_eq_last i with ⟨i, rfl⟩ | hi
-  · rcases Fin.eq_castSucc_or_eq_last j with ⟨j, rfl⟩ | hj
-    · simpa only [castSucc_inj, ← Injective.eq_iff hx, snoc_castSucc] using h
-    · simp only [snoc_castSucc, hj, snoc_last] at h
-      rw [← h] at hx₀
-      apply hx₀.elim (Set.mem_range_self i)
-  · rcases Fin.eq_castSucc_or_eq_last j with ⟨j, rfl⟩ | hj
-    · simp only [snoc_castSucc, hi, snoc_last] at h
-      rw [h] at hx₀
-      apply hx₀.elim (Set.mem_range_self j)
-    · simp only [hi, hj]
-=======
   induction i using lastCases with
   | cast i =>
     induction j using lastCases with
@@ -736,7 +723,6 @@
       rw [h] at hx₀
       apply hx₀.elim (Set.mem_range_self j)
     | last => simp
->>>>>>> d665891e
 
 theorem snoc_injective_iff {α} {x₀ : α} {x : Fin n → α} :
     Function.Injective (snoc x x₀ : Fin n.succ → α) ↔ Function.Injective x ∧ x₀ ∉ Set.range x := by
