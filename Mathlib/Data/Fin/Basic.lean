/-
Copyright (c) 2017 Robert Y. Lewis. All rights reserved.
Released under Apache 2.0 license as described in the file LICENSE.
Authors: Robert Y. Lewis, Keeley Hoek
-/
import Mathlib.Algebra.NeZero
import Mathlib.Data.Nat.Defs
import Mathlib.Data.Int.DivMod
import Mathlib.Logic.Embedding.Basic
import Mathlib.Logic.Equiv.Set
import Mathlib.Tactic.Common
import Mathlib.Tactic.Attr.Register

/-!
# The finite type with `n` elements

`Fin n` is the type whose elements are natural numbers smaller than `n`.
This file expands on the development in the core library.

## Main definitions

### Induction principles

* `finZeroElim` : Elimination principle for the empty set `Fin 0`, generalizes `Fin.elim0`.
* `Fin.succRec` : Define `C n i` by induction on `i : Fin n` interpreted
  as `(0 : Fin (n - i)).succ.succ…`. This function has two arguments: `H0 n` defines
  `0`-th element `C (n+1) 0` of an `(n+1)`-tuple, and `Hs n i` defines `(i+1)`-st element
  of `(n+1)`-tuple based on `n`, `i`, and `i`-th element of `n`-tuple.
* `Fin.succRecOn` : same as `Fin.succRec` but `i : Fin n` is the first argument;
* `Fin.induction` : Define `C i` by induction on `i : Fin (n + 1)`, separating into the
  `Nat`-like base cases of `C 0` and `C (i.succ)`.
* `Fin.inductionOn` : same as `Fin.induction` but with `i : Fin (n + 1)` as the first argument.
* `Fin.cases` : define `f : Π i : Fin n.succ, C i` by separately handling the cases `i = 0` and
  `i = Fin.succ j`, `j : Fin n`, defined using `Fin.induction`.
* `Fin.reverseInduction`: reverse induction on `i : Fin (n + 1)`; given `C (Fin.last n)` and
  `∀ i : Fin n, C (Fin.succ i) → C (Fin.castSucc i)`, constructs all values `C i` by going down;
* `Fin.lastCases`: define `f : Π i, Fin (n + 1), C i` by separately handling the cases
  `i = Fin.last n` and `i = Fin.castSucc j`, a special case of `Fin.reverseInduction`;
* `Fin.addCases`: define a function on `Fin (m + n)` by separately handling the cases
  `Fin.castAdd n i` and `Fin.natAdd m i`;
* `Fin.succAboveCases`: given `i : Fin (n + 1)`, define a function on `Fin (n + 1)` by separately
  handling the cases `j = i` and `j = Fin.succAbove i k`, same as `Fin.insertNth` but marked
  as eliminator and works for `Sort*`. -- Porting note: this is in another file

### Embeddings and isomorphisms

* `Fin.valEmbedding` : coercion to natural numbers as an `Embedding`;
* `Fin.succEmb` : `Fin.succ` as an `Embedding`;
* `Fin.castLEEmb h` : `Fin.castLE` as an `Embedding`, embed `Fin n` into `Fin m`, `h : n ≤ m`;
* `finCongr` : `Fin.cast` as an `Equiv`, equivalence between `Fin n` and `Fin m` when `n = m`;
* `Fin.castAddEmb m` : `Fin.castAdd` as an `Embedding`, embed `Fin n` into `Fin (n+m)`;
* `Fin.castSuccEmb` : `Fin.castSucc` as an `Embedding`, embed `Fin n` into `Fin (n+1)`;
* `Fin.addNatEmb m i` : `Fin.addNat` as an `Embedding`, add `m` on `i` on the right,
  generalizes `Fin.succ`;
* `Fin.natAddEmb n i` : `Fin.natAdd` as an `Embedding`, adds `n` on `i` on the left;

### Other casts

* `Fin.ofNat'`: given a positive number `n` (deduced from `[NeZero n]`), `Fin.ofNat' i` is
  `i % n` interpreted as an element of `Fin n`;
* `Fin.divNat i` : divides `i : Fin (m * n)` by `n`;
* `Fin.modNat i` : takes the mod of `i : Fin (m * n)` by `n`;

### Misc definitions

* `Fin.revPerm : Equiv.Perm (Fin n)` : `Fin.rev` as an `Equiv.Perm`, the antitone involution given
  by `i ↦ n-(i+1)`
-/

assert_not_exists Monoid
assert_not_exists Fintype
universe u v

open Fin Nat Function

/-- Elimination principle for the empty set `Fin 0`, dependent version. -/
def finZeroElim {α : Fin 0 → Sort*} (x : Fin 0) : α x :=
  x.elim0

namespace Fin

@[deprecated (since := "2024-02-15")] alias eq_of_veq := eq_of_val_eq
@[deprecated (since := "2024-02-15")] alias veq_of_eq := val_eq_of_eq
@[deprecated (since := "2024-08-13")] alias ne_of_vne := ne_of_val_ne
@[deprecated (since := "2024-08-13")] alias vne_of_ne := val_ne_of_ne

instance {n : ℕ} : CanLift ℕ (Fin n) Fin.val (· < n) where
  prf k hk := ⟨⟨k, hk⟩, rfl⟩

/-- A dependent variant of `Fin.elim0`. -/
def rec0 {α : Fin 0 → Sort*} (i : Fin 0) : α i := absurd i.2 (Nat.not_lt_zero _)

variable {n m : ℕ}
--variable {a b : Fin n} -- this *really* breaks stuff

theorem val_injective : Function.Injective (@Fin.val n) :=
  @Fin.eq_of_val_eq n

/-- If you actually have an element of `Fin n`, then the `n` is always positive -/
lemma size_positive : Fin n → 0 < n := Fin.pos

lemma size_positive' [Nonempty (Fin n)] : 0 < n :=
  ‹Nonempty (Fin n)›.elim Fin.pos

protected theorem prop (a : Fin n) : a.val < n :=
  a.2

section Order
variable {a b c : Fin n}

protected lemma lt_of_le_of_lt : a ≤ b → b < c → a < c := Nat.lt_of_le_of_lt
protected lemma lt_of_lt_of_le : a < b → b ≤ c → a < c := Nat.lt_of_lt_of_le
protected lemma le_rfl : a ≤ a := Nat.le_refl _
protected lemma lt_iff_le_and_ne : a < b ↔ a ≤ b ∧ a ≠ b := by
  rw [← val_ne_iff]; exact Nat.lt_iff_le_and_ne
protected lemma lt_or_lt_of_ne (h : a ≠ b) : a < b ∨ b < a := Nat.lt_or_lt_of_ne <| val_ne_iff.2 h
protected lemma lt_or_le (a b : Fin n) : a < b ∨ b ≤ a := Nat.lt_or_ge _ _
protected lemma le_or_lt (a b : Fin n) : a ≤ b ∨ b < a := (b.lt_or_le a).symm
protected lemma le_of_eq (hab : a = b) : a ≤ b := Nat.le_of_eq <| congr_arg val hab
protected lemma ge_of_eq (hab : a = b) : b ≤ a := Fin.le_of_eq hab.symm
protected lemma eq_or_lt_of_le : a ≤ b → a = b ∨ a < b := by
  rw [Fin.ext_iff]; exact Nat.eq_or_lt_of_le
protected lemma lt_or_eq_of_le : a ≤ b → a < b ∨ a = b := by
  rw [Fin.ext_iff]; exact Nat.lt_or_eq_of_le

end Order

lemma lt_last_iff_ne_last {a : Fin (n + 1)} : a < last n ↔ a ≠ last n := by
  simp [Fin.lt_iff_le_and_ne, le_last]

lemma ne_zero_of_lt {a b : Fin (n + 1)} (hab : a < b) : b ≠ 0 :=
  Fin.ne_of_gt <| Fin.lt_of_le_of_lt a.zero_le hab

lemma ne_last_of_lt {a b : Fin (n + 1)} (hab : a < b) : a ≠ last n :=
  Fin.ne_of_lt <| Fin.lt_of_lt_of_le hab b.le_last

/-- Equivalence between `Fin n` and `{ i // i < n }`. -/
@[simps apply symm_apply]
def equivSubtype : Fin n ≃ { i // i < n } where
  toFun a := ⟨a.1, a.2⟩
  invFun a := ⟨a.1, a.2⟩
  left_inv := fun ⟨_, _⟩ => rfl
  right_inv := fun ⟨_, _⟩ => rfl

section coe

/-!
### coercions and constructions
-/

theorem val_eq_val (a b : Fin n) : (a : ℕ) = b ↔ a = b :=
  Fin.ext_iff.symm

@[deprecated Fin.ext_iff (since := "2024-02-20")]
theorem eq_iff_veq (a b : Fin n) : a = b ↔ a.1 = b.1 :=
  Fin.ext_iff

theorem ne_iff_vne (a b : Fin n) : a ≠ b ↔ a.1 ≠ b.1 :=
  Fin.ext_iff.not

-- Porting note: I'm not sure if this comment still applies.
-- built-in reduction doesn't always work
@[simp, nolint simpNF]
theorem mk_eq_mk {a h a' h'} : @mk n a h = @mk n a' h' ↔ a = a' :=
  Fin.ext_iff

-- syntactic tautologies now

/-- Assume `k = l`. If two functions defined on `Fin k` and `Fin l` are equal on each element,
then they coincide (in the heq sense). -/
protected theorem heq_fun_iff {α : Sort*} {k l : ℕ} (h : k = l) {f : Fin k → α} {g : Fin l → α} :
    HEq f g ↔ ∀ i : Fin k, f i = g ⟨(i : ℕ), h ▸ i.2⟩ := by
  subst h
  simp [Function.funext_iff]

/-- Assume `k = l` and `k' = l'`.
If two functions `Fin k → Fin k' → α` and `Fin l → Fin l' → α` are equal on each pair,
then they coincide (in the heq sense). -/
protected theorem heq_fun₂_iff {α : Sort*} {k l k' l' : ℕ} (h : k = l) (h' : k' = l')
    {f : Fin k → Fin k' → α} {g : Fin l → Fin l' → α} :
    HEq f g ↔ ∀ (i : Fin k) (j : Fin k'), f i j = g ⟨(i : ℕ), h ▸ i.2⟩ ⟨(j : ℕ), h' ▸ j.2⟩ := by
  subst h
  subst h'
  simp [Function.funext_iff]

/-- Two elements of `Fin k` and `Fin l` are heq iff their values in `ℕ` coincide. This requires
`k = l`. For the left implication without this assumption, see `val_eq_val_of_heq`. -/
protected theorem heq_ext_iff {k l : ℕ} (h : k = l) {i : Fin k} {j : Fin l} :
    HEq i j ↔ (i : ℕ) = (j : ℕ) := by
  subst h
  simp [val_eq_val]

end coe


section Order

/-!
### order
-/

theorem le_iff_val_le_val {a b : Fin n} : a ≤ b ↔ (a : ℕ) ≤ b :=
  Iff.rfl

/-- `a < b` as natural numbers if and only if `a < b` in `Fin n`. -/
@[norm_cast, simp]
theorem val_fin_lt {n : ℕ} {a b : Fin n} : (a : ℕ) < (b : ℕ) ↔ a < b :=
  Iff.rfl

/-- `a ≤ b` as natural numbers if and only if `a ≤ b` in `Fin n`. -/
@[norm_cast, simp]
theorem val_fin_le {n : ℕ} {a b : Fin n} : (a : ℕ) ≤ (b : ℕ) ↔ a ≤ b :=
  Iff.rfl

-- @[simp] -- Porting note (#10618): simp can prove this
theorem min_val {a : Fin n} : min (a : ℕ) n = a := by simp

-- @[simp] -- Porting note (#10618): simp can prove this
theorem max_val {a : Fin n} : max (a : ℕ) n = n := by simp

/-- The inclusion map `Fin n → ℕ` is an embedding. -/
@[simps apply]
def valEmbedding : Fin n ↪ ℕ :=
  ⟨val, val_injective⟩

@[simp]
theorem equivSubtype_symm_trans_valEmbedding :
    equivSubtype.symm.toEmbedding.trans valEmbedding = Embedding.subtype (· < n) :=
  rfl

/-- Use the ordering on `Fin n` for checking recursive definitions.

For example, the following definition is not accepted by the termination checker,
unless we declare the `WellFoundedRelation` instance:
```lean
def factorial {n : ℕ} : Fin n → ℕ
  | ⟨0, _⟩ := 1
  | ⟨i + 1, hi⟩ := (i + 1) * factorial ⟨i, i.lt_succ_self.trans hi⟩
```
-/
instance {n : ℕ} : WellFoundedRelation (Fin n) :=
  measure (val : Fin n → ℕ)

/-- Given a positive `n`, `Fin.ofNat' i` is `i % n` as an element of `Fin n`. -/
@[deprecated Fin.ofNat' (since := "2024-10-15")]
def ofNat'' [NeZero n] (i : ℕ) : Fin n :=
  ⟨i % n, mod_lt _ n.pos_of_neZero⟩
-- Porting note: `Fin.ofNat'` conflicts with something in core (there the hypothesis is `n > 0`),
-- so for now we make this double-prime `''`. This is also the reason for the dubious translation.

/--
The `Fin.val_zero` in `Lean` only applies in `Fin (n+1)`.
This one instead uses a `NeZero n` typeclass hypothesis.
-/
@[simp]
theorem val_zero' (n : ℕ) [NeZero n] : ((0 : Fin n) : ℕ) = 0 :=
  rfl

/--
The `Fin.zero_le` in `Lean` only applies in `Fin (n+1)`.
This one instead uses a `NeZero n` typeclass hypothesis.
-/
@[simp]
protected theorem zero_le' [NeZero n] (a : Fin n) : 0 ≤ a :=
  Nat.zero_le a.val

/--
The `Fin.pos_iff_ne_zero` in `Lean` only applies in `Fin (n+1)`.
This one instead uses a `NeZero n` typeclass hypothesis.
-/
theorem pos_iff_ne_zero' [NeZero n] (a : Fin n) : 0 < a ↔ a ≠ 0 := by
  rw [← val_fin_lt, val_zero', Nat.pos_iff_ne_zero, Ne, Ne, Fin.ext_iff, val_zero']

@[simp] lemma cast_eq_self (a : Fin n) : cast rfl a = a := rfl

@[simp] theorem cast_eq_zero {k l : ℕ} [NeZero k] [NeZero l]
    (h : k = l) (x : Fin k) : Fin.cast h x = 0 ↔ x = 0 := by simp [← val_eq_val]

lemma cast_injective {k l : ℕ} (h : k = l) : Injective (Fin.cast h) :=
  fun a b hab ↦ by simpa [← val_eq_val] using hab

theorem rev_involutive : Involutive (rev : Fin n → Fin n) := rev_rev

/-- `Fin.rev` as an `Equiv.Perm`, the antitone involution `Fin n → Fin n` given by
`i ↦ n-(i+1)`. -/
@[simps! apply symm_apply]
def revPerm : Equiv.Perm (Fin n) :=
  Involutive.toPerm rev rev_involutive

theorem rev_injective : Injective (@rev n) :=
  rev_involutive.injective

theorem rev_surjective : Surjective (@rev n) :=
  rev_involutive.surjective

theorem rev_bijective : Bijective (@rev n) :=
  rev_involutive.bijective

@[simp]
theorem revPerm_symm : (@revPerm n).symm = revPerm :=
  rfl

theorem cast_rev (i : Fin n) (h : n = m) :
    cast h i.rev = (i.cast h).rev := by
  subst h; simp

theorem rev_eq_iff {i j : Fin n} : rev i = j ↔ i = rev j := by
  rw [← rev_inj, rev_rev]

theorem rev_ne_iff {i j : Fin n} : rev i ≠ j ↔ i ≠ rev j := rev_eq_iff.not

theorem rev_lt_iff {i j : Fin n} : rev i < j ↔ rev j < i := by
  rw [← rev_lt_rev, rev_rev]

theorem rev_le_iff {i j : Fin n} : rev i ≤ j ↔ rev j ≤ i := by
  rw [← rev_le_rev, rev_rev]

theorem lt_rev_iff {i j : Fin n} : i < rev j ↔ j < rev i := by
  rw [← rev_lt_rev, rev_rev]

theorem le_rev_iff {i j : Fin n} : i ≤ rev j ↔ j ≤ rev i := by
  rw [← rev_le_rev, rev_rev]

-- Porting note: this is now syntactically equal to `val_last`

@[simp] theorem val_rev_zero [NeZero n] : ((rev 0 : Fin n) : ℕ) = n.pred := rfl

theorem last_pos' [NeZero n] : 0 < last n := n.pos_of_neZero

theorem one_lt_last [NeZero n] : 1 < last (n + 1) := by
  rw [lt_iff_val_lt_val, val_one, val_last, Nat.lt_add_left_iff_pos, Nat.pos_iff_ne_zero]
  exact NeZero.ne n

end Order

/-! ### Coercions to `ℤ` and the `fin_omega` tactic. -/

open Int

theorem coe_int_sub_eq_ite {n : Nat} (u v : Fin n) :
    ((u - v : Fin n) : Int) = if v ≤ u then (u - v : Int) else (u - v : Int) + n := by
  rw [Fin.sub_def]
  split
  · rw [ofNat_emod, Int.emod_eq_sub_self_emod, Int.emod_eq_of_lt] <;> omega
  · rw [ofNat_emod, Int.emod_eq_of_lt] <;> omega

theorem coe_int_sub_eq_mod {n : Nat} (u v : Fin n) :
    ((u - v : Fin n) : Int) = ((u : Int) - (v : Int)) % n := by
  rw [coe_int_sub_eq_ite]
  split
  · rw [Int.emod_eq_of_lt] <;> omega
  · rw [Int.emod_eq_add_self_emod, Int.emod_eq_of_lt] <;> omega

theorem coe_int_add_eq_ite {n : Nat} (u v : Fin n) :
    ((u + v : Fin n) : Int) = if (u + v : ℕ) < n then (u + v : Int) else (u + v : Int) - n := by
  rw [Fin.add_def]
  split
  · rw [ofNat_emod, Int.emod_eq_of_lt] <;> omega
  · rw [ofNat_emod, Int.emod_eq_sub_self_emod, Int.emod_eq_of_lt] <;> omega

theorem coe_int_add_eq_mod {n : Nat} (u v : Fin n) :
    ((u + v : Fin n) : Int) = ((u : Int) + (v : Int)) % n := by
  rw [coe_int_add_eq_ite]
  split
  · rw [Int.emod_eq_of_lt] <;> omega
  · rw [Int.emod_eq_sub_self_emod, Int.emod_eq_of_lt] <;> omega

-- Write `a + b` as `if (a + b : ℕ) < n then (a + b : ℤ) else (a + b : ℤ) - n` and
-- similarly `a - b` as `if (b : ℕ) ≤ a then (a - b : ℤ) else (a - b : ℤ) + n`.
attribute [fin_omega] coe_int_sub_eq_ite coe_int_add_eq_ite

-- Rewrite inequalities in `Fin` to inequalities in `ℕ`
attribute [fin_omega] Fin.lt_iff_val_lt_val Fin.le_iff_val_le_val

-- Rewrite `1 : Fin (n + 2)` to `1 : ℤ`
attribute [fin_omega] val_one

/--
Preprocessor for `omega` to handle inequalities in `Fin`.
Note that this involves a lot of case splitting, so may be slow.
-/
-- Further adjustment to the simp set can probably make this more powerful.
-- Please experiment and PR updates!
macro "fin_omega" : tactic => `(tactic|
  { try simp only [fin_omega, ← Int.ofNat_lt, ← Int.ofNat_le] at *
    omega })

section Add

/-!
### addition, numerals, and coercion from Nat
-/

@[simp]
theorem val_one' (n : ℕ) [NeZero n] : ((1 : Fin n) : ℕ) = 1 % n :=
  rfl

-- Porting note: Delete this lemma after porting
theorem val_one'' {n : ℕ} : ((1 : Fin (n + 1)) : ℕ) = 1 % (n + 1) :=
  rfl

instance nontrivial {n : ℕ} : Nontrivial (Fin (n + 2)) where
  exists_pair_ne := ⟨0, 1, (ne_iff_vne 0 1).mpr (by simp [val_one, val_zero])⟩

theorem nontrivial_iff_two_le : Nontrivial (Fin n) ↔ 2 ≤ n := by
  rcases n with (_ | _ | n) <;>
  simp [Fin.nontrivial, not_nontrivial, Nat.succ_le_iff]

section Monoid

-- Porting note (#10618): removing `simp`, `simp` can prove it with AddCommMonoid instance
protected theorem add_zero [NeZero n] (k : Fin n) : k + 0 = k := by
  simp only [add_def, val_zero', Nat.add_zero, mod_eq_of_lt (is_lt k)]

instance inhabitedFinOneAdd (n : ℕ) : Inhabited (Fin (1 + n)) :=
  haveI : NeZero (1 + n) := by rw [Nat.add_comm]; infer_instance
  inferInstance

@[simp]
theorem default_eq_zero (n : ℕ) [NeZero n] : (default : Fin n) = 0 :=
  rfl

instance instNatCast [NeZero n] : NatCast (Fin n) where
  natCast i := Fin.ofNat' n i

lemma natCast_def [NeZero n] (a : ℕ) : (a : Fin n) = ⟨a % n, mod_lt _ n.pos_of_neZero⟩ := rfl

end Monoid

theorem val_add_eq_ite {n : ℕ} (a b : Fin n) :
    (↑(a + b) : ℕ) = if n ≤ a + b then a + b - n else a + b := by
  rw [Fin.val_add, Nat.add_mod_eq_ite, Nat.mod_eq_of_lt (show ↑a < n from a.2),
    Nat.mod_eq_of_lt (show ↑b < n from b.2)]
--- Porting note: syntactically the same as the above

<<<<<<< HEAD
lemma intCast_val_sub_eq_ite {n : ℕ} (a b : Fin n) :
    ((a - b).val : ℤ) = a.val - b.val + if b ≤ a then 0 else n := by
  split
  · rw [Fin.sub_val_of_le]
    omega
    assumption
  · simp at ‹¬b ≤ a›
    rw [Fin.coe_sub_iff_lt.2 ‹_›]
    omega
=======
lemma intCast_val_sub_eq_sub_add_ite {n : ℕ} (a b : Fin n) :
    ((a - b).val : ℤ) = a.val - b.val + if b ≤ a then 0 else n := by
  split <;> fin_omega
>>>>>>> b33faadf

section OfNatCoe

@[simp]
theorem ofNat'_eq_cast (n : ℕ) [NeZero n] (a : ℕ) : Fin.ofNat' n a = a :=
  rfl

@[simp] lemma val_natCast (a n : ℕ) [NeZero n] : (a : Fin n).val = a % n := rfl

@[deprecated (since := "2024-04-17")]
alias val_nat_cast := val_natCast

-- Porting note: is this the right name for things involving `Nat.cast`?
/-- Converting an in-range number to `Fin (n + 1)` produces a result
whose value is the original number. -/
theorem val_cast_of_lt {n : ℕ} [NeZero n] {a : ℕ} (h : a < n) : (a : Fin n).val = a :=
  Nat.mod_eq_of_lt h

/-- If `n` is non-zero, converting the value of a `Fin n` to `Fin n` results
in the same value. -/
@[simp] theorem cast_val_eq_self {n : ℕ} [NeZero n] (a : Fin n) : (a.val : Fin n) = a :=
  Fin.ext <| val_cast_of_lt a.isLt

-- Porting note: this is syntactically the same as `val_cast_of_lt`

-- Porting note: this is syntactically the same as `cast_val_of_lt`

-- This is a special case of `CharP.cast_eq_zero` that doesn't require typeclass search
@[simp high] lemma natCast_self (n : ℕ) [NeZero n] : (n : Fin n) = 0 := by ext; simp

@[deprecated (since := "2024-04-17")]
alias nat_cast_self := natCast_self

@[simp] lemma natCast_eq_zero {a n : ℕ} [NeZero n] : (a : Fin n) = 0 ↔ n ∣ a := by
  simp [Fin.ext_iff, Nat.dvd_iff_mod_eq_zero]

@[deprecated (since := "2024-04-17")]
alias nat_cast_eq_zero := natCast_eq_zero

@[simp]
theorem natCast_eq_last (n) : (n : Fin (n + 1)) = Fin.last n := by ext; simp

@[deprecated (since := "2024-05-04")] alias cast_nat_eq_last := natCast_eq_last

theorem le_val_last (i : Fin (n + 1)) : i ≤ n := by
  rw [Fin.natCast_eq_last]
  exact Fin.le_last i

variable {a b : ℕ}

lemma natCast_le_natCast (han : a ≤ n) (hbn : b ≤ n) : (a : Fin (n + 1)) ≤ b ↔ a ≤ b := by
  rw [← Nat.lt_succ_iff] at han hbn
  simp [le_iff_val_le_val, -val_fin_le, Nat.mod_eq_of_lt, han, hbn]

lemma natCast_lt_natCast (han : a ≤ n) (hbn : b ≤ n) : (a : Fin (n + 1)) < b ↔ a < b := by
  rw [← Nat.lt_succ_iff] at han hbn; simp [lt_iff_val_lt_val, Nat.mod_eq_of_lt, han, hbn]

lemma natCast_mono (hbn : b ≤ n) (hab : a ≤ b) : (a : Fin (n + 1)) ≤ b :=
  (natCast_le_natCast (hab.trans hbn) hbn).2 hab

lemma natCast_strictMono (hbn : b ≤ n) (hab : a < b) : (a : Fin (n + 1)) < b :=
  (natCast_lt_natCast (hab.le.trans hbn) hbn).2 hab

end OfNatCoe

end Add

section Succ

/-!
### succ and casts into larger Fin types
-/

lemma succ_injective (n : ℕ) : Injective (@Fin.succ n) := fun a b ↦ by simp [Fin.ext_iff]

/-- `Fin.succ` as an `Embedding` -/
def succEmb (n : ℕ) : Fin n ↪ Fin (n + 1) where
  toFun := succ
  inj' := succ_injective _

@[simp]
theorem val_succEmb : ⇑(succEmb n) = Fin.succ := rfl

@[simp]
theorem exists_succ_eq {x : Fin (n + 1)} : (∃ y, Fin.succ y = x) ↔ x ≠ 0 :=
  ⟨fun ⟨_, hy⟩ => hy ▸ succ_ne_zero _, x.cases (fun h => h.irrefl.elim) (fun _ _ => ⟨_, rfl⟩)⟩

theorem exists_succ_eq_of_ne_zero {x : Fin (n + 1)} (h : x ≠ 0) :
    ∃ y, Fin.succ y = x := exists_succ_eq.mpr h

@[simp]
theorem succ_zero_eq_one' [NeZero n] : Fin.succ (0 : Fin n) = 1 := by
  cases n
  · exact (NeZero.ne 0 rfl).elim
  · rfl

theorem one_pos' [NeZero n] : (0 : Fin (n + 1)) < 1 := succ_zero_eq_one' (n := n) ▸ succ_pos _
theorem zero_ne_one' [NeZero n] : (0 : Fin (n + 1)) ≠ 1 := Fin.ne_of_lt one_pos'

/--
The `Fin.succ_one_eq_two` in `Lean` only applies in `Fin (n+2)`.
This one instead uses a `NeZero n` typeclass hypothesis.
-/
@[simp]
theorem succ_one_eq_two' [NeZero n] : Fin.succ (1 : Fin (n + 1)) = 2 := by
  cases n
  · exact (NeZero.ne 0 rfl).elim
  · rfl

-- Version of `succ_one_eq_two` to be used by `dsimp`.
-- Note the `'` swapped around due to a move to std4.

/--
The `Fin.le_zero_iff` in `Lean` only applies in `Fin (n+1)`.
This one instead uses a `NeZero n` typeclass hypothesis.
-/
@[simp]
theorem le_zero_iff' {n : ℕ} [NeZero n] {k : Fin n} : k ≤ 0 ↔ k = 0 :=
  ⟨fun h => Fin.ext <| by rw [Nat.eq_zero_of_le_zero h]; rfl, by rintro rfl; exact Nat.le_refl _⟩

-- TODO: Move to Batteries
@[simp] lemma castLE_inj {hmn : m ≤ n} {a b : Fin m} : castLE hmn a = castLE hmn b ↔ a = b := by
  simp [Fin.ext_iff]

@[simp] lemma castAdd_inj {a b : Fin m} : castAdd n a = castAdd n b ↔ a = b := by simp [Fin.ext_iff]

attribute [simp] castSucc_inj

lemma castLE_injective (hmn : m ≤ n) : Injective (castLE hmn) :=
  fun _ _ hab ↦ Fin.ext (congr_arg val hab :)

lemma castAdd_injective (m n : ℕ) : Injective (@Fin.castAdd m n) := castLE_injective _

lemma castSucc_injective (n : ℕ) : Injective (@Fin.castSucc n) := castAdd_injective _ _

/-- `Fin.castLE` as an `Embedding`, `castLEEmb h i` embeds `i` into a larger `Fin` type. -/
@[simps! apply]
def castLEEmb (h : n ≤ m) : Fin n ↪ Fin m where
  toFun := castLE h
  inj' := castLE_injective _

@[simp, norm_cast] lemma coe_castLEEmb {m n} (hmn : m ≤ n) : castLEEmb hmn = castLE hmn := rfl

/- The next proof can be golfed a lot using `Fintype.card`.
It is written this way to define `ENat.card` and `Nat.card` without a `Fintype` dependency
(not done yet). -/
lemma nonempty_embedding_iff : Nonempty (Fin n ↪ Fin m) ↔ n ≤ m := by
  refine ⟨fun h ↦ ?_, fun h ↦ ⟨castLEEmb h⟩⟩
  induction n generalizing m with
  | zero => exact m.zero_le
  | succ n ihn =>
    cases' h with e
    rcases exists_eq_succ_of_ne_zero (pos_iff_nonempty.2 (Nonempty.map e inferInstance)).ne'
      with ⟨m, rfl⟩
    refine Nat.succ_le_succ <| ihn ⟨?_⟩
    refine ⟨fun i ↦ (e.setValue 0 0 i.succ).pred (mt e.setValue_eq_iff.1 i.succ_ne_zero),
      fun i j h ↦ ?_⟩
    simpa only [pred_inj, EmbeddingLike.apply_eq_iff_eq, succ_inj] using h

lemma equiv_iff_eq : Nonempty (Fin m ≃ Fin n) ↔ m = n :=
  ⟨fun ⟨e⟩ ↦ le_antisymm (nonempty_embedding_iff.1 ⟨e⟩) (nonempty_embedding_iff.1 ⟨e.symm⟩),
    fun h ↦ h ▸ ⟨.refl _⟩⟩

@[simp] lemma castLE_castSucc {n m} (i : Fin n) (h : n + 1 ≤ m) :
    i.castSucc.castLE h = i.castLE (Nat.le_of_succ_le h) :=
  rfl

@[simp] lemma castLE_comp_castSucc {n m} (h : n + 1 ≤ m) :
    Fin.castLE h ∘ Fin.castSucc = Fin.castLE (Nat.le_of_succ_le h) :=
  rfl

@[simp] lemma castLE_rfl (n : ℕ) : Fin.castLE (le_refl n) = id :=
  rfl

@[simp]
theorem range_castLE {n k : ℕ} (h : n ≤ k) : Set.range (castLE h) = { i : Fin k | (i : ℕ) < n } :=
  Set.ext fun x => ⟨fun ⟨y, hy⟩ => hy ▸ y.2, fun hx => ⟨⟨x, hx⟩, rfl⟩⟩

@[simp]
theorem coe_of_injective_castLE_symm {n k : ℕ} (h : n ≤ k) (i : Fin k) (hi) :
    ((Equiv.ofInjective _ (castLE_injective h)).symm ⟨i, hi⟩ : ℕ) = i := by
  rw [← coe_castLE h]
  exact congr_arg Fin.val (Equiv.apply_ofInjective_symm _ _)

theorem leftInverse_cast (eq : n = m) : LeftInverse (cast eq.symm) (cast eq) :=
  fun _ => rfl

theorem rightInverse_cast (eq : n = m) : RightInverse (cast eq.symm) (cast eq) :=
  fun _ => rfl

theorem cast_le_cast (eq : n = m) {a b : Fin n} : cast eq a ≤ cast eq b ↔ a ≤ b :=
  Iff.rfl

/-- The 'identity' equivalence between `Fin m` and `Fin n` when `m = n`. -/
@[simps]
def _root_.finCongr (eq : n = m) : Fin n ≃ Fin m where
  toFun := cast eq
  invFun := cast eq.symm
  left_inv := leftInverse_cast eq
  right_inv := rightInverse_cast eq

@[simp] lemma _root_.finCongr_apply_mk (h : m = n) (k : ℕ) (hk : k < m) :
    finCongr h ⟨k, hk⟩ = ⟨k, h ▸ hk⟩ := rfl

@[simp]
lemma _root_.finCongr_refl (h : n = n := rfl) : finCongr h = Equiv.refl (Fin n) := by ext; simp

@[simp] lemma _root_.finCongr_symm (h : m = n) : (finCongr h).symm = finCongr h.symm := rfl

@[simp] lemma _root_.finCongr_apply_coe (h : m = n) (k : Fin m) : (finCongr h k : ℕ) = k := rfl

lemma _root_.finCongr_symm_apply_coe (h : m = n) (k : Fin n) : ((finCongr h).symm k : ℕ) = k := rfl

/-- While in many cases `finCongr` is better than `Equiv.cast`/`cast`, sometimes we want to apply
a generic theorem about `cast`. -/
lemma _root_.finCongr_eq_equivCast (h : n = m) : finCongr h = .cast (h ▸ rfl) := by subst h; simp

@[simp]
theorem cast_zero {n' : ℕ} [NeZero n] {h : n = n'} : cast h (0 : Fin n) =
    by { haveI : NeZero n' := by {rw [← h]; infer_instance}; exact 0} := rfl

/-- While in many cases `Fin.cast` is better than `Equiv.cast`/`cast`, sometimes we want to apply
a generic theorem about `cast`. -/
theorem cast_eq_cast (h : n = m) : (cast h : Fin n → Fin m) = _root_.cast (h ▸ rfl) := by
  subst h
  ext
  rfl

/-- `Fin.castAdd` as an `Embedding`, `castAddEmb m i` embeds `i : Fin n` in `Fin (n+m)`.
See also `Fin.natAddEmb` and `Fin.addNatEmb`. -/
@[simps! apply]
def castAddEmb (m) : Fin n ↪ Fin (n + m) := castLEEmb (le_add_right n m)

/-- `Fin.castSucc` as an `Embedding`, `castSuccEmb i` embeds `i : Fin n` in `Fin (n+1)`. -/
@[simps! apply]
def castSuccEmb : Fin n ↪ Fin (n + 1) := castAddEmb _

@[simp, norm_cast] lemma coe_castSuccEmb : (castSuccEmb : Fin n → Fin (n + 1)) = Fin.castSucc := rfl

theorem castSucc_le_succ {n} (i : Fin n) : i.castSucc ≤ i.succ := Nat.le_succ i

@[simp] theorem castSucc_le_castSucc_iff {a b : Fin n} : castSucc a ≤ castSucc b ↔ a ≤ b := .rfl

@[simp] theorem succ_le_castSucc_iff {a b : Fin n} : succ a ≤ castSucc b ↔ a < b := by
  rw [le_castSucc_iff, succ_lt_succ_iff]

@[simp] theorem castSucc_lt_succ_iff {a b : Fin n} : castSucc a < succ b ↔ a ≤ b := by
  rw [castSucc_lt_iff_succ_le, succ_le_succ_iff]

theorem le_of_castSucc_lt_of_succ_lt {a b : Fin (n + 1)} {i : Fin n}
    (hl : castSucc i < a) (hu : b < succ i) : b < a := by
  simp [Fin.lt_def, -val_fin_lt] at *; omega

theorem castSucc_lt_or_lt_succ (p : Fin (n + 1)) (i : Fin n) : castSucc i < p ∨ p < i.succ := by
  simp [Fin.lt_def, -val_fin_lt]; omega

@[deprecated (since := "2024-05-30")] alias succAbove_lt_gt := castSucc_lt_or_lt_succ

theorem succ_le_or_le_castSucc (p : Fin (n + 1)) (i : Fin n) : succ i ≤ p ∨ p ≤ i.castSucc := by
  rw [le_castSucc_iff, ← castSucc_lt_iff_succ_le]
  exact p.castSucc_lt_or_lt_succ i

theorem exists_castSucc_eq_of_ne_last {x : Fin (n + 1)} (h : x ≠ (last _)) :
    ∃ y, Fin.castSucc y = x := exists_castSucc_eq.mpr h

theorem forall_fin_succ' {P : Fin (n + 1) → Prop} :
    (∀ i, P i) ↔ (∀ i : Fin n, P i.castSucc) ∧ P (.last _) :=
  ⟨fun H => ⟨fun _ => H _, H _⟩, fun ⟨H0, H1⟩ i => Fin.lastCases H1 H0 i⟩

-- to match `Fin.eq_zero_or_eq_succ`
theorem eq_castSucc_or_eq_last {n : Nat} (i : Fin (n + 1)) :
    (∃ j : Fin n, i = j.castSucc) ∨ i = last n := i.lastCases (Or.inr rfl) (Or.inl ⟨·, rfl⟩)

theorem exists_fin_succ' {P : Fin (n + 1) → Prop} :
    (∃ i, P i) ↔ (∃ i : Fin n, P i.castSucc) ∨ P (.last _) :=
  ⟨fun ⟨i, h⟩ => Fin.lastCases Or.inr (fun i hi => Or.inl ⟨i, hi⟩) i h,
   fun h => h.elim (fun ⟨i, hi⟩ => ⟨i.castSucc, hi⟩) (fun h => ⟨.last _, h⟩)⟩

/--
The `Fin.castSucc_zero` in `Lean` only applies in `Fin (n+1)`.
This one instead uses a `NeZero n` typeclass hypothesis.
-/
@[simp]
theorem castSucc_zero' [NeZero n] : castSucc (0 : Fin n) = 0 := rfl

/-- `castSucc i` is positive when `i` is positive.

The `Fin.castSucc_pos` in `Lean` only applies in `Fin (n+1)`.
This one instead uses a `NeZero n` typeclass hypothesis. -/
theorem castSucc_pos' [NeZero n] {i : Fin n} (h : 0 < i) : 0 < castSucc i := by
  simpa [lt_iff_val_lt_val] using h

/--
The `Fin.castSucc_eq_zero_iff` in `Lean` only applies in `Fin (n+1)`.
This one instead uses a `NeZero n` typeclass hypothesis.
-/
@[simp]
theorem castSucc_eq_zero_iff' [NeZero n] (a : Fin n) : castSucc a = 0 ↔ a = 0 :=
  Fin.ext_iff.trans <| (Fin.ext_iff.trans <| by simp).symm

/--
The `Fin.castSucc_ne_zero_iff` in `Lean` only applies in `Fin (n+1)`.
This one instead uses a `NeZero n` typeclass hypothesis.
-/
theorem castSucc_ne_zero_iff' [NeZero n] (a : Fin n) : castSucc a ≠ 0 ↔ a ≠ 0 :=
  not_iff_not.mpr <| castSucc_eq_zero_iff' a

theorem castSucc_ne_zero_of_lt {p i : Fin n} (h : p < i) : castSucc i ≠ 0 := by
  cases n
  · exact i.elim0
  · rw [castSucc_ne_zero_iff', Ne, Fin.ext_iff]
    exact ((zero_le _).trans_lt h).ne'

theorem succ_ne_last_iff (a : Fin (n + 1)) : succ a ≠ last (n + 1) ↔ a ≠ last n :=
  not_iff_not.mpr <| succ_eq_last_succ

theorem succ_ne_last_of_lt {p i : Fin n} (h : i < p) : succ i ≠ last n := by
  cases n
  · exact i.elim0
  · rw [succ_ne_last_iff, Ne, Fin.ext_iff]
    exact ((le_last _).trans_lt' h).ne

@[norm_cast, simp]
theorem coe_eq_castSucc {a : Fin n} : (a : Fin (n + 1)) = castSucc a := by
  ext
  exact val_cast_of_lt (Nat.lt.step a.is_lt)

theorem coe_succ_lt_iff_lt {n : ℕ} {j k : Fin n} : (j : Fin <| n + 1) < k ↔ j < k := by
  simp only [coe_eq_castSucc, castSucc_lt_castSucc_iff]

@[simp]
theorem range_castSucc {n : ℕ} : Set.range (castSucc : Fin n → Fin n.succ) =
    ({ i | (i : ℕ) < n } : Set (Fin n.succ)) := range_castLE (by omega)

@[simp]
theorem coe_of_injective_castSucc_symm {n : ℕ} (i : Fin n.succ) (hi) :
    ((Equiv.ofInjective castSucc (castSucc_injective _)).symm ⟨i, hi⟩ : ℕ) = i := by
  rw [← coe_castSucc]
  exact congr_arg val (Equiv.apply_ofInjective_symm _ _)

/-- `Fin.addNat` as an `Embedding`, `addNatEmb m i` adds `m` to `i`, generalizes `Fin.succ`. -/
@[simps! apply]
def addNatEmb (m) : Fin n ↪ Fin (n + m) where
  toFun := (addNat · m)
  inj' a b := by simp [Fin.ext_iff]

/-- `Fin.natAdd` as an `Embedding`, `natAddEmb n i` adds `n` to `i` "on the left". -/
@[simps! apply]
def natAddEmb (n) {m} : Fin m ↪ Fin (n + m) where
  toFun := natAdd n
  inj' a b := by simp [Fin.ext_iff]

end Succ

section Pred

/-!
### pred
-/

theorem pred_one' [NeZero n] (h := (zero_ne_one' (n := n)).symm) :
    Fin.pred (1 : Fin (n + 1)) h = 0 := by
  simp_rw [Fin.ext_iff, coe_pred, val_one', val_zero', Nat.sub_eq_zero_iff_le, Nat.mod_le]

theorem pred_last (h := Fin.ext_iff.not.2 last_pos'.ne') :
    pred (last (n + 1)) h = last n := by simp_rw [← succ_last, pred_succ]

theorem pred_lt_iff {j : Fin n} {i : Fin (n + 1)} (hi : i ≠ 0) : pred i hi < j ↔ i < succ j := by
  rw [← succ_lt_succ_iff, succ_pred]
theorem lt_pred_iff {j : Fin n} {i : Fin (n + 1)} (hi : i ≠ 0) : j < pred i hi ↔ succ j < i := by
  rw [← succ_lt_succ_iff, succ_pred]
theorem pred_le_iff {j : Fin n} {i : Fin (n + 1)} (hi : i ≠ 0) : pred i hi ≤ j ↔ i ≤ succ j := by
  rw [← succ_le_succ_iff, succ_pred]
theorem le_pred_iff {j : Fin n} {i : Fin (n + 1)} (hi : i ≠ 0) : j ≤ pred i hi ↔ succ j ≤ i := by
  rw [← succ_le_succ_iff, succ_pred]

theorem castSucc_pred_eq_pred_castSucc {a : Fin (n + 1)} (ha : a ≠ 0)
    (ha' := castSucc_ne_zero_iff.mpr ha) :
    (a.pred ha).castSucc = (castSucc a).pred ha' := rfl

theorem castSucc_pred_add_one_eq {a : Fin (n + 1)} (ha : a ≠ 0) :
    (a.pred ha).castSucc + 1 = a := by
  cases' a using cases with a
  · exact (ha rfl).elim
  · rw [pred_succ, coeSucc_eq_succ]

theorem le_pred_castSucc_iff {a b : Fin (n + 1)} (ha : castSucc a ≠ 0) :
    b ≤ (castSucc a).pred ha ↔ b < a := by
  rw [le_pred_iff, succ_le_castSucc_iff]

theorem pred_castSucc_lt_iff {a b : Fin (n + 1)} (ha : castSucc a ≠ 0) :
    (castSucc a).pred ha < b ↔ a ≤ b := by
  rw [pred_lt_iff, castSucc_lt_succ_iff]

theorem pred_castSucc_lt {a : Fin (n + 1)} (ha : castSucc a ≠ 0) :
    (castSucc a).pred ha < a := by rw [pred_castSucc_lt_iff, le_def]

theorem le_castSucc_pred_iff {a b : Fin (n + 1)} (ha : a ≠ 0) :
    b ≤ castSucc (a.pred ha) ↔ b < a := by
  rw [castSucc_pred_eq_pred_castSucc, le_pred_castSucc_iff]

theorem castSucc_pred_lt_iff {a b : Fin (n + 1)} (ha : a ≠ 0) :
    castSucc (a.pred ha) < b ↔ a ≤ b := by
  rw [castSucc_pred_eq_pred_castSucc, pred_castSucc_lt_iff]

theorem castSucc_pred_lt {a : Fin (n + 1)} (ha : a ≠ 0) :
    castSucc (a.pred ha) < a := by rw [castSucc_pred_lt_iff, le_def]

end Pred

section CastPred

/-- `castPred i` sends `i : Fin (n + 1)` to `Fin n` as long as i ≠ last n. -/
@[inline] def castPred (i : Fin (n + 1)) (h : i ≠ last n) : Fin n := castLT i (val_lt_last h)

@[simp]
lemma castLT_eq_castPred (i : Fin (n + 1)) (h : i < last _) (h' := Fin.ext_iff.not.2 h.ne) :
    castLT i h = castPred i h' := rfl

@[simp]
lemma coe_castPred (i : Fin (n + 1)) (h : i ≠ last _) : (castPred i h : ℕ) = i := rfl

@[simp]
theorem castPred_castSucc {i : Fin n} (h' := Fin.ext_iff.not.2 (castSucc_lt_last i).ne) :
    castPred (castSucc i) h' = i := rfl

@[simp]
theorem castSucc_castPred (i : Fin (n + 1)) (h : i ≠ last n) :
    castSucc (i.castPred h) = i := by
  rcases exists_castSucc_eq.mpr h with ⟨y, rfl⟩
  rw [castPred_castSucc]

theorem castPred_eq_iff_eq_castSucc (i : Fin (n + 1)) (hi : i ≠ last _) (j : Fin n) :
    castPred i hi = j ↔ i = castSucc j :=
  ⟨fun h => by rw [← h, castSucc_castPred], fun h => by simp_rw [h, castPred_castSucc]⟩

@[simp]
theorem castPred_mk (i : ℕ) (h₁ : i < n) (h₂ := h₁.trans (Nat.lt_succ_self _))
    (h₃ : ⟨i, h₂⟩ ≠ last _ := (ne_iff_vne _ _).mpr (val_last _ ▸ h₁.ne)) :
  castPred ⟨i, h₂⟩ h₃ = ⟨i, h₁⟩ := rfl

theorem castPred_le_castPred_iff {i j : Fin (n + 1)} {hi : i ≠ last n} {hj : j ≠ last n} :
    castPred i hi ≤ castPred j hj ↔ i ≤ j := Iff.rfl

theorem castPred_lt_castPred_iff {i j : Fin (n + 1)} {hi : i ≠ last n} {hj : j ≠ last n} :
    castPred i hi < castPred j hj ↔ i < j := Iff.rfl

theorem castPred_lt_iff {j : Fin n} {i : Fin (n + 1)} (hi : i ≠ last n) :
    castPred i hi < j ↔ i < castSucc j := by
  rw [← castSucc_lt_castSucc_iff, castSucc_castPred]

theorem lt_castPred_iff {j : Fin n} {i : Fin (n + 1)} (hi : i ≠ last n) :
    j < castPred i hi ↔ castSucc j < i := by
  rw [← castSucc_lt_castSucc_iff, castSucc_castPred]

theorem castPred_le_iff {j : Fin n} {i : Fin (n + 1)} (hi : i ≠ last n) :
    castPred i hi ≤ j ↔ i ≤ castSucc j := by
  rw [← castSucc_le_castSucc_iff, castSucc_castPred]

theorem le_castPred_iff {j : Fin n} {i : Fin (n + 1)} (hi : i ≠ last n) :
    j ≤ castPred i hi ↔ castSucc j ≤ i := by
  rw [← castSucc_le_castSucc_iff, castSucc_castPred]

theorem castPred_inj {i j : Fin (n + 1)} {hi : i ≠ last n} {hj : j ≠ last n} :
    castPred i hi = castPred j hj ↔ i = j := by
  simp_rw [Fin.ext_iff, le_antisymm_iff, ← le_def, castPred_le_castPred_iff]

theorem castPred_zero' [NeZero n] (h := Fin.ext_iff.not.2 last_pos'.ne) :
    castPred (0 : Fin (n + 1)) h = 0 := rfl

theorem castPred_zero (h := Fin.ext_iff.not.2 last_pos.ne)  :
    castPred (0 : Fin (n + 2)) h = 0 := rfl

@[simp]
theorem castPred_one [NeZero n] (h := Fin.ext_iff.not.2 one_lt_last.ne) :
    castPred (1 : Fin (n + 2)) h = 1 := by
  cases n
  · exact subsingleton_one.elim _ 1
  · rfl

theorem rev_pred {i : Fin (n + 1)} (h : i ≠ 0) (h' := rev_ne_iff.mpr ((rev_last _).symm ▸ h)) :
    rev (pred i h) = castPred (rev i) h' := by
  rw [← castSucc_inj, castSucc_castPred, ← rev_succ, succ_pred]

theorem rev_castPred {i : Fin (n + 1)}
    (h : i ≠ last n) (h' := rev_ne_iff.mpr ((rev_zero _).symm ▸ h)) :
    rev (castPred i h) = pred (rev i) h' := by
  rw [← succ_inj, succ_pred, ← rev_castSucc, castSucc_castPred]

theorem succ_castPred_eq_castPred_succ {a : Fin (n + 1)} (ha : a ≠ last n)
    (ha' := a.succ_ne_last_iff.mpr ha) :
    (a.castPred ha).succ = (succ a).castPred ha' := rfl

theorem succ_castPred_eq_add_one {a : Fin (n + 1)} (ha : a ≠ last n) :
    (a.castPred ha).succ = a + 1 := by
  cases' a using lastCases with a
  · exact (ha rfl).elim
  · rw [castPred_castSucc, coeSucc_eq_succ]

theorem castpred_succ_le_iff {a b : Fin (n + 1)} (ha : succ a ≠ last (n + 1)) :
    (succ a).castPred ha ≤ b ↔ a < b := by
  rw [castPred_le_iff, succ_le_castSucc_iff]

theorem lt_castPred_succ_iff {a b : Fin (n + 1)} (ha : succ a ≠ last (n + 1)) :
    b < (succ a).castPred ha ↔ b ≤ a := by
  rw [lt_castPred_iff, castSucc_lt_succ_iff]

theorem lt_castPred_succ {a : Fin (n + 1)} (ha : succ a ≠ last (n + 1)) :
    a < (succ a).castPred ha := by rw [lt_castPred_succ_iff, le_def]

theorem succ_castPred_le_iff {a b : Fin (n + 1)} (ha : a ≠ last n) :
    succ (a.castPred ha) ≤ b ↔ a < b := by
  rw [succ_castPred_eq_castPred_succ ha, castpred_succ_le_iff]

theorem lt_succ_castPred_iff {a b : Fin (n + 1)} (ha : a ≠ last n) :
    b < succ (a.castPred ha) ↔ b ≤ a := by
  rw [succ_castPred_eq_castPred_succ ha, lt_castPred_succ_iff]

theorem lt_succ_castPred {a : Fin (n + 1)} (ha : a ≠ last n) :
    a < succ (a.castPred ha) := by rw [lt_succ_castPred_iff, le_def]

theorem castPred_le_pred_iff {a b : Fin (n + 1)} (ha : a ≠ last n) (hb : b ≠ 0) :
    castPred a ha ≤ pred b hb ↔ a < b := by
  rw [le_pred_iff, succ_castPred_le_iff]

theorem pred_lt_castPred_iff {a b : Fin (n + 1)} (ha : a ≠ 0) (hb : b ≠ last n) :
    pred a ha < castPred b hb ↔ a ≤ b := by
  rw [lt_castPred_iff, castSucc_pred_lt_iff ha]

theorem pred_lt_castPred {a : Fin (n + 1)} (h₁ : a ≠ 0) (h₂ : a ≠ last n) :
    pred a h₁ < castPred a h₂ := by
  rw [pred_lt_castPred_iff, le_def]

end CastPred

section SuccAbove
variable {p : Fin (n + 1)} {i j : Fin n}

/-- `succAbove p i` embeds `Fin n` into `Fin (n + 1)` with a hole around `p`. -/
def succAbove (p : Fin (n + 1)) (i : Fin n) : Fin (n + 1) :=
  if castSucc i < p then i.castSucc else i.succ

/-- Embedding `i : Fin n` into `Fin (n + 1)` with a hole around `p : Fin (n + 1)`
embeds `i` by `castSucc` when the resulting `i.castSucc < p`. -/
lemma succAbove_of_castSucc_lt (p : Fin (n + 1)) (i : Fin n) (h : castSucc i < p) :
    p.succAbove i = castSucc i := if_pos h

lemma succAbove_of_succ_le (p : Fin (n + 1)) (i : Fin n) (h : succ i ≤ p) :
    p.succAbove i = castSucc i :=
  succAbove_of_castSucc_lt _ _ (castSucc_lt_iff_succ_le.mpr h)

/-- Embedding `i : Fin n` into `Fin (n + 1)` with a hole around `p : Fin (n + 1)`
embeds `i` by `succ` when the resulting `p < i.succ`. -/
lemma succAbove_of_le_castSucc (p : Fin (n + 1)) (i : Fin n) (h : p ≤ castSucc i) :
    p.succAbove i = i.succ := if_neg (Fin.not_lt.2 h)

lemma succAbove_of_lt_succ (p : Fin (n + 1)) (i : Fin n) (h : p < succ i) :
    p.succAbove i = succ i := succAbove_of_le_castSucc _ _ (le_castSucc_iff.mpr h)

lemma succAbove_succ_of_lt (p i : Fin n) (h : p < i) : succAbove p.succ i = i.succ :=
  succAbove_of_lt_succ _ _ (succ_lt_succ_iff.mpr h)

lemma succAbove_succ_of_le (p i : Fin n) (h : i ≤ p) : succAbove p.succ i = i.castSucc :=
  succAbove_of_succ_le _ _ (succ_le_succ_iff.mpr h)

@[simp] lemma succAbove_succ_self (j : Fin n) : j.succ.succAbove j = j.castSucc :=
  succAbove_succ_of_le _ _ Fin.le_rfl

lemma succAbove_castSucc_of_lt (p i : Fin n) (h : i < p) : succAbove p.castSucc i = i.castSucc :=
  succAbove_of_castSucc_lt _ _ (castSucc_lt_castSucc_iff.2 h)

lemma succAbove_castSucc_of_le (p i : Fin n) (h : p ≤ i) : succAbove p.castSucc i = i.succ :=
  succAbove_of_le_castSucc _ _ (castSucc_le_castSucc_iff.2 h)

@[simp] lemma succAbove_castSucc_self (j : Fin n) : succAbove j.castSucc j = j.succ :=
  succAbove_castSucc_of_le _ _ Fin.le_rfl

lemma succAbove_pred_of_lt (p i : Fin (n + 1)) (h : p < i)
    (hi := Fin.ne_of_gt <| Fin.lt_of_le_of_lt p.zero_le h) : succAbove p (i.pred hi) = i := by
  rw [succAbove_of_lt_succ _ _ (succ_pred _ _ ▸ h), succ_pred]

lemma succAbove_pred_of_le (p i : Fin (n + 1)) (h : i ≤ p) (hi : i ≠ 0) :
    succAbove p (i.pred hi) = (i.pred hi).castSucc := succAbove_of_succ_le _ _ (succ_pred _ _ ▸ h)

@[simp] lemma succAbove_pred_self (p : Fin (n + 1)) (h : p ≠ 0) :
    succAbove p (p.pred h) = (p.pred h).castSucc := succAbove_pred_of_le _ _ Fin.le_rfl h

lemma succAbove_castPred_of_lt (p i : Fin (n + 1)) (h : i < p)
    (hi := Fin.ne_of_lt <| Nat.lt_of_lt_of_le h p.le_last) : succAbove p (i.castPred hi) = i := by
  rw [succAbove_of_castSucc_lt _ _ (castSucc_castPred _ _ ▸ h), castSucc_castPred]

lemma succAbove_castPred_of_le (p i : Fin (n + 1)) (h : p ≤ i) (hi : i ≠ last n) :
    succAbove p (i.castPred hi) = (i.castPred hi).succ :=
  succAbove_of_le_castSucc _ _ (castSucc_castPred _ _ ▸ h)

lemma succAbove_castPred_self (p : Fin (n + 1)) (h : p ≠ last n) :
    succAbove p (p.castPred h) = (p.castPred h).succ := succAbove_castPred_of_le _ _ Fin.le_rfl h

lemma succAbove_rev_left (p : Fin (n + 1)) (i : Fin n) :
    p.rev.succAbove i = (p.succAbove i.rev).rev := by
  obtain h | h := (rev p).succ_le_or_le_castSucc i
  · rw [succAbove_of_succ_le _ _ h,
      succAbove_of_le_castSucc _ _ (rev_succ _ ▸ (le_rev_iff.mpr h)), rev_succ, rev_rev]
  · rw [succAbove_of_le_castSucc _ _ h,
      succAbove_of_succ_le _ _ (rev_castSucc _ ▸ (rev_le_iff.mpr h)), rev_castSucc, rev_rev]

lemma succAbove_rev_right (p : Fin (n + 1)) (i : Fin n) :
    p.succAbove i.rev = (p.rev.succAbove i).rev := by rw [succAbove_rev_left, rev_rev]

/-- Embedding `i : Fin n` into `Fin (n + 1)` with a hole around `p : Fin (n + 1)`
never results in `p` itself -/
lemma succAbove_ne (p : Fin (n + 1)) (i : Fin n) : p.succAbove i ≠ p := by
  rcases p.castSucc_lt_or_lt_succ i with (h | h)
  · rw [succAbove_of_castSucc_lt _ _ h]
    exact Fin.ne_of_lt h
  · rw [succAbove_of_lt_succ _ _ h]
    exact Fin.ne_of_gt h

lemma ne_succAbove (p : Fin (n + 1)) (i : Fin n) : p ≠ p.succAbove i := (succAbove_ne _ _).symm

/-- Given a fixed pivot `p : Fin (n + 1)`, `p.succAbove` is injective. -/
lemma succAbove_right_injective : Injective p.succAbove := by
  rintro i j hij
  unfold succAbove at hij
  split_ifs at hij with hi hj hj
  · exact castSucc_injective _ hij
  · rw [hij] at hi
    cases hj <| Nat.lt_trans j.castSucc_lt_succ hi
  · rw [← hij] at hj
    cases hi <| Nat.lt_trans i.castSucc_lt_succ hj
  · exact succ_injective _ hij

/-- Given a fixed pivot `p : Fin (n + 1)`, `p.succAbove` is injective. -/
lemma succAbove_right_inj : p.succAbove i = p.succAbove j ↔ i = j :=
  succAbove_right_injective.eq_iff

/--  `Fin.succAbove p` as an `Embedding`. -/
@[simps!]
def succAboveEmb (p : Fin (n + 1)) : Fin n ↪ Fin (n + 1) := ⟨p.succAbove, succAbove_right_injective⟩

@[simp, norm_cast] lemma coe_succAboveEmb (p : Fin (n + 1)) : p.succAboveEmb = p.succAbove := rfl

@[simp]
lemma succAbove_ne_zero_zero [NeZero n] {a : Fin (n + 1)} (ha : a ≠ 0) : a.succAbove 0 = 0 := by
  rw [Fin.succAbove_of_castSucc_lt]
  · exact castSucc_zero'
  · exact Fin.pos_iff_ne_zero.2 ha

lemma succAbove_eq_zero_iff [NeZero n] {a : Fin (n + 1)} {b : Fin n} (ha : a ≠ 0) :
    a.succAbove b = 0 ↔ b = 0 := by
  rw [← succAbove_ne_zero_zero ha, succAbove_right_inj]

lemma succAbove_ne_zero [NeZero n] {a : Fin (n + 1)} {b : Fin n} (ha : a ≠ 0) (hb : b ≠ 0) :
    a.succAbove b ≠ 0 := mt (succAbove_eq_zero_iff ha).mp hb

/-- Embedding `Fin n` into `Fin (n + 1)` with a hole around zero embeds by `succ`. -/
@[simp] lemma succAbove_zero : succAbove (0 : Fin (n + 1)) = Fin.succ := rfl

lemma succAbove_zero_apply (i : Fin n) : succAbove 0 i = succ i := by rw [succAbove_zero]

@[simp] lemma succAbove_ne_last_last {a : Fin (n + 2)} (h : a ≠ last (n + 1)) :
    a.succAbove (last n) = last (n + 1) := by
  rw [succAbove_of_lt_succ _ _ (succ_last _ ▸ lt_last_iff_ne_last.2 h), succ_last]

lemma succAbove_eq_last_iff {a : Fin (n + 2)} {b : Fin (n + 1)} (ha : a ≠ last _) :
    a.succAbove b = last _ ↔ b = last _ := by
  simp [← succAbove_ne_last_last ha, succAbove_right_inj]

lemma succAbove_ne_last {a : Fin (n + 2)} {b : Fin (n + 1)} (ha : a ≠ last _) (hb : b ≠ last _) :
    a.succAbove b ≠ last _ := mt (succAbove_eq_last_iff ha).mp hb

/-- Embedding `Fin n` into `Fin (n + 1)` with a hole around `last n` embeds by `castSucc`. -/
@[simp] lemma succAbove_last : succAbove (last n) = castSucc := by
  ext; simp only [succAbove_of_castSucc_lt, castSucc_lt_last]

lemma succAbove_last_apply (i : Fin n) : succAbove (last n) i = castSucc i := by rw [succAbove_last]

@[deprecated (since := "2024-05-30")]
lemma succAbove_lt_ge (p : Fin (n + 1)) (i : Fin n) :
    castSucc i < p ∨ p ≤ castSucc i := Nat.lt_or_ge (castSucc i) p

/-- Embedding `i : Fin n` into `Fin (n + 1)` using a pivot `p` that is greater
results in a value that is less than `p`. -/
lemma succAbove_lt_iff_castSucc_lt (p : Fin (n + 1)) (i : Fin n) :
    p.succAbove i < p ↔ castSucc i < p := by
  cases' castSucc_lt_or_lt_succ p i with H H
  · rwa [iff_true_right H, succAbove_of_castSucc_lt _ _ H]
  · rw [castSucc_lt_iff_succ_le, iff_false_right (Fin.not_le.2 H), succAbove_of_lt_succ _ _ H]
    exact Fin.not_lt.2 <| Fin.le_of_lt H

lemma succAbove_lt_iff_succ_le (p : Fin (n + 1)) (i : Fin n) :
    p.succAbove i < p ↔ succ i ≤ p := by
  rw [succAbove_lt_iff_castSucc_lt, castSucc_lt_iff_succ_le]

/-- Embedding `i : Fin n` into `Fin (n + 1)` using a pivot `p` that is lesser
results in a value that is greater than `p`. -/
lemma lt_succAbove_iff_le_castSucc (p : Fin (n + 1)) (i : Fin n) :
    p < p.succAbove i ↔ p ≤ castSucc i := by
  cases' castSucc_lt_or_lt_succ p i with H H
  · rw [iff_false_right (Fin.not_le.2 H), succAbove_of_castSucc_lt _ _ H]
    exact Fin.not_lt.2 <| Fin.le_of_lt H
  · rwa [succAbove_of_lt_succ _ _ H, iff_true_left H, le_castSucc_iff]

lemma lt_succAbove_iff_lt_castSucc (p : Fin (n + 1)) (i : Fin n) :
    p < p.succAbove i ↔ p < succ i := by rw [lt_succAbove_iff_le_castSucc, le_castSucc_iff]

/-- Embedding a positive `Fin n` results in a positive `Fin (n + 1)` -/
lemma succAbove_pos [NeZero n] (p : Fin (n + 1)) (i : Fin n) (h : 0 < i) : 0 < p.succAbove i := by
  by_cases H : castSucc i < p
  · simpa [succAbove_of_castSucc_lt _ _ H] using castSucc_pos' h
  · simp [succAbove_of_le_castSucc _ _ (Fin.not_lt.1 H)]

lemma castPred_succAbove (x : Fin n) (y : Fin (n + 1)) (h : castSucc x < y)
    (h' := Fin.ne_last_of_lt <| (succAbove_lt_iff_castSucc_lt ..).2 h) :
    (y.succAbove x).castPred h' = x := by
  rw [castPred_eq_iff_eq_castSucc, succAbove_of_castSucc_lt _ _ h]

lemma pred_succAbove (x : Fin n) (y : Fin (n + 1)) (h : y ≤ castSucc x)
    (h' := Fin.ne_zero_of_lt <| (lt_succAbove_iff_le_castSucc ..).2 h) :
    (y.succAbove x).pred h' = x := by simp only [succAbove_of_le_castSucc _ _ h, pred_succ]

lemma exists_succAbove_eq {x y : Fin (n + 1)} (h : x ≠ y) : ∃ z, y.succAbove z = x := by
  obtain hxy | hyx := Fin.lt_or_lt_of_ne h
  exacts [⟨_, succAbove_castPred_of_lt _ _ hxy⟩, ⟨_, succAbove_pred_of_lt _ _ hyx⟩]

@[simp] lemma exists_succAbove_eq_iff {x y : Fin (n + 1)} : (∃ z, x.succAbove z = y) ↔ y ≠ x :=
  ⟨by rintro ⟨y, rfl⟩; exact succAbove_ne _ _, exists_succAbove_eq⟩

/-- The range of `p.succAbove` is everything except `p`. -/
@[simp] lemma range_succAbove (p : Fin (n + 1)) : Set.range p.succAbove = {p}ᶜ :=
  Set.ext fun _ => exists_succAbove_eq_iff

@[simp] lemma range_succ (n : ℕ) : Set.range (Fin.succ : Fin n → Fin (n + 1)) = {0}ᶜ := by
  rw [← succAbove_zero]; exact range_succAbove (0 : Fin (n + 1))

/-- `succAbove` is injective at the pivot -/
lemma succAbove_left_injective : Injective (@succAbove n) := fun _ _ h => by
  simpa [range_succAbove] using congr_arg (fun f : Fin n → Fin (n + 1) => (Set.range f)ᶜ) h

/-- `succAbove` is injective at the pivot -/
@[simp] lemma succAbove_left_inj {x y : Fin (n + 1)} : x.succAbove = y.succAbove ↔ x = y :=
  succAbove_left_injective.eq_iff

@[simp] lemma zero_succAbove {n : ℕ} (i : Fin n) : (0 : Fin (n + 1)).succAbove i = i.succ := rfl

@[simp] lemma succ_succAbove_zero {n : ℕ} [NeZero n] (i : Fin n) : succAbove i.succ 0 = 0 :=
  succAbove_of_castSucc_lt i.succ 0 (by simp only [castSucc_zero', succ_pos])

/-- `succ` commutes with `succAbove`. -/
@[simp] lemma succ_succAbove_succ {n : ℕ} (i : Fin (n + 1)) (j : Fin n) :
    i.succ.succAbove j.succ = (i.succAbove j).succ := by
  obtain h | h := i.lt_or_le (succ j)
  · rw [succAbove_of_lt_succ _ _ h, succAbove_succ_of_lt _ _ h]
  · rwa [succAbove_of_castSucc_lt _ _ h, succAbove_succ_of_le, succ_castSucc]

/-- `castSucc` commutes with `succAbove`. -/
@[simp]
lemma castSucc_succAbove_castSucc {n : ℕ} {i : Fin (n + 1)} {j : Fin n} :
    i.castSucc.succAbove j.castSucc = (i.succAbove j).castSucc := by
  rcases i.le_or_lt (castSucc j) with (h | h)
  · rw [succAbove_of_le_castSucc _ _ h, succAbove_castSucc_of_le _ _ h, succ_castSucc]
  · rw [succAbove_of_castSucc_lt _ _ h, succAbove_castSucc_of_lt _ _ h]

/-- `pred` commutes with `succAbove`. -/
lemma pred_succAbove_pred {a : Fin (n + 2)} {b : Fin (n + 1)} (ha : a ≠ 0) (hb : b ≠ 0)
    (hk := succAbove_ne_zero ha hb) :
    (a.pred ha).succAbove (b.pred hb) = (a.succAbove b).pred hk := by
  simp_rw [← succ_inj (b := pred (succAbove a b) hk), ← succ_succAbove_succ, succ_pred]

/-- `castPred` commutes with `succAbove`. -/
lemma castPred_succAbove_castPred {a : Fin (n + 2)} {b : Fin (n + 1)} (ha : a ≠ last (n + 1))
    (hb : b ≠ last n) (hk := succAbove_ne_last ha hb) :
    (a.castPred ha).succAbove (b.castPred hb) = (a.succAbove b).castPred hk := by
  simp_rw [← castSucc_inj (b := (a.succAbove b).castPred hk), ← castSucc_succAbove_castSucc,
    castSucc_castPred]

/-- `rev` commutes with `succAbove`. -/
lemma rev_succAbove (p : Fin (n + 1)) (i : Fin n) :
    rev (succAbove p i) = succAbove (rev p) (rev i) := by
  rw [succAbove_rev_left, rev_rev]

--@[simp] -- Porting note: can be proved by `simp`
lemma one_succAbove_zero {n : ℕ} : (1 : Fin (n + 2)).succAbove 0 = 0 := by
  rfl

/-- By moving `succ` to the outside of this expression, we create opportunities for further
simplification using `succAbove_zero` or `succ_succAbove_zero`. -/
@[simp] lemma succ_succAbove_one {n : ℕ} [NeZero n] (i : Fin (n + 1)) :
    i.succ.succAbove 1 = (i.succAbove 0).succ := by
  rw [← succ_zero_eq_one']; convert succ_succAbove_succ i 0

@[simp] lemma one_succAbove_succ {n : ℕ} (j : Fin n) :
    (1 : Fin (n + 2)).succAbove j.succ = j.succ.succ := by
  have := succ_succAbove_succ 0 j; rwa [succ_zero_eq_one, zero_succAbove] at this

@[simp] lemma one_succAbove_one {n : ℕ} : (1 : Fin (n + 3)).succAbove 1 = 2 := by
  simpa only [succ_zero_eq_one, val_zero, zero_succAbove, succ_one_eq_two]
    using succ_succAbove_succ (0 : Fin (n + 2)) (0 : Fin (n + 2))

end SuccAbove

section PredAbove

/-- `predAbove p i` surjects `i : Fin (n+1)` into `Fin n` by subtracting one if `p < i`. -/
def predAbove (p : Fin n) (i : Fin (n + 1)) : Fin n :=
  if h : castSucc p < i
  then pred i (Fin.ne_zero_of_lt h)
  else castPred i (Fin.ne_of_lt <| Fin.lt_of_le_of_lt (Fin.not_lt.1 h) (castSucc_lt_last _))

lemma predAbove_of_le_castSucc (p : Fin n) (i : Fin (n + 1)) (h : i ≤ castSucc p)
    (hi := Fin.ne_of_lt <| Fin.lt_of_le_of_lt h <| castSucc_lt_last _) :
    p.predAbove i = i.castPred hi := dif_neg <| Fin.not_lt.2 h

lemma predAbove_of_lt_succ (p : Fin n) (i : Fin (n + 1)) (h : i < succ p)
    (hi := Fin.ne_last_of_lt h) : p.predAbove i = i.castPred hi :=
  predAbove_of_le_castSucc _ _ (le_castSucc_iff.mpr h)

lemma predAbove_of_castSucc_lt (p : Fin n) (i : Fin (n + 1)) (h : castSucc p < i)
    (hi := Fin.ne_zero_of_lt h) : p.predAbove i = i.pred hi := dif_pos h

lemma predAbove_of_succ_le (p : Fin n) (i : Fin (n + 1)) (h : succ p ≤ i)
    (hi := Fin.ne_of_gt <| Fin.lt_of_lt_of_le (succ_pos _) h) :
    p.predAbove i = i.pred hi := predAbove_of_castSucc_lt _ _ (castSucc_lt_iff_succ_le.mpr h)

lemma predAbove_succ_of_lt (p i : Fin n) (h : i < p) (hi := succ_ne_last_of_lt h) :
    p.predAbove (succ i) = (i.succ).castPred hi := by
  rw [predAbove_of_lt_succ _ _ (succ_lt_succ_iff.mpr h)]

lemma predAbove_succ_of_le (p i : Fin n) (h : p ≤ i) : p.predAbove (succ i) = i := by
  rw [predAbove_of_succ_le _ _ (succ_le_succ_iff.mpr h), pred_succ]

@[simp] lemma predAbove_succ_self (p : Fin n) : p.predAbove (succ p) = p :=
  predAbove_succ_of_le _ _ Fin.le_rfl

lemma predAbove_castSucc_of_lt (p i : Fin n) (h : p < i) (hi := castSucc_ne_zero_of_lt h) :
    p.predAbove (castSucc i) = i.castSucc.pred hi := by
  rw [predAbove_of_castSucc_lt _ _ (castSucc_lt_castSucc_iff.2 h)]

lemma predAbove_castSucc_of_le (p i : Fin n) (h : i ≤ p) : p.predAbove (castSucc i) = i := by
  rw [predAbove_of_le_castSucc _ _ (castSucc_le_castSucc_iff.mpr h), castPred_castSucc]

@[simp] lemma predAbove_castSucc_self (p : Fin n) : p.predAbove (castSucc p) = p :=
  predAbove_castSucc_of_le _ _ Fin.le_rfl

lemma predAbove_pred_of_lt (p i : Fin (n + 1)) (h : i < p) (hp := Fin.ne_zero_of_lt h)
    (hi := Fin.ne_last_of_lt h) : (pred p hp).predAbove i = castPred i hi := by
  rw [predAbove_of_lt_succ _ _ (succ_pred _ _ ▸ h)]

lemma predAbove_pred_of_le (p i : Fin (n + 1)) (h : p ≤ i) (hp : p ≠ 0)
    (hi := Fin.ne_of_gt <| Fin.lt_of_lt_of_le (Fin.pos_iff_ne_zero.2 hp) h) :
  (pred p hp).predAbove i = pred i hi := by rw [predAbove_of_succ_le _ _ (succ_pred _ _ ▸ h)]

lemma predAbove_pred_self (p : Fin (n + 1)) (hp : p ≠ 0) : (pred p hp).predAbove p = pred p hp :=
  predAbove_pred_of_le _ _ Fin.le_rfl hp

lemma predAbove_castPred_of_lt (p i : Fin (n + 1)) (h : p < i) (hp := Fin.ne_last_of_lt h)
  (hi := Fin.ne_zero_of_lt h) : (castPred p hp).predAbove i = pred i hi := by
  rw [predAbove_of_castSucc_lt _ _ (castSucc_castPred _ _ ▸ h)]

lemma predAbove_castPred_of_le (p i : Fin (n + 1)) (h : i ≤ p) (hp : p ≠ last n)
    (hi := Fin.ne_of_lt <| Fin.lt_of_le_of_lt h <| Fin.lt_last_iff_ne_last.2 hp) :
    (castPred p hp).predAbove i = castPred i hi := by
  rw [predAbove_of_le_castSucc _ _ (castSucc_castPred _ _ ▸ h)]

lemma predAbove_castPred_self (p : Fin (n + 1)) (hp : p ≠ last n) :
    (castPred p hp).predAbove p = castPred p hp := predAbove_castPred_of_le _ _ Fin.le_rfl hp

lemma predAbove_rev_left (p : Fin n) (i : Fin (n + 1)) :
    p.rev.predAbove i = (p.predAbove i.rev).rev := by
  obtain h | h := (rev i).succ_le_or_le_castSucc p
  · rw [predAbove_of_succ_le _ _ h, rev_pred,
      predAbove_of_le_castSucc _ _ (rev_succ _ ▸ (le_rev_iff.mpr h)), castPred_inj, rev_rev]
  · rw [predAbove_of_le_castSucc _ _ h, rev_castPred,
      predAbove_of_succ_le _ _ (rev_castSucc _ ▸ (rev_le_iff.mpr h)), pred_inj, rev_rev]

lemma predAbove_rev_right (p : Fin n) (i : Fin (n + 1)) :
    p.predAbove i.rev = (p.rev.predAbove i).rev := by rw [predAbove_rev_left, rev_rev]

@[simp] lemma predAbove_right_zero [NeZero n] {i : Fin n} : predAbove (i : Fin n) 0 = 0 := by
  cases n
  · exact i.elim0
  · rw [predAbove_of_le_castSucc _ _ (zero_le _), castPred_zero]

@[simp] lemma predAbove_zero_succ [NeZero n] {i : Fin n} : predAbove 0 i.succ = i := by
  rw [predAbove_succ_of_le _ _ (Fin.zero_le' _)]

@[simp]
lemma succ_predAbove_zero [NeZero n] {j : Fin (n + 1)} (h : j ≠ 0) : succ (predAbove 0 j) = j := by
  rcases exists_succ_eq_of_ne_zero h with ⟨k, rfl⟩
  rw [predAbove_zero_succ]

@[simp] lemma predAbove_zero_of_ne_zero [NeZero n] {i : Fin (n + 1)} (hi : i ≠ 0) :
    predAbove 0 i = i.pred hi := by
  obtain ⟨y, rfl⟩ := exists_succ_eq.2 hi; exact predAbove_zero_succ

lemma predAbove_zero [NeZero n] {i : Fin (n + 1)} :
    predAbove (0 : Fin n) i = if hi : i = 0 then 0 else i.pred hi := by
  split_ifs with hi
  · rw [hi, predAbove_right_zero]
  · rw [predAbove_zero_of_ne_zero hi]

@[simp] lemma predAbove_right_last {i : Fin (n + 1)} : predAbove i (last (n + 1)) = last n := by
  rw [predAbove_of_castSucc_lt _ _ (castSucc_lt_last _), pred_last]

@[simp] lemma predAbove_last_castSucc {i : Fin (n + 1)} : predAbove (last n) (i.castSucc) = i := by
  rw [predAbove_of_le_castSucc _ _ (castSucc_le_castSucc_iff.mpr (le_last _)), castPred_castSucc]

@[simp] lemma predAbove_last_of_ne_last {i : Fin (n + 2)} (hi : i ≠ last (n + 1)) :
    predAbove (last n) i = castPred i hi := by
  rw [← exists_castSucc_eq] at hi
  rcases hi with ⟨y, rfl⟩
  exact predAbove_last_castSucc

lemma predAbove_last_apply {i : Fin (n + 2)} :
    predAbove (last n) i = if hi : i = last _ then last _ else i.castPred hi := by
  split_ifs with hi
  · rw [hi, predAbove_right_last]
  · rw [predAbove_last_of_ne_last hi]

/-- Sending `Fin (n+1)` to `Fin n` by subtracting one from anything above `p`
then back to `Fin (n+1)` with a gap around `p` is the identity away from `p`. -/
@[simp]
lemma succAbove_predAbove {p : Fin n} {i : Fin (n + 1)} (h : i ≠ castSucc p) :
    p.castSucc.succAbove (p.predAbove i) = i := by
  obtain h | h := Fin.lt_or_lt_of_ne h
  · rw [predAbove_of_le_castSucc _ _ (Fin.le_of_lt h), succAbove_castPred_of_lt _ _ h]
  · rw [predAbove_of_castSucc_lt _ _ h, succAbove_pred_of_lt _ _ h]

/-- Sending `Fin n` into `Fin (n + 1)` with a gap at `p`
then back to `Fin n` by subtracting one from anything above `p` is the identity. -/
@[simp]
lemma predAbove_succAbove (p : Fin n) (i : Fin n) : p.predAbove ((castSucc p).succAbove i) = i := by
  obtain h | h := p.le_or_lt i
  · rw [succAbove_castSucc_of_le _ _ h, predAbove_succ_of_le _ _ h]
  · rw [succAbove_castSucc_of_lt _ _ h, predAbove_castSucc_of_le _ _ <| Fin.le_of_lt h]

/-- `succ` commutes with `predAbove`. -/
@[simp] lemma succ_predAbove_succ (a : Fin n) (b : Fin (n + 1)) :
    a.succ.predAbove b.succ = (a.predAbove b).succ := by
  obtain h | h := Fin.le_or_lt (succ a) b
  · rw [predAbove_of_castSucc_lt _ _ h, predAbove_succ_of_le _ _ h, succ_pred]
  · rw [predAbove_of_lt_succ _ _ h, predAbove_succ_of_lt _ _ h, succ_castPred_eq_castPred_succ]

/-- `castSucc` commutes with `predAbove`. -/
@[simp] lemma castSucc_predAbove_castSucc {n : ℕ} (a : Fin n) (b : Fin (n + 1)) :
    a.castSucc.predAbove b.castSucc = (a.predAbove b).castSucc := by
  obtain h | h := a.castSucc.lt_or_le b
  · rw [predAbove_of_castSucc_lt _ _ h, predAbove_castSucc_of_lt _ _ h,
      castSucc_pred_eq_pred_castSucc]
  · rw [predAbove_of_le_castSucc _ _ h, predAbove_castSucc_of_le _ _ h, castSucc_castPred]

/-- `rev` commutes with `predAbove`. -/
lemma rev_predAbove {n : ℕ} (p : Fin n) (i : Fin (n + 1)) :
    (predAbove p i).rev = predAbove p.rev i.rev := by rw [predAbove_rev_left, rev_rev]

end PredAbove

section DivMod

/-- Compute `i / n`, where `n` is a `Nat` and inferred the type of `i`. -/
def divNat (i : Fin (m * n)) : Fin m :=
  ⟨i / n, Nat.div_lt_of_lt_mul <| Nat.mul_comm m n ▸ i.prop⟩

@[simp]
theorem coe_divNat (i : Fin (m * n)) : (i.divNat : ℕ) = i / n :=
  rfl

/-- Compute `i % n`, where `n` is a `Nat` and inferred the type of `i`. -/
def modNat (i : Fin (m * n)) : Fin n := ⟨i % n, Nat.mod_lt _ <| Nat.pos_of_mul_pos_left i.pos⟩

@[simp]
theorem coe_modNat (i : Fin (m * n)) : (i.modNat : ℕ) = i % n :=
  rfl

theorem modNat_rev (i : Fin (m * n)) : i.rev.modNat = i.modNat.rev := by
  ext
  have H₁ : i % n + 1 ≤ n := i.modNat.is_lt
  have H₂ : i / n < m := i.divNat.is_lt
  simp only [coe_modNat, val_rev]
  calc
    (m * n - (i + 1)) % n = (m * n - ((i / n) * n + i % n + 1)) % n := by rw [Nat.div_add_mod']
    _ = ((m - i / n - 1) * n + (n - (i % n + 1))) % n := by
      rw [Nat.mul_sub_right_distrib, Nat.one_mul, Nat.sub_add_sub_cancel _ H₁,
        Nat.mul_sub_right_distrib, Nat.sub_sub, Nat.add_assoc]
      exact Nat.le_mul_of_pos_left _ <| Nat.le_sub_of_add_le' H₂
    _ = n - (i % n + 1) := by
      rw [Nat.mul_comm, Nat.mul_add_mod, Nat.mod_eq_of_lt]; exact i.modNat.rev.is_lt

end DivMod

section Rec

/-!
### recursion and induction principles
-/

end Rec

theorem liftFun_iff_succ {α : Type*} (r : α → α → Prop) [IsTrans α r] {f : Fin (n + 1) → α} :
    ((· < ·) ⇒ r) f f ↔ ∀ i : Fin n, r (f (castSucc i)) (f i.succ) := by
  constructor
  · intro H i
    exact H i.castSucc_lt_succ
  · refine fun H i => Fin.induction (fun h ↦ ?_) ?_
    · simp [le_def] at h
    · intro j ihj hij
      rw [← le_castSucc_iff] at hij
      obtain hij | hij := (le_def.1 hij).eq_or_lt
      · obtain rfl := Fin.ext hij
        exact H _
      · exact _root_.trans (ihj hij) (H j)

section AddGroup

open Nat Int

/-- Negation on `Fin n` -/
instance neg (n : ℕ) : Neg (Fin n) :=
  ⟨fun a => ⟨(n - a) % n, Nat.mod_lt _ a.pos⟩⟩

theorem neg_def (a : Fin n) : -a = ⟨(n - a) % n, Nat.mod_lt _ a.pos⟩ := rfl

protected theorem coe_neg (a : Fin n) : ((-a : Fin n) : ℕ) = (n - a) % n :=
  rfl

theorem eq_zero (n : Fin 1) : n = 0 := Subsingleton.elim _ _

instance uniqueFinOne : Unique (Fin 1) where
  uniq _ := Subsingleton.elim _ _

@[deprecated val_eq_zero (since := "2024-09-18")]
theorem coe_fin_one (a : Fin 1) : (a : ℕ) = 0 := by simp [Subsingleton.elim a 0]

lemma eq_one_of_neq_zero (i : Fin 2) (hi : i ≠ 0) : i = 1 := by
  fin_omega

@[simp]
theorem coe_neg_one : ↑(-1 : Fin (n + 1)) = n := by
  cases n
  · simp
  rw [Fin.coe_neg, Fin.val_one, Nat.add_one_sub_one, Nat.mod_eq_of_lt]
  constructor

theorem last_sub (i : Fin (n + 1)) : last n - i = Fin.rev i :=
  Fin.ext <| by rw [coe_sub_iff_le.2 i.le_last, val_last, val_rev, Nat.succ_sub_succ_eq_sub]

theorem add_one_le_of_lt {n : ℕ} {a b : Fin (n + 1)} (h : a < b) : a + 1 ≤ b := by
  cases n <;> fin_omega

theorem exists_eq_add_of_le {n : ℕ} {a b : Fin n} (h : a ≤ b) : ∃ k ≤ b, b = a + k := by
  obtain ⟨k, hk⟩ : ∃ k : ℕ, (b : ℕ) = a + k := Nat.exists_eq_add_of_le h
  have hkb : k ≤ b := by omega
  refine ⟨⟨k, hkb.trans_lt b.is_lt⟩, hkb, ?_⟩
  simp [Fin.ext_iff, Fin.val_add, ← hk, Nat.mod_eq_of_lt b.is_lt]

theorem exists_eq_add_of_lt {n : ℕ} {a b : Fin (n + 1)} (h : a < b) :
    ∃ k < b, k + 1 ≤ b ∧ b = a + k + 1 := by
  cases n
  · omega
  obtain ⟨k, hk⟩ : ∃ k : ℕ, (b : ℕ) = a + k + 1 := Nat.exists_eq_add_of_lt h
  have hkb : k < b := by omega
  refine ⟨⟨k, hkb.trans b.is_lt⟩, hkb, by fin_omega, ?_⟩
  simp [Fin.ext_iff, Fin.val_add, ← hk, Nat.mod_eq_of_lt b.is_lt]

lemma pos_of_ne_zero {n : ℕ} {a : Fin (n + 1)} (h : a ≠ 0) :
    0 < a :=
  Nat.pos_of_ne_zero (val_ne_of_ne h)

lemma sub_succ_le_sub_of_le {n : ℕ} {u v : Fin (n + 2)} (h : u < v) : v - (u + 1) < v - u := by
  fin_omega

end AddGroup

@[simp]
theorem coe_natCast_eq_mod (m n : ℕ) [NeZero m] :
    ((n : Fin m) : ℕ) = n % m :=
  rfl

-- See note [no_index around OfNat.ofNat]
@[simp]
theorem coe_ofNat_eq_mod (m n : ℕ) [NeZero m] :
    ((no_index OfNat.ofNat n : Fin m) : ℕ) = OfNat.ofNat n % m :=
  rfl

section Mul

/-!
### mul
-/

protected theorem mul_one' [NeZero n] (k : Fin n) : k * 1 = k := by
  cases' n with n
  · simp [eq_iff_true_of_subsingleton]
  cases n
  · simp [fin_one_eq_zero]
  simp [Fin.ext_iff, mul_def, mod_eq_of_lt (is_lt k)]

protected theorem one_mul' [NeZero n] (k : Fin n) : (1 : Fin n) * k = k := by
  rw [Fin.mul_comm, Fin.mul_one']

protected theorem mul_zero' [NeZero n] (k : Fin n) : k * 0 = 0 := by simp [Fin.ext_iff, mul_def]

protected theorem zero_mul' [NeZero n] (k : Fin n) : (0 : Fin n) * k = 0 := by
  simp [Fin.ext_iff, mul_def]

end Mul

end Fin

set_option linter.style.longFile 1700<|MERGE_RESOLUTION|>--- conflicted
+++ resolved
@@ -433,21 +433,9 @@
     Nat.mod_eq_of_lt (show ↑b < n from b.2)]
 --- Porting note: syntactically the same as the above
 
-<<<<<<< HEAD
-lemma intCast_val_sub_eq_ite {n : ℕ} (a b : Fin n) :
-    ((a - b).val : ℤ) = a.val - b.val + if b ≤ a then 0 else n := by
-  split
-  · rw [Fin.sub_val_of_le]
-    omega
-    assumption
-  · simp at ‹¬b ≤ a›
-    rw [Fin.coe_sub_iff_lt.2 ‹_›]
-    omega
-=======
 lemma intCast_val_sub_eq_sub_add_ite {n : ℕ} (a b : Fin n) :
     ((a - b).val : ℤ) = a.val - b.val + if b ≤ a then 0 else n := by
   split <;> fin_omega
->>>>>>> b33faadf
 
 section OfNatCoe
 
