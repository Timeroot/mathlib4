--- conflicted
+++ resolved
@@ -505,11 +505,7 @@
 instance : Inhabited (Cycle α) :=
   ⟨nil⟩
 
-<<<<<<< HEAD
-/-- An induction principle for `Cycle`. -/
-=======
 /-- An induction principle for `Cycle`. Use as `induction s`. -/
->>>>>>> d4652840
 @[elab_as_elim, induction_eliminator]
 theorem induction_on {C : Cycle α → Prop} (s : Cycle α) (H0 : C nil)
     (HI : ∀ (a) (l : List α), C ↑l → C ↑(a :: l)) : C s :=
