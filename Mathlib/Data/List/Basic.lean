--- conflicted
+++ resolved
@@ -1154,11 +1154,7 @@
 #align list.nth_le_mem List.nthLe_mem
 
 theorem nthLe_congr {l : List α} {n p : ℕ} {h : n < length l} (hnp : n = p) :
-<<<<<<< HEAD
-  nthLe l n h = nthLe l p (hnp ▸ h) := by simp [hnp]
-=======
     nthLe l n h = nthLe l p (hnp ▸ h) := by simp [hnp]
->>>>>>> 78c3666c
 
 #align list.nth_mem List.get?_mem
 
