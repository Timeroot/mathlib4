--- conflicted
+++ resolved
@@ -364,12 +364,9 @@
 
 /-! ### getLast? -/
 
-<<<<<<< HEAD
-@[simp]
-=======
 -- This is a duplicate of `getLast?_eq_none_iff`.
 -- We should remove one of them.
->>>>>>> 5608be65
+@[simp]
 theorem getLast?_eq_none : ∀ {l : List α}, getLast? l = none ↔ l = []
   | [] => by simp
   | [a] => by simp
