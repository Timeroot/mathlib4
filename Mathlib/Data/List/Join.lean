/-
Copyright (c) 2017 Mario Carneiro. All rights reserved.
Released under Apache 2.0 license as described in the file LICENSE.
Authors: Sébastien Gouëzel, Floris van Doorn, Mario Carneiro, Martin Dvorak
-/
import Mathlib.Data.List.Basic

/-!
# Join of a list of lists

This file proves basic properties of `List.join`, which concatenates a list of lists. It is defined
in `Init.Data.List.Basic`.
-/

-- Make sure we don't import algebra
assert_not_exists Monoid

variable {α β : Type*}

namespace List

<<<<<<< HEAD
/-- See `List.length_flatten` for the corresponding statement using `List.sum`. -/
=======
set_option linter.deprecated false in
/-- See `List.length_flatten` for the corresponding statement using `List.sum`. -/
@[deprecated length_flatten (since := "2024-10-17")]
>>>>>>> 407a4459
lemma length_flatten' (L : List (List α)) : length (flatten L) = Nat.sum (map length L) := by
  induction L <;> [rfl; simp only [*, flatten, map, Nat.sum_cons, length_append]]

@[deprecated (since := "2024-10-25")] alias length_join' := length_flatten'

<<<<<<< HEAD
/-- See `List.countP_flatten` for the corresponding statement using `List.sum`. -/
=======
set_option linter.deprecated false in
/-- See `List.countP_flatten` for the corresponding statement using `List.sum`. -/
@[deprecated countP_flatten (since := "2024-10-17")]
>>>>>>> 407a4459
lemma countP_flatten' (p : α → Bool) :
    ∀ L : List (List α), countP p L.flatten = Nat.sum (L.map (countP p))
  | [] => rfl
  | a :: l => by rw [flatten, countP_append, map_cons, Nat.sum_cons, countP_flatten' _ l]

@[deprecated (since := "2024-10-25")] alias countP_join' := countP_flatten'

<<<<<<< HEAD
/-- See `List.count_flatten` for the corresponding statement using `List.sum`. -/
=======
set_option linter.deprecated false in
/-- See `List.count_flatten` for the corresponding statement using `List.sum`. -/
@[deprecated count_flatten (since := "2024-10-17")]
>>>>>>> 407a4459
lemma count_flatten' [BEq α] (L : List (List α)) (a : α) :
    L.flatten.count a = Nat.sum (L.map (count a)) := countP_flatten' _ _

@[deprecated (since := "2024-10-25")] alias count_join' := count_flatten'

<<<<<<< HEAD
/-- See `List.length_flatMap` for the corresponding statement using `List.sum`. -/
=======
set_option linter.deprecated false in
/-- See `List.length_flatMap` for the corresponding statement using `List.sum`. -/
@[deprecated "Use `List.length_flatMap`." (since := "2024-10-17")]
>>>>>>> 407a4459
lemma length_flatMap' (l : List α) (f : α → List β) :
    length (l.flatMap f) = Nat.sum (map (length ∘ f) l) := by
  rw [List.flatMap, length_flatten', map_map]

<<<<<<< HEAD
@[deprecated (since := "2024-10-25")] alias length_bind' := length_flatMap'

/-- See `List.countP_flatMap` for the corresponding statement using `List.sum`. -/
=======
set_option linter.deprecated false in
/-- See `List.countP_flatMap` for the corresponding statement using `List.sum`. -/
@[deprecated "Use `List.countP_flatMap`." (since := "2024-10-17")]
>>>>>>> 407a4459
lemma countP_flatMap' (p : β → Bool) (l : List α) (f : α → List β) :
    countP p (l.flatMap f) = Nat.sum (map (countP p ∘ f) l) := by
  rw [List.flatMap, countP_flatten', map_map]

<<<<<<< HEAD
@[deprecated (since := "2024-10-16")] alias countP_bind' := countP_flatMap'

/-- See `List.count_flatMap` for the corresponding statement using `List.sum`. -/
lemma count_flatMap' [BEq β] (l : List α) (f : α → List β) (x : β) :
    count x (l.flatMap f) = Nat.sum (map (count x ∘ f) l) := countP_flatMap' _ _ _

@[deprecated (since := "2024-10-16")] alias count_bind' := count_flatMap'

=======
set_option linter.deprecated false in
/-- See `List.count_flatMap` for the corresponding statement using `List.sum`. -/
@[deprecated "Use `List.count_flatMap`." (since := "2024-10-17")]
lemma count_flatMap' [BEq β] (l : List α) (f : α → List β) (x : β) :
    count x (l.flatMap f) = Nat.sum (map (count x ∘ f) l) := countP_flatMap' _ _ _

set_option linter.deprecated false in
>>>>>>> 407a4459
/-- In a join, taking the first elements up to an index which is the sum of the lengths of the
first `i` sublists, is the same as taking the join of the first `i` sublists.

See `List.take_sum_flatten` for the corresponding statement using `List.sum`. -/
<<<<<<< HEAD
=======
@[deprecated "Use `List.take_sum_flatten`." (since := "2024-10-17")]
>>>>>>> 407a4459
theorem take_sum_flatten' (L : List (List α)) (i : ℕ) :
    L.flatten.take (Nat.sum ((L.map length).take i)) = (L.take i).flatten := by
  induction L generalizing i
  · simp
  · cases i <;> simp [take_append, *]

@[deprecated (since := "2024-10-25")] alias take_sum_join' := take_sum_flatten'

<<<<<<< HEAD
=======
set_option linter.deprecated false in
>>>>>>> 407a4459
/-- In a join, dropping all the elements up to an index which is the sum of the lengths of the
first `i` sublists, is the same as taking the join after dropping the first `i` sublists.

See `List.drop_sum_flatten` for the corresponding statement using `List.sum`. -/
<<<<<<< HEAD
=======
@[deprecated "Use `List.drop_sum_flatten`." (since := "2024-10-17")]
>>>>>>> 407a4459
theorem drop_sum_flatten' (L : List (List α)) (i : ℕ) :
    L.flatten.drop (Nat.sum ((L.map length).take i)) = (L.drop i).flatten := by
  induction L generalizing i
  · simp
  · cases i <;> simp [drop_append, *]

@[deprecated (since := "2024-10-25")] alias drop_sum_join' := drop_sum_flatten'

/-- Taking only the first `i+1` elements in a list, and then dropping the first `i` ones, one is
left with a list of length `1` made of the `i`-th element of the original list. -/
theorem drop_take_succ_eq_cons_getElem (L : List α) (i : Nat) (h : i < L.length) :
    (L.take (i + 1)).drop i = [L[i]] := by
  induction' L with head tail ih generalizing i
  · exact (Nat.not_succ_le_zero i h).elim
  rcases i with _ | i
  · simp
  · simpa using ih _ (by simpa using h)

@[deprecated drop_take_succ_eq_cons_getElem (since := "2024-06-11")]
theorem drop_take_succ_eq_cons_get (L : List α) (i : Fin L.length) :
    (L.take (i + 1)).drop i = [get L i] := by
  simp [drop_take_succ_eq_cons_getElem]

<<<<<<< HEAD
=======
set_option linter.deprecated false in
>>>>>>> 407a4459
/-- In a flatten of sublists, taking the slice between the indices `A` and `B - 1` gives back the
original sublist of index `i` if `A` is the sum of the lengths of sublists of index `< i`, and
`B` is the sum of the lengths of sublists of index `≤ i`.

See `List.drop_take_succ_flatten_eq_getElem` for the corresponding statement using `List.sum`. -/
<<<<<<< HEAD
=======
@[deprecated "Use `List.drop_take_succ_flatten_eq_getElem`." (since := "2024-10-17")]
>>>>>>> 407a4459
theorem drop_take_succ_flatten_eq_getElem' (L : List (List α)) (i : Nat) (h : i <  L.length) :
    (L.flatten.take (Nat.sum ((L.map length).take (i + 1)))).drop
      (Nat.sum ((L.map length).take i)) = L[i] := by
  have : (L.map length).take i = ((L.take (i + 1)).map length).take i := by
    simp [map_take, take_take, Nat.min_eq_left]
  simp only [this, length_map, take_sum_flatten', drop_sum_flatten',
    drop_take_succ_eq_cons_getElem, h, flatten, append_nil]
<<<<<<< HEAD

@[deprecated (since := "2024-10-15")]
alias drop_take_succ_join_eq_getElem' := drop_take_succ_flatten_eq_getElem'

=======

@[deprecated (since := "2024-10-15")]
alias drop_take_succ_join_eq_getElem' := drop_take_succ_flatten_eq_getElem'

set_option linter.deprecated false in
>>>>>>> 407a4459
@[deprecated drop_take_succ_flatten_eq_getElem' (since := "2024-06-11")]
theorem drop_take_succ_join_eq_get' (L : List (List α)) (i : Fin L.length) :
    (L.flatten.take (Nat.sum ((L.map length).take (i + 1)))).drop
      (Nat.sum ((L.map length).take i)) = get L i := by
   simp [drop_take_succ_flatten_eq_getElem']

theorem flatten_drop_length_sub_one {L : List (List α)} (h : L ≠ []) :
    (L.drop (L.length - 1)).flatten = L.getLast h := by
  induction L using List.reverseRecOn
  · cases h rfl
  · simp

@[deprecated (since := "2024-10-15")] alias join_drop_length_sub_one := flatten_drop_length_sub_one

/-- We can rebracket `x ++ (l₁ ++ x) ++ (l₂ ++ x) ++ ... ++ (lₙ ++ x)` to
`(x ++ l₁) ++ (x ++ l₂) ++ ... ++ (x ++ lₙ) ++ x` where `L = [l₁, l₂, ..., lₙ]`. -/
theorem append_flatten_map_append (L : List (List α)) (x : List α) :
    x ++ (L.map (· ++ x)).flatten = (L.map (x ++ ·)).flatten ++ x := by
  induction L with
  | nil => rw [map_nil, flatten, append_nil, map_nil, flatten, nil_append]
  | cons _ _ ih =>
    rw [map_cons, flatten, map_cons, flatten, append_assoc, ih, append_assoc, append_assoc]

@[deprecated (since := "2024-10-15")] alias append_join_map_append := append_flatten_map_append

@[deprecated (since := "2024-08-15")] theorem sublist_join {l} {L : List (List α)} (h : l ∈ L) :
    l <+ L.flatten :=
  sublist_flatten_of_mem h

end List<|MERGE_RESOLUTION|>--- conflicted
+++ resolved
@@ -19,25 +19,17 @@
 
 namespace List
 
-<<<<<<< HEAD
-/-- See `List.length_flatten` for the corresponding statement using `List.sum`. -/
-=======
 set_option linter.deprecated false in
 /-- See `List.length_flatten` for the corresponding statement using `List.sum`. -/
 @[deprecated length_flatten (since := "2024-10-17")]
->>>>>>> 407a4459
 lemma length_flatten' (L : List (List α)) : length (flatten L) = Nat.sum (map length L) := by
   induction L <;> [rfl; simp only [*, flatten, map, Nat.sum_cons, length_append]]
 
 @[deprecated (since := "2024-10-25")] alias length_join' := length_flatten'
 
-<<<<<<< HEAD
-/-- See `List.countP_flatten` for the corresponding statement using `List.sum`. -/
-=======
 set_option linter.deprecated false in
 /-- See `List.countP_flatten` for the corresponding statement using `List.sum`. -/
 @[deprecated countP_flatten (since := "2024-10-17")]
->>>>>>> 407a4459
 lemma countP_flatten' (p : α → Bool) :
     ∀ L : List (List α), countP p L.flatten = Nat.sum (L.map (countP p))
   | [] => rfl
@@ -45,52 +37,28 @@
 
 @[deprecated (since := "2024-10-25")] alias countP_join' := countP_flatten'
 
-<<<<<<< HEAD
-/-- See `List.count_flatten` for the corresponding statement using `List.sum`. -/
-=======
 set_option linter.deprecated false in
 /-- See `List.count_flatten` for the corresponding statement using `List.sum`. -/
 @[deprecated count_flatten (since := "2024-10-17")]
->>>>>>> 407a4459
 lemma count_flatten' [BEq α] (L : List (List α)) (a : α) :
     L.flatten.count a = Nat.sum (L.map (count a)) := countP_flatten' _ _
 
 @[deprecated (since := "2024-10-25")] alias count_join' := count_flatten'
 
-<<<<<<< HEAD
-/-- See `List.length_flatMap` for the corresponding statement using `List.sum`. -/
-=======
 set_option linter.deprecated false in
 /-- See `List.length_flatMap` for the corresponding statement using `List.sum`. -/
 @[deprecated "Use `List.length_flatMap`." (since := "2024-10-17")]
->>>>>>> 407a4459
 lemma length_flatMap' (l : List α) (f : α → List β) :
     length (l.flatMap f) = Nat.sum (map (length ∘ f) l) := by
   rw [List.flatMap, length_flatten', map_map]
 
-<<<<<<< HEAD
-@[deprecated (since := "2024-10-25")] alias length_bind' := length_flatMap'
-
-/-- See `List.countP_flatMap` for the corresponding statement using `List.sum`. -/
-=======
 set_option linter.deprecated false in
 /-- See `List.countP_flatMap` for the corresponding statement using `List.sum`. -/
 @[deprecated "Use `List.countP_flatMap`." (since := "2024-10-17")]
->>>>>>> 407a4459
 lemma countP_flatMap' (p : β → Bool) (l : List α) (f : α → List β) :
     countP p (l.flatMap f) = Nat.sum (map (countP p ∘ f) l) := by
   rw [List.flatMap, countP_flatten', map_map]
 
-<<<<<<< HEAD
-@[deprecated (since := "2024-10-16")] alias countP_bind' := countP_flatMap'
-
-/-- See `List.count_flatMap` for the corresponding statement using `List.sum`. -/
-lemma count_flatMap' [BEq β] (l : List α) (f : α → List β) (x : β) :
-    count x (l.flatMap f) = Nat.sum (map (count x ∘ f) l) := countP_flatMap' _ _ _
-
-@[deprecated (since := "2024-10-16")] alias count_bind' := count_flatMap'
-
-=======
 set_option linter.deprecated false in
 /-- See `List.count_flatMap` for the corresponding statement using `List.sum`. -/
 @[deprecated "Use `List.count_flatMap`." (since := "2024-10-17")]
@@ -98,15 +66,11 @@
     count x (l.flatMap f) = Nat.sum (map (count x ∘ f) l) := countP_flatMap' _ _ _
 
 set_option linter.deprecated false in
->>>>>>> 407a4459
 /-- In a join, taking the first elements up to an index which is the sum of the lengths of the
 first `i` sublists, is the same as taking the join of the first `i` sublists.
 
 See `List.take_sum_flatten` for the corresponding statement using `List.sum`. -/
-<<<<<<< HEAD
-=======
 @[deprecated "Use `List.take_sum_flatten`." (since := "2024-10-17")]
->>>>>>> 407a4459
 theorem take_sum_flatten' (L : List (List α)) (i : ℕ) :
     L.flatten.take (Nat.sum ((L.map length).take i)) = (L.take i).flatten := by
   induction L generalizing i
@@ -115,18 +79,12 @@
 
 @[deprecated (since := "2024-10-25")] alias take_sum_join' := take_sum_flatten'
 
-<<<<<<< HEAD
-=======
 set_option linter.deprecated false in
->>>>>>> 407a4459
 /-- In a join, dropping all the elements up to an index which is the sum of the lengths of the
 first `i` sublists, is the same as taking the join after dropping the first `i` sublists.
 
 See `List.drop_sum_flatten` for the corresponding statement using `List.sum`. -/
-<<<<<<< HEAD
-=======
 @[deprecated "Use `List.drop_sum_flatten`." (since := "2024-10-17")]
->>>>>>> 407a4459
 theorem drop_sum_flatten' (L : List (List α)) (i : ℕ) :
     L.flatten.drop (Nat.sum ((L.map length).take i)) = (L.drop i).flatten := by
   induction L generalizing i
@@ -150,19 +108,13 @@
     (L.take (i + 1)).drop i = [get L i] := by
   simp [drop_take_succ_eq_cons_getElem]
 
-<<<<<<< HEAD
-=======
 set_option linter.deprecated false in
->>>>>>> 407a4459
 /-- In a flatten of sublists, taking the slice between the indices `A` and `B - 1` gives back the
 original sublist of index `i` if `A` is the sum of the lengths of sublists of index `< i`, and
 `B` is the sum of the lengths of sublists of index `≤ i`.
 
 See `List.drop_take_succ_flatten_eq_getElem` for the corresponding statement using `List.sum`. -/
-<<<<<<< HEAD
-=======
 @[deprecated "Use `List.drop_take_succ_flatten_eq_getElem`." (since := "2024-10-17")]
->>>>>>> 407a4459
 theorem drop_take_succ_flatten_eq_getElem' (L : List (List α)) (i : Nat) (h : i <  L.length) :
     (L.flatten.take (Nat.sum ((L.map length).take (i + 1)))).drop
       (Nat.sum ((L.map length).take i)) = L[i] := by
@@ -170,18 +122,11 @@
     simp [map_take, take_take, Nat.min_eq_left]
   simp only [this, length_map, take_sum_flatten', drop_sum_flatten',
     drop_take_succ_eq_cons_getElem, h, flatten, append_nil]
-<<<<<<< HEAD
-
-@[deprecated (since := "2024-10-15")]
-alias drop_take_succ_join_eq_getElem' := drop_take_succ_flatten_eq_getElem'
-
-=======
 
 @[deprecated (since := "2024-10-15")]
 alias drop_take_succ_join_eq_getElem' := drop_take_succ_flatten_eq_getElem'
 
 set_option linter.deprecated false in
->>>>>>> 407a4459
 @[deprecated drop_take_succ_flatten_eq_getElem' (since := "2024-06-11")]
 theorem drop_take_succ_join_eq_get' (L : List (List α)) (i : Fin L.length) :
     (L.flatten.take (Nat.sum ((L.map length).take (i + 1)))).drop
