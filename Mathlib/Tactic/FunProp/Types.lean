/-
Copyright (c) 2024 Tomáš Skřivan. All rights reserved.
Released under Apache 2.0 license as described in the file LICENSE.
Authors: Tomáš Skřivan
-/
import Mathlib.Tactic.FunProp.FunctionData
<<<<<<< HEAD
import Batteries.Data.RBMap.Basic
import Mathlib.Lean.Meta.RefinedDiscrTree.Basic
=======
>>>>>>> 8bbb5cb8

/-!
## `funProp`

this file defines environment extension for `funProp`
-/


namespace Mathlib
open Lean Meta
open Std (TreeSet)

namespace Meta.FunProp

initialize registerTraceClass `Meta.Tactic.fun_prop
initialize registerTraceClass `Meta.Tactic.fun_prop.attr
initialize registerTraceClass `Debug.Meta.Tactic.fun_prop


/-- Indicated origin of a function or a statement. -/
inductive Origin where
  /-- It is a constant defined in the environment. -/
  | decl (name : Name)
  /-- It is a free variable in the local context. -/
  | fvar (fvarId : FVarId)
  deriving Inhabited, BEq

/-- Name of the origin. -/
def Origin.name (origin : Origin) : Name :=
  match origin with
  | .decl name => name
  | .fvar id => id.name

/-- Get the expression specified by `origin`. -/
def Origin.getValue (origin : Origin) : MetaM Expr := do
  match origin with
  | .decl name => mkConstWithFreshMVarLevels name
  | .fvar id => pure (.fvar id)

/-- Pretty print `FunProp.Origin`. -/
def ppOrigin {m} [Monad m] [MonadEnv m] [MonadError m] : Origin → m MessageData
  | .decl n => return m!"{← mkConstWithLevelParams n}"
  | .fvar n => return mkFVar n

/-- Pretty print `FunProp.Origin`. Returns string unlike `ppOrigin`. -/
def ppOrigin' (origin : Origin) : MetaM String := do
  match origin with
  | .fvar id => return s!"{← ppExpr (.fvar id)} : {← ppExpr (← inferType (.fvar id))}"
  | _ => pure (toString origin.name)

/-- Get origin of the head function. -/
def FunctionData.getFnOrigin (fData : FunctionData) : Origin :=
  match fData.fn with
  | .fvar id => .fvar id
  | .const name _ => .decl name
  | _ => .decl Name.anonymous

/-- Default names to be considered reducible by `fun_prop` -/
def defaultNamesToUnfold : Array Name :=
  #[`id, `Function.comp, `Function.HasUncurry.uncurry, `Function.uncurry]

/-- `fun_prop` configuration -/
structure Config where
  /-- Maximum number of transitions between function properties. For example inferring continuity
  from differentiability and then differentiability from smoothness (`ContDiff ℝ ∞`) requires
  `maxTransitionDepth = 2`. The default value of one expects that transition theorems are
  transitively closed e.g. there is a transition theorem that infers continuity directly from
  smoothenss.

  Setting `maxTransitionDepth` to zero will disable all transition theorems. This can be very
  useful when `fun_prop` should fail quickly. For example when using `fun_prop` as discharger in
  `simp`.
  -/
  maxTransitionDepth := 1
  /-- Maximum number of steps `fun_prop` can take. -/
  maxSteps := 100000
deriving Inhabited, BEq

/-- `fun_prop` context -/
structure Context where
  /-- fun_prop config -/
  config : Config := {}
  /-- Name to unfold -/
  constToUnfold : TreeSet Name Name.quickCmp :=
    .ofArray defaultNamesToUnfold _
  /-- Custom discharger to satisfy theorem hypotheses. -/
  disch : Expr → MetaM (Option Expr) := fun _ => pure .none
  /-- current transition depth -/
  transitionDepth := 0

/-- General theorem about a function property used for transition and morphism theorems -/
structure GeneralTheorem where
  /-- function property name -/
  funPropName   : Name
  /-- theorem name -/
  thmName     : Name
  /-- discrimination tree keys used to index this theorem -/
  keys        : List (RefinedDiscrTree.Key × RefinedDiscrTree.LazyEntry)
  /-- priority -/
  priority    : Nat  := eval_prio default
  deriving Inhabited

/-- Structure holding transition or morphism theorems for `fun_prop` tactic. -/
structure GeneralTheorems where
  /-- Discrimination tree indexing theorems. -/
  theorems     : RefinedDiscrTree GeneralTheorem := {}
  deriving Inhabited

/-- `fun_prop` state -/
structure State where
  /-- Simp's cache is used as the `fun_prop` tactic is designed to be used inside of simp and
  utilize its cache. It holds successful goals. -/
  cache : Simp.Cache := {}
  /-- Cache storing failed goals such that they are not tried again. -/
  failureCache : ExprSet := {}
  /-- Count the number of steps and stop when maxSteps is reached. -/
  numSteps := 0
  /-- Log progress and failures messages that should be displayed to the user at the end. -/
  msgLog : List String := []
  /-- `RefinedDiscrTree` is lazy, so we store the partially evaluated tree. -/
  morTheorems        : GeneralTheorems
  /-- `RefinedDiscrTree` is lazy, so we store the partially evaluated tree. -/
  transitionTheorems : GeneralTheorems

/-- Increase depth -/
def Context.increaseTransitionDepth (ctx : Context) : Context :=
  {ctx with transitionDepth := ctx.transitionDepth + 1}

/-- Monad to run `fun_prop` tactic in. -/
abbrev FunPropM := ReaderT FunProp.Context <| StateT FunProp.State MetaM

set_option linter.style.docString false in
/-- Result of `funProp`, it is a proof of function property `P f` -/
structure Result where
  /-- -/
  proof : Expr

/-- Default names to unfold -/
def defaultUnfoldPred : Name → Bool :=
  defaultNamesToUnfold.contains

/-- Get predicate on names indicating if theys shoulds be unfolded. -/
def unfoldNamePred : FunPropM (Name → Bool) := do
  let toUnfold := (← read).constToUnfold
  return fun n => toUnfold.contains n

/-- Increase heartbeat, throws error when `maxSteps` was reached -/
def increaseSteps : FunPropM Unit := do
  let numSteps := (← get).numSteps
  let maxSteps := (← read).config.maxSteps
  if numSteps > maxSteps then
     throwError s!"fun_prop failed, maximum number({maxSteps}) of steps exceeded"
  modify (fun s => {s with numSteps := s.numSteps + 1})

/-- Increase transition depth. Return `none` if maximum transition depth has been reached. -/
def withIncreasedTransitionDepth {α} (go : FunPropM (Option α)) : FunPropM (Option α) := do
  let maxDepth := (← read).config.maxTransitionDepth
  let newDepth := (← read).transitionDepth + 1
  if newDepth > maxDepth then
    trace[Meta.Tactic.fun_prop]
   "maximum transition depth ({maxDepth}) reached
    if you want `fun_prop` to continue then increase the maximum depth with \
    `fun_prop (config := \{maxTransitionDepth := {newDepth}})`"
    return none
  else
    withReader (fun s => {s with transitionDepth := newDepth}) go

/-- Log error message that will displayed to the user at the end.

Messages are logged only when `transitionDepth = 0` i.e. when `fun_prop` is **not** trying to infer
function property like continuity from another property like differentiability.
The main reason is that if the user forgets to add a continuity theorem for function `foo` then
`fun_prop` should report that there is a continuity theorem for `foo` missing. If we would log
messages `transitionDepth > 0` then user will see messages saying that there is a missing theorem
for differentiability, smoothness, ... for `foo`. -/
def logError (msg : String) : FunPropM Unit := do
  if (← read).transitionDepth = 0 then
    modify fun s =>
      {s with msgLog :=
        if s.msgLog.contains msg then
          s.msgLog
        else
          msg::s.msgLog}

end Meta.FunProp

end Mathlib<|MERGE_RESOLUTION|>--- conflicted
+++ resolved
@@ -4,11 +4,7 @@
 Authors: Tomáš Skřivan
 -/
 import Mathlib.Tactic.FunProp.FunctionData
-<<<<<<< HEAD
-import Batteries.Data.RBMap.Basic
 import Mathlib.Lean.Meta.RefinedDiscrTree.Basic
-=======
->>>>>>> 8bbb5cb8
 
 /-!
 ## `funProp`
@@ -102,19 +98,19 @@
 /-- General theorem about a function property used for transition and morphism theorems -/
 structure GeneralTheorem where
   /-- function property name -/
-  funPropName   : Name
+  funPropName : Name
   /-- theorem name -/
-  thmName     : Name
+  thmName : Name
   /-- discrimination tree keys used to index this theorem -/
-  keys        : List (RefinedDiscrTree.Key × RefinedDiscrTree.LazyEntry)
+  keys : List (RefinedDiscrTree.Key × RefinedDiscrTree.LazyEntry)
   /-- priority -/
-  priority    : Nat  := eval_prio default
+  priority : Nat  := eval_prio default
   deriving Inhabited
 
 /-- Structure holding transition or morphism theorems for `fun_prop` tactic. -/
 structure GeneralTheorems where
   /-- Discrimination tree indexing theorems. -/
-  theorems     : RefinedDiscrTree GeneralTheorem := {}
+  theorems : RefinedDiscrTree GeneralTheorem := {}
   deriving Inhabited
 
 /-- `fun_prop` state -/
@@ -129,7 +125,7 @@
   /-- Log progress and failures messages that should be displayed to the user at the end. -/
   msgLog : List String := []
   /-- `RefinedDiscrTree` is lazy, so we store the partially evaluated tree. -/
-  morTheorems        : GeneralTheorems
+  morTheorems : GeneralTheorems
   /-- `RefinedDiscrTree` is lazy, so we store the partially evaluated tree. -/
   transitionTheorems : GeneralTheorems
 
