/-
Copyright (c) 2021 Mario Carneiro. All rights reserved.
Released under Apache 2.0 license as described in the file LICENSE.
Authors: Mario Carneiro, Thomas Murrills
-/
import Mathlib.Data.Int.Cast.Lemmas
import Mathlib.Tactic.NormNum.Basic

/-!
## `norm_num` plugin for `^`.
-/

assert_not_exists RelIso

namespace Mathlib
open Lean
open Meta

namespace Meta.NormNum
open Qq

variable {a b c : ℕ}

theorem natPow_zero : Nat.pow a (nat_lit 0) = nat_lit 1 := rfl
theorem natPow_one : Nat.pow a (nat_lit 1) = a := Nat.pow_one _
theorem zero_natPow : Nat.pow (nat_lit 0) (Nat.succ b) = nat_lit 0 := rfl
theorem one_natPow : Nat.pow (nat_lit 1) b = nat_lit 1 := Nat.one_pow _

/-- This is an opaque wrapper around `Nat.pow` to prevent lean from unfolding the definition of
`Nat.pow` on numerals. The arbitrary precondition `p` is actually a formula of the form
`Nat.pow a' b' = c'` but we usually don't care to unfold this proposition so we just carry a
reference to it. -/
structure IsNatPowT (p : Prop) (a b c : Nat) : Prop where
  /-- Unfolds the assertion. -/
  run' : p → Nat.pow a b = c

theorem IsNatPowT.run
    (p : IsNatPowT (Nat.pow a (nat_lit 1) = a) a b c) : Nat.pow a b = c := p.run' (Nat.pow_one _)

/-- This is the key to making the proof proceed as a balanced tree of applications instead of
a linear sequence. It is just modus ponens after unwrapping the definitions. -/
theorem IsNatPowT.trans {p : Prop} {b' c' : ℕ} (h1 : IsNatPowT p a b c)
    (h2 : IsNatPowT (Nat.pow a b = c) a b' c') : IsNatPowT p a b' c' :=
  ⟨h2.run' ∘ h1.run'⟩

theorem IsNatPowT.bit0 : IsNatPowT (Nat.pow a b = c) a (nat_lit 2 * b) (Nat.mul c c) :=
  ⟨fun h1 => by simp [two_mul, pow_add, ← h1]⟩
theorem IsNatPowT.bit1 :
    IsNatPowT (Nat.pow a b = c) a (nat_lit 2 * b + nat_lit 1) (Nat.mul c (Nat.mul c a)) :=
  ⟨fun h1 => by simp [two_mul, pow_add, mul_assoc, ← h1]⟩

/--
Proves `Nat.pow a b = c` where `a` and `b` are raw nat literals. This could be done by just
`rfl` but the kernel does not have a special case implementation for `Nat.pow` so this would
proceed by unary recursion on `b`, which is too slow and also leads to deep recursion.

We instead do the proof by binary recursion, but this can still lead to deep recursion,
so we use an additional trick to do binary subdivision on `log2 b`. As a result this produces
a proof of depth `log (log b)` which will essentially never overflow before the numbers involved
themselves exceed memory limits.
-/
partial def evalNatPow (a b : Q(ℕ)) : (c : Q(ℕ)) × Q(Nat.pow $a $b = $c) :=
  if b.natLit! = 0 then
    haveI : $b =Q 0 := ⟨⟩
    ⟨q(nat_lit 1), q(natPow_zero)⟩
  else if a.natLit! = 0 then
    haveI : $a =Q 0 := ⟨⟩
    have b' : Q(ℕ) := mkRawNatLit (b.natLit! - 1)
    haveI : $b =Q Nat.succ $b' := ⟨⟩
    ⟨q(nat_lit 0), q(zero_natPow)⟩
  else if a.natLit! = 1 then
    haveI : $a =Q 1 := ⟨⟩
    ⟨q(nat_lit 1), q(one_natPow)⟩
  else if b.natLit! = 1 then
    haveI : $b =Q 1 := ⟨⟩
    ⟨a, q(natPow_one)⟩
  else
    let ⟨c, p⟩ := go b.natLit!.log2 a (mkRawNatLit 1) a b _ .rfl
    ⟨c, q(($p).run)⟩
where
  /-- Invariants: `a ^ b₀ = c₀`, `depth > 0`, `b >>> depth = b₀`, `p := Nat.pow $a $b₀ = $c₀` -/
  go (depth : Nat) (a b₀ c₀ b : Q(ℕ)) (p : Q(Prop)) (hp : $p =Q (Nat.pow $a $b₀ = $c₀)) :
      (c : Q(ℕ)) × Q(IsNatPowT $p $a $b $c) :=
    let b' := b.natLit!
    if depth ≤ 1 then
      let a' := a.natLit!
      let c₀' := c₀.natLit!
      if b' &&& 1 == 0 then
        have c : Q(ℕ) := mkRawNatLit (c₀' * c₀')
        haveI : $c =Q Nat.mul $c₀ $c₀ := ⟨⟩
        haveI : $b =Q 2 * $b₀ := ⟨⟩
        ⟨c, q(IsNatPowT.bit0)⟩
      else
        have c : Q(ℕ) := mkRawNatLit (c₀' * (c₀' * a'))
        haveI : $c =Q Nat.mul $c₀ (Nat.mul $c₀ $a) := ⟨⟩
        haveI : $b =Q 2 * $b₀ + 1 := ⟨⟩
        ⟨c, q(IsNatPowT.bit1)⟩
    else
      let d := depth >>> 1
      have hi : Q(ℕ) := mkRawNatLit (b' >>> d)
      let ⟨c1, p1⟩ := go (depth - d) a b₀ c₀ hi p (by exact hp)
      let ⟨c2, p2⟩ := go d a hi c1 b q(Nat.pow $a $hi = $c1) ⟨⟩
      ⟨c2, q(($p1).trans $p2)⟩

theorem intPow_ofNat (h1 : Nat.pow a b = c) :
    Int.pow (Int.ofNat a) b = Int.ofNat c := by simp [← h1]

theorem intPow_negOfNat_bit0 {b' c' : ℕ} (h1 : Nat.pow a b' = c')
    (hb : nat_lit 2 * b' = b) (hc : c' * c' = c) :
    Int.pow (Int.negOfNat a) b = Int.ofNat c := by
  rw [← hb, Int.negOfNat_eq, Int.pow_eq, pow_mul, neg_pow_two, ← pow_mul, two_mul, pow_add, ← hc,
    ← h1]
  simp

theorem intPow_negOfNat_bit1 {b' c' : ℕ} (h1 : Nat.pow a b' = c')
    (hb : nat_lit 2 * b' + nat_lit 1 = b) (hc : c' * (c' * a) = c) :
    Int.pow (Int.negOfNat a) b = Int.negOfNat c := by
  rw [← hb, Int.negOfNat_eq, Int.negOfNat_eq, Int.pow_eq, pow_succ, pow_mul, neg_pow_two, ← pow_mul,
    two_mul, pow_add, ← hc, ← h1]
  simp [mul_assoc, mul_comm, mul_left_comm]

/-- Evaluates `Int.pow a b = c` where `a` and `b` are raw integer literals. -/
partial def evalIntPow (za : ℤ) (a : Q(ℤ)) (b : Q(ℕ)) : ℤ × (c : Q(ℤ)) × Q(Int.pow $a $b = $c) :=
  have a' : Q(ℕ) := a.appArg!
  if 0 ≤ za then
    haveI : $a =Q .ofNat $a' := ⟨⟩
    let ⟨c, p⟩ := evalNatPow a' b
    ⟨c.natLit!, q(.ofNat $c), q(intPow_ofNat $p)⟩
  else
    haveI : $a =Q .negOfNat $a' := ⟨⟩
    let b' := b.natLit!
    have b₀ : Q(ℕ) := mkRawNatLit (b' >>> 1)
    let ⟨c₀, p⟩ := evalNatPow a' b₀
    let c' := c₀.natLit!
    if b' &&& 1 == 0 then
      have c : Q(ℕ) := mkRawNatLit (c' * c')
      have pc : Q($c₀ * $c₀ = $c) := (q(Eq.refl $c) : Expr)
      have pb : Q(2 * $b₀ = $b) := (q(Eq.refl $b) : Expr)
      ⟨c.natLit!, q(.ofNat $c), q(intPow_negOfNat_bit0 $p $pb $pc)⟩
    else
      have c : Q(ℕ) := mkRawNatLit (c' * (c' * a'.natLit!))
      have pc : Q($c₀ * ($c₀ * $a') = $c) := (q(Eq.refl $c) : Expr)
      have pb : Q(2 * $b₀ + 1 = $b) := (q(Eq.refl $b) : Expr)
      ⟨-c.natLit!, q(.negOfNat $c), q(intPow_negOfNat_bit1 $p $pb $pc)⟩

-- see note [norm_num lemma function equality]
theorem isNat_pow {α} [Semiring α] : ∀ {f : α → ℕ → α} {a : α} {b a' b' c : ℕ},
    f = HPow.hPow → IsNat a a' → IsNat b b' → Nat.pow a' b' = c → IsNat (f a b) c
  | _, _, _, _, _, _, rfl, ⟨rfl⟩, ⟨rfl⟩, rfl => ⟨by simp⟩

-- see note [norm_num lemma function equality]
theorem isInt_pow {α} [Ring α] : ∀ {f : α → ℕ → α} {a : α} {b : ℕ} {a' : ℤ} {b' : ℕ} {c : ℤ},
    f = HPow.hPow → IsInt a a' → IsNat b b' → Int.pow a' b' = c → IsInt (f a b) c
  | _, _, _, _, _, _, rfl, ⟨rfl⟩, ⟨rfl⟩, rfl => ⟨by simp⟩

-- see note [norm_num lemma function equality]
theorem isRat_pow {α} [Ring α] {f : α → ℕ → α} {a : α} {an cn : ℤ} {ad b b' cd : ℕ} :
    f = HPow.hPow → IsRat a an ad → IsNat b b' →
    Int.pow an b' = cn → Nat.pow ad b' = cd →
    IsRat (f a b) cn cd := by
  rintro rfl ⟨_, rfl⟩ ⟨rfl⟩ (rfl : an ^ b = _) (rfl : ad ^ b = _)
  have := invertiblePow (ad:α) b
  rw [← Nat.cast_pow] at this
  use this; simp [invOf_pow, Commute.mul_pow]

<<<<<<< HEAD
theorem isNNRat_pow {α} [Semiring α] {f : α → ℕ → α} {a : α} {an cn : ℕ} {ad b b' cd : ℕ} :
    f = HPow.hPow → IsNNRat a an ad → IsNat b b' →
    Nat.pow an b' = cn → Nat.pow ad b' = cd →
    IsNNRat (f a b) cn cd := by
  rintro rfl ⟨_, rfl⟩ ⟨rfl⟩ (rfl : an ^ b = _) (rfl : ad ^ b = _)
  have := invertiblePow (ad:α) b
  rw [← Nat.cast_pow] at this
  use this; simp [invOf_pow, Commute.mul_pow, Nat.cast_commute]

=======
attribute [local instance] monadLiftOptionMetaM in
>>>>>>> a5abec92
/-- The `norm_num` extension which identifies expressions of the form `a ^ b`,
such that `norm_num` successfully recognises both `a` and `b`, with `b : ℕ`. -/
@[norm_num _ ^ (_ : ℕ)]
def evalPow : NormNumExt where eval {u α} e := do
  let .app (.app (f : Q($α → ℕ → $α)) (a : Q($α))) (b : Q(ℕ)) ← whnfR e | failure
  let ⟨nb, pb⟩ ← deriveNat b q(instAddMonoidWithOneNat)
  let sα ← inferSemiring α
  let ra ← derive a
  guard <|← withDefault <| withNewMCtxDepth <| isDefEq f q(HPow.hPow (α := $α))
  haveI' : $e =Q $a ^ $b := ⟨⟩
  haveI' : $f =Q HPow.hPow := ⟨⟩
  let rec
  /-- Main part of `evalPow`. -/
  core : Option (Result e) := do
    match ra with
    | .isBool .. => failure
    | .isNat sα na pa =>
      assumeInstancesCommute
      have ⟨c, r⟩ := evalNatPow na nb
      return .isNat sα c q(isNat_pow (f := $f) (.refl $f) $pa $pb $r)
    | .isNegNat rα .. =>
      assumeInstancesCommute
      let ⟨za, na, pa⟩ ← ra.toInt rα
      have ⟨zc, c, r⟩ := evalIntPow za na nb
      return .isInt rα c zc q(isInt_pow (f := $f) (.refl $f) $pa $pb $r)
    | .isNNRat dα _qa na da pa =>
      assumeInstancesCommute
      have ⟨nc, r1⟩ := evalNatPow na nb
      have ⟨dc, r2⟩ := evalNatPow da nb
      let qc := ⟨mkRat nc.natLit! dc.natLit!, by rw [Rat.mkRat_eq]; sorry⟩
      return .isNNRat dα qc nc dc q(isNNRat_pow (f := $f) (.refl $f) $pa $pb $r1 $r2)
    | .isNegNNRat dα qa na da pa =>
      assumeInstancesCommute
      have ⟨zc, nc, r1⟩ := evalIntPow qa.num q(Int.negOfNat $na) nb
      have ⟨dc, r2⟩ := evalNatPow da nb
      let qc := mkRat zc dc.natLit!
      return .isRat dα qc nc dc q(isRat_pow (f := $f) (.refl $f) $pa $pb $r1 $r2)
  core

theorem isNat_zpow_pos {α : Type*} [DivisionSemiring α] {a : α} {b : ℤ} {nb ne : ℕ}
    (pb : IsNat b nb) (pe' : IsNat (a ^ nb) ne) :
    IsNat (a ^ b) ne := by
  rwa [pb.out, zpow_natCast]

theorem isNat_zpow_neg {α : Type*} [DivisionSemiring α] {a : α} {b : ℤ} {nb ne : ℕ}
    (pb : IsInt b (Int.negOfNat nb)) (pe' : IsNat (a ^ nb)⁻¹ ne) :
    IsNat (a ^ b) ne := by
  rwa [pb.out, Int.cast_negOfNat, zpow_neg, zpow_natCast]

theorem isInt_zpow_pos {α : Type*} [DivisionRing α] {a : α} {b : ℤ} {nb ne : ℕ}
    (pb : IsNat b nb) (pe' : IsInt (a ^ nb) (Int.negOfNat ne)) :
    IsInt (a ^ b) (Int.negOfNat ne) := by
  rwa [pb.out, zpow_natCast]

theorem isInt_zpow_neg {α : Type*} [DivisionRing α] {a : α} {b : ℤ} {nb ne : ℕ}
    (pb : IsInt b (Int.negOfNat nb)) (pe' : IsInt (a ^ nb)⁻¹ (Int.negOfNat ne)) :
    IsInt (a ^ b) (Int.negOfNat ne) := by
  rwa [pb.out, Int.cast_negOfNat, zpow_neg, zpow_natCast]

theorem isNNRat_zpow_pos {α : Type*} [DivisionSemiring α] {a : α} {b : ℤ} {nb : ℕ}
    {num : ℕ} {den : ℕ}
    (pb : IsNat b nb) (pe' : IsNNRat (a^nb) num den) :
    IsNNRat (a^b) num den := by
  rwa [pb.out, zpow_coe_nat]

theorem isNNRat_zpow_neg {α : Type*} [DivisionSemiring α] {a : α} {b : ℤ} {nb : ℕ}
    {num : ℕ} {den : ℕ}
    (pb : IsInt b (Int.negOfNat nb)) (pe' : IsNNRat ((a^nb)⁻¹) num den) :
    IsNNRat (a^b) num den := by
  rwa [pb.out, Int.cast_negOfNat, zpow_neg, zpow_coe_nat]

theorem isRat_zpow_pos {α : Type*} [DivisionRing α] {a : α} {b : ℤ} {nb : ℕ}
    {num : ℤ} {den : ℕ}
    (pb : IsNat b nb) (pe' : IsRat (a ^ nb) num den) :
    IsRat (a ^ b) num den := by
  rwa [pb.out, zpow_natCast]

theorem isRat_zpow_neg {α : Type*} [DivisionRing α] {a : α} {b : ℤ} {nb : ℕ}
    {num : ℤ} {den : ℕ}
    (pb : IsInt b (Int.negOfNat nb)) (pe' : IsRat ((a ^ nb)⁻¹) num den) :
    IsRat (a ^ b) num den := by
  rwa [pb.out, Int.cast_negOfNat, zpow_neg, zpow_natCast]

#adaptation_note /-- https://github.com/leanprover/lean4/pull/4096
the repeated
```
have h : $e =Q (HPow.hPow (γ := $α) $a $b) := ⟨⟩
h.check
```
blocks below were not necessary: we just did it once outside the `match rb with` block.
-/
/-- The `norm_num` extension which identifies expressions of the form `a ^ b`,
such that `norm_num` successfully recognises both `a` and `b`, with `b : ℤ`. -/
@[norm_num _ ^ (_ : ℤ)]
def evalZPow : NormNumExt where eval {u α} e := do
  let .app (.app (f : Q($α → ℤ → $α)) (a : Q($α))) (b : Q(ℤ)) ← whnfR e | failure
  let _c ← synthInstanceQ q(DivisionSemiring $α)
  let rb ← derive (α := q(ℤ)) b
  match rb with
  | .isBool .. | .isNNRat _ .. | .isNegNNRat _ .. => failure
  | .isNat sβ nb pb =>
    match ← derive q($a ^ $nb) with
    | .isBool .. => failure
    | .isNat sα' ne' pe' =>
      have h : $e =Q (HPow.hPow (γ := $α) $a $b) := ⟨⟩
      h.check
      assumeInstancesCommute
      return .isNat sα' ne' q(isNat_zpow_pos $pb $pe')
    | .isNegNat sα' ne' pe' =>
      have h : $e =Q (HPow.hPow (γ := $α) $a $b) := ⟨⟩
      h.check
      let _c ← synthInstanceQ q(DivisionRing $α)
      assumeInstancesCommute
      return .isNegNat sα' ne' q(isInt_zpow_pos $pb $pe')
<<<<<<< HEAD
    | .isNNRat dsα' qe' nume' dene' pe' =>
      assumeInstancesCommute
      return .isNNRat dsα' qe' nume' dene' q(isNNRat_zpow_pos $pb $pe')
    | .isNegNNRat dα' qe' nume' dene' pe' =>
=======
    | .isRat sα' qe' nume' dene' pe' =>
      have h : $e =Q (HPow.hPow (γ := $α) $a $b) := ⟨⟩
      h.check
>>>>>>> a5abec92
      assumeInstancesCommute
      let proof := q(isRat_zpow_pos $pb $pe')
      return .isRat dα' qe' nume' dene' proof
  | .isNegNat sβ nb pb =>
    match ← derive q(($a ^ $nb)⁻¹) with
    | .isBool .. => failure
    | .isNat sα' ne' pe' =>
      have h : $e =Q (HPow.hPow (γ := $α) $a $b) := ⟨⟩
      h.check
      assumeInstancesCommute
      return .isNat sα' ne' q(isNat_zpow_neg $pb $pe')
    | .isNegNat sα' ne' pe' =>
      have h : $e =Q (HPow.hPow (γ := $α) $a $b) := ⟨⟩
      h.check
      let _c ← synthInstanceQ q(DivisionRing $α)
      assumeInstancesCommute
      return .isNegNat sα' ne' q(isInt_zpow_neg $pb $pe')
<<<<<<< HEAD
    | .isNNRat dsα' qe' nume' dene' pe' =>
      assumeInstancesCommute
      return .isNNRat dsα' qe' nume' dene' q(isNNRat_zpow_neg $pb $pe')
    | .isNegNNRat dα' qe' nume' dene' pe' =>
      assumeInstancesCommute
      return .isRat dα' qe' q(.negOfNat $nume') dene' q(isRat_zpow_neg $pb $pe')
=======
    | .isRat sα' qe' nume' dene' pe' =>
      have h : $e =Q (HPow.hPow (γ := $α) $a $b) := ⟨⟩
      h.check
      assumeInstancesCommute
      return .isRat sα' qe' nume' dene' q(isRat_zpow_neg $pb $pe')

end NormNum

end Meta

end Mathlib
>>>>>>> a5abec92
<|MERGE_RESOLUTION|>--- conflicted
+++ resolved
@@ -163,7 +163,6 @@
   rw [← Nat.cast_pow] at this
   use this; simp [invOf_pow, Commute.mul_pow]
 
-<<<<<<< HEAD
 theorem isNNRat_pow {α} [Semiring α] {f : α → ℕ → α} {a : α} {an cn : ℕ} {ad b b' cd : ℕ} :
     f = HPow.hPow → IsNNRat a an ad → IsNat b b' →
     Nat.pow an b' = cn → Nat.pow ad b' = cd →
@@ -173,9 +172,7 @@
   rw [← Nat.cast_pow] at this
   use this; simp [invOf_pow, Commute.mul_pow, Nat.cast_commute]
 
-=======
 attribute [local instance] monadLiftOptionMetaM in
->>>>>>> a5abec92
 /-- The `norm_num` extension which identifies expressions of the form `a ^ b`,
 such that `norm_num` successfully recognises both `a` and `b`, with `b : ℕ`. -/
 @[norm_num _ ^ (_ : ℕ)]
@@ -290,16 +287,14 @@
       let _c ← synthInstanceQ q(DivisionRing $α)
       assumeInstancesCommute
       return .isNegNat sα' ne' q(isInt_zpow_pos $pb $pe')
-<<<<<<< HEAD
     | .isNNRat dsα' qe' nume' dene' pe' =>
+      have h : $e =Q (HPow.hPow (γ := $α) $a $b) := ⟨⟩
+      h.check
       assumeInstancesCommute
       return .isNNRat dsα' qe' nume' dene' q(isNNRat_zpow_pos $pb $pe')
     | .isNegNNRat dα' qe' nume' dene' pe' =>
-=======
-    | .isRat sα' qe' nume' dene' pe' =>
-      have h : $e =Q (HPow.hPow (γ := $α) $a $b) := ⟨⟩
-      h.check
->>>>>>> a5abec92
+      have h : $e =Q (HPow.hPow (γ := $α) $a $b) := ⟨⟩
+      h.check
       assumeInstancesCommute
       let proof := q(isRat_zpow_pos $pb $pe')
       return .isRat dα' qe' nume' dene' proof
@@ -317,23 +312,19 @@
       let _c ← synthInstanceQ q(DivisionRing $α)
       assumeInstancesCommute
       return .isNegNat sα' ne' q(isInt_zpow_neg $pb $pe')
-<<<<<<< HEAD
     | .isNNRat dsα' qe' nume' dene' pe' =>
+      have h : $e =Q (HPow.hPow (γ := $α) $a $b) := ⟨⟩
+      h.check
       assumeInstancesCommute
       return .isNNRat dsα' qe' nume' dene' q(isNNRat_zpow_neg $pb $pe')
     | .isNegNNRat dα' qe' nume' dene' pe' =>
+      have h : $e =Q (HPow.hPow (γ := $α) $a $b) := ⟨⟩
+      h.check
       assumeInstancesCommute
       return .isRat dα' qe' q(.negOfNat $nume') dene' q(isRat_zpow_neg $pb $pe')
-=======
-    | .isRat sα' qe' nume' dene' pe' =>
-      have h : $e =Q (HPow.hPow (γ := $α) $a $b) := ⟨⟩
-      h.check
-      assumeInstancesCommute
-      return .isRat sα' qe' nume' dene' q(isRat_zpow_neg $pb $pe')
 
 end NormNum
 
 end Meta
 
-end Mathlib
->>>>>>> a5abec92
+end Mathlib