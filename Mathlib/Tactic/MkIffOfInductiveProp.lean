--- conflicted
+++ resolved
@@ -289,12 +289,7 @@
           let _ ← isDefEq t mt -- infer values for those mvars we just made
           mvar'.assign e
 
-<<<<<<< HEAD
-/-- Implementation for `mk_eq`, `mk_iff`, and `mk_iff_of_inductive_prop`.
-=======
-/-- Implementation for both `mk_iff` and `mk_iff_of_inductive_prop`.
->>>>>>> 60e4a87a
--/
+/-- Implementation for `mk_eq`, `mk_iff`, and `mk_iff_of_inductive_prop`. -/
 def mkEqIffOfInductivePropImpl (ind : Name) (rel : Name) (relStx : Syntax) (isEq : Bool) :
     MetaM Unit := do
   let .inductInfo inductVal ← getConstInfo ind |
@@ -427,7 +422,6 @@
         pure ((← mkDeclName (← getCurrNamespace) {} tgt.getId).1, tgt.raw)
       | `(attr| mk_iff) => pure (decl.decapitalize.appendAfter "_iff", stx)
       | _ => throwError "unrecognized syntax"
-<<<<<<< HEAD
     mkEqIffOfInductivePropImpl decl tgt idStx false
 }
 
@@ -442,9 +436,5 @@
       | _ => throwError "unrecognized syntax"
     mkEqIffOfInductivePropImpl decl tgt idStx true
 }
-=======
-    mkIffOfInductivePropImpl decl tgt idStx
-}
-
-end Mathlib.Tactic.MkIff
->>>>>>> 60e4a87a
+
+end Mathlib.Tactic.MkIff