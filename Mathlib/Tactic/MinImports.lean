--- conflicted
+++ resolved
@@ -78,8 +78,6 @@
       | .error .. => pure ()
   return new
 
-<<<<<<< HEAD
-=======
 /-- `previousInstName nm` takes as input a name `nm`, assuming that it is the name of an
 auto-generated "nameless" `instance`.
 If `nm` ends in `..._n`, where `n` is a number, it returns the same name, but with `_n` replaced
@@ -97,7 +95,6 @@
     .str init newTail
   | nm => nm
 
->>>>>>> 150c33df
 /--`getAllImports cmd id` takes a `Syntax` input `cmd` and returns the `NameSet` of all the
 module names that are implied by
 * the `SyntaxNodeKinds`,
@@ -113,9 +110,6 @@
   let env ← getEnv
   let id1 ← getId cmd
   let ns ← getCurrNamespace
-<<<<<<< HEAD
-  let nm ← liftCoreM do (realizeGlobalConstNoOverload id1 <|> return ns ++ id1.getId)
-=======
   let id2 := mkIdentFrom id1 (previousInstName id1.getId)
   let nm ← liftCoreM do (
     -- try the visible name or the current "nameless" `instance` name
@@ -125,7 +119,6 @@
     -- failing everything, use the current namespace followed by the visible name
     return ns ++ id1.getId)
   dbg_trace "using: {nm}"
->>>>>>> 150c33df
   -- We collect the implied declaration names, the `SyntaxNodeKinds` and the attributes.
   let ts := getVisited env nm
               |>.append (getVisited env id.getId)
@@ -141,11 +134,7 @@
     for t in tns do
       let new := match env.getModuleIdxFor? t with
         | some t => (hm.find? t).get!
-<<<<<<< HEAD
-        | none   => .anonymous --instead of `getMainModule`, we omit the current module
-=======
         | none   => .anonymous -- instead of `getMainModule`, we omit the current module
->>>>>>> 150c33df
       if !fins.contains new then fins := fins.insert new
   return fins.erase .anonymous
 
