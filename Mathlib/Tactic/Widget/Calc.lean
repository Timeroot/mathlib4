/-
Copyright (c) 2023 Patrick Massot. All rights reserved.
Released under Apache 2.0 license as described in the file LICENSE.
Authors: Patrick Massot
-/
import Lean.Elab.Tactic.Calc
import Lean.Meta.Tactic.TryThis

import Mathlib.Data.String.Defs
import Mathlib.Tactic.Widget.SelectPanelUtils
import Batteries.CodeAction.Attr
import Batteries.Lean.Position

/-! # Calc widget

This file redefines the `calc` tactic so that it displays a widget panel allowing to create
new calc steps with holes specified by selected sub-expressions in the goal.
-/

section code_action
open Batteries.CodeAction
open Lean Server RequestM

/-- Code action to create a `calc` tactic from the current goal. -/
@[tactic_code_action calcTactic]
def createCalc : TacticCodeAction := fun _params _snap ctx _stack node => do
  let .node (.ofTacticInfo info) _ := node | return #[]
  if info.goalsBefore.isEmpty then return #[]
  let eager := {
    title := s!"Generate a calc block."
    kind? := "quickfix"
  }
  let doc ← readDoc
  return #[{
    eager
    lazy? := some do
      let tacPos := doc.meta.text.utf8PosToLspPos info.stx.getPos?.get!
      let endPos := doc.meta.text.utf8PosToLspPos info.stx.getTailPos?.get!
      let goal := info.goalsBefore[0]!
      let goalFmt ← ctx.runMetaM {} <| goal.withContext do Meta.ppExpr (← goal.getType)
      return { eager with
        edit? := some <|.ofTextEdit doc.versionedIdentifier
          { range := ⟨tacPos, endPos⟩, newText := s!"calc {goalFmt} := by sorry" }
      }
  }]
end code_action

open ProofWidgets
open Lean Meta

open Lean Server in

/-- Parameters for the calc widget. -/
structure CalcParams extends SelectInsertParams where
  /-- Is this the first calc step? -/
  isFirst : Bool
  /-- indentation level of the calc block. -/
  indent : Nat
  deriving SelectInsertParamsClass, RpcEncodable

open Lean Meta

/-- Return the link text and inserted text above and below of the calc widget. -/
def suggestSteps (pos : Array Lean.SubExpr.GoalsLocation) (goalType : Expr) (params : CalcParams) :
    MetaM (String × String × Option (String.Pos × String.Pos)) := do
  let subexprPos := getGoalLocations pos
  let some (rel, lhs, rhs) ← Lean.Elab.Term.getCalcRelation? goalType |
      throwError "invalid 'calc' step, relation expected{indentExpr goalType}"
  let relApp := mkApp2 rel
    (← mkFreshExprMVar none)
    (← mkFreshExprMVar none)
  let some relStr := ((← Meta.ppExpr relApp) |> toString |>.splitOn)[1]?
    | throwError "could not find relation symbol in {relApp}"
  let isSelectedLeft := subexprPos.any (fun L ↦ #[0, 1].isPrefixOf L.toArray)
  let isSelectedRight := subexprPos.any (fun L ↦ #[1].isPrefixOf L.toArray)

  let mut goalType := goalType
  for pos in subexprPos do
    goalType ← insertMetaVar goalType pos
  let some (_, newLhs, newRhs) ← Lean.Elab.Term.getCalcRelation? goalType |
      throwError "invalid 'calc' step, relation expected{indentExpr goalType}"

  let lhsStr := (toString <| ← Meta.ppExpr lhs).renameMetaVar
  let newLhsStr := (toString <| ← Meta.ppExpr newLhs).renameMetaVar
  let rhsStr := (toString <| ← Meta.ppExpr rhs).renameMetaVar
  let newRhsStr := (toString <| ← Meta.ppExpr newRhs).renameMetaVar

  let spc := String.replicate params.indent ' '
  let insertedCode := match isSelectedLeft, isSelectedRight with
  | true, true =>
    if params.isFirst then
      s!"{lhsStr} {relStr} {newLhsStr} := by sorry\n{spc}_ {relStr} {newRhsStr} := by sorry\n\
         {spc}_ {relStr} {rhsStr} := by sorry"
    else
      s!"_ {relStr} {newLhsStr} := by sorry\n{spc}\
         _ {relStr} {newRhsStr} := by sorry\n{spc}\
         _ {relStr} {rhsStr} := by sorry"
  | false, true =>
    if params.isFirst then
      s!"{lhsStr} {relStr} {newRhsStr} := by sorry\n{spc}_ {relStr} {rhsStr} := by sorry"
    else
      s!"_ {relStr} {newRhsStr} := by sorry\n{spc}_ {relStr} {rhsStr} := by sorry"
  | true, false =>
    if params.isFirst then
      s!"{lhsStr} {relStr} {newLhsStr} := by sorry\n{spc}_ {relStr} {rhsStr} := by sorry"
    else
      s!"_ {relStr} {newLhsStr} := by sorry\n{spc}_ {relStr} {rhsStr} := by sorry"
  | false, false => "This should not happen"

  let stepInfo := match isSelectedLeft, isSelectedRight with
  | true, true => "Create two new steps"
  | true, false | false, true => "Create a new step"
  | false, false => "This should not happen"
  let pos : String.Pos := insertedCode.find (fun c => c == '?')
  return (stepInfo, insertedCode, some (pos, ⟨pos.byteIdx + 2⟩) )

/-- Rpc function for the calc widget. -/
@[server_rpc_method]
def CalcPanel.rpc := mkSelectionPanelRPC suggestSteps
<<<<<<< HEAD
  "Please select subterms."
  "Calc 🔍️"
=======
  "Please select subterms using Shift-click."
  "Calc 🔍"
>>>>>>> bf7fad11

/-- The calc widget. -/
@[widget_module]
def CalcPanel : Component CalcParams :=
  mk_rpc_widget% CalcPanel.rpc

namespace Lean.Elab.Tactic

open Lean Meta Tactic TryThis in
/-- Create a `calc` proof. -/
elab stx:"calc?" : tactic => withMainContext do
  let goalType ← whnfR (← getMainTarget)
  unless (← Lean.Elab.Term.getCalcRelation? goalType).isSome do
    throwError "Cannot start a calculation here: the goal{indentExpr goalType}\nis not a relation."
  let s ← `(tactic| calc $(← Lean.PrettyPrinter.delab (← getMainTarget)) := by sorry)
  addSuggestions stx #[.suggestion s] (header := "Create calc tactic:")
  evalTactic (← `(tactic|sorry))

/-- Elaborator for the `calc` tactic mode variant with widgets. -/
elab_rules : tactic
| `(tactic|calc%$calcstx $steps) => do
  let mut isFirst := true
  for step in ← Lean.Elab.Term.mkCalcStepViews steps do
    let some replaceRange := (← getFileMap).rangeOfStx? step.ref | continue
    let json := json% {"replaceRange": $(replaceRange),
                        "isFirst": $(isFirst),
                        "indent": $(replaceRange.start.character)}
    Widget.savePanelWidgetInfo CalcPanel.javascriptHash (pure json) step.proof
    isFirst := false
  evalCalc (← `(tactic|calc%$calcstx $steps))

end Lean.Elab.Tactic<|MERGE_RESOLUTION|>--- conflicted
+++ resolved
@@ -117,13 +117,8 @@
 /-- Rpc function for the calc widget. -/
 @[server_rpc_method]
 def CalcPanel.rpc := mkSelectionPanelRPC suggestSteps
-<<<<<<< HEAD
-  "Please select subterms."
+  "Please select subterms using Shift-click."
   "Calc 🔍️"
-=======
-  "Please select subterms using Shift-click."
-  "Calc 🔍"
->>>>>>> bf7fad11
 
 /-- The calc widget. -/
 @[widget_module]
