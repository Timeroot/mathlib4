/-
Copyright (c) 2022 Henrik Böving. All rights reserved.
Released under Apache 2.0 license as described in the file LICENSE.
Authors: Henrik Böving, Simon Hudon
-/
import Batteries.Data.Rat.Basic
import Mathlib.Algebra.Order.Ring.Int
import Mathlib.Data.List.Monad
import Mathlib.Testing.SlimCheck.Gen

/-!
# `SampleableExt` Class

This class permits the creation samples of a given type
controlling the size of those values using the `Gen` monad.

# `Shrinkable` Class

This class helps minimize examples by creating smaller versions of
given values.

When testing a proposition like `∀ n : ℕ, Prime n → n ≤ 100`,
`SlimCheck` requires that `ℕ` have an instance of `SampleableExt` and for
`Prime n` to be decidable.  `SlimCheck` will then use the instance of
`SampleableExt` to generate small examples of ℕ and progressively increase
in size. For each example `n`, `Prime n` is tested. If it is false,
the example will be rejected (not a test success nor a failure) and
`SlimCheck` will move on to other examples. If `Prime n` is true,
`n ≤ 100` will be tested. If it is false, `n` is a counter-example of
`∀ n : ℕ, Prime n → n ≤ 100` and the test fails. If `n ≤ 100` is true,
the test passes and `SlimCheck` moves on to trying more examples.

This is a port of the Haskell QuickCheck library.

## Main definitions

* `SampleableExt` class
* `Shrinkable` class

### `SampleableExt`

`SampleableExt` can be used in two ways. The first (and most common)
is to simply generate values of a type directly using the `Gen` monad,
if this is what you want to do then `SampleableExt.mkSelfContained` is
the way to go.

Furthermore it makes it possible to express generators for types that
do not lend themselves to introspection, such as `ℕ → ℕ`.
If we test a quantification over functions the
counter-examples cannot be shrunken or printed meaningfully.
For that purpose, `SampleableExt` provides a proxy representation
`proxy` that can be printed and shrunken as well
as interpreted (using `interp`) as an object of the right type. If you
are using it in the first way, this proxy type will simply be the type
itself and the `interp` function `id`.

### `Shrinkable`

Given an example `x : α`, `Shrinkable α` gives us a way to shrink it
and suggest simpler examples.

## Shrinking

Shrinking happens when `SlimCheck` find a counter-example to a
property.  It is likely that the example will be more complicated than
necessary so `SlimCheck` proceeds to shrink it as much as
possible. Although equally valid, a smaller counter-example is easier
for a user to understand and use.

The `Shrinkable` class, , has a `shrink` function so that we can use
specialized knowledge while shrinking a value. It is not responsible
for the whole shrinking process however. It only has to take one step
in the shrinking process. `SlimCheck` will repeatedly call `shrink`
until no more steps can be taken. Because `shrink` guarantees that the
size of the candidates it produces is strictly smaller than the
argument, we know that `SlimCheck` is guaranteed to terminate.

## Tags

random testing

## References

* https://hackage.haskell.org/package/QuickCheck

-/

namespace SlimCheck

open Random Gen

universe u v
variable {α β : Type*}

/-- Given an example `x : α`, `Shrinkable α` gives us a way to shrink it
and suggest simpler examples. -/
class Shrinkable (α : Type u) where
  shrink : (x : α) → List α := fun _ ↦ []

/-- `SampleableExt` can be used in two ways. The first (and most common)
is to simply generate values of a type directly using the `Gen` monad,
if this is what you want to do then `SampleableExt.mkSelfContained` is
the way to go.

Furthermore it makes it possible to express generators for types that
do not lend themselves to introspection, such as `ℕ → ℕ`.
If we test a quantification over functions the
counter-examples cannot be shrunken or printed meaningfully.
For that purpose, `SampleableExt` provides a proxy representation
`proxy` that can be printed and shrunken as well
as interpreted (using `interp`) as an object of the right type. -/
class SampleableExt (α : Sort u) where
  proxy : Type v
  [proxyRepr : Repr proxy]
  [shrink : Shrinkable proxy]
  sample : Gen proxy
  interp : proxy → α

attribute [instance] SampleableExt.proxyRepr
attribute [instance] SampleableExt.shrink

namespace SampleableExt

/-- Use to generate instance whose purpose is to simply generate values
of a type directly using the `Gen` monad -/
def mkSelfContained [Repr α] [Shrinkable α] (sample : Gen α) : SampleableExt α where
  proxy := α
  proxyRepr := inferInstance
  shrink := inferInstance
  sample := sample
  interp := id

/-- First samples a proxy value and interprets it. Especially useful if
the proxy and target type are the same. -/
def interpSample (α : Type u) [SampleableExt α] : Gen α :=
  SampleableExt.interp <$> SampleableExt.sample

end SampleableExt

section Shrinkers

/-- `Nat.shrink' n` creates a list of smaller natural numbers by
successively dividing `n` by 2 . For example, `Nat.shrink 5 = [2, 1, 0]`. -/
def Nat.shrink (n : Nat) : List Nat :=
  if h : 0 < n then
    let m := n/2
    have : m < n := by
      apply Nat.div_lt_self h
      decide
    m :: shrink m
  else
    []

instance Nat.shrinkable : Shrinkable Nat where
  shrink := Nat.shrink

instance Fin.shrinkable {n : Nat} : Shrinkable (Fin n.succ) where
  shrink m := Nat.shrink m

/-- `Int.shrinkable` operates like `Nat.shrinkable` but also includes the negative variants. -/
instance Int.shrinkable : Shrinkable Int where
  shrink n := Nat.shrink n.natAbs |>.map (fun x ↦ ([x, -x] : List ℤ)) |>.flatten

instance Rat.shrinkable : Shrinkable Rat where
  shrink r :=
    (Shrinkable.shrink r.num).flatMap fun d => Nat.shrink r.den |>.map fun n => Rat.divInt d n

instance Bool.shrinkable : Shrinkable Bool := {}
instance Char.shrinkable : Shrinkable Char := {}

instance Prod.shrinkable [shrA : Shrinkable α] [shrB : Shrinkable β] :
    Shrinkable (Prod α β) where
  shrink := fun (fst,snd) ↦
    let shrink1 := shrA.shrink fst |>.map fun x ↦ (x, snd)
    let shrink2 := shrB.shrink snd |>.map fun x ↦ (fst, x)
    shrink1 ++ shrink2

instance Sigma.shrinkable [shrA : Shrinkable α] [shrB : Shrinkable β] :
    Shrinkable ((_ : α) × β) where
  shrink := fun ⟨fst,snd⟩ ↦
    let shrink1 := shrA.shrink fst |>.map fun x ↦ ⟨x, snd⟩
    let shrink2 := shrB.shrink snd |>.map fun x ↦ ⟨fst, x⟩
    shrink1 ++ shrink2

open Shrinkable

/-- Shrink a list of a shrinkable type, either by discarding an element or shrinking an element. -/
instance List.shrinkable [Shrinkable α] : Shrinkable (List α) where
  shrink := fun L =>
    (L.mapIdx fun i _ => L.eraseIdx i) ++
<<<<<<< HEAD
    (L.mapIdx fun i a => (shrink a).map fun a' => L.modifyNth (fun _ => a') i).flatten
=======
    (L.mapIdx fun i a => (shrink a).map fun a' => L.modify (fun _ => a') i).join
>>>>>>> d43bc00b

end Shrinkers

section Samplers

open SampleableExt

instance Nat.sampleableExt : SampleableExt Nat :=
  mkSelfContained (do choose Nat 0 (← getSize) (Nat.zero_le _))

instance Fin.sampleableExt {n : Nat} : SampleableExt (Fin (n.succ)) :=
  mkSelfContained (do choose (Fin n.succ) (Fin.ofNat 0) (Fin.ofNat (← getSize)) (by
    simp only [Fin.ofNat, Fin.val_zero]
    exact Nat.zero_le _))

instance Int.sampleableExt : SampleableExt Int :=
  mkSelfContained (do
    choose Int (-(← getSize)) (← getSize)
      (le_trans (Int.neg_nonpos_of_nonneg (Int.ofNat_zero_le _)) (Int.ofNat_zero_le _)))

instance Rat.sampleableExt : SampleableExt Rat :=
  mkSelfContained (do
    let d ← choose Int (-(← getSize)) (← getSize)
      (le_trans (Int.neg_nonpos_of_nonneg (Int.ofNat_zero_le _)) (Int.ofNat_zero_le _))
    let n ← choose Nat 0 (← getSize) (Nat.zero_le _)
    return Rat.divInt d n)

instance Bool.sampleableExt : SampleableExt Bool :=
  mkSelfContained <| chooseAny Bool

/-- This can be specialized into customized `SampleableExt Char` instances.
The resulting instance has `1 / length` chances of making an unrestricted choice of characters
and it otherwise chooses a character from `chars` with uniform probabilities. -/
def Char.sampleable (length : Nat) (chars : List Char) (pos : 0 < chars.length) :
    SampleableExt Char :=
  mkSelfContained do
    let x ← choose Nat 0 length (Nat.zero_le _)
    if x.val == 0 then
      let n ← interpSample Nat
      pure <| Char.ofNat n
    else
      elements chars pos

instance Char.sampleableDefault : SampleableExt Char :=
  Char.sampleable 3 " 0123abcABC:,;`\\/".toList (by decide)

instance Prod.sampleableExt {α : Type u} {β : Type v} [SampleableExt α] [SampleableExt β] :
    SampleableExt (α × β) where
  proxy := Prod (proxy α) (proxy β)
  proxyRepr := inferInstance
  shrink := inferInstance
  sample := prodOf sample sample
  interp := Prod.map interp interp

instance Prop.sampleableExt : SampleableExt Prop where
  proxy := Bool
  proxyRepr := inferInstance
  sample := interpSample Bool
  shrink := inferInstance
  interp := Coe.coe

instance List.sampleableExt [SampleableExt α] : SampleableExt (List α) where
  proxy := List (proxy α)
  sample := Gen.listOf sample
  interp := List.map interp

end Samplers

/-- An annotation for values that should never get shrunk. -/
def NoShrink (α : Type u) := α

namespace NoShrink

def mk (x : α) : NoShrink α := x
def get (x : NoShrink α) : α := x

instance inhabited [inst : Inhabited α] : Inhabited (NoShrink α) := inst
instance repr [inst : Repr α] : Repr (NoShrink α) := inst

instance shrinkable : Shrinkable (NoShrink α) where
  shrink := fun _ ↦ []

instance sampleableExt [SampleableExt α] [Repr α] : SampleableExt (NoShrink α) :=
  SampleableExt.mkSelfContained <| (NoShrink.mk ∘ SampleableExt.interp) <$> SampleableExt.sample

end NoShrink


/--
Print (at most) 10 samples of a given type to stdout for debugging.
-/
-- Porting note: if `Control.ULiftable` is ported, make use of that here, as in mathlib3,
-- to enable sampling from higher types.
def printSamples {t : Type} [Repr t] (g : Gen t) : IO PUnit := do
  for i in List.range 10 do
    IO.println s!"{repr (← g.run i)}"

open Lean Meta Qq

/-- Create a `Gen α` expression from the argument of `#sample` -/
def mkGenerator (e : Expr) : MetaM (Σ (u : Level) (α : Q(Type $u)), Q(Repr $α) × Q(Gen $α)) := do
  match ← inferTypeQ e with
  | ⟨.succ u, ~q(Gen $α), gen⟩ =>
    let repr_inst ← synthInstanceQ (q(Repr $α) : Q(Type $u))
    pure ⟨u, α, repr_inst, gen⟩
  | ⟨.succ u, ~q(Sort u), α⟩ => do
    let v ← mkFreshLevelMVar
    let _sampleableExt_inst ← synthInstanceQ (q(SampleableExt.{u,v} $α) : Q(Sort (max u (v + 2))))
    let v ← instantiateLevelMVars v
    let repr_inst := q(SampleableExt.proxyRepr (α := $α))
    let gen := q(SampleableExt.sample (α := $α))
    pure ⟨v, q(SampleableExt.proxy $α), repr_inst, gen⟩
  | ⟨_u, t, _e⟩ =>
    throwError "Must be a Sort u` or a `Gen α`, got value of type{indentExpr t}"
open Elab

/--
`#sample type`, where `type` has an instance of `SampleableExt`, prints ten random
values of type `type` using an increasing size parameter.

```lean
#sample Nat
-- prints
-- 0
-- 0
-- 2
-- 24
-- 64
-- 76
-- 5
-- 132
-- 8
-- 449
-- or some other sequence of numbers

#sample List Int
-- prints
-- []
-- [1, 1]
-- [-7, 9, -6]
-- [36]
-- [-500, 105, 260]
-- [-290]
-- [17, 156]
-- [-2364, -7599, 661, -2411, -3576, 5517, -3823, -968]
-- [-643]
-- [11892, 16329, -15095, -15461]
-- or whatever
```
-/
elab "#sample " e:term : command =>
  Command.runTermElabM fun _ => do
    let e ← Elab.Term.elabTermAndSynthesize e none
    let g ← mkGenerator e
    -- `printSamples` only works in `Type 0` (see the porting note)
    let ⟨0, α, _, gen⟩ := g | throwError "Cannot sample from {g.1} due to its universe"
    let printSamples := q(printSamples (t := $α) $gen)
    let code ← unsafe evalExpr (IO PUnit) q(IO PUnit) printSamples
    _ ← code

end SlimCheck<|MERGE_RESOLUTION|>--- conflicted
+++ resolved
@@ -188,11 +188,7 @@
 instance List.shrinkable [Shrinkable α] : Shrinkable (List α) where
   shrink := fun L =>
     (L.mapIdx fun i _ => L.eraseIdx i) ++
-<<<<<<< HEAD
-    (L.mapIdx fun i a => (shrink a).map fun a' => L.modifyNth (fun _ => a') i).flatten
-=======
-    (L.mapIdx fun i a => (shrink a).map fun a' => L.modify (fun _ => a') i).join
->>>>>>> d43bc00b
+    (L.mapIdx fun i a => (shrink a).map fun a' => L.modify (fun _ => a') i).flatten
 
 end Shrinkers
 
