--- conflicted
+++ resolved
@@ -173,12 +173,8 @@
     · apply hX
 #align part.fix_le Part.fix_le
 
-<<<<<<< HEAD
-variable {f} (hc : ωScottContinuous f)
-=======
 variable {f}
 variable (hc : Continuous f)
->>>>>>> 8d51910b
 
 theorem fix_eq : Part.fix f = f (Part.fix f) := by
   rw [fix_eq_ωSup f, (ωScottContinuous_iff_monotone_map_ωSup.mp hc).2]
