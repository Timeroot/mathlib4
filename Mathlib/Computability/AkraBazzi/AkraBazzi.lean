--- conflicted
+++ resolved
@@ -86,7 +86,6 @@
 
 local notation "ε" => smoothingFn
 
-<<<<<<< HEAD
 lemma one_add_smoothingFn_le_two {x : ℝ} (hx : exp 1 ≤ x) : 1 + ε x ≤ 2 := by
   simp only [smoothingFn, ← one_add_one_eq_two]
   gcongr
@@ -569,8 +568,6 @@
              gcongr; exact min_le_right _ _
 
 end
-=======
->>>>>>> bee89f36
 
 /-!
 #### Technical lemmas
