--- conflicted
+++ resolved
@@ -208,18 +208,7 @@
     fixed_point₂
       (Partrec.cond (h.comp fst) ((Partrec.nat_iff.2 hg).comp snd).to₂
           ((Partrec.nat_iff.2 hf).comp snd).to₂).to₂
-<<<<<<< HEAD
-  simp only [Bool.cond_decide] at e
-  by_cases H : eval c ∈ C
-  · simp only [H, if_true] at e
-    change (fun b => g b) ∈ C
-    rwa [← e]
-  · simp only [H, if_false] at e
-    rw [e] at H
-    contradiction
-=======
   aesop
->>>>>>> 7acbfc58
 #align computable_pred.rice ComputablePred.rice
 
 theorem rice₂ (C : Set Code) (H : ∀ cf cg, eval cf = eval cg → (cf ∈ C ↔ cg ∈ C)) :
