--- conflicted
+++ resolved
@@ -36,14 +36,9 @@
   rw [← Finset.nonempty_range_iff] at Hn
   positivity
 
-<<<<<<< HEAD
+
 lemma harmonic_eq_sum_Icc {n : ℕ} :  harmonic n = ∑ i in Finset.Icc 1 n, (↑i)⁻¹ := by
   rw [harmonic, Finset.range_eq_Ico, Finset.sum_Ico_add' (fun (i : ℕ) ↦ (i : ℚ)⁻¹) 0 n (c := 1)]
   -- It might be better to restate `Nat.Ico_succ_right` in terms of `+ 1`,
   -- as we try to move away from `Nat.succ`.
-  simp only [Nat.add_one, Nat.Ico_succ_right]
-=======
-lemma harmonic_eq_sum_Icc {n : ℕ} : harmonic n = ∑ i in Finset.Icc 1 n, (↑i)⁻¹ := by
-  rw [harmonic, Finset.range_eq_Ico, Finset.sum_Ico_add' (fun (i : ℕ) ↦ (i : ℚ)⁻¹) 0 n (c := 1),
-    Nat.Ico_succ_right]
->>>>>>> 119c442e
+  simp only [Nat.add_one, Nat.Ico_succ_right]