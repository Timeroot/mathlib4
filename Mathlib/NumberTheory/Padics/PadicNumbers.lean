/-
Copyright (c) 2018 Robert Y. Lewis. All rights reserved.
Released under Apache 2.0 license as described in the file LICENSE.
Authors: Robert Y. Lewis
-/
import Mathlib.RingTheory.Valuation.Basic
import Mathlib.NumberTheory.Padics.PadicNorm
import Mathlib.Analysis.Normed.Field.Lemmas
import Mathlib.Tactic.Peel
import Mathlib.Topology.MetricSpace.Ultra.Basic

/-!
# p-adic numbers

This file defines the `p`-adic numbers (rationals) `ℚ_[p]` as
the completion of `ℚ` with respect to the `p`-adic norm.
We show that the `p`-adic norm on `ℚ` extends to `ℚ_[p]`, that `ℚ` is embedded in `ℚ_[p]`,
and that `ℚ_[p]` is Cauchy complete.

## Important definitions

* `Padic` : the type of `p`-adic numbers
* `padicNormE` : the rational valued `p`-adic norm on `ℚ_[p]`
* `Padic.addValuation` : the additive `p`-adic valuation on `ℚ_[p]`, with values in `WithTop ℤ`

## Notation

We introduce the notation `ℚ_[p]` for the `p`-adic numbers.

## Implementation notes

Much, but not all, of this file assumes that `p` is prime. This assumption is inferred automatically
by taking `[Fact p.Prime]` as a type class argument.

We use the same concrete Cauchy sequence construction that is used to construct `ℝ`.
`ℚ_[p]` inherits a field structure from this construction.
The extension of the norm on `ℚ` to `ℚ_[p]` is *not* analogous to extending the absolute value to
`ℝ` and hence the proof that `ℚ_[p]` is complete is different from the proof that ℝ is complete.

`padicNormE` is the rational-valued `p`-adic norm on `ℚ_[p]`.
To instantiate `ℚ_[p]` as a normed field, we must cast this into an `ℝ`-valued norm.
The `ℝ`-valued norm, using notation `‖ ‖` from normed spaces,
is the canonical representation of this norm.

`simp` prefers `padicNorm` to `padicNormE` when possible.
Since `padicNormE` and `‖ ‖` have different types, `simp` does not rewrite one to the other.

Coercions from `ℚ` to `ℚ_[p]` are set up to work with the `norm_cast` tactic.

## References

* [F. Q. Gouvêa, *p-adic numbers*][gouvea1997]
* [R. Y. Lewis, *A formal proof of Hensel's lemma over the p-adic integers*][lewis2019]
* <https://en.wikipedia.org/wiki/P-adic_number>

## Tags

p-adic, p adic, padic, norm, valuation, cauchy, completion, p-adic completion
-/

noncomputable section

open Nat padicNorm CauSeq CauSeq.Completion Metric

/-- The type of Cauchy sequences of rationals with respect to the `p`-adic norm. -/
abbrev PadicSeq (p : ℕ) :=
  CauSeq _ (padicNorm p)

namespace PadicSeq

section

variable {p : ℕ} [Fact p.Prime]

/-- The `p`-adic norm of the entries of a nonzero Cauchy sequence of rationals is eventually
constant. -/
theorem stationary {f : CauSeq ℚ (padicNorm p)} (hf : ¬f ≈ 0) :
    ∃ N, ∀ m n, N ≤ m → N ≤ n → padicNorm p (f n) = padicNorm p (f m) :=
  have : ∃ ε > 0, ∃ N1, ∀ j ≥ N1, ε ≤ padicNorm p (f j) :=
    CauSeq.abv_pos_of_not_limZero <| not_limZero_of_not_congr_zero hf
  let ⟨ε, hε, N1, hN1⟩ := this
  let ⟨N2, hN2⟩ := CauSeq.cauchy₂ f hε
  ⟨max N1 N2, fun n m hn hm ↦ by
    have : padicNorm p (f n - f m) < ε := hN2 _ (max_le_iff.1 hn).2 _ (max_le_iff.1 hm).2
    have : padicNorm p (f n - f m) < padicNorm p (f n) :=
      lt_of_lt_of_le this <| hN1 _ (max_le_iff.1 hn).1
    have : padicNorm p (f n - f m) < max (padicNorm p (f n)) (padicNorm p (f m)) :=
      lt_max_iff.2 (Or.inl this)
    by_contra hne
    rw [← padicNorm.neg (f m)] at hne
    have hnam := add_eq_max_of_ne hne
    rw [padicNorm.neg, max_comm] at hnam
    rw [← hnam, sub_eq_add_neg, add_comm] at this
    apply _root_.lt_irrefl _ this⟩

/-- For all `n ≥ stationaryPoint f hf`, the `p`-adic norm of `f n` is the same. -/
def stationaryPoint {f : PadicSeq p} (hf : ¬f ≈ 0) : ℕ :=
  Classical.choose <| stationary hf

theorem stationaryPoint_spec {f : PadicSeq p} (hf : ¬f ≈ 0) :
    ∀ {m n},
      stationaryPoint hf ≤ m → stationaryPoint hf ≤ n → padicNorm p (f n) = padicNorm p (f m) :=
  @(Classical.choose_spec <| stationary hf)

open Classical in
/-- Since the norm of the entries of a Cauchy sequence is eventually stationary,
we can lift the norm to sequences. -/
def norm (f : PadicSeq p) : ℚ :=
  if hf : f ≈ 0 then 0 else padicNorm p (f (stationaryPoint hf))

theorem norm_zero_iff (f : PadicSeq p) : f.norm = 0 ↔ f ≈ 0 := by
  constructor
  · intro h
    by_contra hf
    unfold norm at h
    split_ifs at h
    apply hf
    intro ε hε
    exists stationaryPoint hf
    intro j hj
    have heq := stationaryPoint_spec hf le_rfl hj
    simpa [h, heq]
  · intro h
    simp [norm, h]

end

section Embedding

open CauSeq

variable {p : ℕ} [Fact p.Prime]

theorem equiv_zero_of_val_eq_of_equiv_zero {f g : PadicSeq p}
    (h : ∀ k, padicNorm p (f k) = padicNorm p (g k)) (hf : f ≈ 0) : g ≈ 0 := fun ε hε ↦
  let ⟨i, hi⟩ := hf _ hε
  ⟨i, fun j hj ↦ by simpa [h] using hi _ hj⟩

theorem norm_nonzero_of_not_equiv_zero {f : PadicSeq p} (hf : ¬f ≈ 0) : f.norm ≠ 0 :=
  hf ∘ f.norm_zero_iff.1

theorem norm_eq_norm_app_of_nonzero {f : PadicSeq p} (hf : ¬f ≈ 0) :
    ∃ k, f.norm = padicNorm p k ∧ k ≠ 0 :=
  have heq : f.norm = padicNorm p (f <| stationaryPoint hf) := by simp [norm, hf]
  ⟨f <| stationaryPoint hf, heq, fun h ↦
    norm_nonzero_of_not_equiv_zero hf (by simpa [h] using heq)⟩

theorem not_limZero_const_of_nonzero {q : ℚ} (hq : q ≠ 0) : ¬LimZero (const (padicNorm p) q) :=
  fun h' ↦ hq <| const_limZero.1 h'

theorem not_equiv_zero_const_of_nonzero {q : ℚ} (hq : q ≠ 0) : ¬const (padicNorm p) q ≈ 0 :=
  fun h : LimZero (const (padicNorm p) q - 0) ↦
    not_limZero_const_of_nonzero (p := p) hq <| by simpa using h

theorem norm_nonneg (f : PadicSeq p) : 0 ≤ f.norm := by
  classical exact if hf : f ≈ 0 then by simp [hf, norm] else by simp [norm, hf, padicNorm.nonneg]

/-- An auxiliary lemma for manipulating sequence indices. -/
theorem lift_index_left_left {f : PadicSeq p} (hf : ¬f ≈ 0) (v2 v3 : ℕ) :
    padicNorm p (f (stationaryPoint hf)) =
    padicNorm p (f (max (stationaryPoint hf) (max v2 v3))) := by
  apply stationaryPoint_spec hf
  · apply le_max_left
  · exact le_rfl

/-- An auxiliary lemma for manipulating sequence indices. -/
theorem lift_index_left {f : PadicSeq p} (hf : ¬f ≈ 0) (v1 v3 : ℕ) :
    padicNorm p (f (stationaryPoint hf)) =
    padicNorm p (f (max v1 (max (stationaryPoint hf) v3))) := by
  apply stationaryPoint_spec hf
  · apply le_trans
    · apply le_max_left _ v3
    · apply le_max_right
  · exact le_rfl

/-- An auxiliary lemma for manipulating sequence indices. -/
theorem lift_index_right {f : PadicSeq p} (hf : ¬f ≈ 0) (v1 v2 : ℕ) :
    padicNorm p (f (stationaryPoint hf)) =
    padicNorm p (f (max v1 (max v2 (stationaryPoint hf)))) := by
  apply stationaryPoint_spec hf
  · apply le_trans
    · apply le_max_right v2
    · apply le_max_right
  · exact le_rfl

end Embedding

section Valuation

open CauSeq

variable {p : ℕ} [Fact p.Prime]

/-! ### Valuation on `PadicSeq` -/

open Classical in
/-- The `p`-adic valuation on `ℚ` lifts to `PadicSeq p`.
`Valuation f` is defined to be the valuation of the (`ℚ`-valued) stationary point of `f`. -/
def valuation (f : PadicSeq p) : ℤ :=
  if hf : f ≈ 0 then 0 else padicValRat p (f (stationaryPoint hf))

theorem norm_eq_zpow_neg_valuation {f : PadicSeq p} (hf : ¬f ≈ 0) :
    f.norm = (p : ℚ) ^ (-f.valuation : ℤ) := by
  rw [norm, valuation, dif_neg hf, dif_neg hf, padicNorm, if_neg]
  intro H
  apply CauSeq.not_limZero_of_not_congr_zero hf
  intro ε hε
  use stationaryPoint hf
  intro n hn
  rw [stationaryPoint_spec hf le_rfl hn]
  simpa [H] using hε

@[deprecated (since := "2024-12-10")] alias norm_eq_pow_val := norm_eq_zpow_neg_valuation

theorem val_eq_iff_norm_eq {f g : PadicSeq p} (hf : ¬f ≈ 0) (hg : ¬g ≈ 0) :
    f.valuation = g.valuation ↔ f.norm = g.norm := by
  rw [norm_eq_zpow_neg_valuation hf, norm_eq_zpow_neg_valuation hg, ← neg_inj, zpow_right_inj₀]
  · exact mod_cast (Fact.out : p.Prime).pos
  · exact mod_cast (Fact.out : p.Prime).ne_one

end Valuation

end PadicSeq

section

open PadicSeq

-- Porting note: Commented out `padic_index_simp` tactic
/-
private unsafe def index_simp_core (hh hf hg : expr)
    (at_ : Interactive.Loc := Interactive.Loc.ns [none]) : tactic Unit := do
  let [v1, v2, v3] ← [hh, hf, hg].mapM fun n => tactic.mk_app `` stationary_point [n] <|> return n
  let e1 ← tactic.mk_app `` lift_index_left_left [hh, v2, v3] <|> return q(True)
  let e2 ← tactic.mk_app `` lift_index_left [hf, v1, v3] <|> return q(True)
  let e3 ← tactic.mk_app `` lift_index_right [hg, v1, v2] <|> return q(True)
  let sl ← [e1, e2, e3].foldlM (fun s e => simp_lemmas.add s e) simp_lemmas.mk
  when at_ (tactic.simp_target sl >> tactic.skip)
  let hs ← at_.get_locals
  hs (tactic.simp_hyp sl [])

/-- This is a special-purpose tactic that lifts `padicNorm (f (stationary_point f))` to
`padicNorm (f (max _ _ _))`. -/
unsafe def tactic.interactive.padic_index_simp (l : interactive.parse interactive.types.pexpr_list)
    (at_ : interactive.parse interactive.types.location) : tactic Unit := do
  let [h, f, g] ← l.mapM tactic.i_to_expr
  index_simp_core h f g at_
-/

end

namespace PadicSeq

section Embedding

open CauSeq

variable {p : ℕ} [hp : Fact p.Prime]

theorem norm_mul (f g : PadicSeq p) : (f * g).norm = f.norm * g.norm := by
  classical
  exact if hf : f ≈ 0 then by
    have hg : f * g ≈ 0 := mul_equiv_zero' _ hf
    simp only [hf, hg, norm, dif_pos, zero_mul]
  else
    if hg : g ≈ 0 then by
      have hf : f * g ≈ 0 := mul_equiv_zero _ hg
      simp only [hf, hg, norm, dif_pos, mul_zero]
    else by
      unfold norm
      have hfg := mul_not_equiv_zero hf hg
      simp only [hfg, hf, hg, dite_false]
      -- Porting note: originally `padic_index_simp [hfg, hf, hg]`
      rw [lift_index_left_left hfg, lift_index_left hf, lift_index_right hg]
      apply padicNorm.mul

theorem eq_zero_iff_equiv_zero (f : PadicSeq p) : mk f = 0 ↔ f ≈ 0 :=
  mk_eq

theorem ne_zero_iff_nequiv_zero (f : PadicSeq p) : mk f ≠ 0 ↔ ¬f ≈ 0 :=
  eq_zero_iff_equiv_zero _ |>.not

theorem norm_const (q : ℚ) : norm (const (padicNorm p) q) = padicNorm p q :=
  if hq : q = 0 then by
    have : const (padicNorm p) q ≈ 0 := by simpa [hq] using Setoid.refl (const (padicNorm p) 0)
    subst hq; simp [norm, this]
  else by
    have : ¬const (padicNorm p) q ≈ 0 := not_equiv_zero_const_of_nonzero hq
    simp [norm, this]

theorem norm_values_discrete (a : PadicSeq p) (ha : ¬a ≈ 0) : ∃ z : ℤ, a.norm = (p : ℚ) ^ (-z) := by
  let ⟨k, hk, hk'⟩ := norm_eq_norm_app_of_nonzero ha
  simpa [hk] using padicNorm.values_discrete hk'

theorem norm_one : norm (1 : PadicSeq p) = 1 := by
  have h1 : ¬(1 : PadicSeq p) ≈ 0 := one_not_equiv_zero _
  simp [h1, norm, hp.1.one_lt]

private theorem norm_eq_of_equiv_aux {f g : PadicSeq p} (hf : ¬f ≈ 0) (hg : ¬g ≈ 0) (hfg : f ≈ g)
    (h : padicNorm p (f (stationaryPoint hf)) ≠ padicNorm p (g (stationaryPoint hg)))
    (hlt : padicNorm p (g (stationaryPoint hg)) < padicNorm p (f (stationaryPoint hf))) :
    False := by
  have hpn : 0 < padicNorm p (f (stationaryPoint hf)) - padicNorm p (g (stationaryPoint hg)) :=
    sub_pos_of_lt hlt
  cases' hfg _ hpn with N hN
  let i := max N (max (stationaryPoint hf) (stationaryPoint hg))
  have hi : N ≤ i := le_max_left _ _
  have hN' := hN _ hi
  -- Porting note: originally `padic_index_simp [N, hf, hg] at hN' h hlt`
  rw [lift_index_left hf N (stationaryPoint hg), lift_index_right hg N (stationaryPoint hf)]
    at hN' h hlt
  have hpne : padicNorm p (f i) ≠ padicNorm p (-g i) := by rwa [← padicNorm.neg (g i)] at h
  rw [CauSeq.sub_apply, sub_eq_add_neg, add_eq_max_of_ne hpne, padicNorm.neg, max_eq_left_of_lt hlt]
    at hN'
  have : padicNorm p (f i) < padicNorm p (f i) := by
    apply lt_of_lt_of_le hN'
    apply sub_le_self
    apply padicNorm.nonneg
  exact lt_irrefl _ this

private theorem norm_eq_of_equiv {f g : PadicSeq p} (hf : ¬f ≈ 0) (hg : ¬g ≈ 0) (hfg : f ≈ g) :
    padicNorm p (f (stationaryPoint hf)) = padicNorm p (g (stationaryPoint hg)) := by
  by_contra h
  cases lt_or_le (padicNorm p (g (stationaryPoint hg))) (padicNorm p (f (stationaryPoint hf))) with
  | inl hlt =>
    exact norm_eq_of_equiv_aux hf hg hfg h hlt
  | inr hle =>
    apply norm_eq_of_equiv_aux hg hf (Setoid.symm hfg) (Ne.symm h)
    exact lt_of_le_of_ne hle h

theorem norm_equiv {f g : PadicSeq p} (hfg : f ≈ g) : f.norm = g.norm := by
  classical
  exact if hf : f ≈ 0 then by
    have hg : g ≈ 0 := Setoid.trans (Setoid.symm hfg) hf
    simp [norm, hf, hg]
  else by
    have hg : ¬g ≈ 0 := hf ∘ Setoid.trans hfg
    unfold norm; split_ifs; exact norm_eq_of_equiv hf hg hfg

private theorem norm_nonarchimedean_aux {f g : PadicSeq p} (hfg : ¬f + g ≈ 0) (hf : ¬f ≈ 0)
    (hg : ¬g ≈ 0) : (f + g).norm ≤ max f.norm g.norm := by
  unfold norm; split_ifs
  -- Porting note: originally `padic_index_simp [hfg, hf, hg]`
  rw [lift_index_left_left hfg, lift_index_left hf, lift_index_right hg]
  apply padicNorm.nonarchimedean

theorem norm_nonarchimedean (f g : PadicSeq p) : (f + g).norm ≤ max f.norm g.norm := by
  classical
  exact if hfg : f + g ≈ 0 then by
    have : 0 ≤ max f.norm g.norm := le_max_of_le_left (norm_nonneg _)
    simpa only [hfg, norm]
  else
    if hf : f ≈ 0 then by
      have hfg' : f + g ≈ g := by
        change LimZero (f - 0) at hf
        show LimZero (f + g - g); · simpa only [sub_zero, add_sub_cancel_right] using hf
      have hcfg : (f + g).norm = g.norm := norm_equiv hfg'
      have hcl : f.norm = 0 := (norm_zero_iff f).2 hf
      have : max f.norm g.norm = g.norm := by rw [hcl]; exact max_eq_right (norm_nonneg _)
      rw [this, hcfg]
    else
      if hg : g ≈ 0 then by
        have hfg' : f + g ≈ f := by
          change LimZero (g - 0) at hg
          show LimZero (f + g - f); · simpa only [add_sub_cancel_left, sub_zero] using hg
        have hcfg : (f + g).norm = f.norm := norm_equiv hfg'
        have hcl : g.norm = 0 := (norm_zero_iff g).2 hg
        have : max f.norm g.norm = f.norm := by rw [hcl]; exact max_eq_left (norm_nonneg _)
        rw [this, hcfg]
      else norm_nonarchimedean_aux hfg hf hg

theorem norm_eq {f g : PadicSeq p} (h : ∀ k, padicNorm p (f k) = padicNorm p (g k)) :
    f.norm = g.norm := by
  classical
  exact if hf : f ≈ 0 then by
    have hg : g ≈ 0 := equiv_zero_of_val_eq_of_equiv_zero h hf
    simp only [hf, hg, norm, dif_pos]
  else by
    have hg : ¬g ≈ 0 := fun hg ↦
      hf <| equiv_zero_of_val_eq_of_equiv_zero (by simp only [h, forall_const, eq_self_iff_true]) hg
    simp only [hg, hf, norm, dif_neg, not_false_iff]
    let i := max (stationaryPoint hf) (stationaryPoint hg)
    have hpf : padicNorm p (f (stationaryPoint hf)) = padicNorm p (f i) := by
      apply stationaryPoint_spec
      · apply le_max_left
      · exact le_rfl
    have hpg : padicNorm p (g (stationaryPoint hg)) = padicNorm p (g i) := by
      apply stationaryPoint_spec
      · apply le_max_right
      · exact le_rfl
    rw [hpf, hpg, h]

theorem norm_neg (a : PadicSeq p) : (-a).norm = a.norm :=
  norm_eq <| by simp

theorem norm_eq_of_add_equiv_zero {f g : PadicSeq p} (h : f + g ≈ 0) : f.norm = g.norm := by
  have : LimZero (f + g - 0) := h
  have : f ≈ -g := show LimZero (f - -g) by simpa only [sub_zero, sub_neg_eq_add]
  have : f.norm = (-g).norm := norm_equiv this
  simpa only [norm_neg] using this

theorem add_eq_max_of_ne {f g : PadicSeq p} (hfgne : f.norm ≠ g.norm) :
    (f + g).norm = max f.norm g.norm := by
  classical
  have hfg : ¬f + g ≈ 0 := mt norm_eq_of_add_equiv_zero hfgne
  exact if hf : f ≈ 0 then by
    have : LimZero (f - 0) := hf
    have : f + g ≈ g := show LimZero (f + g - g) by simpa only [sub_zero, add_sub_cancel_right]
    have h1 : (f + g).norm = g.norm := norm_equiv this
    have h2 : f.norm = 0 := (norm_zero_iff _).2 hf
    rw [h1, h2, max_eq_right (norm_nonneg _)]
  else
    if hg : g ≈ 0 then by
      have : LimZero (g - 0) := hg
      have : f + g ≈ f := show LimZero (f + g - f) by simpa only [add_sub_cancel_left, sub_zero]
      have h1 : (f + g).norm = f.norm := norm_equiv this
      have h2 : g.norm = 0 := (norm_zero_iff _).2 hg
      rw [h1, h2, max_eq_left (norm_nonneg _)]
    else by
      unfold norm at hfgne ⊢; split_ifs at hfgne ⊢
      -- Porting note: originally `padic_index_simp [hfg, hf, hg] at hfgne ⊢`
      rw [lift_index_left hf, lift_index_right hg] at hfgne
      · rw [lift_index_left_left hfg, lift_index_left hf, lift_index_right hg]
        exact padicNorm.add_eq_max_of_ne hfgne

end Embedding

end PadicSeq

/-- The `p`-adic numbers `ℚ_[p]` are the Cauchy completion of `ℚ` with respect to the `p`-adic norm.
-/
def Padic (p : ℕ) [Fact p.Prime] :=
  CauSeq.Completion.Cauchy (padicNorm p)

/-- notation for p-padic rationals -/
notation "ℚ_[" p "]" => Padic p

namespace Padic

section Completion

variable {p : ℕ} [Fact p.Prime]

instance field : Field ℚ_[p] :=
  Cauchy.field

instance : Inhabited ℚ_[p] :=
  ⟨0⟩

-- short circuits
instance : CommRing ℚ_[p] :=
  Cauchy.commRing

instance : Ring ℚ_[p] :=
  Cauchy.ring

instance : Zero ℚ_[p] := by infer_instance

instance : One ℚ_[p] := by infer_instance

instance : Add ℚ_[p] := by infer_instance

instance : Mul ℚ_[p] := by infer_instance

instance : Sub ℚ_[p] := by infer_instance

instance : Neg ℚ_[p] := by infer_instance

instance : Div ℚ_[p] := by infer_instance

instance : AddCommGroup ℚ_[p] := by infer_instance

/-- Builds the equivalence class of a Cauchy sequence of rationals. -/
def mk : PadicSeq p → ℚ_[p] :=
  Quotient.mk'

variable (p)

theorem zero_def : (0 : ℚ_[p]) = ⟦0⟧ := rfl

theorem mk_eq {f g : PadicSeq p} : mk f = mk g ↔ f ≈ g :=
  Quotient.eq'

theorem const_equiv {q r : ℚ} : const (padicNorm p) q ≈ const (padicNorm p) r ↔ q = r :=
  ⟨fun heq ↦ eq_of_sub_eq_zero <| const_limZero.1 heq, fun heq ↦ by
    rw [heq]⟩

@[norm_cast]
theorem coe_inj {q r : ℚ} : (↑q : ℚ_[p]) = ↑r ↔ q = r :=
  ⟨(const_equiv p).1 ∘ Quotient.eq'.1, fun h ↦ by rw [h]⟩

instance : CharZero ℚ_[p] :=
  ⟨fun m n ↦ by
    rw [← Rat.cast_natCast]
    norm_cast
    exact id⟩

@[norm_cast]
theorem coe_add : ∀ {x y : ℚ}, (↑(x + y) : ℚ_[p]) = ↑x + ↑y :=
  Rat.cast_add _ _

@[norm_cast]
theorem coe_neg : ∀ {x : ℚ}, (↑(-x) : ℚ_[p]) = -↑x :=
  Rat.cast_neg _

@[norm_cast]
theorem coe_mul : ∀ {x y : ℚ}, (↑(x * y) : ℚ_[p]) = ↑x * ↑y :=
  Rat.cast_mul _ _

@[norm_cast]
theorem coe_sub : ∀ {x y : ℚ}, (↑(x - y) : ℚ_[p]) = ↑x - ↑y :=
  Rat.cast_sub _ _

@[norm_cast]
theorem coe_div : ∀ {x y : ℚ}, (↑(x / y) : ℚ_[p]) = ↑x / ↑y :=
  Rat.cast_div _ _

@[norm_cast]
theorem coe_one : (↑(1 : ℚ) : ℚ_[p]) = 1 := rfl

@[norm_cast]
theorem coe_zero : (↑(0 : ℚ) : ℚ_[p]) = 0 := rfl

end Completion

end Padic

/-- The rational-valued `p`-adic norm on `ℚ_[p]` is lifted from the norm on Cauchy sequences. The
canonical form of this function is the normed space instance, with notation `‖ ‖`. -/
def padicNormE {p : ℕ} [hp : Fact p.Prime] : AbsoluteValue ℚ_[p] ℚ where
  toFun := Quotient.lift PadicSeq.norm <| @PadicSeq.norm_equiv _ _
  map_mul' q r := Quotient.inductionOn₂ q r <| PadicSeq.norm_mul
  nonneg' q := Quotient.inductionOn q <| PadicSeq.norm_nonneg
  eq_zero' q := Quotient.inductionOn q fun r ↦ by
    rw [Padic.zero_def, Quotient.eq]
    exact PadicSeq.norm_zero_iff r
  add_le' q r := by
    trans
      max ((Quotient.lift PadicSeq.norm <| @PadicSeq.norm_equiv _ _) q)
        ((Quotient.lift PadicSeq.norm <| @PadicSeq.norm_equiv _ _) r)
    · exact Quotient.inductionOn₂ q r <| PadicSeq.norm_nonarchimedean
    refine max_le_add_of_nonneg (Quotient.inductionOn q <| PadicSeq.norm_nonneg) ?_
    exact Quotient.inductionOn r <| PadicSeq.norm_nonneg

namespace padicNormE

section Embedding

open PadicSeq

variable {p : ℕ} [Fact p.Prime]

-- Porting note: Expanded `⟦f⟧` to `Padic.mk f`
theorem defn (f : PadicSeq p) {ε : ℚ} (hε : 0 < ε) :
    ∃ N, ∀ i ≥ N, padicNormE (Padic.mk f - f i : ℚ_[p]) < ε := by
  dsimp [padicNormE]
  -- `change ∃ N, ∀ i ≥ N, (f - const _ (f i)).norm < ε` also works, but is very slow
  suffices hyp : ∃ N, ∀ i ≥ N, (f - const _ (f i)).norm < ε by peel hyp with N; use N
  by_contra! h
  cases' cauchy₂ f hε with N hN
  rcases h N with ⟨i, hi, hge⟩
  have hne : ¬f - const (padicNorm p) (f i) ≈ 0 := fun h ↦ by
    rw [PadicSeq.norm, dif_pos h] at hge
    exact not_lt_of_ge hge hε
  unfold PadicSeq.norm at hge; split_ifs at hge
  apply not_le_of_gt _ hge
  cases _root_.le_total N (stationaryPoint hne) with
  | inl hgen =>
    exact hN _ hgen _ hi
  | inr hngen =>
    have := stationaryPoint_spec hne le_rfl hngen
    rw [← this]
    exact hN _ le_rfl _ hi

/-- Theorems about `padicNormE` are named with a `'` so the names do not conflict with the
equivalent theorems about `norm` (`‖ ‖`). -/
theorem nonarchimedean' (q r : ℚ_[p]) :
    padicNormE (q + r : ℚ_[p]) ≤ max (padicNormE q) (padicNormE r) :=
  Quotient.inductionOn₂ q r <| norm_nonarchimedean

/-- Theorems about `padicNormE` are named with a `'` so the names do not conflict with the
equivalent theorems about `norm` (`‖ ‖`). -/
theorem add_eq_max_of_ne' {q r : ℚ_[p]} :
    padicNormE q ≠ padicNormE r → padicNormE (q + r : ℚ_[p]) = max (padicNormE q) (padicNormE r) :=
  Quotient.inductionOn₂ q r fun _ _ ↦ PadicSeq.add_eq_max_of_ne

@[simp]
theorem eq_padic_norm' (q : ℚ) : padicNormE (q : ℚ_[p]) = padicNorm p q :=
  norm_const _

protected theorem image' {q : ℚ_[p]} : q ≠ 0 → ∃ n : ℤ, padicNormE q = (p : ℚ) ^ (-n) :=
  Quotient.inductionOn q fun f hf ↦
    have : ¬f ≈ 0 := (ne_zero_iff_nequiv_zero f).1 hf
    norm_values_discrete f this

end Embedding

end padicNormE

namespace Padic

section Complete

open PadicSeq Padic

variable {p : ℕ} [Fact p.Prime] (f : CauSeq _ (@padicNormE p _))

theorem rat_dense' (q : ℚ_[p]) {ε : ℚ} (hε : 0 < ε) : ∃ r : ℚ, padicNormE (q - r : ℚ_[p]) < ε :=
  Quotient.inductionOn q fun q' ↦
    have : ∃ N, ∀ m ≥ N, ∀ n ≥ N, padicNorm p (q' m - q' n) < ε := cauchy₂ _ hε
    let ⟨N, hN⟩ := this
    ⟨q' N, by
      classical
      dsimp [padicNormE]
      -- Porting note: `change` → `convert_to` (`change` times out!)
      -- and add `PadicSeq p` type annotation
      convert_to PadicSeq.norm (q' - const _ (q' N) : PadicSeq p) < ε
      cases' Decidable.em (q' - const (padicNorm p) (q' N) ≈ 0) with heq hne'
      · simpa only [heq, PadicSeq.norm, dif_pos]
      · simp only [PadicSeq.norm, dif_neg hne']
        change padicNorm p (q' _ - q' _) < ε
        cases' Decidable.em (stationaryPoint hne' ≤ N) with hle hle
        · -- Porting note: inlined `stationaryPoint_spec` invocation.
          have := (stationaryPoint_spec hne' le_rfl hle).symm
          simp only [const_apply, sub_apply, padicNorm.zero, sub_self] at this
          simpa only [this]
        · exact hN _ (lt_of_not_ge hle).le _ le_rfl⟩

private theorem div_nat_pos (n : ℕ) : 0 < 1 / (n + 1 : ℚ) :=
  div_pos zero_lt_one (mod_cast succ_pos _)

/-- `limSeq f`, for `f` a Cauchy sequence of `p`-adic numbers, is a sequence of rationals with the
same limit point as `f`. -/
def limSeq : ℕ → ℚ :=
  fun n ↦ Classical.choose (rat_dense' (f n) (div_nat_pos n))

theorem exi_rat_seq_conv {ε : ℚ} (hε : 0 < ε) :
    ∃ N, ∀ i ≥ N, padicNormE (f i - (limSeq f i : ℚ_[p]) : ℚ_[p]) < ε := by
  refine (exists_nat_gt (1 / ε)).imp fun N hN i hi ↦ ?_
  have h := Classical.choose_spec (rat_dense' (f i) (div_nat_pos i))
  refine lt_of_lt_of_le h ((div_le_iff₀' <| mod_cast succ_pos _).mpr ?_)
  rw [right_distrib]
  apply le_add_of_le_of_nonneg
  · exact (div_le_iff₀ hε).mp (le_trans (le_of_lt hN) (mod_cast hi))
  · apply le_of_lt
    simpa

theorem exi_rat_seq_conv_cauchy : IsCauSeq (padicNorm p) (limSeq f) := fun ε hε ↦ by
  have hε3 : 0 < ε / 3 := div_pos hε (by norm_num)
  let ⟨N, hN⟩ := exi_rat_seq_conv f hε3
  let ⟨N2, hN2⟩ := f.cauchy₂ hε3
  exists max N N2
  intro j hj
  suffices
    padicNormE (limSeq f j - f (max N N2) + (f (max N N2) - limSeq f (max N N2)) : ℚ_[p]) < ε by
    ring_nf at this ⊢
    rw [← padicNormE.eq_padic_norm']
    exact mod_cast this
  apply lt_of_le_of_lt
  · apply padicNormE.add_le
  · rw [← add_thirds ε]
    apply _root_.add_lt_add
    · suffices padicNormE (limSeq f j - f j + (f j - f (max N N2)) : ℚ_[p]) < ε / 3 + ε / 3 by
        simpa only [sub_add_sub_cancel]
      apply lt_of_le_of_lt
      · apply padicNormE.add_le
      · apply _root_.add_lt_add
        · rw [padicNormE.map_sub]
          apply mod_cast hN j
          exact le_of_max_le_left hj
        · exact hN2 _ (le_of_max_le_right hj) _ (le_max_right _ _)
    · apply mod_cast hN (max N N2)
      apply le_max_left

private def lim' : PadicSeq p :=
  ⟨_, exi_rat_seq_conv_cauchy f⟩

private def lim : ℚ_[p] :=
  ⟦lim' f⟧

theorem complete' : ∃ q : ℚ_[p], ∀ ε > 0, ∃ N, ∀ i ≥ N, padicNormE (q - f i : ℚ_[p]) < ε :=
  ⟨lim f, fun ε hε ↦ by
    obtain ⟨N, hN⟩ := exi_rat_seq_conv f (half_pos hε)
    obtain ⟨N2, hN2⟩ := padicNormE.defn (lim' f) (half_pos hε)
    refine ⟨max N N2, fun i hi ↦ ?_⟩
    rw [← sub_add_sub_cancel _ (lim' f i : ℚ_[p]) _]
    refine (padicNormE.add_le _ _).trans_lt ?_
    rw [← add_halves ε]
    apply _root_.add_lt_add
    · apply hN2 _ (le_of_max_le_right hi)
    · rw [padicNormE.map_sub]
      exact hN _ (le_of_max_le_left hi)⟩

theorem complete'' : ∃ q : ℚ_[p], ∀ ε > 0, ∃ N, ∀ i ≥ N, padicNormE (f i - q : ℚ_[p]) < ε := by
  obtain ⟨x, hx⟩ := complete' f
  refine ⟨x, fun ε hε => ?_⟩
  obtain ⟨N, hN⟩ := hx ε hε
  refine ⟨N, fun i hi => ?_⟩
  rw [padicNormE.map_sub]
  exact hN i hi
end Complete

section NormedSpace

variable (p : ℕ) [Fact p.Prime]

instance : Dist ℚ_[p] :=
  ⟨fun x y ↦ padicNormE (x - y : ℚ_[p])⟩

instance : IsUltrametricDist ℚ_[p] :=
  ⟨fun x y z ↦ by simpa [dist] using padicNormE.nonarchimedean' (x - y) (y - z)⟩

instance metricSpace : MetricSpace ℚ_[p] where
  dist_self := by simp [dist]
  dist := dist
  dist_comm x y := by simp [dist, ← padicNormE.map_neg (x - y : ℚ_[p])]
  dist_triangle x y z := by
    dsimp [dist]
    exact mod_cast padicNormE.sub_le x y z
  eq_of_dist_eq_zero := by
    dsimp [dist]; intro _ _ h
    apply eq_of_sub_eq_zero
    apply padicNormE.eq_zero.1
    exact mod_cast h

instance : Norm ℚ_[p] :=
  ⟨fun x ↦ padicNormE x⟩

instance normedField : NormedField ℚ_[p] :=
  { Padic.field,
    Padic.metricSpace p with
    dist_eq := fun _ _ ↦ rfl
    norm_mul' := by simp [Norm.norm, map_mul]
    norm := norm }

instance isAbsoluteValue : IsAbsoluteValue fun a : ℚ_[p] ↦ ‖a‖ where
  abv_nonneg' := norm_nonneg
  abv_eq_zero' := norm_eq_zero
  abv_add' := norm_add_le
  abv_mul' := by simp [Norm.norm, map_mul]

theorem rat_dense (q : ℚ_[p]) {ε : ℝ} (hε : 0 < ε) : ∃ r : ℚ, ‖q - r‖ < ε :=
  let ⟨ε', hε'l, hε'r⟩ := exists_rat_btwn hε
  let ⟨r, hr⟩ := rat_dense' q (ε := ε') (by simpa using hε'l)
  ⟨r, lt_trans (by simpa [Norm.norm] using hr) hε'r⟩

end NormedSpace

end Padic

namespace padicNormE

section NormedSpace

variable {p : ℕ} [hp : Fact p.Prime]
-- Porting note: Linter thinks this is a duplicate simp lemma, so `priority` is assigned
@[simp (high)]
protected theorem mul (q r : ℚ_[p]) : ‖q * r‖ = ‖q‖ * ‖r‖ := by simp [Norm.norm, map_mul]

protected theorem is_norm (q : ℚ_[p]) : ↑(padicNormE q) = ‖q‖ := rfl

theorem nonarchimedean (q r : ℚ_[p]) : ‖q + r‖ ≤ max ‖q‖ ‖r‖ := by
  dsimp [norm]
  exact mod_cast nonarchimedean' _ _

theorem add_eq_max_of_ne {q r : ℚ_[p]} (h : ‖q‖ ≠ ‖r‖) : ‖q + r‖ = max ‖q‖ ‖r‖ := by
  dsimp [norm] at h ⊢
  have : padicNormE q ≠ padicNormE r := mod_cast h
  exact mod_cast add_eq_max_of_ne' this

@[simp]
theorem eq_padicNorm (q : ℚ) : ‖(q : ℚ_[p])‖ = padicNorm p q := by
  dsimp [norm]
  rw [← padicNormE.eq_padic_norm']

@[simp]
theorem norm_p : ‖(p : ℚ_[p])‖ = (p : ℝ)⁻¹ := by
  rw [← @Rat.cast_natCast ℝ _ p]
  rw [← @Rat.cast_natCast ℚ_[p] _ p]
  simp [hp.1.ne_zero, hp.1.ne_one, norm, padicNorm, padicValRat, padicValInt, zpow_neg,
    -Rat.cast_natCast]

theorem norm_p_lt_one : ‖(p : ℚ_[p])‖ < 1 := by
  rw [norm_p]
  exact inv_lt_one_of_one_lt₀ <| mod_cast hp.1.one_lt

-- Porting note: Linter thinks this is a duplicate simp lemma, so `priority` is assigned
@[simp (high)]
theorem norm_p_zpow (n : ℤ) : ‖(p : ℚ_[p]) ^ n‖ = (p : ℝ) ^ (-n) := by
  rw [norm_zpow, norm_p, zpow_neg, inv_zpow]

-- Porting note: Linter thinks this is a duplicate simp lemma, so `priority` is assigned
@[simp (high)]
theorem norm_p_pow (n : ℕ) : ‖(p : ℚ_[p]) ^ n‖ = (p : ℝ) ^ (-n : ℤ) := by
  rw [← norm_p_zpow, zpow_natCast]

instance : NontriviallyNormedField ℚ_[p] :=
  { Padic.normedField p with
    non_trivial :=
      ⟨p⁻¹, by
        rw [norm_inv, norm_p, inv_inv]
        exact mod_cast hp.1.one_lt⟩ }

protected theorem image {q : ℚ_[p]} : q ≠ 0 → ∃ n : ℤ, ‖q‖ = ↑((p : ℚ) ^ (-n)) :=
  Quotient.inductionOn q fun f hf ↦
    have : ¬f ≈ 0 := (PadicSeq.ne_zero_iff_nequiv_zero f).1 hf
    let ⟨n, hn⟩ := PadicSeq.norm_values_discrete f this
    ⟨n, by rw [← hn]; rfl⟩

protected theorem is_rat (q : ℚ_[p]) : ∃ q' : ℚ, ‖q‖ = q' := by
  classical
  exact if h : q = 0 then ⟨0, by simp [h]⟩
  else
    let ⟨n, hn⟩ := padicNormE.image h
    ⟨_, hn⟩

/-- `ratNorm q`, for a `p`-adic number `q` is the `p`-adic norm of `q`, as rational number.

The lemma `padicNormE.eq_ratNorm` asserts `‖q‖ = ratNorm q`. -/
def ratNorm (q : ℚ_[p]) : ℚ :=
  Classical.choose (padicNormE.is_rat q)

theorem eq_ratNorm (q : ℚ_[p]) : ‖q‖ = ratNorm q :=
  Classical.choose_spec (padicNormE.is_rat q)

theorem norm_rat_le_one : ∀ {q : ℚ} (_ : ¬p ∣ q.den), ‖(q : ℚ_[p])‖ ≤ 1
  | ⟨n, d, hn, hd⟩ => fun hq : ¬p ∣ d ↦
    if hnz : n = 0 then by
      have : (⟨n, d, hn, hd⟩ : ℚ) = 0 := Rat.zero_iff_num_zero.mpr hnz
      norm_num [this]
    else by
      have hnz' : (⟨n, d, hn, hd⟩ : ℚ) ≠ 0 := mt Rat.zero_iff_num_zero.1 hnz
      rw [padicNormE.eq_padicNorm]
      norm_cast
      -- Porting note: `Nat.cast_zero` instead of another `norm_cast` call
      rw [padicNorm.eq_zpow_of_nonzero hnz', padicValRat, neg_sub,
        padicValNat.eq_zero_of_not_dvd hq, Nat.cast_zero, zero_sub, zpow_neg, zpow_natCast]
      apply inv_le_one_of_one_le₀
      norm_cast
      apply one_le_pow
      exact hp.1.pos

theorem norm_int_le_one (z : ℤ) : ‖(z : ℚ_[p])‖ ≤ 1 :=
  suffices ‖((z : ℚ) : ℚ_[p])‖ ≤ 1 by simpa
  norm_rat_le_one <| by simp [hp.1.ne_one]

theorem norm_int_lt_one_iff_dvd (k : ℤ) : ‖(k : ℚ_[p])‖ < 1 ↔ ↑p ∣ k := by
  constructor
  · intro h
    contrapose! h
    apply le_of_eq
    rw [eq_comm]
    calc
      ‖(k : ℚ_[p])‖ = ‖((k : ℚ) : ℚ_[p])‖ := by norm_cast
      _ = padicNorm p k := padicNormE.eq_padicNorm _
      _ = 1 := mod_cast (int_eq_one_iff k).mpr h
  · rintro ⟨x, rfl⟩
    push_cast
    rw [padicNormE.mul]
    calc
      _ ≤ ‖(p : ℚ_[p])‖ * 1 :=
        mul_le_mul le_rfl (by simpa using norm_int_le_one _) (norm_nonneg _) (norm_nonneg _)
      _ < 1 := by
        rw [mul_one, padicNormE.norm_p]
        exact inv_lt_one_of_one_lt₀ <| mod_cast hp.1.one_lt

theorem norm_int_le_pow_iff_dvd (k : ℤ) (n : ℕ) :
    ‖(k : ℚ_[p])‖ ≤ (p : ℝ) ^ (-n : ℤ) ↔ (p ^ n : ℤ) ∣ k := by
  have : (p : ℝ) ^ (-n : ℤ) = (p : ℚ) ^ (-n : ℤ) := by simp
  rw [show (k : ℚ_[p]) = ((k : ℚ) : ℚ_[p]) by norm_cast, eq_padicNorm, this]
  norm_cast
  rw [← padicNorm.dvd_iff_norm_le]

theorem eq_of_norm_add_lt_right {z1 z2 : ℚ_[p]} (h : ‖z1 + z2‖ < ‖z2‖) : ‖z1‖ = ‖z2‖ :=
  _root_.by_contradiction fun hne ↦
    not_lt_of_ge (by rw [padicNormE.add_eq_max_of_ne hne]; apply le_max_right) h

theorem eq_of_norm_add_lt_left {z1 z2 : ℚ_[p]} (h : ‖z1 + z2‖ < ‖z1‖) : ‖z1‖ = ‖z2‖ :=
  _root_.by_contradiction fun hne ↦
    not_lt_of_ge (by rw [padicNormE.add_eq_max_of_ne hne]; apply le_max_left) h

end NormedSpace

end padicNormE

namespace Padic

variable {p : ℕ} [hp : Fact p.Prime]

-- Porting note: remove `set_option eqn_compiler.zeta true`

instance complete : CauSeq.IsComplete ℚ_[p] norm where
  isComplete f := by
    have cau_seq_norm_e : IsCauSeq padicNormE f := fun ε hε => by
      have h := isCauSeq f ε (mod_cast hε)
      dsimp [norm] at h
      exact mod_cast h
    -- Porting note: Padic.complete' works with `f i - q`, but the goal needs `q - f i`,
    -- using `rewrite [padicNormE.map_sub]` causes time out, so a separate lemma is created
    cases' Padic.complete'' ⟨f, cau_seq_norm_e⟩ with q hq
    exists q
    intro ε hε
    cases' exists_rat_btwn hε with ε' hε'
    norm_cast at hε'
    cases' hq ε' hε'.1 with N hN
    exists N
    intro i hi
    have h := hN i hi
    change norm (f i - q) < ε
    refine lt_trans ?_ hε'.2
    dsimp [norm]
    exact mod_cast h

theorem padicNormE_lim_le {f : CauSeq ℚ_[p] norm} {a : ℝ} (ha : 0 < a) (hf : ∀ i, ‖f i‖ ≤ a) :
    ‖f.lim‖ ≤ a := by
  obtain ⟨N, hN⟩ := Setoid.symm (CauSeq.equiv_lim f) _ ha
  calc
    ‖f.lim‖ = ‖f.lim - f N + f N‖ := by simp
    _ ≤ max ‖f.lim - f N‖ ‖f N‖ := padicNormE.nonarchimedean _ _
    _ ≤ a := max_le (le_of_lt (hN _ le_rfl)) (hf _)

open Filter Set

instance : CompleteSpace ℚ_[p] := by
  apply complete_of_cauchySeq_tendsto
  intro u hu
  let c : CauSeq ℚ_[p] norm := ⟨u, Metric.cauchySeq_iff'.mp hu⟩
  refine ⟨c.lim, fun s h ↦ ?_⟩
  rcases Metric.mem_nhds_iff.1 h with ⟨ε, ε0, hε⟩
  have := c.equiv_lim ε ε0
  simp only [mem_map, mem_atTop_sets, mem_setOf_eq]
  exact this.imp fun N hN n hn ↦ hε (hN n hn)

/-! ### Valuation on `ℚ_[p]` -/


/-- `Padic.valuation` lifts the `p`-adic valuation on rationals to `ℚ_[p]`. -/
def valuation : ℚ_[p] → ℤ :=
  Quotient.lift (@PadicSeq.valuation p _) fun f g h ↦ by
    by_cases hf : f ≈ 0
    · have hg : g ≈ 0 := Setoid.trans (Setoid.symm h) hf
      simp [hf, hg, PadicSeq.valuation]
    · have hg : ¬g ≈ 0 := fun hg ↦ hf (Setoid.trans h hg)
      rw [PadicSeq.val_eq_iff_norm_eq hf hg]
      exact PadicSeq.norm_equiv h

@[simp]
theorem valuation_zero : valuation (0 : ℚ_[p]) = 0 :=
  dif_pos ((const_equiv p).2 rfl)

<<<<<<< HEAD
theorem norm_eq_pow_val {x : ℚ_[p]} : x ≠ 0 → ‖x‖ = (p : ℝ) ^ (-x.valuation) := by
  refine Quotient.inductionOn x fun f hf => ?_
=======
theorem norm_eq_zpow_neg_valuation {x : ℚ_[p]} : x ≠ 0 → ‖x‖ = (p : ℝ) ^ (-x.valuation) := by
  refine Quotient.inductionOn' x fun f hf => ?_
>>>>>>> 62fd5798
  change (PadicSeq.norm _ : ℝ) = (p : ℝ) ^ (-PadicSeq.valuation _)
  rw [PadicSeq.norm_eq_zpow_neg_valuation]
  · change ↑((p : ℚ) ^ (-PadicSeq.valuation f)) = (p : ℝ) ^ (-PadicSeq.valuation f)
    rw [Rat.cast_zpow, Rat.cast_natCast]
  · apply CauSeq.not_limZero_of_not_congr_zero
    -- Porting note: was `contrapose! hf`
    intro hf'
    apply hf
    apply Quotient.sound
    simpa using hf'

@[simp]
lemma valuation_ratCast (q : ℚ) : valuation (q : ℚ_[p]) = padicValRat p q := by
  rcases eq_or_ne q 0 with rfl | hq
  · simp only [Rat.cast_zero, valuation_zero, padicValRat.zero]
  refine neg_injective ((zpow_right_strictMono₀ (mod_cast hp.out.one_lt)).injective
    <| (norm_eq_zpow_neg_valuation (mod_cast hq)).symm.trans ?_)
  rw [padicNormE.eq_padicNorm, ← Rat.cast_natCast, ← Rat.cast_zpow, Rat.cast_inj]
  exact padicNorm.eq_zpow_of_nonzero hq

@[simp]
lemma valuation_intCast (n : ℤ) : valuation (n : ℚ_[p]) = padicValInt p n := by
  rw [← Rat.cast_intCast, valuation_ratCast, padicValRat.of_int]

@[simp]
lemma valuation_natCast (n : ℕ) : valuation (n : ℚ_[p]) = padicValNat p n := by
  rw [← Rat.cast_natCast, valuation_ratCast, padicValRat.of_nat]

-- See note [no_index around OfNat.ofNat]
@[simp]
lemma valuation_ofNat (n : ℕ) [n.AtLeastTwo] :
    valuation (no_index (OfNat.ofNat n : ℚ_[p])) = padicValNat p n :=
  valuation_natCast n

@[simp]
lemma valuation_one : valuation (1 : ℚ_[p]) = 0 := by
  rw [← Nat.cast_one, valuation_natCast, padicValNat.one, cast_zero]

-- not @[simp], since simp can prove it
lemma valuation_p : valuation (p : ℚ_[p]) = 1 := by
  rw [valuation_natCast, padicValNat_self, cast_one]

theorem le_valuation_add {x y : ℚ_[p]} (hxy : x + y ≠ 0) :
    min x.valuation y.valuation ≤ (x + y).valuation := by
  by_cases hx : x = 0
  · simpa only [hx, zero_add] using min_le_right _ _
  by_cases hy : y = 0
  · simpa only [hy, add_zero] using min_le_left _ _
  have : ‖x + y‖ ≤ max ‖x‖ ‖y‖ := padicNormE.nonarchimedean x y
  simpa only [norm_eq_zpow_neg_valuation hxy, norm_eq_zpow_neg_valuation hx,
    norm_eq_zpow_neg_valuation hy, le_max_iff,
    zpow_le_zpow_iff_right₀ (mod_cast hp.out.one_lt : 1 < (p : ℝ)), neg_le_neg_iff, ← min_le_iff]

@[simp]
lemma valuation_mul {x y : ℚ_[p]} (hx : x ≠ 0) (hy : y ≠ 0) :
    (x * y).valuation = x.valuation + y.valuation := by
  have h_norm : ‖x * y‖ = ‖x‖ * ‖y‖ := norm_mul x y
  have hp_ne_one : (p : ℝ) ≠ 1 := mod_cast (Fact.out : p.Prime).ne_one
  have hp_pos : (0 : ℝ) < p := mod_cast NeZero.pos _
  rwa [norm_eq_zpow_neg_valuation hx, norm_eq_zpow_neg_valuation hy,
    norm_eq_zpow_neg_valuation (mul_ne_zero hx hy), ← zpow_add₀ hp_pos.ne',
    zpow_right_inj₀ hp_pos hp_ne_one, ← neg_add, neg_inj] at h_norm

@[simp]
lemma valuation_inv (x : ℚ_[p]) : x⁻¹.valuation = -x.valuation := by
  obtain rfl | hx := eq_or_ne x 0
  · simp
  have h_norm : ‖x⁻¹‖ = ‖x‖⁻¹ := norm_inv x
  have hp_ne_one : (p : ℝ) ≠ 1 := mod_cast (Fact.out : p.Prime).ne_one
  have hp_pos : (0 : ℝ) < p := mod_cast NeZero.pos _
  rwa [norm_eq_zpow_neg_valuation hx, norm_eq_zpow_neg_valuation <| inv_ne_zero hx,
    ← zpow_neg, zpow_right_inj₀ hp_pos hp_ne_one, neg_inj] at h_norm

@[simp]
lemma valuation_pow (x : ℚ_[p]) : ∀ n : ℕ, (x ^ n).valuation = n * x.valuation
  | 0 => by simp
  | n + 1 => by
    obtain rfl | hx := eq_or_ne x 0
    · simp
    · simp [pow_succ, hx, valuation_mul, valuation_pow, _root_.add_one_mul]

@[simp]
lemma valuation_zpow (x : ℚ_[p]) : ∀ n : ℤ, (x ^ n).valuation = n * x.valuation
  | (n : ℕ) => by simp
  | .negSucc n => by simp [← neg_mul]; simp [Int.negSucc_eq]

@[deprecated (since := "2024-12-10")] alias valuation_map_add := le_valuation_add
@[deprecated (since := "2024-12-10")] alias valuation_map_mul := valuation_mul

open Classical in
/-- The additive `p`-adic valuation on `ℚ_[p]`, with values in `WithTop ℤ`. -/
def addValuationDef : ℚ_[p] → WithTop ℤ :=
  fun x ↦ if x = 0 then ⊤ else x.valuation

@[simp]
theorem AddValuation.map_zero : addValuationDef (0 : ℚ_[p]) = ⊤ := by
  rw [addValuationDef, if_pos rfl]

@[simp]
theorem AddValuation.map_one : addValuationDef (1 : ℚ_[p]) = 0 := by
  rw [addValuationDef, if_neg one_ne_zero, valuation_one, WithTop.coe_zero]

theorem AddValuation.map_mul (x y : ℚ_[p]) :
    addValuationDef (x * y : ℚ_[p]) = addValuationDef x + addValuationDef y := by
  simp only [addValuationDef]
  by_cases hx : x = 0
  · rw [hx, if_pos rfl, zero_mul, if_pos rfl, WithTop.top_add]
  · by_cases hy : y = 0
    · rw [hy, if_pos rfl, mul_zero, if_pos rfl, WithTop.add_top]
    · rw [if_neg hx, if_neg hy, if_neg (mul_ne_zero hx hy), ← WithTop.coe_add, WithTop.coe_eq_coe,
        valuation_mul hx hy]

theorem AddValuation.map_add (x y : ℚ_[p]) :
    min (addValuationDef x) (addValuationDef y) ≤ addValuationDef (x + y : ℚ_[p]) := by
  simp only [addValuationDef]
  by_cases hxy : x + y = 0
  · rw [hxy, if_pos rfl]
    exact le_top
  · by_cases hx : x = 0
    · rw [hx, if_pos rfl, min_eq_right, zero_add]
      exact le_top
    · by_cases hy : y = 0
      · rw [hy, if_pos rfl, min_eq_left, add_zero]
        exact le_top
      · rw [if_neg hx, if_neg hy, if_neg hxy, ← WithTop.coe_min, WithTop.coe_le_coe]
        exact le_valuation_add hxy

/-- The additive `p`-adic valuation on `ℚ_[p]`, as an `addValuation`. -/
def addValuation : AddValuation ℚ_[p] (WithTop ℤ) :=
  AddValuation.of addValuationDef AddValuation.map_zero AddValuation.map_one AddValuation.map_add
    AddValuation.map_mul

@[simp]
theorem addValuation.apply {x : ℚ_[p]} (hx : x ≠ 0) :
    Padic.addValuation x = (x.valuation : WithTop ℤ) := by
  simp only [Padic.addValuation, AddValuation.of_apply, addValuationDef, if_neg hx]

section NormLEIff

/-! ### Various characterizations of open unit balls -/


theorem norm_le_pow_iff_norm_lt_pow_add_one (x : ℚ_[p]) (n : ℤ) :
    ‖x‖ ≤ (p : ℝ) ^ n ↔ ‖x‖ < (p : ℝ) ^ (n + 1) := by
  have aux (n : ℤ) : 0 < ((p : ℝ) ^ n) := zpow_pos (mod_cast hp.1.pos) _
  by_cases hx0 : x = 0
  · simp [hx0, norm_zero, aux, le_of_lt (aux _)]
  rw [norm_eq_zpow_neg_valuation hx0]
  have h1p : 1 < (p : ℝ) := mod_cast hp.1.one_lt
  have H := zpow_right_strictMono₀ h1p
  rw [H.le_iff_le, H.lt_iff_lt, Int.lt_add_one_iff]

theorem norm_lt_pow_iff_norm_le_pow_sub_one (x : ℚ_[p]) (n : ℤ) :
    ‖x‖ < (p : ℝ) ^ n ↔ ‖x‖ ≤ (p : ℝ) ^ (n - 1) := by
  rw [norm_le_pow_iff_norm_lt_pow_add_one, sub_add_cancel]

theorem norm_le_one_iff_val_nonneg (x : ℚ_[p]) : ‖x‖ ≤ 1 ↔ 0 ≤ x.valuation := by
  by_cases hx : x = 0
  · simp only [hx, norm_zero, valuation_zero, zero_le_one, le_refl]
  · rw [norm_eq_zpow_neg_valuation hx, ← zpow_zero (p : ℝ), zpow_le_zpow_iff_right₀, neg_nonpos]
    exact Nat.one_lt_cast.2 (Nat.Prime.one_lt' p).1

end NormLEIff

end Padic<|MERGE_RESOLUTION|>--- conflicted
+++ resolved
@@ -948,13 +948,8 @@
 theorem valuation_zero : valuation (0 : ℚ_[p]) = 0 :=
   dif_pos ((const_equiv p).2 rfl)
 
-<<<<<<< HEAD
-theorem norm_eq_pow_val {x : ℚ_[p]} : x ≠ 0 → ‖x‖ = (p : ℝ) ^ (-x.valuation) := by
+theorem norm_eq_zpow_neg_valuation {x : ℚ_[p]} : x ≠ 0 → ‖x‖ = (p : ℝ) ^ (-x.valuation) := by
   refine Quotient.inductionOn x fun f hf => ?_
-=======
-theorem norm_eq_zpow_neg_valuation {x : ℚ_[p]} : x ≠ 0 → ‖x‖ = (p : ℝ) ^ (-x.valuation) := by
-  refine Quotient.inductionOn' x fun f hf => ?_
->>>>>>> 62fd5798
   change (PadicSeq.norm _ : ℝ) = (p : ℝ) ^ (-PadicSeq.valuation _)
   rw [PadicSeq.norm_eq_zpow_neg_valuation]
   · change ↑((p : ℚ) ^ (-PadicSeq.valuation f)) = (p : ℝ) ^ (-PadicSeq.valuation f)
