/-
Copyright (c) 2020 Kim Morrison. All rights reserved.
Released under Apache 2.0 license as described in the file LICENSE.
Authors: Mario Carneiro, Alastair Irving, Kim Morrison, Ainsley Pahljina
-/
import Mathlib.NumberTheory.Fermat
import Mathlib.RingTheory.Fintype

/-!
# The Lucas-Lehmer test for Mersenne primes

We define `lucasLehmerResidue : Π p : ℕ, ZMod (2^p - 1)`, and
prove `lucasLehmerResidue p = 0 ↔ Prime (mersenne p)`.

We construct a `norm_num` extension to calculate this residue to certify primality of Mersenne
primes using `lucas_lehmer_sufficiency`.


## TODO

- Speed up the calculations using `n ≡ (n % 2^p) + (n / 2^p) [MOD 2^p - 1]`.
- Find some bigger primes!

## History

This development began as a student project by Ainsley Pahljina,
and was then cleaned up for mathlib by Kim Morrison.
The tactic for certified computation of Lucas-Lehmer residues was provided by Mario Carneiro.
This tactic was ported by Thomas Murrills to Lean 4, and then it was converted to a `norm_num`
extension and made to use kernel reductions by Kyle Miller.
-/

/-- The Mersenne numbers, 2^p - 1. -/
def mersenne (p : ℕ) : ℕ :=
  2 ^ p - 1

theorem strictMono_mersenne : StrictMono mersenne := fun m n h ↦
  (Nat.sub_lt_sub_iff_right <| Nat.one_le_pow _ _ two_pos).2 <| by gcongr; norm_num1

@[simp]
theorem mersenne_lt_mersenne {p q : ℕ} : mersenne p < mersenne q ↔ p < q :=
  strictMono_mersenne.lt_iff_lt

@[gcongr] protected alias ⟨_, GCongr.mersenne_lt_mersenne⟩ := mersenne_lt_mersenne

@[simp]
theorem mersenne_le_mersenne {p q : ℕ} : mersenne p ≤ mersenne q ↔ p ≤ q :=
  strictMono_mersenne.le_iff_le

@[gcongr] protected alias ⟨_, GCongr.mersenne_le_mersenne⟩ := mersenne_le_mersenne

@[simp] theorem mersenne_zero : mersenne 0 = 0 := rfl

@[simp] lemma mersenne_odd : ∀ {p : ℕ}, Odd (mersenne p) ↔ p ≠ 0
  | 0 => by simp
  | p + 1 => by
    simpa using Nat.Even.sub_odd (one_le_pow₀ one_le_two)
      (even_two.pow_of_ne_zero p.succ_ne_zero) odd_one

@[simp] theorem mersenne_pos {p : ℕ} : 0 < mersenne p ↔ 0 < p := mersenne_lt_mersenne (p := 0)

lemma mersenne_succ (n : ℕ) : mersenne (n + 1) = 2 * mersenne n + 1 := by
  dsimp [mersenne]
  have := Nat.one_le_pow n 2 two_pos
  omega

/-- If `2 ^ p - 1` is prime, then `p` is prime. -/
lemma Nat.Prime.of_mersenne {p : ℕ} (h : (mersenne p).Prime) : Nat.Prime p := by
  apply Nat.prime_of_pow_sub_one_prime _ h |>.2
  rintro rfl
  apply Nat.not_prime_one h

namespace Mathlib.Meta.Positivity

open Lean Meta Qq Function

alias ⟨_, mersenne_pos_of_pos⟩ := mersenne_pos

/-- Extension for the `positivity` tactic: `mersenne`. -/
@[positivity mersenne _]
def evalMersenne : PositivityExt where eval {u α} _zα _pα e := do
  match u, α, e with
  | 0, ~q(ℕ), ~q(mersenne $a) =>
    let ra ← core q(inferInstance) q(inferInstance) a
    assertInstancesCommute
    match ra with
    | .positive pa => pure (.positive q(mersenne_pos_of_pos $pa))
    | _ => pure (.nonnegative q(Nat.zero_le (mersenne $a)))
  | _, _, _ => throwError "not mersenne"

end Mathlib.Meta.Positivity

@[simp]
theorem one_lt_mersenne {p : ℕ} : 1 < mersenne p ↔ 1 < p :=
  mersenne_lt_mersenne (p := 1)

@[simp]
theorem succ_mersenne (k : ℕ) : mersenne k + 1 = 2 ^ k := by
  rw [mersenne, tsub_add_cancel_of_le]
  exact one_le_pow₀ (by simp)

lemma mersenne_mod_four {n : ℕ} (h : 2 ≤ n) : mersenne n % 4 = 3 := by
  induction n, h using Nat.le_induction with
  | base => rfl
  | succ _ _ _ => rw [mersenne_succ]; omega

lemma mersenne_mod_three {n : ℕ} (odd : Odd n) (h : 3 ≤ n) : mersenne n % 3 = 1 := by
  obtain ⟨k, rfl⟩ := odd
  replace h : 1 ≤ k := by omega
  induction k, h using Nat.le_induction with
  | base => rfl
  | succ j _ _ =>
    rw [mersenne_succ, show 2 * (j + 1) = 2 * j + 1 + 1 by omega, mersenne_succ]
    omega

lemma mersenne_mod_eight {n : ℕ} (h : 3 ≤ n) : mersenne n % 8 = 7 := by
  induction n, h using Nat.le_induction with
  | base => rfl
  | succ _ _ _ => rw [mersenne_succ]; omega

/-- If `2^p - 1` is prime then 2 is a square mod `2^p - 1`. -/
lemma legendreSym_mersenne_two {p : ℕ} [Fact (mersenne p).Prime] (hp : 3 ≤ p) :
    legendreSym (mersenne p) 2 = 1 := by
  have := mersenne_mod_eight hp
  rw [legendreSym.at_two (by omega), ZMod.χ₈_nat_eq_if_mod_eight]
  omega

/-- If `2^p - 1` is prime then 3 is not a square mod `2^p - 1`. -/
lemma legendreSym_mersenne_three {p : ℕ} [Fact (mersenne p).Prime] (hp : 3 ≤ p) (odd : Odd p) :
    legendreSym (mersenne p) 3 = -1 := by
  rw [(by rfl : (3 : ℤ) = (3 : ℕ)), legendreSym.quadratic_reciprocity_three_mod_four (by norm_num)
    (mersenne_mod_four (by omega)),
    legendreSym.mod]
  rw_mod_cast [mersenne_mod_three odd hp]
  simp

namespace LucasLehmer

open Nat

/-!
We now define three(!) different versions of the recurrence
`s (i+1) = (s i)^2 - 2`.

These versions take values either in `ℤ`, in `ZMod (2^p - 1)`, or
in `ℤ` but applying `% (2^p - 1)` at each step.

They are each useful at different points in the proof,
so we take a moment setting up the lemmas relating them.
-/

/-- The recurrence `s (i+1) = (s i)^2 - 2` in `ℤ`. -/
def s : ℕ → ℤ
  | 0 => 4
  | i + 1 => s i ^ 2 - 2

/-- The recurrence `s (i+1) = (s i)^2 - 2` in `ZMod (2^p - 1)`. -/
def sZMod (p : ℕ) : ℕ → ZMod (2 ^ p - 1)
  | 0 => 4
  | i + 1 => sZMod p i ^ 2 - 2

/-- The recurrence `s (i+1) = ((s i)^2 - 2) % (2^p - 1)` in `ℤ`. -/
def sMod (p : ℕ) : ℕ → ℤ
  | 0 => 4 % (2 ^ p - 1)
  | i + 1 => (sMod p i ^ 2 - 2) % (2 ^ p - 1)

theorem mersenne_int_pos {p : ℕ} (hp : p ≠ 0) : (0 : ℤ) < 2 ^ p - 1 :=
  sub_pos.2 <| mod_cast Nat.one_lt_two_pow hp

theorem mersenne_int_ne_zero (p : ℕ) (hp : p ≠ 0) : (2 ^ p - 1 : ℤ) ≠ 0 :=
  (mersenne_int_pos hp).ne'

theorem sMod_nonneg (p : ℕ) (hp : p ≠ 0) (i : ℕ) : 0 ≤ sMod p i := by
  cases i <;> dsimp [sMod]
  · exact sup_eq_right.mp rfl
  · apply Int.emod_nonneg
    exact mersenne_int_ne_zero p hp

theorem sMod_mod (p i : ℕ) : sMod p i % (2 ^ p - 1) = sMod p i := by cases i <;> simp [sMod]

theorem sMod_lt (p : ℕ) (hp : p ≠ 0) (i : ℕ) : sMod p i < 2 ^ p - 1 := by
  rw [← sMod_mod]
  refine (Int.emod_lt_abs _ (mersenne_int_ne_zero p hp)).trans_eq ?_
  exact abs_of_nonneg (mersenne_int_pos hp).le

theorem sZMod_eq_s (p' : ℕ) (i : ℕ) : sZMod (p' + 2) i = (s i : ZMod (2 ^ (p' + 2) - 1)) := by
  induction i with
  | zero => dsimp [s, sZMod]; norm_num
  | succ i ih => push_cast [s, sZMod, ih]; rfl

-- These next two don't make good `norm_cast` lemmas.
theorem Int.natCast_pow_pred (b p : ℕ) (w : 0 < b) : ((b ^ p - 1 : ℕ) : ℤ) = (b : ℤ) ^ p - 1 := by
  have : 1 ≤ b ^ p := Nat.one_le_pow p b w
  norm_cast

theorem Int.coe_nat_two_pow_pred (p : ℕ) : ((2 ^ p - 1 : ℕ) : ℤ) = (2 ^ p - 1 : ℤ) :=
  Int.natCast_pow_pred 2 p (by decide)

theorem sZMod_eq_sMod (p : ℕ) (i : ℕ) : sZMod p i = (sMod p i : ZMod (2 ^ p - 1)) := by
  induction i <;> push_cast [← Int.coe_nat_two_pow_pred p, sMod, sZMod, *] <;> rfl

/-- The Lucas-Lehmer residue is `s p (p-2)` in `ZMod (2^p - 1)`. -/
def lucasLehmerResidue (p : ℕ) : ZMod (2 ^ p - 1) :=
  sZMod p (p - 2)

theorem residue_eq_zero_iff_sMod_eq_zero (p : ℕ) (w : 1 < p) :
    lucasLehmerResidue p = 0 ↔ sMod p (p - 2) = 0 := by
  dsimp [lucasLehmerResidue]
  rw [sZMod_eq_sMod p]
  constructor
  · -- We want to use that fact that `0 ≤ s_mod p (p-2) < 2^p - 1`
    -- and `lucas_lehmer_residue p = 0 → 2^p - 1 ∣ s_mod p (p-2)`.
    intro h
    simp? [ZMod.intCast_zmod_eq_zero_iff_dvd, pow_pos] at h says
      simp only [ZMod.intCast_zmod_eq_zero_iff_dvd, ofNat_pos, pow_pos, cast_pred,
        cast_pow, cast_ofNat] at h
    apply Int.eq_zero_of_dvd_of_nonneg_of_lt _ _ h <;> clear h
    · exact sMod_nonneg _ (by positivity) _
    · exact sMod_lt _ (by positivity) _
  · intro h
    rw [h]
    simp

/-- **Lucas-Lehmer Test**: a Mersenne number `2^p-1` is prime if and only if
the Lucas-Lehmer residue `s p (p-2) % (2^p - 1)` is zero.
-/
def LucasLehmerTest (p : ℕ) : Prop :=
  lucasLehmerResidue p = 0

/-- `q` is defined as the minimum factor of `mersenne p`, bundled as an `ℕ+`. -/
def q (p : ℕ) : ℕ+ :=
  ⟨Nat.minFac (mersenne p), Nat.minFac_pos (mersenne p)⟩

-- It would be nice to define this as (ℤ/qℤ)[x] / (x^2 - 3),
-- obtaining the ring structure for free,
-- but that seems to be more trouble than it's worth;
-- if it were easy to make the definition,
-- cardinality calculations would be somewhat more involved, too.
/-- We construct the ring `X q` as ℤ/qℤ + √3 ℤ/qℤ. -/
def X (q : ℕ) : Type :=
  ZMod q × ZMod q

namespace X

variable {q : ℕ}

instance : Inhabited (X q) := inferInstanceAs (Inhabited (ZMod q × ZMod q))
instance : DecidableEq (X q) := inferInstanceAs (DecidableEq (ZMod q × ZMod q))
instance : AddCommGroup (X q) := inferInstanceAs (AddCommGroup (ZMod q × ZMod q))

@[ext]
theorem ext {x y : X q} (h₁ : x.1 = y.1) (h₂ : x.2 = y.2) : x = y := by
  cases x; cases y; congr

@[simp] theorem zero_fst : (0 : X q).1 = 0 := rfl
@[simp] theorem zero_snd : (0 : X q).2 = 0 := rfl

@[simp]
theorem add_fst (x y : X q) : (x + y).1 = x.1 + y.1 :=
  rfl

@[simp]
theorem add_snd (x y : X q) : (x + y).2 = x.2 + y.2 :=
  rfl

@[simp]
theorem neg_fst (x : X q) : (-x).1 = -x.1 :=
  rfl

@[simp]
theorem neg_snd (x : X q) : (-x).2 = -x.2 :=
  rfl

instance : Mul (X q) where mul x y := (x.1 * y.1 + 3 * x.2 * y.2, x.1 * y.2 + x.2 * y.1)

@[simp]
theorem mul_fst (x y : X q) : (x * y).1 = x.1 * y.1 + 3 * x.2 * y.2 :=
  rfl

@[simp]
theorem mul_snd (x y : X q) : (x * y).2 = x.1 * y.2 + x.2 * y.1 :=
  rfl

instance : One (X q) where one := ⟨1, 0⟩

@[simp]
theorem one_fst : (1 : X q).1 = 1 :=
  rfl

@[simp]
theorem one_snd : (1 : X q).2 = 0 :=
  rfl

instance : Monoid (X q) :=
  { inferInstanceAs (Mul (X q)), inferInstanceAs (One (X q)) with
    mul_assoc := fun x y z => by ext <;> dsimp <;> ring
    one_mul := fun x => by ext <;> simp
    mul_one := fun x => by ext <;> simp }

instance : NatCast (X q) where
    natCast := fun n => ⟨n, 0⟩

@[simp] theorem fst_natCast (n : ℕ) : (n : X q).fst = (n : ZMod q) := rfl

@[simp] theorem snd_natCast (n : ℕ) : (n : X q).snd = (0 : ZMod q) := rfl

@[simp] theorem ofNat_fst (n : ℕ) [n.AtLeastTwo] :
    (ofNat(n) : X q).fst = OfNat.ofNat n :=
  rfl

@[simp] theorem ofNat_snd (n : ℕ) [n.AtLeastTwo] :
    (ofNat(n) : X q).snd = 0 :=
  rfl

instance : AddGroupWithOne (X q) :=
  { inferInstanceAs (Monoid (X q)), inferInstanceAs (AddCommGroup (X q)),
      inferInstanceAs (NatCast (X q)) with
    natCast_zero := by ext <;> simp
    natCast_succ := fun _ ↦ by ext <;> simp
    intCast := fun n => ⟨n, 0⟩
    intCast_ofNat := fun n => by ext <;> simp
    intCast_negSucc := fun n => by ext <;> simp }

theorem left_distrib (x y z : X q) : x * (y + z) = x * y + x * z := by
  ext <;> dsimp <;> ring

theorem right_distrib (x y z : X q) : (x + y) * z = x * z + y * z := by
  ext <;> dsimp <;> ring

instance : Ring (X q) :=
  { inferInstanceAs (AddGroupWithOne (X q)), inferInstanceAs (AddCommGroup (X q)),
      inferInstanceAs (Monoid (X q)) with
    left_distrib := left_distrib
    right_distrib := right_distrib
    mul_zero := fun _ ↦ by ext <;> simp
    zero_mul := fun _ ↦ by ext <;> simp }

instance : CommRing (X q) :=
  { inferInstanceAs (Ring (X q)) with
    mul_comm := fun _ _ ↦ by ext <;> dsimp <;> ring }

instance [Fact (1 < (q : ℕ))] : Nontrivial (X q) :=
  ⟨⟨0, 1, ne_of_apply_ne Prod.fst zero_ne_one⟩⟩

@[simp]
theorem fst_intCast (n : ℤ) : (n : X q).fst = (n : ZMod q) :=
  rfl

@[simp]
theorem snd_intCast (n : ℤ) : (n : X q).snd = (0 : ZMod q) :=
  rfl

@[norm_cast]
theorem coe_mul (n m : ℤ) : ((n * m : ℤ) : X q) = (n : X q) * (m : X q) := by ext <;> simp

@[norm_cast]
theorem coe_natCast (n : ℕ) : ((n : ℤ) : X q) = (n : X q) := by ext <;> simp

/-- We define `ω = 2 + √3`. -/
def ω : X q := (2, 1)

/-- We define `ωb = 2 - √3`, which is the inverse of `ω`. -/
def ωb : X q := (2, -1)

theorem ω_mul_ωb : (ω : X q) * ωb = 1 := by
  dsimp [ω, ωb]
  ext <;> simp; ring

theorem ωb_mul_ω : (ωb : X q) * ω = 1 := by
  rw [mul_comm, ω_mul_ωb]

/-- A closed form for the recurrence relation. -/
theorem closed_form (i : ℕ) : (s i : X q) = (ω : X q) ^ 2 ^ i + (ωb : X q) ^ 2 ^ i := by
  induction i with
  | zero =>
    dsimp [s, ω, ωb]
    ext <;> norm_num
  | succ i ih =>
    calc
      (s (i + 1) : X q) = (s i ^ 2 - 2 : ℤ) := rfl
      _ = (s i : X q) ^ 2 - 2 := by push_cast; rfl
      _ = (ω ^ 2 ^ i + ωb ^ 2 ^ i) ^ 2 - 2 := by rw [ih]
      _ = (ω ^ 2 ^ i) ^ 2 + (ωb ^ 2 ^ i) ^ 2 + 2 * (ωb ^ 2 ^ i * ω ^ 2 ^ i) - 2 := by ring
      _ = (ω ^ 2 ^ i) ^ 2 + (ωb ^ 2 ^ i) ^ 2 := by
        rw [← mul_pow ωb ω, ωb_mul_ω, one_pow, mul_one, add_sub_cancel_right]
      _ = ω ^ 2 ^ (i + 1) + ωb ^ 2 ^ (i + 1) := by rw [← pow_mul, ← pow_mul, _root_.pow_succ]

/-- We define `α = √3`. -/
def α : X q := (0, 1)

@[simp] lemma α_sq : (α ^ 2 : X q) = 3 := by
  ext <;> simp [α, sq]

@[simp] lemma one_add_α_sq : ((1 + α) ^ 2 : X q) = 2 * ω := by
  ext <;> simpa [α, ω, sq] using by norm_num

lemma α_pow (i : ℕ) : (α : X q) ^ (2 * i + 1) = 3 ^ i * α := by
  rw [pow_succ, pow_mul, α_sq]

/-! We show that `X q` has characteristic `q`, so that we can apply the binomial theorem. -/

instance : CharP (X q) q where
  cast_eq_zero_iff x := by
    convert ZMod.natCast_eq_zero_iff _ _
    exact ⟨congr_arg Prod.fst, fun hx ↦ ext hx (by simp)⟩

instance : Coe (ZMod ↑q) (X q) where
  coe := ZMod.castHom dvd_rfl (X q)

/-- If `3` is not a square mod `q` then `(1 + α) ^ q = 1 - α` -/
lemma one_add_α_pow_q [Fact q.Prime] (odd : Odd q) (leg3 : legendreSym q 3 = -1) :
    (1 + α : X q) ^ q = 1 - α := by
  obtain ⟨k, rfl⟩ := odd
  let q := 2 * k + 1
  have : (3 ^ k : ZMod q) = -1 := by
    simpa [leg3, mul_add_div, eq_comm] using legendreSym.eq_pow (2 * k + 1) 3
  rw [add_pow_expChar, α_pow, show (3 : X q) = (3 : ZMod q) by rw [map_ofNat], ← map_pow, this,
    map_neg]
  simp [sub_eq_add_neg]

/-- If `3` is not a square then `(1 + α) ^ (q + 1) = -2`. -/
lemma one_add_α_pow_q_succ [Fact q.Prime] (odd : Odd q) (leg3 : legendreSym q 3 = -1) :
    (1 + α : X q) ^ (q + 1) = -2 := by
  rw [pow_succ, one_add_α_pow_q odd leg3, mul_comm, ← _root_.sq_sub_sq, α_sq]
  norm_num

/-- If `3` is not a square then `(2 * ω) ^ ((q + 1) / 2) = -2`. -/
lemma two_mul_ω_pow [Fact q.Prime] (odd : Odd q) (leg3 : legendreSym q 3 = -1) :
    (2 * ω : X q) ^ ((q + 1) / 2) = -2 := by
  rw [← one_add_α_sq, ← pow_mul]
  have : 2 * ((q + 1) / 2) = q + 1 := by
    apply Nat.mul_div_cancel'
    rw [← even_iff_two_dvd]
    exact Odd.add_one odd
  rw [this, one_add_α_pow_q_succ odd leg3]

/-- If 3 is not a square and 2 is square then $\omega^{(q+1)/2}=-1$. -/
lemma pow_ω [Fact q.Prime] (odd : Odd q)
    (leg3 : legendreSym q 3 = -1)
    (leg2 : legendreSym q 2 = 1) :
    (ω : X q) ^ ((q + 1) / 2) = -1 := by
  have pow2 : (2 : ZMod q) ^ ((q + 1) / 2) = 2 := by
    obtain ⟨_, _⟩ := odd
    rw [(by omega : (q + 1) / 2 = q / 2 + 1), pow_succ]
    have leg := legendreSym.eq_pow q 2
    have : (2 : ZMod q) = ((2 : ℤ) : ZMod q) := by norm_cast
    rw [this, ← leg, leg2]
    ring
  have := two_mul_ω_pow odd leg3
  rw [mul_pow] at this
  have coe : (2 : X q) = (2 : ZMod q) := by rw [map_ofNat]
  rw [coe, ← RingHom.map_pow, pow2, ← coe,
    (by ring : (-2 : X q) = 2 * -1)] at this
  refine (isUnit_of_mul_eq_one (2 : X q) ((q + 1) / 2 : ℕ) ?_).mul_left_cancel this
  norm_cast
  simp [Nat.mul_div_cancel' odd.add_one.two_dvd]

/-- The final evaluation needed to establish the Lucas-Lehmer necessity. -/
lemma ω_pow_trace [Fact q.Prime] (odd : Odd q)
    (leg3 : legendreSym q 3 = -1)
    (leg2 : legendreSym q 2 = 1)
    (hq4 : 4 ∣ q + 1) :
    (ω : X q) ^ ((q + 1) / 4) + ωb ^ ((q + 1) / 4) = 0 := by
  have : (ω : X q) ^ ((q + 1) / 2) * ωb ^ ((q + 1) / 4) = -ωb ^ ((q + 1) / 4) := by
    rw [pow_ω odd leg3 leg2]
    ring
  have div4 : (q + 1) / 2 = (q + 1) / 4 + (q + 1) / 4 := by rcases hq4 with ⟨k, hk⟩; omega
  rw [div4, pow_add, mul_assoc, ← mul_pow, ω_mul_ωb, one_pow, mul_one] at this
  rw [this]
  ring

variable [NeZero q]

instance : Fintype (X q) := inferInstanceAs (Fintype (ZMod q × ZMod q))

/-- The cardinality of `X` is `q^2`. -/
theorem card_eq : Fintype.card (X q) = q ^ 2 := by
  dsimp [X]
  rw [Fintype.card_prod, ZMod.card q, sq]

/-- There are strictly fewer than `q^2` units, since `0` is not a unit. -/
nonrec theorem card_units_lt (w : 1 < q) : Fintype.card (X q)ˣ < q ^ 2 := by
  have : Fact (1 < (q : ℕ)) := ⟨w⟩
  convert card_units_lt (X q)
  rw [card_eq]

end X

open X

/-!
Here and below, we introduce `p' = p - 2`, in order to avoid using subtraction in `ℕ`.
-/

/-- If `1 < p`, then `q p`, the smallest prime factor of `mersenne p`, is more than 2. -/
theorem two_lt_q (p' : ℕ) : 2 < q (p' + 2) := by
  refine (minFac_prime (one_lt_mersenne.2 ?_).ne').two_le.lt_of_ne' ?_
  · exact le_add_left _ _
  · rw [Ne, minFac_eq_two_iff, mersenne, Nat.pow_succ']
    exact Nat.two_not_dvd_two_mul_sub_one Nat.one_le_two_pow

theorem ω_pow_formula (p' : ℕ) (h : lucasLehmerResidue (p' + 2) = 0) :
    ∃ k : ℤ,
      (ω : X (q (p' + 2))) ^ 2 ^ (p' + 1) =
        k * mersenne (p' + 2) * (ω : X (q (p' + 2))) ^ 2 ^ p' - 1 := by
  dsimp [lucasLehmerResidue] at h
  rw [sZMod_eq_s p'] at h
<<<<<<< HEAD
  simp? [ZMod.intCast_zmod_eq_zero_iff_dvd, pow_pos] at h says
    simp only [add_tsub_cancel_right, ZMod.intCast_zmod_eq_zero_iff_dvd, ofNat_pos,
      pow_pos, cast_pred, cast_pow, cast_ofNat] at h
=======
  replace h : 2 ^ (p' + 2) - 1 ∣ s p' := by simpa [ZMod.intCast_zmod_eq_zero_iff_dvd] using h
>>>>>>> fa3a5b45
  obtain ⟨k, h⟩ := h
  use k
  replace h := congr_arg (fun n : ℤ => (n : X (q (p' + 2)))) h
  -- coercion from ℤ to X q
  dsimp at h
  rw [closed_form] at h
  replace h := congr_arg (fun x => ω ^ 2 ^ p' * x) h
  dsimp at h
  have t : 2 ^ p' + 2 ^ p' = 2 ^ (p' + 1) := by ring
  rw [mul_add, ← pow_add ω, t, ← mul_pow ω ωb (2 ^ p'), ω_mul_ωb, one_pow] at h
  rw [mul_comm, coe_mul] at h
  rw [mul_comm _ (k : X (q (p' + 2)))] at h
  replace h := eq_sub_of_add_eq h
  have : 1 ≤ 2 ^ (p' + 2) := Nat.one_le_pow _ _ (by decide)
  exact mod_cast h

/-- `q` is the minimum factor of `mersenne p`, so `M p = 0` in `X q`. -/
theorem mersenne_coe_X (p : ℕ) : (mersenne p : X (q p)) = 0 := by
  ext <;> simp [mersenne, q, ZMod.natCast_eq_zero_iff, -pow_pos]
  apply Nat.minFac_dvd

theorem ω_pow_eq_neg_one (p' : ℕ) (h : lucasLehmerResidue (p' + 2) = 0) :
    (ω : X (q (p' + 2))) ^ 2 ^ (p' + 1) = -1 := by
  obtain ⟨k, w⟩ := ω_pow_formula p' h
  rw [mersenne_coe_X] at w
  simpa using w

theorem ω_pow_eq_one (p' : ℕ) (h : lucasLehmerResidue (p' + 2) = 0) :
    (ω : X (q (p' + 2))) ^ 2 ^ (p' + 2) = 1 :=
  calc
    (ω : X (q (p' + 2))) ^ 2 ^ (p' + 2) = (ω ^ 2 ^ (p' + 1)) ^ 2 := by
      rw [← pow_mul, ← Nat.pow_succ]
    _ = (-1) ^ 2 := by rw [ω_pow_eq_neg_one p' h]
    _ = 1 := by simp

/-- `ω` as an element of the group of units. -/
def ωUnit (p : ℕ) : Units (X (q p)) where
  val := ω
  inv := ωb
  val_inv := ω_mul_ωb
  inv_val := ωb_mul_ω

@[simp]
theorem ωUnit_coe (p : ℕ) : (ωUnit p : X (q p)) = ω :=
  rfl

/-- The order of `ω` in the unit group is exactly `2^p`. -/
theorem order_ω (p' : ℕ) (h : lucasLehmerResidue (p' + 2) = 0) :
    orderOf (ωUnit (p' + 2)) = 2 ^ (p' + 2) := by
  apply Nat.eq_prime_pow_of_dvd_least_prime_pow
  -- the order of ω divides 2^p
  · exact Nat.prime_two
  · intro o
    have ω_pow :=
      congr_arg (Units.coeHom (X (q (p' + 2))) : Units (X (q (p' + 2))) → X (q (p' + 2))) <|
        orderOf_dvd_iff_pow_eq_one.1 o
    have h : (1 : ZMod (q (p' + 2))) = -1 :=
      congr_arg Prod.fst (ω_pow.symm.trans (ω_pow_eq_neg_one p' h))
    haveI : Fact (2 < (q (p' + 2) : ℕ)) := ⟨two_lt_q _⟩
    apply ZMod.neg_one_ne_one h.symm
  · apply orderOf_dvd_iff_pow_eq_one.2
    apply Units.ext
    push_cast
    exact ω_pow_eq_one p' h

theorem order_ineq (p' : ℕ) (h : lucasLehmerResidue (p' + 2) = 0) :
    2 ^ (p' + 2) < (q (p' + 2) : ℕ) ^ 2 :=
  calc
    2 ^ (p' + 2) = orderOf (ωUnit (p' + 2)) := (order_ω p' h).symm
    _ ≤ Fintype.card (X (q (p' + 2)))ˣ := orderOf_le_card_univ
    _ < q (p' + 2) ^ 2 := card_units_lt (Nat.lt_of_succ_lt (two_lt_q _))

end LucasLehmer

export LucasLehmer (LucasLehmerTest lucasLehmerResidue)

open LucasLehmer

theorem lucas_lehmer_sufficiency (p : ℕ) (w : 1 < p) : LucasLehmerTest p → (mersenne p).Prime := by
  set p' := p - 2 with hp'
  clear_value p'
  obtain rfl : p = p' + 2 := by omega
  have w : 1 < p' + 2 := Nat.lt_of_sub_eq_succ rfl
  contrapose
  intro a t
  have h₁ := order_ineq p' t
  have h₂ := Nat.minFac_sq_le_self (mersenne_pos.2 (Nat.lt_of_succ_lt w)) a
  have h := lt_of_lt_of_le h₁ h₂
  exact not_lt_of_ge (Nat.sub_le _ _) h

/-- If `2^p-1` is prime then the Lucas-Lehmer test holds, `s(p-2) % (2^p-1) = 0. -/
theorem lucas_lehmer_necessity (p : ℕ) (w : 3 ≤ p) (hp : (mersenne p).Prime) :
    LucasLehmerTest p := by
  have : Fact (mersenne p).Prime := ⟨‹_›⟩
  set p' := p - 2 with hp'
  clear_value p'
  obtain rfl : p = p' + 2 := by omega
  dsimp [LucasLehmerTest, lucasLehmerResidue]
  rw [sZMod_eq_s p', ← X.fst_intCast, X.closed_form, add_tsub_cancel_right]
  have := X.ω_pow_trace (q := mersenne (p' + 2)) (by simp)
    (legendreSym_mersenne_three w <| hp.of_mersenne.odd_of_ne_two (by omega))
    (legendreSym_mersenne_two w) (by simp [pow_add])
  rw [succ_mersenne, pow_add, show 2 ^ 2 = 4 by norm_num, mul_div_cancel_right₀ _ (by norm_num)]
    at this
  simp [this]

namespace LucasLehmer

/-!
### `norm_num` extension

Next we define a `norm_num` extension that calculates `LucasLehmerTest p` for `1 < p`.
It makes use of a version of `sMod` that is specifically written to be reducible by the
Lean 4 kernel, which has the capability of efficiently reducing natural number expressions.
With this reduction in hand, it's a simple matter of applying the lemma
`LucasLehmer.residue_eq_zero_iff_sMod_eq_zero`.

See [Archive/Examples/MersennePrimes.lean] for certifications of all Mersenne primes
up through `mersenne 4423`.
-/

namespace norm_num_ext
open Qq Lean Elab.Tactic Mathlib.Meta.NormNum

/-- Version of `sMod` that is `ℕ`-valued. One should have `q = 2 ^ p - 1`.
This can be reduced by the kernel. -/
def sModNat (q : ℕ) : ℕ → ℕ
  | 0 => 4 % q
  | i + 1 => (sModNat q i ^ 2 + (q - 2)) % q

theorem sModNat_eq_sMod (p k : ℕ) (hp : 2 ≤ p) : (sModNat (2 ^ p - 1) k : ℤ) = sMod p k := by
  have h1 := calc
    4 = 2 ^ 2 := by simp
    _ ≤ 2 ^ p := Nat.pow_le_pow_right (by simp) hp
  have h2 : 1 ≤ 2 ^ p := by omega
  induction k with
  | zero =>
    rw [sModNat, sMod, Int.natCast_emod]
    simp [h2]
  | succ k ih =>
    rw [sModNat, sMod, ← ih]
    have h3 : 2 ≤ 2 ^ p - 1 := by
      zify [h2]
      calc
        (2 : Int) ≤ 4 - 1 := by simp
        _         ≤ 2 ^ p - 1 := by zify at h1; exact Int.sub_le_sub_right h1 _
    zify [h2, h3]
    rw [← add_sub_assoc, sub_eq_add_neg, add_assoc, add_comm _ (-2), ← add_assoc,
      Int.add_emod_right, ← sub_eq_add_neg]

/-- Tail-recursive version of `sModNat`. -/
def sModNatTR (q k : ℕ) : ℕ :=
  go k (4 % q)
where
  /-- Helper function for `sMod''`. -/
  go : ℕ → ℕ → ℕ
  | 0, acc => acc
  | n + 1, acc => go n ((acc ^ 2 + (q - 2)) % q)

/--
Generalization of `sModNat` with arbitrary base case,
useful for proving `sModNatTR` and `sModNat` agree.
-/
def sModNat_aux (b q : ℕ) : ℕ → ℕ
  | 0 => b
  | i + 1 => (sModNat_aux b q i ^ 2 + (q - 2)) % q

theorem sModNat_aux_eq (q k : ℕ) : sModNat_aux (4 % q) q k = sModNat q k := by
  induction k with
  | zero => rfl
  | succ k ih => rw [sModNat_aux, ih, sModNat, ← ih]

theorem sModNatTR_eq_sModNat (q i : ℕ) : sModNatTR q i = sModNat q i := by
  rw [sModNatTR, helper, sModNat_aux_eq]
where
  helper b q k : sModNatTR.go q k b = sModNat_aux b q k := by
    induction k generalizing b with
    | zero => rfl
    | succ k ih =>
      rw [sModNatTR.go, ih, sModNat_aux]
      clear ih
      induction k with
      | zero => rfl
      | succ k ih =>
        rw [sModNat_aux, ih, sModNat_aux]

lemma testTrueHelper (p : ℕ) (hp : Nat.blt 1 p = true) (h : sModNatTR (2 ^ p - 1) (p - 2) = 0) :
    LucasLehmerTest p := by
  rw [Nat.blt_eq] at hp
  rw [LucasLehmerTest, LucasLehmer.residue_eq_zero_iff_sMod_eq_zero p hp, ← sModNat_eq_sMod p _ hp,
    ← sModNatTR_eq_sModNat, h]
  rfl

lemma testFalseHelper (p : ℕ) (hp : Nat.blt 1 p = true)
    (h : Nat.ble 1 (sModNatTR (2 ^ p - 1) (p - 2))) : ¬ LucasLehmerTest p := by
  rw [Nat.blt_eq] at hp
  rw [Nat.ble_eq, Nat.succ_le, Nat.pos_iff_ne_zero] at h
  rw [LucasLehmerTest, LucasLehmer.residue_eq_zero_iff_sMod_eq_zero p hp, ← sModNat_eq_sMod p _ hp,
    ← sModNatTR_eq_sModNat]
  simpa using h

theorem isNat_lucasLehmerTest : {p np : ℕ} →
    IsNat p np → LucasLehmerTest np → LucasLehmerTest p
  | _, _, ⟨rfl⟩, h => h

theorem isNat_not_lucasLehmerTest : {p np : ℕ} →
    IsNat p np → ¬ LucasLehmerTest np → ¬ LucasLehmerTest p
  | _, _, ⟨rfl⟩, h => h

/-- Calculate `LucasLehmer.LucasLehmerTest p` for `2 ≤ p` by using kernel reduction for the
`sMod'` function. -/
@[norm_num LucasLehmer.LucasLehmerTest (_ : ℕ)]
def evalLucasLehmerTest : NormNumExt where eval {_ _} e := do
  let .app _ (p : Q(ℕ)) ← Meta.whnfR e | failure
  let ⟨ep, hp⟩ ← deriveNat p _
  let np := ep.natLit!
  unless 1 < np do
    failure
  haveI' h1ltp : Nat.blt 1 $ep =Q true := ⟨⟩
  if sModNatTR (2 ^ np - 1) (np - 2) = 0 then
    haveI' hs : sModNatTR (2 ^ $ep - 1) ($ep - 2) =Q 0 := ⟨⟩
    have pf : Q(LucasLehmerTest $ep) := q(testTrueHelper $ep $h1ltp $hs)
    have pf' : Q(LucasLehmerTest $p) := q(isNat_lucasLehmerTest $hp $pf)
    return .isTrue pf'
  else
    haveI' hs : Nat.ble 1 (sModNatTR (2 ^ $ep - 1) ($ep - 2)) =Q true := ⟨⟩
    have pf : Q(¬ LucasLehmerTest $ep) := q(testFalseHelper $ep $h1ltp $hs)
    have pf' : Q(¬ LucasLehmerTest $p) := q(isNat_not_lucasLehmerTest $hp $pf)
    return .isFalse pf'

end norm_num_ext

end LucasLehmer

/-!
This implementation works successfully to prove `(2^4423 - 1).Prime`,
and all the Mersenne primes up to this point appear in [Archive/Examples/MersennePrimes.lean].
These can be calculated nearly instantly, and `(2^9689 - 1).Prime` only fails due to deep
recursion.

(Note by kmill: the following notes were for the Lean 3 version. They seem like they could still
be useful, so I'm leaving them here.)

There's still low hanging fruit available to do faster computations
based on the formula
```
n ≡ (n % 2^p) + (n / 2^p) [MOD 2^p - 1]
```
and the fact that `% 2^p` and `/ 2^p` can be very efficient on the binary representation.
Someone should do this, too!
-/

theorem modEq_mersenne (n k : ℕ) : k ≡ k / 2 ^ n + k % 2 ^ n [MOD 2 ^ n - 1] :=
  -- See https://leanprover.zulipchat.com/#narrow/stream/113489-new-members/topic/help.20finding.20a.20lemma/near/177698446
  calc
    k = 2 ^ n * (k / 2 ^ n) + k % 2 ^ n := (Nat.div_add_mod k (2 ^ n)).symm
    _ ≡ 1 * (k / 2 ^ n) + k % 2 ^ n [MOD 2 ^ n - 1] :=
      ((Nat.modEq_sub <| Nat.succ_le_of_lt <| pow_pos zero_lt_two _).mul_right _).add_right _
    _ = k / 2 ^ n + k % 2 ^ n := by rw [one_mul]

-- It's hard to know what the limiting factor for large Mersenne primes would be.
-- In the purely computational world, I think it's the squaring operation in `s`.<|MERGE_RESOLUTION|>--- conflicted
+++ resolved
@@ -505,13 +505,7 @@
         k * mersenne (p' + 2) * (ω : X (q (p' + 2))) ^ 2 ^ p' - 1 := by
   dsimp [lucasLehmerResidue] at h
   rw [sZMod_eq_s p'] at h
-<<<<<<< HEAD
-  simp? [ZMod.intCast_zmod_eq_zero_iff_dvd, pow_pos] at h says
-    simp only [add_tsub_cancel_right, ZMod.intCast_zmod_eq_zero_iff_dvd, ofNat_pos,
-      pow_pos, cast_pred, cast_pow, cast_ofNat] at h
-=======
   replace h : 2 ^ (p' + 2) - 1 ∣ s p' := by simpa [ZMod.intCast_zmod_eq_zero_iff_dvd] using h
->>>>>>> fa3a5b45
   obtain ⟨k, h⟩ := h
   use k
   replace h := congr_arg (fun n : ℤ => (n : X (q (p' + 2)))) h
