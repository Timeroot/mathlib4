/-
Copyright (c) 2022 Chris Birkbeck. All rights reserved.
Released under Apache 2.0 license as described in the file LICENSE.
Authors: Chris Birkbeck
-/
import Mathlib.Algebra.Group.Subgroup.Pointwise
import Mathlib.Data.ZMod.Basic
import Mathlib.GroupTheory.GroupAction.ConjAct
import Mathlib.LinearAlgebra.Matrix.SpecialLinearGroup

/-!
# Congruence subgroups

This defines congruence subgroups of `SL(2, ℤ)` such as `Γ(N)`, `Γ₀(N)` and `Γ₁(N)` for `N` a
natural number.

It also contains basic results about congruence subgroups.

-/

open Matrix.SpecialLinearGroup Matrix

open scoped MatrixGroups ModularGroup

variable (N : ℕ)

local notation "SLMOD(" N ")" =>
  @Matrix.SpecialLinearGroup.map (Fin 2) _ _ _ _ _ _ (Int.castRingHom (ZMod N))

@[simp]
theorem SL_reduction_mod_hom_val (γ : SL(2, ℤ)) (i j : Fin 2):
    SLMOD(N) γ i j = (γ i j : ZMod N) :=
  rfl

namespace CongruenceSubgroup

/-- The full level `N` congruence subgroup of `SL(2, ℤ)` of matrices that reduce to the identity
modulo `N`. -/
def Gamma : Subgroup SL(2, ℤ) :=
  SLMOD(N).ker

@[inherit_doc] scoped notation  "Γ(" n ")"  => Gamma n

theorem Gamma_mem' {N} {γ : SL(2, ℤ)} : γ ∈ Gamma N ↔ SLMOD(N) γ = 1 :=
  Iff.rfl

@[simp]
theorem Gamma_mem {N} {γ : SL(2, ℤ)} : γ ∈ Gamma N ↔ (γ 0 0 : ZMod N) = 1 ∧
    (γ 0 1 : ZMod N) = 0 ∧ (γ 1 0 : ZMod N) = 0 ∧ (γ 1 1 : ZMod N) = 1 := by
  rw [Gamma_mem']
  constructor
  · intro h
    simp [← SL_reduction_mod_hom_val N γ, h]
  · intro h
    ext i j
    rw [SL_reduction_mod_hom_val N γ]
    fin_cases i <;> fin_cases j <;> simp only [h]
    exacts [h.1, h.2.1, h.2.2.1, h.2.2.2]

theorem Gamma_normal : Subgroup.Normal (Gamma N) :=
  SLMOD(N).normal_ker

theorem Gamma_one_top : Gamma 1 = ⊤ := by
  ext
  simp [eq_iff_true_of_subsingleton]

theorem Gamma_zero_bot : Gamma 0 = ⊥ := by
  ext
  simp only [Gamma_mem, coe_matrix_coe, Int.coe_castRingHom, map_apply, Int.cast_id,
    Subgroup.mem_bot]
  constructor
  · intro h
    ext i j
    fin_cases i <;> fin_cases j <;> simp only [h]
    exacts [h.1, h.2.1, h.2.2.1, h.2.2.2]
  · intro h
    simp [h]

lemma ModularGroup_T_pow_mem_Gamma (N M : ℤ) (hNM : N ∣ M) :
    (ModularGroup.T ^ M) ∈ Gamma (Int.natAbs N) := by
  simp only [Gamma_mem, Fin.isValue, ModularGroup.coe_T_zpow, of_apply, cons_val', cons_val_zero,
    empty_val', cons_val_fin_one, Int.cast_one, cons_val_one, head_cons, head_fin_const,
    Int.cast_zero, and_self, and_true, true_and]
  refine Iff.mpr (ZMod.intCast_zmod_eq_zero_iff_dvd M (Int.natAbs N)) ?_
  simp only [Int.natCast_natAbs, abs_dvd, hNM]

/-- The congruence subgroup of `SL(2, ℤ)` of matrices whose lower left-hand entry reduces to zero
modulo `N`. -/
def Gamma0 : Subgroup SL(2, ℤ) where
  carrier := { g | (g 1 0 : ZMod N) = 0 }
  one_mem' := by simp
  mul_mem' := by
    intro a b ha hb
    simp only [Set.mem_setOf_eq]
    have h := (Matrix.two_mul_expl a.1 b.1).2.2.1
    simp only [coe_matrix_coe, coe_mul, Int.coe_castRingHom, map_apply, Set.mem_setOf_eq] at *
    rw [h]
    simp [ha, hb]
  inv_mem' := by
    intro a ha
    simp only [Set.mem_setOf_eq]
    rw [SL2_inv_expl a]
    simp only [cons_val_zero, cons_val_one, head_cons, coe_matrix_coe,
      coe_mk, Int.coe_castRingHom, map_apply, Int.cast_neg, neg_eq_zero, Set.mem_setOf_eq] at *
    exact ha

@[simp]
theorem Gamma0_mem {N} {A : SL(2, ℤ)} : A ∈ Gamma0 N ↔ (A 1 0 : ZMod N) = 0 :=
  Iff.rfl

<<<<<<< HEAD
theorem Gamma0_det (N : ℕ) (A : Gamma0 N) : (A.1.1.det : ZMod N) = 1 := by simp [A.1.property]

=======
>>>>>>> d0df76bd
/-- The group homomorphism from `CongruenceSubgroup.Gamma0` to `ZMod N` given by
mapping a matrix to its lower right-hand entry. -/
def Gamma0Map (N : ℕ) : Gamma0 N →* ZMod N where
  toFun g := g.1 1 1
  map_one' := by simp
  map_mul' := by
    rintro ⟨A, hA⟩ ⟨B, _⟩
    simp only [MulMemClass.mk_mul_mk, Fin.isValue, coe_mul, (two_mul_expl A.1 B).2.2.2,
      Int.cast_add, Int.cast_mul, Gamma0_mem.mp hA, zero_mul, zero_add]

/-- The congruence subgroup `Gamma1` (as a subgroup of `Gamma0`) of matrices whose bottom
row is congruent to `(0, 1)` modulo `N`. -/
def Gamma1' (N : ℕ) : Subgroup (Gamma0 N) :=
  (Gamma0Map N).ker

@[simp]
theorem Gamma1_mem' {N} {γ : Gamma0 N} : γ ∈ Gamma1' N ↔ Gamma0Map N γ = 1 :=
  Iff.rfl

theorem Gamma1_to_Gamma0_mem {N} (A : Gamma0 N) :
    A ∈ Gamma1' N ↔
    ((A.1 0 0 : ℤ) : ZMod N) = 1 ∧ ((A.1 1 1 : ℤ) : ZMod N) = 1
      ∧ ((A.1 1 0 : ℤ) : ZMod N) = 0 := by
  constructor
  · intro ha
    have adet : (A.1.1.det : ZMod N) = 1 := by simp only [A.1.property, Int.cast_one]
    rw [Matrix.det_fin_two] at adet
    simp only [Gamma1_mem', Gamma0Map, MonoidHom.coe_mk, OneHom.coe_mk, Int.cast_sub,
      Int.cast_mul] at *
    simpa only [Gamma1_mem', Gamma0Map, MonoidHom.coe_mk, OneHom.coe_mk, Int.cast_sub,
      Int.cast_mul, ha, Gamma0_mem.mp A.property, and_self_iff, and_true, mul_one, mul_zero,
      sub_zero] using adet
  · intro ha
    simp only [Gamma1_mem', Gamma0Map, MonoidHom.coe_mk, coe_matrix_coe,
      Int.coe_castRingHom, map_apply]
    exact ha.2.1

/-- The congruence subgroup `Gamma1` of `SL(2, ℤ)` consisting of matrices
whose bottom row is congruent to `(0,1)` modulo `N`. -/
def Gamma1 (N : ℕ) : Subgroup SL(2, ℤ) :=
  Subgroup.map ((Gamma0 N).subtype.comp (Gamma1' N).subtype) ⊤

@[simp]
theorem Gamma1_mem (N : ℕ) (A : SL(2, ℤ)) : A ∈ Gamma1 N ↔
    (A 0 0 : ZMod N) = 1 ∧ (A 1 1 : ZMod N) = 1 ∧ (A 1 0 : ZMod N) = 0 := by
  constructor
  · intro ha
    simp_rw [Gamma1, Subgroup.mem_map] at ha
    obtain ⟨⟨x, hx⟩, hxx⟩ := ha
    rw [Gamma1_to_Gamma0_mem] at hx
    simp only [Subgroup.mem_top, true_and] at hxx
    rw [← hxx]
    convert hx
  · intro ha
    simp_rw [Gamma1, Subgroup.mem_map]
    have hA : A ∈ Gamma0 N := by simp [ha.right.right, Gamma0_mem]
    have HA : (⟨A, hA⟩ : Gamma0 N) ∈ Gamma1' N := by
      simp only [Gamma1_to_Gamma0_mem, Subgroup.coe_mk, coe_matrix_coe,
        Int.coe_castRingHom, map_apply]
      exact ha
    refine ⟨(⟨(⟨A, hA⟩ : Gamma0 N), HA⟩ : (Gamma1' N : Subgroup (Gamma0 N))), ?_⟩
    simp

theorem Gamma1_in_Gamma0 (N : ℕ) : Gamma1 N ≤ Gamma0 N := by
  intro x HA
  simp only [Gamma0_mem, Gamma1_mem, coe_matrix_coe, Int.coe_castRingHom, map_apply] at *
  exact HA.2.2

section CongruenceSubgroups

/-- A congruence subgroup is a subgroup of `SL(2, ℤ)` which contains some `Gamma N` for some
`(N : ℕ+)`. -/
def IsCongruenceSubgroup (Γ : Subgroup SL(2, ℤ)) : Prop :=
  ∃ N : ℕ+, Gamma N ≤ Γ

theorem isCongruenceSubgroup_trans (H K : Subgroup SL(2, ℤ)) (h : H ≤ K)
    (h2 : IsCongruenceSubgroup H) : IsCongruenceSubgroup K := by
  obtain ⟨N, hN⟩ := h2
  exact ⟨N, le_trans hN h⟩

theorem Gamma_is_cong_sub (N : ℕ+) : IsCongruenceSubgroup (Gamma N) :=
  ⟨N, by simp only [le_refl]⟩

theorem Gamma1_is_congruence (N : ℕ+) : IsCongruenceSubgroup (Gamma1 N) := by
  refine ⟨N, ?_⟩
  intro A hA
  simp only [Gamma1_mem, Gamma_mem] at *
  simp only [hA, eq_self_iff_true, and_self_iff]

theorem Gamma0_is_congruence (N : ℕ+) : IsCongruenceSubgroup (Gamma0 N) :=
  isCongruenceSubgroup_trans _ _ (Gamma1_in_Gamma0 N) (Gamma1_is_congruence N)

end CongruenceSubgroups

section Conjugation

open Pointwise

theorem Gamma_cong_eq_self (N : ℕ) (g : ConjAct SL(2, ℤ)) : g • Gamma N = Gamma N := by
  apply Subgroup.Normal.conjAct (Gamma_normal N)

theorem conj_cong_is_cong (g : ConjAct SL(2, ℤ)) (Γ : Subgroup SL(2, ℤ))
    (h : IsCongruenceSubgroup Γ) : IsCongruenceSubgroup (g • Γ) := by
  obtain ⟨N, HN⟩ := h
  refine ⟨N, ?_⟩
  rw [← Gamma_cong_eq_self N g, Subgroup.pointwise_smul_le_pointwise_smul_iff]
  exact HN

end Conjugation

end CongruenceSubgroup<|MERGE_RESOLUTION|>--- conflicted
+++ resolved
@@ -108,11 +108,6 @@
 theorem Gamma0_mem {N} {A : SL(2, ℤ)} : A ∈ Gamma0 N ↔ (A 1 0 : ZMod N) = 0 :=
   Iff.rfl
 
-<<<<<<< HEAD
-theorem Gamma0_det (N : ℕ) (A : Gamma0 N) : (A.1.1.det : ZMod N) = 1 := by simp [A.1.property]
-
-=======
->>>>>>> d0df76bd
 /-- The group homomorphism from `CongruenceSubgroup.Gamma0` to `ZMod N` given by
 mapping a matrix to its lower right-hand entry. -/
 def Gamma0Map (N : ℕ) : Gamma0 N →* ZMod N where
