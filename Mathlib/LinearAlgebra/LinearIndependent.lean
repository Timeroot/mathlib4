--- conflicted
+++ resolved
@@ -224,7 +224,6 @@
     spans a submodule disjoint from the kernel of `f` -/
 theorem Submodule.range_ker_disjoint {f : M →ₗ[R] M'}
     (hv : LinearIndependent R (f ∘ v)) :
-<<<<<<< HEAD
     Disjoint (LinearMap.ker f) (Submodule.span R (Set.range v)) := by
   rw [Submodule.disjoint_def]
   intro m hm hmr
@@ -251,13 +250,6 @@
   · intro x hx hnx
     exfalso
     exact hnx (hc hx)
-=======
-    Disjoint (span R (range v)) (LinearMap.ker f) := by
-  rw [LinearIndependent, Finsupp.total_comp, Finsupp.lmapDomain_total R _ f (fun _ ↦ rfl),
-    LinearMap.ker_comp] at hv
-  rw [disjoint_iff_inf_le, ← Set.image_univ, Finsupp.span_image_eq_map_total,
-    map_inf_eq_map_inf_comap, hv, inf_bot_eq, map_bot]
->>>>>>> ae74c2e5
 
 /-- An injective linear map sends linearly independent families of vectors to linearly independent
 families of vectors. See also `LinearIndependent.map` for a more general statement. -/
