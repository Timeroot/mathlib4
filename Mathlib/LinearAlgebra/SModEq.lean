/-
Copyright (c) 2020 Kenny Lau. All rights reserved.
Released under Apache 2.0 license as described in the file LICENSE.
Authors: Kenny Lau
-/
import Mathlib.Algebra.Module.Submodule.Map
import Mathlib.Algebra.Polynomial.Eval.Defs
import Mathlib.RingTheory.Ideal.Quotient.Defs

/-!
# modular equivalence for submodule
-/


open Submodule

open Polynomial

variable {R : Type*} [Ring R]
variable {A : Type*} [CommRing A]
variable {M : Type*} [AddCommGroup M] [Module R M] (U U₁ U₂ : Submodule R M)
variable {x x₁ x₂ y y₁ y₂ z z₁ z₂ : M}
variable {N : Type*} [AddCommGroup N] [Module R N] (V V₁ V₂ : Submodule R N)

<<<<<<< HEAD
/-set_option {optN.getId.toString} {opt.getId.toString} in-/ -- See https://github.com/leanprover-community/mathlib4/issues/12534
=======
>>>>>>> 9c5455a1
/-- A predicate saying two elements of a module are equivalent modulo a submodule. -/
def SModEq (x y : M) : Prop :=
  (Submodule.Quotient.mk x : M ⧸ U) = Submodule.Quotient.mk y

@[inherit_doc] notation:50 x " ≡ " y " [SMOD " N "]" => SModEq N x y

variable {U U₁ U₂}

protected theorem SModEq.def :
    x ≡ y [SMOD U] ↔ (Submodule.Quotient.mk x : M ⧸ U) = Submodule.Quotient.mk y :=
  Iff.rfl

namespace SModEq

theorem sub_mem : x ≡ y [SMOD U] ↔ x - y ∈ U := by rw [SModEq.def, Submodule.Quotient.eq]

@[simp]
theorem top : x ≡ y [SMOD (⊤ : Submodule R M)] :=
  (Submodule.Quotient.eq ⊤).2 mem_top

@[simp]
theorem bot : x ≡ y [SMOD (⊥ : Submodule R M)] ↔ x = y := by
  rw [SModEq.def, Submodule.Quotient.eq, mem_bot, sub_eq_zero]

@[mono]
theorem mono (HU : U₁ ≤ U₂) (hxy : x ≡ y [SMOD U₁]) : x ≡ y [SMOD U₂] :=
  (Submodule.Quotient.eq U₂).2 <| HU <| (Submodule.Quotient.eq U₁).1 hxy

@[refl]
protected theorem refl (x : M) : x ≡ x [SMOD U] :=
  @rfl _ _

protected theorem rfl : x ≡ x [SMOD U] :=
  SModEq.refl _

instance : IsRefl _ (SModEq U) :=
  ⟨SModEq.refl⟩

@[symm]
nonrec theorem symm (hxy : x ≡ y [SMOD U]) : y ≡ x [SMOD U] :=
  hxy.symm

@[trans]
nonrec theorem trans (hxy : x ≡ y [SMOD U]) (hyz : y ≡ z [SMOD U]) : x ≡ z [SMOD U] :=
  hxy.trans hyz

instance instTrans : Trans (SModEq U) (SModEq U) (SModEq U) where
  trans := trans

theorem add (hxy₁ : x₁ ≡ y₁ [SMOD U]) (hxy₂ : x₂ ≡ y₂ [SMOD U]) : x₁ + x₂ ≡ y₁ + y₂ [SMOD U] := by
  rw [SModEq.def] at hxy₁ hxy₂ ⊢
  simp_rw [Quotient.mk_add, hxy₁, hxy₂]

theorem smul (hxy : x ≡ y [SMOD U]) (c : R) : c • x ≡ c • y [SMOD U] := by
  rw [SModEq.def] at hxy ⊢
  simp_rw [Quotient.mk_smul, hxy]

lemma nsmul (hxy : x ≡ y [SMOD U]) (n : ℕ) : n • x ≡ n • y [SMOD U] := by
  rw [SModEq.def] at hxy ⊢
  simp_rw [Quotient.mk_smul, hxy]

lemma zsmul (hxy : x ≡ y [SMOD U]) (n : ℤ) : n • x ≡ n • y [SMOD U] := by
  rw [SModEq.def] at hxy ⊢
  simp_rw [Quotient.mk_smul, hxy]

theorem mul {I : Ideal A} {x₁ x₂ y₁ y₂ : A} (hxy₁ : x₁ ≡ y₁ [SMOD I])
    (hxy₂ : x₂ ≡ y₂ [SMOD I]) : x₁ * x₂ ≡ y₁ * y₂ [SMOD I] := by
  simp only [SModEq.def, Ideal.Quotient.mk_eq_mk, map_mul] at hxy₁ hxy₂ ⊢
  rw [hxy₁, hxy₂]

lemma pow {I : Ideal A} {x y : A} (n : ℕ) (hxy : x ≡ y [SMOD I]) :
    x ^ n ≡ y ^ n [SMOD I] := by
  simp only [SModEq.def, Ideal.Quotient.mk_eq_mk, map_pow] at hxy ⊢
  rw [hxy]

lemma neg (hxy : x ≡ y [SMOD U]) : - x ≡ - y [SMOD U] := by
  simpa only [SModEq.def, Quotient.mk_neg, neg_inj]

lemma sub (hxy₁ : x₁ ≡ y₁ [SMOD U]) (hxy₂ : x₂ ≡ y₂ [SMOD U]) : x₁ - x₂ ≡ y₁ - y₂ [SMOD U] := by
  rw [SModEq.def] at hxy₁ hxy₂ ⊢
  simp_rw [Quotient.mk_sub, hxy₁, hxy₂]

theorem zero : x ≡ 0 [SMOD U] ↔ x ∈ U := by rw [SModEq.def, Submodule.Quotient.eq, sub_zero]

theorem _root_.sub_smodEq_zero : x - y ≡ 0 [SMOD U] ↔ x ≡ y [SMOD U] := by
  simp only [SModEq.sub_mem, sub_zero]

theorem map (hxy : x ≡ y [SMOD U]) (f : M →ₗ[R] N) : f x ≡ f y [SMOD U.map f] :=
  (Submodule.Quotient.eq _).2 <| f.map_sub x y ▸ mem_map_of_mem <| (Submodule.Quotient.eq _).1 hxy

theorem comap {f : M →ₗ[R] N} (hxy : f x ≡ f y [SMOD V]) : x ≡ y [SMOD V.comap f] :=
  (Submodule.Quotient.eq _).2 <|
    show f (x - y) ∈ V from (f.map_sub x y).symm ▸ (Submodule.Quotient.eq _).1 hxy

theorem eval {R : Type*} [CommRing R] {I : Ideal R} {x y : R} (h : x ≡ y [SMOD I]) (f : R[X]) :
    f.eval x ≡ f.eval y [SMOD I] := by
  rw [SModEq.def] at h ⊢
  show Ideal.Quotient.mk I (f.eval x) = Ideal.Quotient.mk I (f.eval y)
  replace h : Ideal.Quotient.mk I x = Ideal.Quotient.mk I y := h
  rw [← Polynomial.eval₂_at_apply, ← Polynomial.eval₂_at_apply, h]

end SModEq<|MERGE_RESOLUTION|>--- conflicted
+++ resolved
@@ -22,10 +22,6 @@
 variable {x x₁ x₂ y y₁ y₂ z z₁ z₂ : M}
 variable {N : Type*} [AddCommGroup N] [Module R N] (V V₁ V₂ : Submodule R N)
 
-<<<<<<< HEAD
-/-set_option {optN.getId.toString} {opt.getId.toString} in-/ -- See https://github.com/leanprover-community/mathlib4/issues/12534
-=======
->>>>>>> 9c5455a1
 /-- A predicate saying two elements of a module are equivalent modulo a submodule. -/
 def SModEq (x y : M) : Prop :=
   (Submodule.Quotient.mk x : M ⧸ U) = Submodule.Quotient.mk y
