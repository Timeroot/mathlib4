--- conflicted
+++ resolved
@@ -863,11 +863,7 @@
 /-- If one nonempty affine subspace is less than another, the same applies to their directions -/
 theorem direction_lt_of_nonempty {s₁ s₂ : AffineSubspace k P} (h : s₁ < s₂)
     (hn : (s₁ : Set P).Nonempty) : s₁.direction < s₂.direction := by
-<<<<<<< HEAD
-  cases' hn with p hp
-=======
   obtain ⟨p, hp⟩ := hn
->>>>>>> 0ccaba52
   rw [lt_iff_le_and_exists] at h
   rcases h with ⟨hle, p₂, hp₂, hp₂s₁⟩
   rw [SetLike.lt_iff_le_and_exists]
@@ -891,13 +887,8 @@
 theorem sup_direction_lt_of_nonempty_of_inter_empty {s₁ s₂ : AffineSubspace k P}
     (h1 : (s₁ : Set P).Nonempty) (h2 : (s₂ : Set P).Nonempty) (he : (s₁ ∩ s₂ : Set P) = ∅) :
     s₁.direction ⊔ s₂.direction < (s₁ ⊔ s₂).direction := by
-<<<<<<< HEAD
-  cases' h1 with p₁ hp₁
-  cases' h2 with p₂ hp₂
-=======
   obtain ⟨p₁, hp₁⟩ := h1
   obtain ⟨p₂, hp₂⟩ := h2
->>>>>>> 0ccaba52
   rw [SetLike.lt_iff_le_and_exists]
   use sup_direction_le s₁ s₂, p₂ -ᵥ p₁,
     vsub_mem_direction ((le_sup_right : s₂ ≤ s₁ ⊔ s₂) hp₂) ((le_sup_left : s₁ ≤ s₁ ⊔ s₂) hp₁)
@@ -928,11 +919,7 @@
 theorem inter_eq_singleton_of_nonempty_of_isCompl {s₁ s₂ : AffineSubspace k P}
     (h1 : (s₁ : Set P).Nonempty) (h2 : (s₂ : Set P).Nonempty)
     (hd : IsCompl s₁.direction s₂.direction) : ∃ p, (s₁ : Set P) ∩ s₂ = {p} := by
-<<<<<<< HEAD
-  cases' inter_nonempty_of_nonempty_of_sup_direction_eq_top h1 h2 hd.sup_eq_top with p hp
-=======
   obtain ⟨p, hp⟩ := inter_nonempty_of_nonempty_of_sup_direction_eq_top h1 h2 hd.sup_eq_top
->>>>>>> 0ccaba52
   use p
   ext q
   rw [Set.mem_singleton_iff]
@@ -1346,11 +1333,7 @@
     rw [direction_affineSpan, vectorSpan_eq_span_vsub_set_right k (Set.mem_union_left _ hp₁),
       Submodule.span_le]
     rintro v ⟨p₃, hp₃, rfl⟩
-<<<<<<< HEAD
-    cases' hp₃ with hp₃ hp₃
-=======
     rcases hp₃ with hp₃ | hp₃
->>>>>>> 0ccaba52
     · rw [sup_assoc, sup_comm, SetLike.mem_coe, Submodule.mem_sup]
       use 0, Submodule.zero_mem _, p₃ -ᵥ p₁, vsub_mem_direction hp₃ hp₁
       rw [zero_add]
