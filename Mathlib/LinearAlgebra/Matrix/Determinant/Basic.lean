/-
Copyright (c) 2018 Kenny Lau. All rights reserved.
Released under Apache 2.0 license as described in the file LICENSE.
Authors: Kenny Lau, Chris Hughes, Anne Baanen
-/
import Mathlib.Data.Matrix.Basic
import Mathlib.Data.Matrix.Block
import Mathlib.Data.Matrix.Notation
import Mathlib.Data.Matrix.RowCol
import Mathlib.GroupTheory.GroupAction.Ring
import Mathlib.GroupTheory.Perm.Fin
import Mathlib.LinearAlgebra.Alternating.Basic
import Mathlib.LinearAlgebra.Matrix.SemiringInverse

/-!
# Determinant of a matrix

This file defines the determinant of a matrix, `Matrix.det`, and its essential properties.

## Main definitions

 - `Matrix.det`: the determinant of a square matrix, as a sum over permutations
 - `Matrix.detRowAlternating`: the determinant, as an `AlternatingMap` in the rows of the matrix

## Main results

 - `det_mul`: the determinant of `A * B` is the product of determinants
 - `det_zero_of_row_eq`: the determinant is zero if there is a repeated row
 - `det_block_diagonal`: the determinant of a block diagonal matrix is a product
   of the blocks' determinants

## Implementation notes

It is possible to configure `simp` to compute determinants. See the file
`test/matrix.lean` for some examples.

-/


universe u v w z

open Equiv Equiv.Perm Finset Function

namespace Matrix

variable {m n : Type*} [DecidableEq n] [Fintype n] [DecidableEq m] [Fintype m]
variable {R : Type v} [CommRing R]

local notation "ε " σ:arg => ((sign σ : ℤ) : R)

/-- `det` is an `AlternatingMap` in the rows of the matrix. -/
def detRowAlternating : (n → R) [⋀^n]→ₗ[R] R :=
  MultilinearMap.alternatization ((MultilinearMap.mkPiAlgebra R n R).compLinearMap LinearMap.proj)

/-- The determinant of a matrix given by the Leibniz formula. -/
abbrev det (M : Matrix n n R) : R :=
  detRowAlternating M

theorem det_apply (M : Matrix n n R) : M.det = ∑ σ : Perm n, Equiv.Perm.sign σ • ∏ i, M (σ i) i :=
  MultilinearMap.alternatization_apply _ M

-- This is what the old definition was. We use it to avoid having to change the old proofs below
theorem det_apply' (M : Matrix n n R) : M.det = ∑ σ : Perm n, ε σ * ∏ i, M (σ i) i := by
  simp [det_apply, Units.smul_def]

theorem det_eq_detp_sub_detp (M : Matrix n n R) : M.det = M.detp 1 - M.detp (-1) := by
  rw [det_apply, ← Equiv.sum_comp (Equiv.inv (Perm n)), ← ofSign_disjUnion, sum_disjUnion]
  simp_rw [inv_apply, sign_inv, sub_eq_add_neg, detp, ← sum_neg_distrib]
  refine congr_arg₂ (· + ·) (sum_congr rfl fun σ hσ ↦ ?_) (sum_congr rfl fun σ hσ ↦ ?_) <;>
    rw [mem_ofSign.mp hσ, ← Equiv.prod_comp σ] <;> simp

@[simp]
theorem det_diagonal {d : n → R} : det (diagonal d) = ∏ i, d i := by
  rw [det_apply']
  refine (Finset.sum_eq_single 1 ?_ ?_).trans ?_
  · rintro σ - h2
    cases' not_forall.1 (mt Equiv.ext h2) with x h3
    convert mul_zero (ε σ)
    apply Finset.prod_eq_zero (mem_univ x)
    exact if_neg h3
  · simp
  · simp

theorem det_zero (_ : Nonempty n) : det (0 : Matrix n n R) = 0 :=
  (detRowAlternating : (n → R) [⋀^n]→ₗ[R] R).map_zero

@[simp]
theorem det_one : det (1 : Matrix n n R) = 1 := by rw [← diagonal_one]; simp [-diagonal_one]

theorem det_isEmpty [IsEmpty n] {A : Matrix n n R} : det A = 1 := by simp [det_apply]

@[simp]
theorem coe_det_isEmpty [IsEmpty n] : (det : Matrix n n R → R) = Function.const _ 1 := by
  ext
  exact det_isEmpty

theorem det_eq_one_of_card_eq_zero {A : Matrix n n R} (h : Fintype.card n = 0) : det A = 1 :=
  haveI : IsEmpty n := Fintype.card_eq_zero_iff.mp h
  det_isEmpty

/-- If `n` has only one element, the determinant of an `n` by `n` matrix is just that element.
Although `Unique` implies `DecidableEq` and `Fintype`, the instances might
not be syntactically equal. Thus, we need to fill in the args explicitly. -/
@[simp]
theorem det_unique {n : Type*} [Unique n] [DecidableEq n] [Fintype n] (A : Matrix n n R) :
    det A = A default default := by simp [det_apply, univ_unique]

theorem det_eq_elem_of_subsingleton [Subsingleton n] (A : Matrix n n R) (k : n) :
    det A = A k k := by
  have := uniqueOfSubsingleton k
  convert det_unique A

theorem det_eq_elem_of_card_eq_one {A : Matrix n n R} (h : Fintype.card n = 1) (k : n) :
    det A = A k k :=
  haveI : Subsingleton n := Fintype.card_le_one_iff_subsingleton.mp h.le
  det_eq_elem_of_subsingleton _ _

theorem det_mul_aux {M N : Matrix n n R} {p : n → n} (H : ¬Bijective p) :
    (∑ σ : Perm n, ε σ * ∏ x, M (σ x) (p x) * N (p x) x) = 0 := by
  obtain ⟨i, j, hpij, hij⟩ : ∃ i j, p i = p j ∧ i ≠ j := by
    rw [← Finite.injective_iff_bijective, Injective] at H
    push_neg at H
    exact H
  exact
    sum_involution (fun σ _ => σ * Equiv.swap i j)
      (fun σ _ => by
        have : (∏ x, M (σ x) (p x)) = ∏ x, M ((σ * Equiv.swap i j) x) (p x) :=
          Fintype.prod_equiv (swap i j) _ _ (by simp [apply_swap_eq_self hpij])
        simp [this, sign_swap hij, -sign_swap', prod_mul_distrib])
      (fun σ _ _ => (not_congr mul_swap_eq_iff).mpr hij) (fun _ _ => mem_univ _) fun σ _ =>
      mul_swap_involutive i j σ

@[simp]
theorem det_mul (M N : Matrix n n R) : det (M * N) = det M * det N :=
  calc
    det (M * N) = ∑ p : n → n, ∑ σ : Perm n, ε σ * ∏ i, M (σ i) (p i) * N (p i) i := by
      simp only [det_apply', mul_apply, prod_univ_sum, mul_sum, Fintype.piFinset_univ]
      rw [Finset.sum_comm]
    _ = ∑ p : n → n with Bijective p, ∑ σ : Perm n, ε σ * ∏ i, M (σ i) (p i) * N (p i) i := by
      refine (sum_subset (filter_subset _ _) fun f _ hbij ↦ det_mul_aux ?_).symm
      simpa only [true_and, mem_filter, mem_univ] using hbij
    _ = ∑ τ : Perm n, ∑ σ : Perm n, ε σ * ∏ i, M (σ i) (τ i) * N (τ i) i :=
      sum_bij (fun p h ↦ Equiv.ofBijective p (mem_filter.1 h).2) (fun _ _ ↦ mem_univ _)
        (fun _ _ _ _ h ↦ by injection h)
        (fun b _ ↦ ⟨b, mem_filter.2 ⟨mem_univ _, b.bijective⟩, coe_fn_injective rfl⟩) fun _ _ ↦ rfl
    _ = ∑ σ : Perm n, ∑ τ : Perm n, (∏ i, N (σ i) i) * ε τ * ∏ j, M (τ j) (σ j) := by
      simp only [mul_comm, mul_left_comm, prod_mul_distrib, mul_assoc]
    _ = ∑ σ : Perm n, ∑ τ : Perm n, (∏ i, N (σ i) i) * (ε σ * ε τ) * ∏ i, M (τ i) i :=
      (sum_congr rfl fun σ _ =>
        Fintype.sum_equiv (Equiv.mulRight σ⁻¹) _ _ fun τ => by
          have : (∏ j, M (τ j) (σ j)) = ∏ j, M ((τ * σ⁻¹) j) j := by
            rw [← (σ⁻¹ : _ ≃ _).prod_comp]
            simp only [Equiv.Perm.coe_mul, apply_inv_self, Function.comp_apply]
          have h : ε σ * ε (τ * σ⁻¹) = ε τ :=
            calc
              ε σ * ε (τ * σ⁻¹) = ε (τ * σ⁻¹ * σ) := by
                rw [mul_comm, sign_mul (τ * σ⁻¹)]
                simp only [Int.cast_mul, Units.val_mul]
              _ = ε τ := by simp only [inv_mul_cancel_right]

          simp_rw [Equiv.coe_mulRight, h]
          simp only [this])
    _ = det M * det N := by
      simp only [det_apply', Finset.mul_sum, mul_comm, mul_left_comm, mul_assoc]

/-- The determinant of a matrix, as a monoid homomorphism. -/
def detMonoidHom : Matrix n n R →* R where
  toFun := det
  map_one' := det_one
  map_mul' := det_mul

@[simp]
theorem coe_detMonoidHom : (detMonoidHom : Matrix n n R → R) = det :=
  rfl

/-- On square matrices, `mul_comm` applies under `det`. -/
theorem det_mul_comm (M N : Matrix m m R) : det (M * N) = det (N * M) := by
  rw [det_mul, det_mul, mul_comm]

/-- On square matrices, `mul_left_comm` applies under `det`. -/
theorem det_mul_left_comm (M N P : Matrix m m R) : det (M * (N * P)) = det (N * (M * P)) := by
  rw [← Matrix.mul_assoc, ← Matrix.mul_assoc, det_mul, det_mul_comm M N, ← det_mul]

/-- On square matrices, `mul_right_comm` applies under `det`. -/
theorem det_mul_right_comm (M N P : Matrix m m R) : det (M * N * P) = det (M * P * N) := by
  rw [Matrix.mul_assoc, Matrix.mul_assoc, det_mul, det_mul_comm N P, ← det_mul]

-- TODO(https://github.com/leanprover-community/mathlib4/issues/6607): fix elaboration so `val` isn't needed
theorem det_units_conj (M : (Matrix m m R)ˣ) (N : Matrix m m R) :
    det (M.val * N * M⁻¹.val) = det N := by
  rw [det_mul_right_comm, Units.mul_inv, one_mul]

-- TODO(https://github.com/leanprover-community/mathlib4/issues/6607): fix elaboration so `val` isn't needed
theorem det_units_conj' (M : (Matrix m m R)ˣ) (N : Matrix m m R) :
    det (M⁻¹.val * N * ↑M.val) = det N :=
  det_units_conj M⁻¹ N

/-- Transposing a matrix preserves the determinant. -/
@[simp]
theorem det_transpose (M : Matrix n n R) : Mᵀ.det = M.det := by
  rw [det_apply', det_apply']
  refine Fintype.sum_bijective _ inv_involutive.bijective _ _ ?_
  intro σ
  rw [sign_inv]
  congr 1
  apply Fintype.prod_equiv σ
  simp

/-- Permuting the columns changes the sign of the determinant. -/
theorem det_permute (σ : Perm n) (M : Matrix n n R) :
    (M.submatrix σ id).det = Perm.sign σ * M.det :=
  ((detRowAlternating : (n → R) [⋀^n]→ₗ[R] R).map_perm M σ).trans (by simp [Units.smul_def])

/-- Permuting the rows changes the sign of the determinant. -/
theorem det_permute' (σ : Perm n) (M : Matrix n n R) :
    (M.submatrix id σ).det = Perm.sign σ * M.det := by
  rw [← det_transpose, transpose_submatrix, det_permute, det_transpose]

/-- Permuting rows and columns with the same equivalence does not change the determinant. -/
@[simp]
theorem det_submatrix_equiv_self (e : n ≃ m) (A : Matrix m m R) :
    det (A.submatrix e e) = det A := by
  rw [det_apply', det_apply']
  apply Fintype.sum_equiv (Equiv.permCongr e)
  intro σ
  rw [Equiv.Perm.sign_permCongr e σ]
  congr 1
  apply Fintype.prod_equiv e
  intro i
  rw [Equiv.permCongr_apply, Equiv.symm_apply_apply, submatrix_apply]

/-- Permuting rows and columns with two equivalences does not change the absolute value of the
determinant. -/
@[simp]
theorem abs_det_submatrix_equiv_equiv {R : Type*} [LinearOrderedCommRing R]
    (e₁ e₂ : n ≃ m) (A : Matrix m m R) :
    |(A.submatrix e₁ e₂).det| = |A.det| := by
  have hee : e₂ = e₁.trans (e₁.symm.trans e₂) := by ext; simp
  rw [hee]
  show |((A.submatrix id (e₁.symm.trans e₂)).submatrix e₁ e₁).det| = |A.det|
  rw [Matrix.det_submatrix_equiv_self, Matrix.det_permute', abs_mul, abs_unit_intCast, one_mul]

/-- Reindexing both indices along the same equivalence preserves the determinant.

For the `simp` version of this lemma, see `det_submatrix_equiv_self`; this one is unsuitable because
`Matrix.reindex_apply` unfolds `reindex` first.
-/
theorem det_reindex_self (e : m ≃ n) (A : Matrix m m R) : det (reindex e e A) = det A :=
  det_submatrix_equiv_self e.symm A

theorem det_smul (A : Matrix n n R) (c : R) : det (c • A) = c ^ Fintype.card n * det A :=
  calc
    det (c • A) = det ((diagonal fun _ => c) * A) := by rw [smul_eq_diagonal_mul]
    _ = det (diagonal fun _ => c) * det A := det_mul _ _
    _ = c ^ Fintype.card n * det A := by simp [card_univ]

@[simp]
theorem det_smul_of_tower {α} [Monoid α] [DistribMulAction α R] [IsScalarTower α R R]
    [SMulCommClass α R R] (c : α) (A : Matrix n n R) :
    det (c • A) = c ^ Fintype.card n • det A := by
  rw [← smul_one_smul R c A, det_smul, smul_pow, one_pow, smul_mul_assoc, one_mul]

theorem det_neg (A : Matrix n n R) : det (-A) = (-1) ^ Fintype.card n * det A := by
  rw [← det_smul, neg_one_smul]

/-- A variant of `Matrix.det_neg` with scalar multiplication by `Units ℤ` instead of multiplication
by `R`. -/
theorem det_neg_eq_smul (A : Matrix n n R) :
    det (-A) = (-1 : Units ℤ) ^ Fintype.card n • det A := by
  rw [← det_smul_of_tower, Units.neg_smul, one_smul]

/-- Multiplying each row by a fixed `v i` multiplies the determinant by
the product of the `v`s. -/
theorem det_mul_row (v : n → R) (A : Matrix n n R) :
    det (of fun i j => v j * A i j) = (∏ i, v i) * det A :=
  calc
    det (of fun i j => v j * A i j) = det (A * diagonal v) :=
      congr_arg det <| by
        ext
        simp [mul_comm]
    _ = (∏ i, v i) * det A := by rw [det_mul, det_diagonal, mul_comm]

/-- Multiplying each column by a fixed `v j` multiplies the determinant by
the product of the `v`s. -/
theorem det_mul_column (v : n → R) (A : Matrix n n R) :
    det (of fun i j => v i * A i j) = (∏ i, v i) * det A :=
  MultilinearMap.map_smul_univ _ v A

@[simp]
theorem det_pow (M : Matrix m m R) (n : ℕ) : det (M ^ n) = det M ^ n :=
  (detMonoidHom : Matrix m m R →* R).map_pow M n

section HomMap

variable {S : Type w} [CommRing S]

theorem _root_.RingHom.map_det (f : R →+* S) (M : Matrix n n R) :
    f M.det = Matrix.det (f.mapMatrix M) := by
  simp [Matrix.det_apply', map_sum f, map_prod f]

theorem _root_.RingEquiv.map_det (f : R ≃+* S) (M : Matrix n n R) :
    f M.det = Matrix.det (f.mapMatrix M) :=
  f.toRingHom.map_det _

theorem _root_.AlgHom.map_det [Algebra R S] {T : Type z} [CommRing T] [Algebra R T] (f : S →ₐ[R] T)
    (M : Matrix n n S) : f M.det = Matrix.det (f.mapMatrix M) :=
  f.toRingHom.map_det _

theorem _root_.AlgEquiv.map_det [Algebra R S] {T : Type z} [CommRing T] [Algebra R T]
    (f : S ≃ₐ[R] T) (M : Matrix n n S) : f M.det = Matrix.det (f.mapMatrix M) :=
  f.toAlgHom.map_det _

end HomMap

@[simp]
theorem det_conjTranspose [StarRing R] (M : Matrix m m R) : det Mᴴ = star (det M) :=
  ((starRingEnd R).map_det _).symm.trans <| congr_arg star M.det_transpose

section DetZero

/-!
### `det_zero` section

Prove that a matrix with a repeated column has determinant equal to zero.
-/


theorem det_eq_zero_of_row_eq_zero {A : Matrix n n R} (i : n) (h : ∀ j, A i j = 0) : det A = 0 :=
  (detRowAlternating : (n → R) [⋀^n]→ₗ[R] R).map_coord_zero i (funext h)

theorem det_eq_zero_of_column_eq_zero {A : Matrix n n R} (j : n) (h : ∀ i, A i j = 0) :
    det A = 0 := by
  rw [← det_transpose]
  exact det_eq_zero_of_row_eq_zero j h

variable {M : Matrix n n R} {i j : n}

/-- If a matrix has a repeated row, the determinant will be zero. -/
theorem det_zero_of_row_eq (i_ne_j : i ≠ j) (hij : M i = M j) : M.det = 0 :=
  (detRowAlternating : (n → R) [⋀^n]→ₗ[R] R).map_eq_zero_of_eq M hij i_ne_j

/-- If a matrix has a repeated column, the determinant will be zero. -/
theorem det_zero_of_column_eq (i_ne_j : i ≠ j) (hij : ∀ k, M k i = M k j) : M.det = 0 := by
  rw [← det_transpose, det_zero_of_row_eq i_ne_j]
  exact funext hij

/-- If we repeat a row of a matrix, we get a matrix of determinant zero. -/
theorem det_updateRow_eq_zero (h : i ≠ j) :
    (M.updateRow j (M i)).det = 0 := det_zero_of_row_eq h (by simp [h])

/-- If we repeat a column of a matrix, we get a matrix of determinant zero. -/
theorem det_updateCol_eq_zero (h : i ≠ j) :
    (M.updateCol j (fun k ↦ M k i)).det = 0 := det_zero_of_column_eq h (by simp [h])

@[deprecated (since := "2024-12-11")] alias det_updateColumn_eq_zero := det_updateCol_eq_zero

end DetZero

theorem det_updateRow_add (M : Matrix n n R) (j : n) (u v : n → R) :
    det (updateRow M j <| u + v) = det (updateRow M j u) + det (updateRow M j v) :=
  (detRowAlternating : (n → R) [⋀^n]→ₗ[R] R).map_update_add M j u v

theorem det_updateCol_add (M : Matrix n n R) (j : n) (u v : n → R) :
    det (updateCol M j <| u + v) = det (updateCol M j u) + det (updateCol M j v) := by
  rw [← det_transpose, ← updateRow_transpose, det_updateRow_add]
  simp [updateRow_transpose, det_transpose]

@[deprecated (since := "2024-12-11")] alias det_updateColumn_add := det_updateCol_add

theorem det_updateRow_smul (M : Matrix n n R) (j : n) (s : R) (u : n → R) :
    det (updateRow M j <| s • u) = s * det (updateRow M j u) :=
  (detRowAlternating : (n → R) [⋀^n]→ₗ[R] R).map_update_smul M j s u

theorem det_updateCol_smul (M : Matrix n n R) (j : n) (s : R) (u : n → R) :
    det (updateCol M j <| s • u) = s * det (updateCol M j u) := by
  rw [← det_transpose, ← updateRow_transpose, det_updateRow_smul]
  simp [updateRow_transpose, det_transpose]

@[deprecated (since := "2024-12-11")] alias det_updateColumn_smul := det_updateCol_smul

theorem det_updateRow_smul_left (M : Matrix n n R) (j : n) (s : R) (u : n → R) :
    det (updateRow (s • M) j u) = s ^ (Fintype.card n - 1) * det (updateRow M j u) :=
  MultilinearMap.map_update_smul_left _ M j s u

@[deprecated (since := "2024-11-03")] alias det_updateRow_smul' := det_updateRow_smul_left

theorem det_updateCol_smul_left (M : Matrix n n R) (j : n) (s : R) (u : n → R) :
    det (updateCol (s • M) j u) = s ^ (Fintype.card n - 1) * det (updateCol M j u) := by
  rw [← det_transpose, ← updateRow_transpose, transpose_smul, det_updateRow_smul_left]
  simp [updateRow_transpose, det_transpose]

@[deprecated (since := "2024-12-11")] alias det_updateColumn_smul' := det_updateCol_smul_left
@[deprecated (since := "2024-12-11")] alias det_updateColumn_smul_left := det_updateCol_smul_left

theorem det_updateRow_sum_aux (M : Matrix n n R) {j : n} (s : Finset n) (hj : j ∉ s) (c : n → R)
    (a : R) :
    (M.updateRow j (a • M j + ∑ k ∈ s, (c k) • M k)).det = a • M.det := by
  induction s using Finset.induction_on with
  | empty => rw [Finset.sum_empty, add_zero, smul_eq_mul, det_updateRow_smul, updateRow_eq_self]
  | @insert k _ hk h_ind =>
      have h : k ≠ j := fun h ↦ (h ▸ hj) (Finset.mem_insert_self _ _)
      rw [Finset.sum_insert hk, add_comm ((c k) • M k), ← add_assoc, det_updateRow_add,
        det_updateRow_smul, det_updateRow_eq_zero h, mul_zero, add_zero, h_ind]
      exact fun h ↦ hj (Finset.mem_insert_of_mem h)

/-- If we replace a row of a matrix by a linear combination of its rows, then the determinant is
multiplied by the coefficient of that row. -/
theorem det_updateRow_sum (A : Matrix n n R) (j : n) (c : n → R) :
    (A.updateRow j (∑ k, (c k) • A k)).det = (c j) • A.det := by
  convert det_updateRow_sum_aux A (Finset.univ.erase j) (Finset.univ.not_mem_erase j) c (c j)
  rw [← Finset.univ.add_sum_erase _ (Finset.mem_univ j)]

/-- If we replace a column of a matrix by a linear combination of its columns, then the determinant
is multiplied by the coefficient of that column. -/
theorem det_updateCol_sum (A : Matrix n n R) (j : n) (c : n → R) :
    (A.updateCol j (fun k ↦ ∑ i, (c i) • A k i)).det = (c j) • A.det := by
  rw [← det_transpose, ← updateRow_transpose, ← det_transpose A]
  convert det_updateRow_sum A.transpose j c
  simp only [smul_eq_mul, Finset.sum_apply, Pi.smul_apply, transpose_apply]

@[deprecated (since := "2024-12-11")] alias det_updateColumn_sum := det_updateCol_sum

section DetEq

/-! ### `det_eq` section

Lemmas showing the determinant is invariant under a variety of operations.
-/


theorem det_eq_of_eq_mul_det_one {A B : Matrix n n R} (C : Matrix n n R) (hC : det C = 1)
    (hA : A = B * C) : det A = det B :=
  calc
    det A = det (B * C) := congr_arg _ hA
    _ = det B * det C := det_mul _ _
    _ = det B := by rw [hC, mul_one]

theorem det_eq_of_eq_det_one_mul {A B : Matrix n n R} (C : Matrix n n R) (hC : det C = 1)
    (hA : A = C * B) : det A = det B :=
  calc
    det A = det (C * B) := congr_arg _ hA
    _ = det C * det B := det_mul _ _
    _ = det B := by rw [hC, one_mul]

theorem det_updateRow_add_self (A : Matrix n n R) {i j : n} (hij : i ≠ j) :
    det (updateRow A i (A i + A j)) = det A := by
  simp [det_updateRow_add,
    det_zero_of_row_eq hij (updateRow_self.trans (updateRow_ne hij.symm).symm)]

theorem det_updateCol_add_self (A : Matrix n n R) {i j : n} (hij : i ≠ j) :
    det (updateCol A i fun k => A k i + A k j) = det A := by
  rw [← det_transpose, ← updateRow_transpose, ← det_transpose A]
  exact det_updateRow_add_self Aᵀ hij

@[deprecated (since := "2024-12-11")] alias det_updateColumn_add_self := det_updateCol_add_self

theorem det_updateRow_add_smul_self (A : Matrix n n R) {i j : n} (hij : i ≠ j) (c : R) :
    det (updateRow A i (A i + c • A j)) = det A := by
  simp [det_updateRow_add, det_updateRow_smul,
    det_zero_of_row_eq hij (updateRow_self.trans (updateRow_ne hij.symm).symm)]

theorem det_updateCol_add_smul_self (A : Matrix n n R) {i j : n} (hij : i ≠ j) (c : R) :
    det (updateCol A i fun k => A k i + c • A k j) = det A := by
  rw [← det_transpose, ← updateRow_transpose, ← det_transpose A]
  exact det_updateRow_add_smul_self Aᵀ hij c

@[deprecated (since := "2024-12-11")]
alias det_updateColumn_add_smul_self := det_updateCol_add_smul_self

theorem det_eq_of_forall_row_eq_smul_add_const_aux {A B : Matrix n n R} {s : Finset n} :
    ∀ (c : n → R) (_ : ∀ i, i ∉ s → c i = 0) (k : n) (_ : k ∉ s)
      (_ : ∀ i j, A i j = B i j + c i * B k j), det A = det B := by
  induction s using Finset.induction_on generalizing B with
  | empty =>
    rintro c hs k - A_eq
    have : ∀ i, c i = 0 := by
      intro i
      specialize hs i
      contrapose! hs
      simp [hs]
    congr
    ext i j
    rw [A_eq, this, zero_mul, add_zero]
  | @insert i s _hi ih =>
    intro c hs k hk A_eq
    have hAi : A i = B i + c i • B k := funext (A_eq i)
    rw [@ih (updateRow B i (A i)) (Function.update c i 0), hAi, det_updateRow_add_smul_self]
    · exact mt (fun h => show k ∈ insert i s from h ▸ Finset.mem_insert_self _ _) hk
    · intro i' hi'
      rw [Function.update_apply]
      split_ifs with hi'i
      · rfl
      · exact hs i' fun h => hi' ((Finset.mem_insert.mp h).resolve_left hi'i)
    · exact k
    · exact fun h => hk (Finset.mem_insert_of_mem h)
    · intro i' j'
      rw [updateRow_apply, Function.update_apply]
      split_ifs with hi'i
      · simp [hi'i]
      rw [A_eq, updateRow_ne fun h : k = i => hk <| h ▸ Finset.mem_insert_self k s]

/-- If you add multiples of row `B k` to other rows, the determinant doesn't change. -/
theorem det_eq_of_forall_row_eq_smul_add_const {A B : Matrix n n R} (c : n → R) (k : n)
    (hk : c k = 0) (A_eq : ∀ i j, A i j = B i j + c i * B k j) : det A = det B :=
  det_eq_of_forall_row_eq_smul_add_const_aux c
    (fun i =>
      not_imp_comm.mp fun hi =>
        Finset.mem_erase.mpr
          ⟨mt (fun h : i = k => show c i = 0 from h.symm ▸ hk) hi, Finset.mem_univ i⟩)
    k (Finset.not_mem_erase k Finset.univ) A_eq

theorem det_eq_of_forall_row_eq_smul_add_pred_aux {n : ℕ} (k : Fin (n + 1)) :
    ∀ (c : Fin n → R) (_hc : ∀ i : Fin n, k < i.succ → c i = 0)
      {M N : Matrix (Fin n.succ) (Fin n.succ) R} (_h0 : ∀ j, M 0 j = N 0 j)
      (_hsucc : ∀ (i : Fin n) (j), M i.succ j = N i.succ j + c i * M (Fin.castSucc i) j),
      det M = det N := by
  refine Fin.induction ?_ (fun k ih => ?_) k <;> intro c hc M N h0 hsucc
  · congr
    ext i j
    refine Fin.cases (h0 j) (fun i => ?_) i
    rw [hsucc, hc i (Fin.succ_pos _), zero_mul, add_zero]
  set M' := updateRow M k.succ (N k.succ) with hM'
  have hM : M = updateRow M' k.succ (M' k.succ + c k • M (Fin.castSucc k)) := by
    ext i j
    by_cases hi : i = k.succ
    · simp [hi, hM', hsucc, updateRow_self]
    rw [updateRow_ne hi, hM', updateRow_ne hi]
  have k_ne_succ : (Fin.castSucc k) ≠ k.succ := (Fin.castSucc_lt_succ k).ne
  have M_k : M (Fin.castSucc k) = M' (Fin.castSucc k) := (updateRow_ne k_ne_succ).symm
  rw [hM, M_k, det_updateRow_add_smul_self M' k_ne_succ.symm, ih (Function.update c k 0)]
  · intro i hi
    rw [Fin.lt_iff_val_lt_val, Fin.coe_castSucc, Fin.val_succ, Nat.lt_succ_iff] at hi
    rw [Function.update_apply]
    split_ifs with hik
    · rfl
    exact hc _ (Fin.succ_lt_succ_iff.mpr (lt_of_le_of_ne hi (Ne.symm hik)))
  · rwa [hM', updateRow_ne (Fin.succ_ne_zero _).symm]
  intro i j
  rw [Function.update_apply]
  split_ifs with hik
  · rw [zero_mul, add_zero, hM', hik, updateRow_self]
  rw [hM', updateRow_ne ((Fin.succ_injective _).ne hik), hsucc]
  by_cases hik2 : k < i
  · simp [hc i (Fin.succ_lt_succ_iff.mpr hik2)]
  rw [updateRow_ne]
  apply ne_of_lt
  rwa [Fin.lt_iff_val_lt_val, Fin.coe_castSucc, Fin.val_succ, Nat.lt_succ_iff, ← not_lt]

/-- If you add multiples of previous rows to the next row, the determinant doesn't change. -/
theorem det_eq_of_forall_row_eq_smul_add_pred {n : ℕ} {A B : Matrix (Fin (n + 1)) (Fin (n + 1)) R}
    (c : Fin n → R) (A_zero : ∀ j, A 0 j = B 0 j)
    (A_succ : ∀ (i : Fin n) (j), A i.succ j = B i.succ j + c i * A (Fin.castSucc i) j) :
    det A = det B :=
  det_eq_of_forall_row_eq_smul_add_pred_aux (Fin.last _) c
    (fun _ hi => absurd hi (not_lt_of_ge (Fin.le_last _))) A_zero A_succ

/-- If you add multiples of previous columns to the next columns, the determinant doesn't change. -/
theorem det_eq_of_forall_col_eq_smul_add_pred {n : ℕ} {A B : Matrix (Fin (n + 1)) (Fin (n + 1)) R}
    (c : Fin n → R) (A_zero : ∀ i, A i 0 = B i 0)
    (A_succ : ∀ (i) (j : Fin n), A i j.succ = B i j.succ + c j * A i (Fin.castSucc j)) :
    det A = det B := by
  rw [← det_transpose A, ← det_transpose B]
  exact det_eq_of_forall_row_eq_smul_add_pred c A_zero fun i j => A_succ j i

end DetEq

@[simp]
theorem det_blockDiagonal {o : Type*} [Fintype o] [DecidableEq o] (M : o → Matrix n n R) :
    (blockDiagonal M).det = ∏ k, (M k).det := by
  -- Rewrite the determinants as a sum over permutations.
  simp_rw [det_apply']
  -- The right hand side is a product of sums, rewrite it as a sum of products.
  rw [Finset.prod_sum]
  simp_rw [Finset.prod_attach_univ, Finset.univ_pi_univ]
  -- We claim that the only permutations contributing to the sum are those that
  -- preserve their second component.
  let preserving_snd : Finset (Equiv.Perm (n × o)) := {σ | ∀ x, (σ x).snd = x.snd}
  have mem_preserving_snd :
    ∀ {σ : Equiv.Perm (n × o)}, σ ∈ preserving_snd ↔ ∀ x, (σ x).snd = x.snd := fun {σ} =>
    Finset.mem_filter.trans ⟨fun h => h.2, fun h => ⟨Finset.mem_univ _, h⟩⟩
  rw [← Finset.sum_subset (Finset.subset_univ preserving_snd) _]
  -- And that these are in bijection with `o → Equiv.Perm m`.
  · refine (Finset.sum_bij (fun σ _ => prodCongrLeft fun k ↦ σ k (mem_univ k)) ?_ ?_ ?_ ?_).symm
    · intro σ _
      rw [mem_preserving_snd]
      rintro ⟨-, x⟩
      simp only [prodCongrLeft_apply]
    · intro σ _ σ' _ eq
      ext x hx k
      simp only at eq
      have :
        ∀ k x,
          prodCongrLeft (fun k => σ k (Finset.mem_univ _)) (k, x) =
            prodCongrLeft (fun k => σ' k (Finset.mem_univ _)) (k, x) :=
        fun k x => by rw [eq]
      simp only [prodCongrLeft_apply, Prod.mk.inj_iff] at this
      exact (this k x).1
    · intro σ hσ
      rw [mem_preserving_snd] at hσ
      have hσ' : ∀ x, (σ⁻¹ x).snd = x.snd := by
        intro x
        conv_rhs => rw [← Perm.apply_inv_self σ x, hσ]
      have mk_apply_eq : ∀ k x, ((σ (x, k)).fst, k) = σ (x, k) := by
        intro k x
        ext
        · simp only
        · simp only [hσ]
      have mk_inv_apply_eq : ∀ k x, ((σ⁻¹ (x, k)).fst, k) = σ⁻¹ (x, k) := by
        intro k x
        conv_lhs => rw [← Perm.apply_inv_self σ (x, k)]
        ext
        · simp only [apply_inv_self]
        · simp only [hσ']
      refine ⟨fun k _ => ⟨fun x => (σ (x, k)).fst, fun x => (σ⁻¹ (x, k)).fst, ?_, ?_⟩, ?_, ?_⟩
      · intro x
        simp only [mk_apply_eq, inv_apply_self]
      · intro x
        simp only [mk_inv_apply_eq, apply_inv_self]
      · apply Finset.mem_univ
      · ext ⟨k, x⟩
        · simp only [coe_fn_mk, prodCongrLeft_apply]
        · simp only [prodCongrLeft_apply, hσ]
    · intro σ _
      rw [Finset.prod_mul_distrib, ← Finset.univ_product_univ, Finset.prod_product_right]
      simp only [sign_prodCongrLeft, Units.coe_prod, Int.cast_prod, blockDiagonal_apply_eq,
        prodCongrLeft_apply]
  · intro σ _ hσ
    rw [mem_preserving_snd] at hσ
    obtain ⟨⟨k, x⟩, hkx⟩ := not_forall.mp hσ
    rw [Finset.prod_eq_zero (Finset.mem_univ (k, x)), mul_zero]
    rw [blockDiagonal_apply_ne]
    exact hkx

/-- The determinant of a 2×2 block matrix with the lower-left block equal to zero is the product of
the determinants of the diagonal blocks. For the generalization to any number of blocks, see
`Matrix.det_of_upperTriangular`. -/
@[simp]
theorem det_fromBlocks_zero₂₁ (A : Matrix m m R) (B : Matrix m n R) (D : Matrix n n R) :
    (Matrix.fromBlocks A B 0 D).det = A.det * D.det := by
  classical
    simp_rw [det_apply']
    convert Eq.symm <|
      sum_subset (β := R) (subset_univ ((sumCongrHom m n).range : Set (Perm (m ⊕ n))).toFinset) ?_
    · simp_rw [sum_mul_sum, ← sum_product', univ_product_univ]
      refine sum_nbij (fun σ ↦ σ.fst.sumCongr σ.snd) ?_ ?_ ?_ ?_
      · intro σ₁₂ _
        simp only
        erw [Set.mem_toFinset, MonoidHom.mem_range]
        use σ₁₂
        simp only [sumCongrHom_apply]
      · intro σ₁ _ σ₂ _
        dsimp only
        intro h
        have h2 : ∀ x, Perm.sumCongr σ₁.fst σ₁.snd x = Perm.sumCongr σ₂.fst σ₂.snd x :=
          DFunLike.congr_fun h
        simp only [Sum.map_inr, Sum.map_inl, Perm.sumCongr_apply, Sum.forall, Sum.inl.injEq,
          Sum.inr.injEq] at h2
        ext x
        · exact h2.left x
        · exact h2.right x
      · intro σ hσ
        erw [Set.mem_toFinset, MonoidHom.mem_range] at hσ
        obtain ⟨σ₁₂, hσ₁₂⟩ := hσ
        use σ₁₂
        rw [← hσ₁₂]
        simp
      · simp only [forall_prop_of_true, Prod.forall, mem_univ]
        intro σ₁ σ₂
        rw [Fintype.prod_sum_type]
        simp_rw [Equiv.sumCongr_apply, Sum.map_inr, Sum.map_inl, fromBlocks_apply₁₁,
          fromBlocks_apply₂₂]
        rw [mul_mul_mul_comm]
        congr
        rw [sign_sumCongr, Units.val_mul, Int.cast_mul]
    · rintro σ - hσn
      have h1 : ¬∀ x, ∃ y, Sum.inl y = σ (Sum.inl x) := by
        rw [Set.mem_toFinset] at hσn
        -- Porting note: golfed
        simpa only [Set.MapsTo, Set.mem_range, forall_exists_index, forall_apply_eq_imp_iff] using
          mt mem_sumCongrHom_range_of_perm_mapsTo_inl hσn
      obtain ⟨a, ha⟩ := not_forall.mp h1
      cases' hx : σ (Sum.inl a) with a2 b
      · have hn := (not_exists.mp ha) a2
        exact absurd hx.symm hn
      · rw [Finset.prod_eq_zero (Finset.mem_univ (Sum.inl a)), mul_zero]
        rw [hx, fromBlocks_apply₂₁, zero_apply]

/-- The determinant of a 2×2 block matrix with the upper-right block equal to zero is the product of
the determinants of the diagonal blocks. For the generalization to any number of blocks, see
`Matrix.det_of_lowerTriangular`. -/
@[simp]
theorem det_fromBlocks_zero₁₂ (A : Matrix m m R) (C : Matrix n m R) (D : Matrix n n R) :
    (Matrix.fromBlocks A 0 C D).det = A.det * D.det := by
  rw [← det_transpose, fromBlocks_transpose, transpose_zero, det_fromBlocks_zero₂₁, det_transpose,
    det_transpose]

/-- Laplacian expansion of the determinant of an `n+1 × n+1` matrix along column 0. -/
theorem det_succ_column_zero {n : ℕ} (A : Matrix (Fin n.succ) (Fin n.succ) R) :
    det A = ∑ i : Fin n.succ, (-1) ^ (i : ℕ) * A i 0 * det (A.submatrix i.succAbove Fin.succ) := by
  rw [Matrix.det_apply, Finset.univ_perm_fin_succ, ← Finset.univ_product_univ]
  simp only [Finset.sum_map, Equiv.toEmbedding_apply, Finset.sum_product, Matrix.submatrix]
  refine Finset.sum_congr rfl fun i _ => Fin.cases ?_ (fun i => ?_) i
  · simp only [Fin.prod_univ_succ, Matrix.det_apply, Finset.mul_sum,
      Equiv.Perm.decomposeFin_symm_apply_zero, Fin.val_zero, one_mul,
      Equiv.Perm.decomposeFin.symm_sign, Equiv.swap_self, if_true, id, eq_self_iff_true,
      Equiv.Perm.decomposeFin_symm_apply_succ, Fin.succAbove_zero, Equiv.coe_refl, pow_zero,
      mul_smul_comm, of_apply]
  -- `univ_perm_fin_succ` gives a different embedding of `Perm (Fin n)` into
  -- `Perm (Fin n.succ)` than the determinant of the submatrix we want,
  -- permute `A` so that we get the correct one.
  have : (-1 : R) ^ (i : ℕ) = (Perm.sign i.cycleRange) := by simp [Fin.sign_cycleRange]
  rw [Fin.val_succ, pow_succ', this, mul_assoc, mul_assoc, mul_left_comm (ε _),
    ← det_permute, Matrix.det_apply, Finset.mul_sum, Finset.mul_sum]
  -- now we just need to move the corresponding parts to the same place
  refine Finset.sum_congr rfl fun σ _ => ?_
  rw [Equiv.Perm.decomposeFin.symm_sign, if_neg (Fin.succ_ne_zero i)]
  calc
    ((-1 * Perm.sign σ : ℤ) • ∏ i', A (Perm.decomposeFin.symm (Fin.succ i, σ) i') i') =
        (-1 * Perm.sign σ : ℤ) • (A (Fin.succ i) 0 *
          ∏ i', A ((Fin.succ i).succAbove (Fin.cycleRange i (σ i'))) i'.succ) := by
      simp only [Fin.prod_univ_succ, Fin.succAbove_cycleRange,
        Equiv.Perm.decomposeFin_symm_apply_zero, Equiv.Perm.decomposeFin_symm_apply_succ]
    _ = -1 * (A (Fin.succ i) 0 * (Perm.sign σ : ℤ) •
        ∏ i', A ((Fin.succ i).succAbove (Fin.cycleRange i (σ i'))) i'.succ) := by
      simp [mul_assoc, mul_comm, _root_.neg_mul, one_mul, zsmul_eq_mul, neg_inj, neg_smul,
        Fin.succAbove_cycleRange, mul_left_comm]

/-- Laplacian expansion of the determinant of an `n+1 × n+1` matrix along row 0. -/
theorem det_succ_row_zero {n : ℕ} (A : Matrix (Fin n.succ) (Fin n.succ) R) :
    det A = ∑ j : Fin n.succ, (-1) ^ (j : ℕ) * A 0 j * det (A.submatrix Fin.succ j.succAbove) := by
  rw [← det_transpose A, det_succ_column_zero]
  refine Finset.sum_congr rfl fun i _ => ?_
  rw [← det_transpose]
  simp only [transpose_apply, transpose_submatrix, transpose_transpose]

/-- Laplacian expansion of the determinant of an `n+1 × n+1` matrix along row `i`. -/
theorem det_succ_row {n : ℕ} (A : Matrix (Fin n.succ) (Fin n.succ) R) (i : Fin n.succ) :
    det A =
      ∑ j : Fin n.succ, (-1) ^ (i + j : ℕ) * A i j * det (A.submatrix i.succAbove j.succAbove) := by
  simp_rw [pow_add, mul_assoc, ← mul_sum]
  have : det A = (-1 : R) ^ (i : ℕ) * (Perm.sign i.cycleRange⁻¹) * det A := by
    calc
      det A = ↑((-1 : ℤˣ) ^ (i : ℕ) * (-1 : ℤˣ) ^ (i : ℕ) : ℤˣ) * det A := by simp
      _ = (-1 : R) ^ (i : ℕ) * (Perm.sign i.cycleRange⁻¹) * det A := by simp [-Int.units_mul_self]
  rw [this, mul_assoc]
  congr
  rw [← det_permute, det_succ_row_zero]
  refine Finset.sum_congr rfl fun j _ => ?_
  rw [mul_assoc, Matrix.submatrix_apply, submatrix_submatrix, id_comp, Function.comp_def, id]
  congr
  · rw [Equiv.Perm.inv_def, Fin.cycleRange_symm_zero]
  · ext i' j'
    rw [Equiv.Perm.inv_def, Matrix.submatrix_apply, Matrix.submatrix_apply,
      Fin.cycleRange_symm_succ]

/-- Laplacian expansion of the determinant of an `n+1 × n+1` matrix along column `j`. -/
theorem det_succ_column {n : ℕ} (A : Matrix (Fin n.succ) (Fin n.succ) R) (j : Fin n.succ) :
    det A =
      ∑ i : Fin n.succ, (-1) ^ (i + j : ℕ) * A i j * det (A.submatrix i.succAbove j.succAbove) := by
  rw [← det_transpose, det_succ_row _ j]
  refine Finset.sum_congr rfl fun i _ => ?_
  rw [add_comm, ← det_transpose, transpose_apply, transpose_submatrix, transpose_transpose]

/-- Determinant of 0x0 matrix -/
@[simp]
theorem det_fin_zero {A : Matrix (Fin 0) (Fin 0) R} : det A = 1 :=
  det_isEmpty

/-- Determinant of 1x1 matrix -/
theorem det_fin_one (A : Matrix (Fin 1) (Fin 1) R) : det A = A 0 0 :=
  det_unique A

theorem det_fin_one_of (a : R) : det !![a] = a :=
  det_fin_one _

/-- Determinant of 2x2 matrix -/
theorem det_fin_two (A : Matrix (Fin 2) (Fin 2) R) : det A = A 0 0 * A 1 1 - A 0 1 * A 1 0 := by
  simp only [det_succ_row_zero, det_unique, Fin.default_eq_zero, submatrix_apply,
    Fin.succ_zero_eq_one, Fin.sum_univ_succ, Fin.val_zero, Fin.zero_succAbove, univ_unique,
    Fin.val_succ, Fin.val_eq_zero, Fin.succ_succAbove_zero, sum_singleton]
  ring

@[simp]
theorem det_fin_two_of (a b c d : R) : Matrix.det !![a, b; c, d] = a * d - b * c :=
  det_fin_two _

/-- Determinant of 3x3 matrix -/
theorem det_fin_three (A : Matrix (Fin 3) (Fin 3) R) :
    det A =
      A 0 0 * A 1 1 * A 2 2 - A 0 0 * A 1 2 * A 2 1
      - A 0 1 * A 1 0 * A 2 2 + A 0 1 * A 1 2 * A 2 0
      + A 0 2 * A 1 0 * A 2 1 - A 0 2 * A 1 1 * A 2 0 := by
<<<<<<< HEAD
  simp only [det_succ_row_zero, ← Nat.not_even_iff_odd, submatrix_apply, Fin.succ_zero_eq_one,
    submatrix_submatrix, det_unique, Fin.default_eq_zero, comp_apply, Fin.succ_one_eq_two,
    Fin.sum_univ_succ, Fin.val_zero, Fin.zero_succAbove, univ_unique, Fin.val_succ,
    Fin.coe_fin_one, Fin.succ_succAbove_zero, sum_singleton, Fin.succ_succAbove_one, Even.add_self]
=======
  simp only [det_succ_row_zero, submatrix_apply, Fin.succ_zero_eq_one, submatrix_submatrix,
    det_unique, Fin.default_eq_zero, Function.comp_apply, Fin.succ_one_eq_two, Fin.sum_univ_succ,
    Fin.val_zero, Fin.zero_succAbove, univ_unique, Fin.val_succ, Fin.val_eq_zero,
    Fin.succ_succAbove_zero, sum_singleton, Fin.succ_succAbove_one]
>>>>>>> 765f372d
  ring

end Matrix<|MERGE_RESOLUTION|>--- conflicted
+++ resolved
@@ -790,17 +790,10 @@
       A 0 0 * A 1 1 * A 2 2 - A 0 0 * A 1 2 * A 2 1
       - A 0 1 * A 1 0 * A 2 2 + A 0 1 * A 1 2 * A 2 0
       + A 0 2 * A 1 0 * A 2 1 - A 0 2 * A 1 1 * A 2 0 := by
-<<<<<<< HEAD
-  simp only [det_succ_row_zero, ← Nat.not_even_iff_odd, submatrix_apply, Fin.succ_zero_eq_one,
-    submatrix_submatrix, det_unique, Fin.default_eq_zero, comp_apply, Fin.succ_one_eq_two,
-    Fin.sum_univ_succ, Fin.val_zero, Fin.zero_succAbove, univ_unique, Fin.val_succ,
-    Fin.coe_fin_one, Fin.succ_succAbove_zero, sum_singleton, Fin.succ_succAbove_one, Even.add_self]
-=======
   simp only [det_succ_row_zero, submatrix_apply, Fin.succ_zero_eq_one, submatrix_submatrix,
     det_unique, Fin.default_eq_zero, Function.comp_apply, Fin.succ_one_eq_two, Fin.sum_univ_succ,
     Fin.val_zero, Fin.zero_succAbove, univ_unique, Fin.val_succ, Fin.val_eq_zero,
     Fin.succ_succAbove_zero, sum_singleton, Fin.succ_succAbove_one]
->>>>>>> 765f372d
   ring
 
 end Matrix