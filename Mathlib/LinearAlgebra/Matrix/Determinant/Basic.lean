--- conflicted
+++ resolved
@@ -320,15 +320,6 @@
     (f : S ≃ₐ[R] T) (M : Matrix n n S) : f M.det = Matrix.det (f.mapMatrix M) :=
   f.toAlgHom.map_det _
 
-<<<<<<< HEAD
-theorem _root_.Int.cast_det (M : Matrix n n ℤ) :
-    (M.det : R) = (M.map fun x ↦ (x : R)).det := by
-  rw [← Int.coe_castRingHom, ← RingHom.mapMatrix_apply, ← RingHom.map_det, Int.coe_castRingHom]
-
-theorem _root_.Rat.cast_det {F : Type*} [Field F] [CharZero F] (M : Matrix n n ℚ) :
-    (M.det : F) = (M.map fun x ↦ (x : F)).det := by
-  rw [← Rat.coe_castHom, ← RingHom.mapMatrix_apply, ← RingHom.map_det]
-=======
 @[norm_cast]
 theorem _root_.Int.cast_det (M : Matrix n n ℤ) :
     (M.det : R) = (M.map fun x ↦ (x : R)).det :=
@@ -338,7 +329,6 @@
 theorem _root_.Rat.cast_det {F : Type*} [Field F] [CharZero F] (M : Matrix n n ℚ) :
     (M.det : F) = (M.map fun x ↦ (x : F)).det :=
   Rat.castHom F |>.map_det M
->>>>>>> 342f271d
 
 end HomMap
 
