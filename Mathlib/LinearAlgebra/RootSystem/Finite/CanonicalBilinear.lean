--- conflicted
+++ resolved
@@ -239,15 +239,11 @@
 section IsValuedInOrdered
 
 variable (S : Type*) [LinearOrderedCommRing S] [Algebra S R] [FaithfulSMul S R]
-<<<<<<< HEAD
-  [Module S M] [IsScalarTower S R M] [P.IsValuedIn S] [Fintype ι]
-=======
   [Module S M] [IsScalarTower S R M] [P.IsValuedIn S] {i j : ι}
->>>>>>> 16f9daaf
 
 /-- The bilinear form of a finite root pairing taking values in a linearly-ordered ring, as a
 root-positive form. -/
-def posRootForm : P.RootPositiveForm S where
+def posRootForm [Fintype ι] : P.RootPositiveForm S where
   form := P.RootForm
   symm := P.rootForm_symmetric
   isOrthogonal_reflection := P.rootForm_reflection_reflection_apply
@@ -256,7 +252,7 @@
     refine ⟨∑ k, P.pairingIn S i k ^ 2, ?_, by simp [sq, rootForm_apply_apply]⟩
     exact Finset.sum_pos' (fun j _ ↦ sq_nonneg _) ⟨i, by simp⟩
 
-theorem exists_ge_zero_eq_rootForm (x : M) (hx : x ∈ span S (range P.root)) :
+theorem exists_ge_zero_eq_rootForm [Fintype ι] (x : M) (hx : x ∈ span S (range P.root)) :
     ∃ s ≥ 0, algebraMap S R s = P.RootForm x x := by
   refine ⟨(P.posRootForm S).posForm ⟨x, hx⟩ ⟨x, hx⟩, IsSumSq.nonneg ?_, by simp [posRootForm]⟩
   choose s hs using P.coroot'_apply_apply_mem_of_mem_span S hx
@@ -266,8 +262,6 @@
   simp only [posRootForm, RootPositiveForm.algebraMap_posForm, map_sum, map_mul]
   simp [← Algebra.linearMap_apply, hs, rootForm_apply_apply]
 
-<<<<<<< HEAD
-=======
 lemma zero_lt_pairingIn_iff' [Finite ι] :
     0 < P.pairingIn S i j ↔ 0 < P.pairingIn S j i :=
   let _i : Fintype ι := Fintype.ofFinite ι
@@ -280,7 +274,6 @@
   simp only [← FaithfulSMul.algebraMap_eq_zero_iff S R, algebraMap_pairingIn]
   exact pairing_zero_iff (P.posRootForm S) i j
 
->>>>>>> 16f9daaf
 end IsValuedInOrdered
 
 end RootPairing