/-
Copyright (c) 2020 Sébastien Gouëzel. All rights reserved.
Released under Apache 2.0 license as described in the file LICENSE.
Authors: Sébastien Gouëzel
-/
import Mathlib.Algebra.Algebra.Defs
import Mathlib.Algebra.Order.BigOperators.Group.Finset
import Mathlib.Data.Fintype.BigOperators
import Mathlib.Data.Fintype.Sort
import Mathlib.Data.List.FinRange
import Mathlib.LinearAlgebra.Pi
import Mathlib.Logic.Equiv.Fintype
import Mathlib.Tactic.Abel

/-!
# Multilinear maps

We define multilinear maps as maps from `∀ (i : ι), M₁ i` to `M₂` which are linear in each
coordinate. Here, `M₁ i` and `M₂` are modules over a ring `R`, and `ι` is an arbitrary type
(although some statements will require it to be a fintype). This space, denoted by
`MultilinearMap R M₁ M₂`, inherits a module structure by pointwise addition and multiplication.

## Main definitions

* `MultilinearMap R M₁ M₂` is the space of multilinear maps from `∀ (i : ι), M₁ i` to `M₂`.
* `f.map_smul` is the multiplicativity of the multilinear map `f` along each coordinate.
* `f.map_add` is the additivity of the multilinear map `f` along each coordinate.
* `f.map_smul_univ` expresses the multiplicativity of `f` over all coordinates at the same time,
  writing `f (fun i => c i • m i)` as `(∏ i, c i) • f m`.
* `f.map_add_univ` expresses the additivity of `f` over all coordinates at the same time, writing

  `f (m + m')` as the sum over all subsets `s` of `ι` of `f (s.piecewise m m')`.
* `f.map_sum` expresses `f (Σ_{j₁} g₁ j₁, ..., Σ_{jₙ} gₙ jₙ)` as the sum of
  `f (g₁ (r 1), ..., gₙ (r n))` where `r` ranges over all possible functions.

We also register isomorphisms corresponding to currying or uncurrying variables, transforming a
multilinear function `f` on `n+1` variables into a linear function taking values in multilinear
functions in `n` variables, and into a multilinear function in `n` variables taking values in linear
functions. These operations are called `f.curryLeft` and `f.curryRight` respectively
(with inverses `f.uncurryLeft` and `f.uncurryRight`). These operations induce linear equivalences
between spaces of multilinear functions in `n+1` variables and spaces of linear functions into
multilinear functions in `n` variables (resp. multilinear functions in `n` variables taking values
in linear functions), called respectively `multilinearCurryLeftEquiv` and
`multilinearCurryRightEquiv`.

## Implementation notes

Expressing that a map is linear along the `i`-th coordinate when all other coordinates are fixed
can be done in two (equivalent) different ways:

* fixing a vector `m : ∀ (j : ι - i), M₁ j.val`, and then choosing separately the `i`-th coordinate
* fixing a vector `m : ∀j, M₁ j`, and then modifying its `i`-th coordinate

The second way is more artificial as the value of `m` at `i` is not relevant, but it has the
advantage of avoiding subtype inclusion issues. This is the definition we use, based on
`Function.update` that allows to change the value of `m` at `i`.

Note that the use of `Function.update` requires a `DecidableEq ι` term to appear somewhere in the
statement of `MultilinearMap.map_add'` and `MultilinearMap.map_smul'`. Three possible choices
are:

1. Requiring `DecidableEq ι` as an argument to `MultilinearMap` (as we did originally).
2. Using `Classical.decEq ι` in the statement of `map_add'` and `map_smul'`.
3. Quantifying over all possible `DecidableEq ι` instances in the statement of `map_add'` and
   `map_smul'`.

Option 1 works fine, but puts unnecessary constraints on the user (the zero map certainly does not
need decidability). Option 2 looks great at first, but in the common case when `ι = Fin n` it
introduces non-defeq decidability instance diamonds within the context of proving `map_add'` and
`map_smul'`, of the form `Fin.decidableEq n = Classical.decEq (Fin n)`. Option 3 of course does
something similar, but of the form `Fin.decidableEq n = _inst`, which is much easier to clean up
since `_inst` is a free variable and so the equality can just be substituted.
-/


open Function Fin Set

universe uR uS uι v v' v₁ v₂ v₃

variable {R : Type uR} {S : Type uS} {ι : Type uι} {n : ℕ}
  {M : Fin n.succ → Type v} {M₁ : ι → Type v₁} {M₂ : Type v₂} {M₃ : Type v₃} {M' : Type v'}

/-- Multilinear maps over the ring `R`, from `∀ i, M₁ i` to `M₂` where `M₁ i` and `M₂` are modules
over `R`. -/
structure MultilinearMap (R : Type uR) {ι : Type uι} (M₁ : ι → Type v₁) (M₂ : Type v₂) [Semiring R]
  [∀ i, AddCommMonoid (M₁ i)] [AddCommMonoid M₂] [∀ i, Module R (M₁ i)] [Module R M₂] where
  /-- The underlying multivariate function of a multilinear map. -/
  toFun : (∀ i, M₁ i) → M₂
  /-- A multilinear map is additive in every argument. -/
  map_add' :
    ∀ [DecidableEq ι] (m : ∀ i, M₁ i) (i : ι) (x y : M₁ i),
      toFun (update m i (x + y)) = toFun (update m i x) + toFun (update m i y)
  /-- A multilinear map is compatible with scalar multiplication in every argument. -/
  map_smul' :
    ∀ [DecidableEq ι] (m : ∀ i, M₁ i) (i : ι) (c : R) (x : M₁ i),
      toFun (update m i (c • x)) = c • toFun (update m i x)

-- Porting note: added to avoid a linter timeout.
attribute [nolint simpNF] MultilinearMap.mk.injEq

namespace MultilinearMap

section Semiring

variable [Semiring R] [∀ i, AddCommMonoid (M i)] [∀ i, AddCommMonoid (M₁ i)] [AddCommMonoid M₂]
  [AddCommMonoid M₃] [AddCommMonoid M'] [∀ i, Module R (M i)] [∀ i, Module R (M₁ i)] [Module R M₂]
  [Module R M₃] [Module R M'] (f f' : MultilinearMap R M₁ M₂)

-- Porting note: Replaced CoeFun with FunLike instance
instance : FunLike (MultilinearMap R M₁ M₂) (∀ i, M₁ i) M₂ where
  coe f := f.toFun
  coe_injective' := fun f g h ↦ by cases f; cases g; cases h; rfl

initialize_simps_projections MultilinearMap (toFun → apply)

@[simp]
theorem toFun_eq_coe : f.toFun = ⇑f :=
  rfl

@[simp]
theorem coe_mk (f : (∀ i, M₁ i) → M₂) (h₁ h₂) : ⇑(⟨f, h₁, h₂⟩ : MultilinearMap R M₁ M₂) = f :=
  rfl

theorem congr_fun {f g : MultilinearMap R M₁ M₂} (h : f = g) (x : ∀ i, M₁ i) : f x = g x :=
  DFunLike.congr_fun h x

nonrec theorem congr_arg (f : MultilinearMap R M₁ M₂) {x y : ∀ i, M₁ i} (h : x = y) : f x = f y :=
  DFunLike.congr_arg f h

theorem coe_injective : Injective ((↑) : MultilinearMap R M₁ M₂ → (∀ i, M₁ i) → M₂) :=
  DFunLike.coe_injective

@[norm_cast] -- Porting note (#10618): Removed simp attribute, simp can prove this
theorem coe_inj {f g : MultilinearMap R M₁ M₂} : (f : (∀ i, M₁ i) → M₂) = g ↔ f = g :=
  DFunLike.coe_fn_eq

@[ext]
theorem ext {f f' : MultilinearMap R M₁ M₂} (H : ∀ x, f x = f' x) : f = f' :=
  DFunLike.ext _ _ H
<<<<<<< HEAD
#align multilinear_map.ext MultilinearMap.ext
#align multilinear_map.ext_iff MultilinearMap.ext_iff
=======

theorem ext_iff {f g : MultilinearMap R M₁ M₂} : f = g ↔ ∀ x, f x = g x :=
  DFunLike.ext_iff
>>>>>>> 2fc87a94

@[simp]
theorem mk_coe (f : MultilinearMap R M₁ M₂) (h₁ h₂) :
    (⟨f, h₁, h₂⟩ : MultilinearMap R M₁ M₂) = f := rfl

@[simp]
protected theorem map_add [DecidableEq ι] (m : ∀ i, M₁ i) (i : ι) (x y : M₁ i) :
    f (update m i (x + y)) = f (update m i x) + f (update m i y) :=
  f.map_add' m i x y

@[simp]
protected theorem map_smul [DecidableEq ι] (m : ∀ i, M₁ i) (i : ι) (c : R) (x : M₁ i) :
    f (update m i (c • x)) = c • f (update m i x) :=
  f.map_smul' m i c x

theorem map_coord_zero {m : ∀ i, M₁ i} (i : ι) (h : m i = 0) : f m = 0 := by
  classical
    have : (0 : R) • (0 : M₁ i) = 0 := by simp
    rw [← update_eq_self i m, h, ← this, f.map_smul, zero_smul R (M := M₂)]

@[simp]
theorem map_update_zero [DecidableEq ι] (m : ∀ i, M₁ i) (i : ι) : f (update m i 0) = 0 :=
  f.map_coord_zero i (update_same i 0 m)

@[simp]
theorem map_zero [Nonempty ι] : f 0 = 0 := by
  obtain ⟨i, _⟩ : ∃ i : ι, i ∈ Set.univ := Set.exists_mem_of_nonempty ι
  exact map_coord_zero f i rfl

instance : Add (MultilinearMap R M₁ M₂) :=
  ⟨fun f f' =>
    ⟨fun x => f x + f' x, fun m i x y => by simp [add_left_comm, add_assoc], fun m i c x => by
      simp [smul_add]⟩⟩

@[simp]
theorem add_apply (m : ∀ i, M₁ i) : (f + f') m = f m + f' m :=
  rfl

instance : Zero (MultilinearMap R M₁ M₂) :=
  ⟨⟨fun _ => 0, fun _ i _ _ => by simp, fun _ i c _ => by simp⟩⟩

instance : Inhabited (MultilinearMap R M₁ M₂) :=
  ⟨0⟩

@[simp]
theorem zero_apply (m : ∀ i, M₁ i) : (0 : MultilinearMap R M₁ M₂) m = 0 :=
  rfl

section SMul

variable {R' A : Type*} [Monoid R'] [Semiring A] [∀ i, Module A (M₁ i)] [DistribMulAction R' M₂]
  [Module A M₂] [SMulCommClass A R' M₂]

instance : SMul R' (MultilinearMap A M₁ M₂) :=
  ⟨fun c f =>
    ⟨fun m => c • f m, fun m i x y => by simp [smul_add], fun l i x d => by
      simp [← smul_comm x c (_ : M₂)]⟩⟩

@[simp]
theorem smul_apply (f : MultilinearMap A M₁ M₂) (c : R') (m : ∀ i, M₁ i) : (c • f) m = c • f m :=
  rfl

theorem coe_smul (c : R') (f : MultilinearMap A M₁ M₂) : ⇑(c • f) = c • (⇑ f) :=
  rfl

end SMul

instance addCommMonoid : AddCommMonoid (MultilinearMap R M₁ M₂) :=
  coe_injective.addCommMonoid _ rfl (fun _ _ => rfl) fun _ _ => rfl

/-- Coercion of a multilinear map to a function as an additive monoid homomorphism. -/
@[simps] def coeAddMonoidHom : MultilinearMap R M₁ M₂ →+ (((i : ι) → M₁ i) → M₂) where
  toFun := DFunLike.coe; map_zero' := rfl; map_add' _ _ := rfl

@[simp]
theorem coe_sum {α : Type*} (f : α → MultilinearMap R M₁ M₂) (s : Finset α) :
    ⇑(∑ a ∈ s, f a) = ∑ a ∈ s, ⇑(f a) :=
  map_sum coeAddMonoidHom f s

theorem sum_apply {α : Type*} (f : α → MultilinearMap R M₁ M₂) (m : ∀ i, M₁ i) {s : Finset α} :
    (∑ a ∈ s, f a) m = ∑ a ∈ s, f a m := by simp

/-- If `f` is a multilinear map, then `f.toLinearMap m i` is the linear map obtained by fixing all
coordinates but `i` equal to those of `m`, and varying the `i`-th coordinate. -/
@[simps]
def toLinearMap [DecidableEq ι] (m : ∀ i, M₁ i) (i : ι) : M₁ i →ₗ[R] M₂ where
  toFun x := f (update m i x)
  map_add' x y := by simp
  map_smul' c x := by simp

/-- The cartesian product of two multilinear maps, as a multilinear map. -/
@[simps]
def prod (f : MultilinearMap R M₁ M₂) (g : MultilinearMap R M₁ M₃) :
    MultilinearMap R M₁ (M₂ × M₃) where
  toFun m := (f m, g m)
  map_add' m i x y := by simp
  map_smul' m i c x := by simp

/-- Combine a family of multilinear maps with the same domain and codomains `M' i` into a
multilinear map taking values in the space of functions `∀ i, M' i`. -/
@[simps]
def pi {ι' : Type*} {M' : ι' → Type*} [∀ i, AddCommMonoid (M' i)] [∀ i, Module R (M' i)]
    (f : ∀ i, MultilinearMap R M₁ (M' i)) : MultilinearMap R M₁ (∀ i, M' i) where
  toFun m i := f i m
  map_add' _ _ _ _ := funext fun j => (f j).map_add _ _ _ _
  map_smul' _ _ _ _ := funext fun j => (f j).map_smul _ _ _ _

section

variable (R M₂ M₃)

/-- Equivalence between linear maps `M₂ →ₗ[R] M₃` and one-multilinear maps. -/
@[simps]
def ofSubsingleton [Subsingleton ι] (i : ι) :
    (M₂ →ₗ[R] M₃) ≃ MultilinearMap R (fun _ : ι ↦ M₂) M₃ where
  toFun f :=
    { toFun := fun x ↦ f (x i)
      map_add' := by intros; simp [update_eq_const_of_subsingleton]
      map_smul' := by intros; simp [update_eq_const_of_subsingleton] }
  invFun f :=
    { toFun := fun x ↦ f fun _ ↦ x
      map_add' := fun x y ↦ by simpa [update_eq_const_of_subsingleton] using f.map_add 0 i x y
      map_smul' := fun c x ↦ by simpa [update_eq_const_of_subsingleton] using f.map_smul 0 i c x }
  left_inv f := rfl
  right_inv f := by ext x; refine congr_arg f ?_; exact (eq_const_of_subsingleton _ _).symm

variable (M₁) {M₂}

/-- The constant map is multilinear when `ι` is empty. -/
-- Porting note: Removed [simps] & added simpNF-approved version of the generated lemma manually.
@[simps (config := .asFn)]
def constOfIsEmpty [IsEmpty ι] (m : M₂) : MultilinearMap R M₁ M₂ where
  toFun := Function.const _ m
  map_add' _ := isEmptyElim
  map_smul' _ := isEmptyElim

end

-- Porting note: Included `DFunLike.coe` to avoid strange CoeFun instance for Equiv
/-- Given a multilinear map `f` on `n` variables (parameterized by `Fin n`) and a subset `s` of `k`
of these variables, one gets a new multilinear map on `Fin k` by varying these variables, and fixing
the other ones equal to a given value `z`. It is denoted by `f.restr s hk z`, where `hk` is a
proof that the cardinality of `s` is `k`. The implicit identification between `Fin k` and `s` that
we use is the canonical (increasing) bijection. -/
def restr {k n : ℕ} (f : MultilinearMap R (fun _ : Fin n => M') M₂) (s : Finset (Fin n))
    (hk : s.card = k) (z : M') : MultilinearMap R (fun _ : Fin k => M') M₂ where
  toFun v := f fun j => if h : j ∈ s then v ((DFunLike.coe (s.orderIsoOfFin hk).symm) ⟨j, h⟩) else z
  /- Porting note: The proofs of the following two lemmas used to only use `erw` followed by `simp`,
  but it seems `erw` no longer unfolds or unifies well enough to work without more help. -/
  map_add' v i x y := by
    have : DFunLike.coe (s.orderIsoOfFin hk).symm = (s.orderIsoOfFin hk).toEquiv.symm := rfl
    simp only [this]
    erw [dite_comp_equiv_update (s.orderIsoOfFin hk).toEquiv,
      dite_comp_equiv_update (s.orderIsoOfFin hk).toEquiv,
      dite_comp_equiv_update (s.orderIsoOfFin hk).toEquiv]
    simp
  map_smul' v i c x := by
    have : DFunLike.coe (s.orderIsoOfFin hk).symm = (s.orderIsoOfFin hk).toEquiv.symm := rfl
    simp only [this]
    erw [dite_comp_equiv_update (s.orderIsoOfFin hk).toEquiv,
      dite_comp_equiv_update (s.orderIsoOfFin hk).toEquiv]
    simp

/-- In the specific case of multilinear maps on spaces indexed by `Fin (n+1)`, where one can build
an element of `∀ (i : Fin (n+1)), M i` using `cons`, one can express directly the additivity of a
multilinear map along the first variable. -/
theorem cons_add (f : MultilinearMap R M M₂) (m : ∀ i : Fin n, M i.succ) (x y : M 0) :
    f (cons (x + y) m) = f (cons x m) + f (cons y m) := by
  simp_rw [← update_cons_zero x m (x + y), f.map_add, update_cons_zero]

/-- In the specific case of multilinear maps on spaces indexed by `Fin (n+1)`, where one can build
an element of `∀ (i : Fin (n+1)), M i` using `cons`, one can express directly the multiplicativity
of a multilinear map along the first variable. -/
theorem cons_smul (f : MultilinearMap R M M₂) (m : ∀ i : Fin n, M i.succ) (c : R) (x : M 0) :
    f (cons (c • x) m) = c • f (cons x m) := by
  simp_rw [← update_cons_zero x m (c • x), f.map_smul, update_cons_zero]

/-- In the specific case of multilinear maps on spaces indexed by `Fin (n+1)`, where one can build
an element of `∀ (i : Fin (n+1)), M i` using `snoc`, one can express directly the additivity of a
multilinear map along the first variable. -/
theorem snoc_add (f : MultilinearMap R M M₂)
    (m : ∀ i : Fin n, M (castSucc i)) (x y : M (last n)) :
    f (snoc m (x + y)) = f (snoc m x) + f (snoc m y) := by
  simp_rw [← update_snoc_last x m (x + y), f.map_add, update_snoc_last]

/-- In the specific case of multilinear maps on spaces indexed by `Fin (n+1)`, where one can build
an element of `∀ (i : Fin (n+1)), M i` using `cons`, one can express directly the multiplicativity
of a multilinear map along the first variable. -/
theorem snoc_smul (f : MultilinearMap R M M₂) (m : ∀ i : Fin n, M (castSucc i)) (c : R)
    (x : M (last n)) : f (snoc m (c • x)) = c • f (snoc m x) := by
  simp_rw [← update_snoc_last x m (c • x), f.map_smul, update_snoc_last]

section

variable {M₁' : ι → Type*} [∀ i, AddCommMonoid (M₁' i)] [∀ i, Module R (M₁' i)]
variable {M₁'' : ι → Type*} [∀ i, AddCommMonoid (M₁'' i)] [∀ i, Module R (M₁'' i)]

/-- If `g` is a multilinear map and `f` is a collection of linear maps,
then `g (f₁ m₁, ..., fₙ mₙ)` is again a multilinear map, that we call
`g.compLinearMap f`. -/
def compLinearMap (g : MultilinearMap R M₁' M₂) (f : ∀ i, M₁ i →ₗ[R] M₁' i) :
    MultilinearMap R M₁ M₂ where
  toFun m := g fun i => f i (m i)
  map_add' m i x y := by
    have : ∀ j z, f j (update m i z j) = update (fun k => f k (m k)) i (f i z) j := fun j z =>
      Function.apply_update (fun k => f k) _ _ _ _
    simp [this]
  map_smul' m i c x := by
    have : ∀ j z, f j (update m i z j) = update (fun k => f k (m k)) i (f i z) j := fun j z =>
      Function.apply_update (fun k => f k) _ _ _ _
    simp [this]

@[simp]
theorem compLinearMap_apply (g : MultilinearMap R M₁' M₂) (f : ∀ i, M₁ i →ₗ[R] M₁' i)
    (m : ∀ i, M₁ i) : g.compLinearMap f m = g fun i => f i (m i) :=
  rfl

/-- Composing a multilinear map twice with a linear map in each argument is
the same as composing with their composition. -/
theorem compLinearMap_assoc (g : MultilinearMap R M₁'' M₂) (f₁ : ∀ i, M₁' i →ₗ[R] M₁'' i)
    (f₂ : ∀ i, M₁ i →ₗ[R] M₁' i) :
    (g.compLinearMap f₁).compLinearMap f₂ = g.compLinearMap fun i => f₁ i ∘ₗ f₂ i :=
  rfl

/-- Composing the zero multilinear map with a linear map in each argument. -/
@[simp]
theorem zero_compLinearMap (f : ∀ i, M₁ i →ₗ[R] M₁' i) :
    (0 : MultilinearMap R M₁' M₂).compLinearMap f = 0 :=
  ext fun _ => rfl

/-- Composing a multilinear map with the identity linear map in each argument. -/
@[simp]
theorem compLinearMap_id (g : MultilinearMap R M₁' M₂) :
    (g.compLinearMap fun _ => LinearMap.id) = g :=
  ext fun _ => rfl

/-- Composing with a family of surjective linear maps is injective. -/
theorem compLinearMap_injective (f : ∀ i, M₁ i →ₗ[R] M₁' i) (hf : ∀ i, Surjective (f i)) :
    Injective fun g : MultilinearMap R M₁' M₂ => g.compLinearMap f := fun g₁ g₂ h =>
  ext fun x => by
<<<<<<< HEAD
    simpa [fun i => surjInv_eq (hf i)]
      using MultilinearMap.ext_iff.mp h fun i => surjInv (hf i) (x i)
#align multilinear_map.comp_linear_map_injective MultilinearMap.compLinearMap_injective
=======
    simpa [fun i => surjInv_eq (hf i)] using ext_iff.mp h fun i => surjInv (hf i) (x i)
>>>>>>> 2fc87a94

theorem compLinearMap_inj (f : ∀ i, M₁ i →ₗ[R] M₁' i) (hf : ∀ i, Surjective (f i))
    (g₁ g₂ : MultilinearMap R M₁' M₂) : g₁.compLinearMap f = g₂.compLinearMap f ↔ g₁ = g₂ :=
  (compLinearMap_injective _ hf).eq_iff

/-- Composing a multilinear map with a linear equiv on each argument gives the zero map
if and only if the multilinear map is the zero map. -/
@[simp]
theorem comp_linearEquiv_eq_zero_iff (g : MultilinearMap R M₁' M₂) (f : ∀ i, M₁ i ≃ₗ[R] M₁' i) :
    (g.compLinearMap fun i => (f i : M₁ i →ₗ[R] M₁' i)) = 0 ↔ g = 0 := by
  set f' := fun i => (f i : M₁ i →ₗ[R] M₁' i)
  rw [← zero_compLinearMap f', compLinearMap_inj f' fun i => (f i).surjective]

end

/-- If one adds to a vector `m'` another vector `m`, but only for coordinates in a finset `t`, then
the image under a multilinear map `f` is the sum of `f (s.piecewise m m')` along all subsets `s` of
`t`. This is mainly an auxiliary statement to prove the result when `t = univ`, given in
`map_add_univ`, although it can be useful in its own right as it does not require the index set `ι`
to be finite. -/
theorem map_piecewise_add [DecidableEq ι] (m m' : ∀ i, M₁ i) (t : Finset ι) :
    f (t.piecewise (m + m') m') = ∑ s ∈ t.powerset, f (s.piecewise m m') := by
  revert m'
  refine Finset.induction_on t (by simp) ?_
  intro i t hit Hrec m'
  have A : (insert i t).piecewise (m + m') m' = update (t.piecewise (m + m') m') i (m i + m' i) :=
    t.piecewise_insert _ _ _
  have B : update (t.piecewise (m + m') m') i (m' i) = t.piecewise (m + m') m' := by
    ext j
    by_cases h : j = i
    · rw [h]
      simp [hit]
    · simp [h]
  let m'' := update m' i (m i)
  have C : update (t.piecewise (m + m') m') i (m i) = t.piecewise (m + m'') m'' := by
    ext j
    by_cases h : j = i
    · rw [h]
      simp [m'', hit]
    · by_cases h' : j ∈ t <;> simp [m'', h, hit, h']
  rw [A, f.map_add, B, C, Finset.sum_powerset_insert hit, Hrec, Hrec, add_comm (_ : M₂)]
  congr 1
  refine Finset.sum_congr rfl fun s hs => ?_
  have : (insert i s).piecewise m m' = s.piecewise m m'' := by
    ext j
    by_cases h : j = i
    · rw [h]
      simp [m'', Finset.not_mem_of_mem_powerset_of_not_mem hs hit]
    · by_cases h' : j ∈ s <;> simp [m'', h, h']
  rw [this]

/-- Additivity of a multilinear map along all coordinates at the same time,
writing `f (m + m')` as the sum of `f (s.piecewise m m')` over all sets `s`. -/
theorem map_add_univ [DecidableEq ι] [Fintype ι] (m m' : ∀ i, M₁ i) :
    f (m + m') = ∑ s : Finset ι, f (s.piecewise m m') := by
  simpa using f.map_piecewise_add m m' Finset.univ

section ApplySum

variable {α : ι → Type*} (g : ∀ i, α i → M₁ i) (A : ∀ i, Finset (α i))

open Fintype Finset

/-- If `f` is multilinear, then `f (Σ_{j₁ ∈ A₁} g₁ j₁, ..., Σ_{jₙ ∈ Aₙ} gₙ jₙ)` is the sum of
`f (g₁ (r 1), ..., gₙ (r n))` where `r` ranges over all functions with `r 1 ∈ A₁`, ...,
`r n ∈ Aₙ`. This follows from multilinearity by expanding successively with respect to each
coordinate. Here, we give an auxiliary statement tailored for an inductive proof. Use instead
`map_sum_finset`. -/
theorem map_sum_finset_aux [DecidableEq ι] [Fintype ι] {n : ℕ} (h : (∑ i, (A i).card) = n) :
    (f fun i => ∑ j ∈ A i, g i j) = ∑ r ∈ piFinset A, f fun i => g i (r i) := by
  letI := fun i => Classical.decEq (α i)
  induction' n using Nat.strong_induction_on with n IH generalizing A
  -- If one of the sets is empty, then all the sums are zero
  by_cases Ai_empty : ∃ i, A i = ∅
  · rcases Ai_empty with ⟨i, hi⟩
    have : ∑ j ∈ A i, g i j = 0 := by rw [hi, Finset.sum_empty]
    rw [f.map_coord_zero i this]
    have : piFinset A = ∅ := by
      refine Finset.eq_empty_of_forall_not_mem fun r hr => ?_
      have : r i ∈ A i := mem_piFinset.mp hr i
      simp [hi] at this
    rw [this, Finset.sum_empty]
  push_neg at Ai_empty
  -- Otherwise, if all sets are at most singletons, then they are exactly singletons and the result
  -- is again straightforward
  by_cases Ai_singleton : ∀ i, (A i).card ≤ 1
  · have Ai_card : ∀ i, (A i).card = 1 := by
      intro i
      have pos : Finset.card (A i) ≠ 0 := by simp [Finset.card_eq_zero, Ai_empty i]
      have : Finset.card (A i) ≤ 1 := Ai_singleton i
      exact le_antisymm this (Nat.succ_le_of_lt (_root_.pos_iff_ne_zero.mpr pos))
    have :
      ∀ r : ∀ i, α i, r ∈ piFinset A → (f fun i => g i (r i)) = f fun i => ∑ j ∈ A i, g i j := by
      intro r hr
      congr with i
      have : ∀ j ∈ A i, g i j = g i (r i) := by
        intro j hj
        congr
        apply Finset.card_le_one_iff.1 (Ai_singleton i) hj
        exact mem_piFinset.mp hr i
      simp only [Finset.sum_congr rfl this, Finset.mem_univ, Finset.sum_const, Ai_card i, one_nsmul]
    simp only [Finset.sum_congr rfl this, Ai_card, card_piFinset, prod_const_one, one_nsmul,
      Finset.sum_const]
  -- Remains the interesting case where one of the `A i`, say `A i₀`, has cardinality at least 2.
  -- We will split into two parts `B i₀` and `C i₀` of smaller cardinality, let `B i = C i = A i`
  -- for `i ≠ i₀`, apply the inductive assumption to `B` and `C`, and add up the corresponding
  -- parts to get the sum for `A`.
  push_neg at Ai_singleton
  obtain ⟨i₀, hi₀⟩ : ∃ i, 1 < (A i).card := Ai_singleton
  obtain ⟨j₁, j₂, _, hj₂, _⟩ : ∃ j₁ j₂, j₁ ∈ A i₀ ∧ j₂ ∈ A i₀ ∧ j₁ ≠ j₂ :=
    Finset.one_lt_card_iff.1 hi₀
  let B := Function.update A i₀ (A i₀ \ {j₂})
  let C := Function.update A i₀ {j₂}
  have B_subset_A : ∀ i, B i ⊆ A i := by
    intro i
    by_cases hi : i = i₀
    · rw [hi]
      simp only [B, sdiff_subset, update_same]
    · simp only [B, hi, update_noteq, Ne, not_false_iff, Finset.Subset.refl]
  have C_subset_A : ∀ i, C i ⊆ A i := by
    intro i
    by_cases hi : i = i₀
    · rw [hi]
      simp only [C, hj₂, Finset.singleton_subset_iff, update_same]
    · simp only [C, hi, update_noteq, Ne, not_false_iff, Finset.Subset.refl]
  -- split the sum at `i₀` as the sum over `B i₀` plus the sum over `C i₀`, to use additivity.
  have A_eq_BC :
    (fun i => ∑ j ∈ A i, g i j) =
      Function.update (fun i => ∑ j ∈ A i, g i j) i₀
        ((∑ j ∈ B i₀, g i₀ j) + ∑ j ∈ C i₀, g i₀ j) := by
    ext i
    by_cases hi : i = i₀
    · rw [hi, update_same]
      have : A i₀ = B i₀ ∪ C i₀ := by
        simp only [B, C, Function.update_same, Finset.sdiff_union_self_eq_union]
        symm
        simp only [hj₂, Finset.singleton_subset_iff, Finset.union_eq_left]
      rw [this]
      refine Finset.sum_union <| Finset.disjoint_right.2 fun j hj => ?_
      have : j = j₂ := by
        simpa [C] using hj
      rw [this]
      simp only [B, mem_sdiff, eq_self_iff_true, not_true, not_false_iff, Finset.mem_singleton,
        update_same, and_false_iff]
    · simp [hi]
  have Beq :
    Function.update (fun i => ∑ j ∈ A i, g i j) i₀ (∑ j ∈ B i₀, g i₀ j) = fun i =>
      ∑ j ∈ B i, g i j := by
    ext i
    by_cases hi : i = i₀
    · rw [hi]
      simp only [update_same]
    · simp only [B, hi, update_noteq, Ne, not_false_iff]
  have Ceq :
    Function.update (fun i => ∑ j ∈ A i, g i j) i₀ (∑ j ∈ C i₀, g i₀ j) = fun i =>
      ∑ j ∈ C i, g i j := by
    ext i
    by_cases hi : i = i₀
    · rw [hi]
      simp only [update_same]
    · simp only [C, hi, update_noteq, Ne, not_false_iff]
  -- Express the inductive assumption for `B`
  have Brec : (f fun i => ∑ j ∈ B i, g i j) = ∑ r ∈ piFinset B, f fun i => g i (r i) := by
    have : (∑ i, Finset.card (B i)) < ∑ i, Finset.card (A i) := by
      refine
        Finset.sum_lt_sum (fun i _ => Finset.card_le_card (B_subset_A i))
          ⟨i₀, Finset.mem_univ _, ?_⟩
      have : {j₂} ⊆ A i₀ := by simp [hj₂]
      simp only [B, Finset.card_sdiff this, Function.update_same, Finset.card_singleton]
      exact Nat.pred_lt (ne_of_gt (lt_trans Nat.zero_lt_one hi₀))
    rw [h] at this
    exact IH _ this B rfl
  -- Express the inductive assumption for `C`
  have Crec : (f fun i => ∑ j ∈ C i, g i j) = ∑ r ∈ piFinset C, f fun i => g i (r i) := by
    have : (∑ i, Finset.card (C i)) < ∑ i, Finset.card (A i) :=
      Finset.sum_lt_sum (fun i _ => Finset.card_le_card (C_subset_A i))
        ⟨i₀, Finset.mem_univ _, by simp [C, hi₀]⟩
    rw [h] at this
    exact IH _ this C rfl
  have D : Disjoint (piFinset B) (piFinset C) :=
    haveI : Disjoint (B i₀) (C i₀) := by simp [B, C]
    piFinset_disjoint_of_disjoint B C this
  have pi_BC : piFinset A = piFinset B ∪ piFinset C := by
    apply Finset.Subset.antisymm
    · intro r hr
      by_cases hri₀ : r i₀ = j₂
      · apply Finset.mem_union_right
        refine mem_piFinset.2 fun i => ?_
        by_cases hi : i = i₀
        · have : r i₀ ∈ C i₀ := by simp [C, hri₀]
          rwa [hi]
        · simp [C, hi, mem_piFinset.1 hr i]
      · apply Finset.mem_union_left
        refine mem_piFinset.2 fun i => ?_
        by_cases hi : i = i₀
        · have : r i₀ ∈ B i₀ := by simp [B, hri₀, mem_piFinset.1 hr i₀]
          rwa [hi]
        · simp [B, hi, mem_piFinset.1 hr i]
    · exact
        Finset.union_subset (piFinset_subset _ _ fun i => B_subset_A i)
          (piFinset_subset _ _ fun i => C_subset_A i)
  rw [A_eq_BC]
  simp only [MultilinearMap.map_add, Beq, Ceq, Brec, Crec, pi_BC]
  rw [← Finset.sum_union D]

/-- If `f` is multilinear, then `f (Σ_{j₁ ∈ A₁} g₁ j₁, ..., Σ_{jₙ ∈ Aₙ} gₙ jₙ)` is the sum of
`f (g₁ (r 1), ..., gₙ (r n))` where `r` ranges over all functions with `r 1 ∈ A₁`, ...,
`r n ∈ Aₙ`. This follows from multilinearity by expanding successively with respect to each
coordinate. -/
theorem map_sum_finset [DecidableEq ι] [Fintype ι] :
    (f fun i => ∑ j ∈ A i, g i j) = ∑ r ∈ piFinset A, f fun i => g i (r i) :=
  f.map_sum_finset_aux _ _ rfl

/-- If `f` is multilinear, then `f (Σ_{j₁} g₁ j₁, ..., Σ_{jₙ} gₙ jₙ)` is the sum of
`f (g₁ (r 1), ..., gₙ (r n))` where `r` ranges over all functions `r`. This follows from
multilinearity by expanding successively with respect to each coordinate. -/
theorem map_sum [DecidableEq ι] [Fintype ι] [∀ i, Fintype (α i)] :
    (f fun i => ∑ j, g i j) = ∑ r : ∀ i, α i, f fun i => g i (r i) :=
  f.map_sum_finset g fun _ => Finset.univ

theorem map_update_sum {α : Type*} [DecidableEq ι] (t : Finset α) (i : ι) (g : α → M₁ i)
    (m : ∀ i, M₁ i) : f (update m i (∑ a ∈ t, g a)) = ∑ a ∈ t, f (update m i (g a)) := by
  classical
    induction' t using Finset.induction with a t has ih h
    · simp
    · simp [Finset.sum_insert has, ih]

end ApplySum

/-- Restrict the codomain of a multilinear map to a submodule.

This is the multilinear version of `LinearMap.codRestrict`. -/
@[simps]
def codRestrict (f : MultilinearMap R M₁ M₂) (p : Submodule R M₂) (h : ∀ v, f v ∈ p) :
    MultilinearMap R M₁ p where
  toFun v := ⟨f v, h v⟩
  map_add' _ _ _ _ := Subtype.ext <| MultilinearMap.map_add _ _ _ _ _
  map_smul' _ _ _ _ := Subtype.ext <| MultilinearMap.map_smul _ _ _ _ _

section RestrictScalar

variable (R)
variable {A : Type*} [Semiring A] [SMul R A] [∀ i : ι, Module A (M₁ i)] [Module A M₂]
  [∀ i, IsScalarTower R A (M₁ i)] [IsScalarTower R A M₂]

/-- Reinterpret an `A`-multilinear map as an `R`-multilinear map, if `A` is an algebra over `R`
and their actions on all involved modules agree with the action of `R` on `A`. -/
def restrictScalars (f : MultilinearMap A M₁ M₂) : MultilinearMap R M₁ M₂ where
  toFun := f
  map_add' := f.map_add
  map_smul' m i := (f.toLinearMap m i).map_smul_of_tower

@[simp]
theorem coe_restrictScalars (f : MultilinearMap A M₁ M₂) : ⇑(f.restrictScalars R) = f :=
  rfl

end RestrictScalar

section

variable {ι₁ ι₂ ι₃ : Type*}

/-- Transfer the arguments to a map along an equivalence between argument indices.

The naming is derived from `Finsupp.domCongr`, noting that here the permutation applies to the
domain of the domain. -/
@[simps apply]
def domDomCongr (σ : ι₁ ≃ ι₂) (m : MultilinearMap R (fun _ : ι₁ => M₂) M₃) :
    MultilinearMap R (fun _ : ι₂ => M₂) M₃ where
  toFun v := m fun i => v (σ i)
  map_add' v i a b := by
    letI := σ.injective.decidableEq
    simp_rw [Function.update_apply_equiv_apply v]
    rw [m.map_add]
  map_smul' v i a b := by
    letI := σ.injective.decidableEq
    simp_rw [Function.update_apply_equiv_apply v]
    rw [m.map_smul]

theorem domDomCongr_trans (σ₁ : ι₁ ≃ ι₂) (σ₂ : ι₂ ≃ ι₃)
    (m : MultilinearMap R (fun _ : ι₁ => M₂) M₃) :
    m.domDomCongr (σ₁.trans σ₂) = (m.domDomCongr σ₁).domDomCongr σ₂ :=
  rfl

theorem domDomCongr_mul (σ₁ : Equiv.Perm ι₁) (σ₂ : Equiv.Perm ι₁)
    (m : MultilinearMap R (fun _ : ι₁ => M₂) M₃) :
    m.domDomCongr (σ₂ * σ₁) = (m.domDomCongr σ₁).domDomCongr σ₂ :=
  rfl

/-- `MultilinearMap.domDomCongr` as an equivalence.

This is declared separately because it does not work with dot notation. -/
@[simps apply symm_apply]
def domDomCongrEquiv (σ : ι₁ ≃ ι₂) :
    MultilinearMap R (fun _ : ι₁ => M₂) M₃ ≃+ MultilinearMap R (fun _ : ι₂ => M₂) M₃ where
  toFun := domDomCongr σ
  invFun := domDomCongr σ.symm
  left_inv m := by
    ext
    simp [domDomCongr]
  right_inv m := by
    ext
    simp [domDomCongr]
  map_add' a b := by
    ext
    simp [domDomCongr]

/-- The results of applying `domDomCongr` to two maps are equal if
and only if those maps are. -/
@[simp]
theorem domDomCongr_eq_iff (σ : ι₁ ≃ ι₂) (f g : MultilinearMap R (fun _ : ι₁ => M₂) M₃) :
    f.domDomCongr σ = g.domDomCongr σ ↔ f = g :=
  (domDomCongrEquiv σ : _ ≃+ MultilinearMap R (fun _ => M₂) M₃).apply_eq_iff_eq

end

/-! If `{a // P a}` is a subtype of `ι` and if we fix an element `z` of `(i : {a // ¬ P a}) → M₁ i`,
then a multilinear map on `M₁` defines a multilinear map on the restriction of `M₁` to
`{a // P a}`, by fixing the arguments out of `{a // P a}` equal to the values of `z`. -/

lemma domDomRestrict_aux [DecidableEq ι] (P : ι → Prop) [DecidablePred P]
    [DecidableEq {a // P a}]
    (x : (i : {a // P a}) → M₁ i) (z : (i : {a // ¬ P a}) → M₁ i) (i : {a : ι // P a})
    (c : M₁ i) : (fun j ↦ if h : P j then Function.update x i c ⟨j, h⟩ else z ⟨j, h⟩) =
    Function.update (fun j => if h : P j then x ⟨j, h⟩ else z ⟨j, h⟩) i c := by
  ext j
  by_cases h : j = i
  · rw [h, Function.update_same]
    simp only [i.2, update_same, dite_true]
  · rw [Function.update_noteq h]
    by_cases h' : P j
    · simp only [h', ne_eq, Subtype.mk.injEq, dite_true]
      have h'' : ¬ ⟨j, h'⟩ = i :=
        fun he => by apply_fun (fun x => x.1) at he; exact h he
      rw [Function.update_noteq h'']
    · simp only [h', ne_eq, Subtype.mk.injEq, dite_false]

lemma domDomRestrict_aux_right [DecidableEq ι] (P : ι → Prop) [DecidablePred P]
    [DecidableEq {a // ¬ P a}]
    (x : (i : {a // P a}) → M₁ i) (z : (i : {a // ¬ P a}) → M₁ i) (i : {a : ι // ¬ P a})
    (c : M₁ i) : (fun j ↦ if h : P j then x ⟨j, h⟩ else Function.update z i c ⟨j, h⟩) =
    Function.update (fun j => if h : P j then x ⟨j, h⟩ else z ⟨j, h⟩) i c := by
  simpa only [dite_not] using domDomRestrict_aux _ z (fun j ↦ x ⟨j.1, not_not.mp j.2⟩) i c

/-- Given a multilinear map `f` on `(i : ι) → M i`, a (decidable) predicate `P` on `ι` and
an element `z` of `(i : {a // ¬ P a}) → M₁ i`, construct a multilinear map on
`(i : {a // P a}) → M₁ i)` whose value at `x` is `f` evaluated at the vector with `i`th coordinate
`x i` if `P i` and `z i` otherwise.

The naming is similar to `MultilinearMap.domDomCongr`: here we are applying the restriction to the
domain of the domain.

For a linear map version, see `MultilinearMap.domDomRestrictₗ`.
-/
def domDomRestrict (f : MultilinearMap R M₁ M₂) (P : ι → Prop) [DecidablePred P]
    (z : (i : {a : ι // ¬ P a}) → M₁ i) :
    MultilinearMap R (fun (i : {a : ι // P a}) => M₁ i) M₂ where
  toFun x := f (fun j ↦ if h : P j then x ⟨j, h⟩ else z ⟨j, h⟩)
  map_add' x i a b := by
    classical
    simp only
    repeat (rw [domDomRestrict_aux])
    simp only [MultilinearMap.map_add]
  map_smul' z i c a := by
    classical
    simp only
    repeat (rw [domDomRestrict_aux])
    simp only [MultilinearMap.map_smul]

@[simp]
lemma domDomRestrict_apply (f : MultilinearMap R M₁ M₂) (P : ι → Prop)
    [DecidablePred P] (x : (i : {a // P a}) → M₁ i) (z : (i : {a // ¬ P a}) → M₁ i) :
    f.domDomRestrict P z x = f (fun j => if h : P j then x ⟨j, h⟩ else z ⟨j, h⟩) := rfl

-- TODO: Should add a ref here when available.
/-- The "derivative" of a multilinear map, as a linear map from `(i : ι) → M₁ i` to `M₂`.
For continuous multilinear maps, this will indeed be the derivative. -/
def linearDeriv [DecidableEq ι] [Fintype ι] (f : MultilinearMap R M₁ M₂)
    (x : (i : ι) → M₁ i) : ((i : ι) → M₁ i) →ₗ[R] M₂ :=
  ∑ i : ι, (f.toLinearMap x i).comp (LinearMap.proj i)

@[simp]
lemma linearDeriv_apply [DecidableEq ι] [Fintype ι] (f : MultilinearMap R M₁ M₂)
    (x y : (i : ι) → M₁ i) :
    f.linearDeriv x y = ∑ i, f (update x i (y i)) := by
  unfold linearDeriv
  simp only [LinearMap.coeFn_sum, LinearMap.coe_comp, LinearMap.coe_proj, Finset.sum_apply,
    Function.comp_apply, Function.eval, toLinearMap_apply]

end Semiring

end MultilinearMap

namespace LinearMap

variable [Semiring R] [∀ i, AddCommMonoid (M₁ i)] [AddCommMonoid M₂] [AddCommMonoid M₃]
  [AddCommMonoid M'] [∀ i, Module R (M₁ i)] [Module R M₂] [Module R M₃] [Module R M']

/-- Composing a multilinear map with a linear map gives again a multilinear map. -/
def compMultilinearMap (g : M₂ →ₗ[R] M₃) (f : MultilinearMap R M₁ M₂) : MultilinearMap R M₁ M₃ where
  toFun := g ∘ f
  map_add' m i x y := by simp
  map_smul' m i c x := by simp

@[simp]
theorem coe_compMultilinearMap (g : M₂ →ₗ[R] M₃) (f : MultilinearMap R M₁ M₂) :
    ⇑(g.compMultilinearMap f) = g ∘ f :=
  rfl

@[simp]
theorem compMultilinearMap_apply (g : M₂ →ₗ[R] M₃) (f : MultilinearMap R M₁ M₂) (m : ∀ i, M₁ i) :
    g.compMultilinearMap f m = g (f m) :=
  rfl

/-- The multilinear version of `LinearMap.subtype_comp_codRestrict` -/
@[simp]
theorem subtype_compMultilinearMap_codRestrict (f : MultilinearMap R M₁ M₂) (p : Submodule R M₂)
    (h) : p.subtype.compMultilinearMap (f.codRestrict p h) = f :=
  MultilinearMap.ext fun _ => rfl

/-- The multilinear version of `LinearMap.comp_codRestrict` -/
@[simp]
theorem compMultilinearMap_codRestrict (g : M₂ →ₗ[R] M₃) (f : MultilinearMap R M₁ M₂)
    (p : Submodule R M₃) (h) :
    (g.codRestrict p h).compMultilinearMap f =
      (g.compMultilinearMap f).codRestrict p fun v => h (f v) :=
  MultilinearMap.ext fun _ => rfl

variable {ι₁ ι₂ : Type*}

@[simp]
theorem compMultilinearMap_domDomCongr (σ : ι₁ ≃ ι₂) (g : M₂ →ₗ[R] M₃)
    (f : MultilinearMap R (fun _ : ι₁ => M') M₂) :
    (g.compMultilinearMap f).domDomCongr σ = g.compMultilinearMap (f.domDomCongr σ) := by
  ext
  simp [MultilinearMap.domDomCongr]

end LinearMap

namespace MultilinearMap

section Semiring

variable [Semiring R] [(i : ι) → AddCommMonoid (M₁ i)] [(i : ι) → Module R (M₁ i)]
  [AddCommMonoid M₂] [Module R M₂]

instance [Monoid S] [DistribMulAction S M₂] [Module R M₂] [SMulCommClass R S M₂] :
    DistribMulAction S (MultilinearMap R M₁ M₂) :=
  coe_injective.distribMulAction coeAddMonoidHom fun _ _ ↦ rfl

section Module

variable [Semiring S] [Module S M₂] [SMulCommClass R S M₂]

/-- The space of multilinear maps over an algebra over `R` is a module over `R`, for the pointwise
addition and scalar multiplication. -/
instance : Module S (MultilinearMap R M₁ M₂) :=
  coe_injective.module _ coeAddMonoidHom fun _ _ ↦ rfl

instance [NoZeroSMulDivisors S M₂] : NoZeroSMulDivisors S (MultilinearMap R M₁ M₂) :=
  coe_injective.noZeroSMulDivisors _ rfl coe_smul

variable (R S M₁ M₂ M₃)

section OfSubsingleton

variable [AddCommMonoid M₃] [Module S M₃] [Module R M₃] [SMulCommClass R S M₃]

/-- Linear equivalence between linear maps `M₂ →ₗ[R] M₃`
and one-multilinear maps `MultilinearMap R (fun _ : ι ↦ M₂) M₃`. -/
@[simps (config := { simpRhs := true })]
def ofSubsingletonₗ [Subsingleton ι] (i : ι) :
    (M₂ →ₗ[R] M₃) ≃ₗ[S] MultilinearMap R (fun _ : ι ↦ M₂) M₃ :=
  { ofSubsingleton R M₂ M₃ i with
    map_add' := fun _ _ ↦ rfl
    map_smul' := fun _ _ ↦ rfl }

end OfSubsingleton

/-- The dependent version of `MultilinearMap.domDomCongrLinearEquiv`. -/
@[simps apply symm_apply]
def domDomCongrLinearEquiv' {ι' : Type*} (σ : ι ≃ ι') :
    MultilinearMap R M₁ M₂ ≃ₗ[S] MultilinearMap R (fun i => M₁ (σ.symm i)) M₂ where
  toFun f :=
    { toFun := f ∘ (σ.piCongrLeft' M₁).symm
      map_add' := fun m i => by
        letI := σ.decidableEq
        rw [← σ.apply_symm_apply i]
        intro x y
        simp only [comp_apply, piCongrLeft'_symm_update, f.map_add]
      map_smul' := fun m i c => by
        letI := σ.decidableEq
        rw [← σ.apply_symm_apply i]
        intro x
        simp only [Function.comp, piCongrLeft'_symm_update, f.map_smul] }
  invFun f :=
    { toFun := f ∘ σ.piCongrLeft' M₁
      map_add' := fun m i => by
        letI := σ.symm.decidableEq
        rw [← σ.symm_apply_apply i]
        intro x y
        simp only [comp_apply, piCongrLeft'_update, f.map_add]
      map_smul' := fun m i c => by
        letI := σ.symm.decidableEq
        rw [← σ.symm_apply_apply i]
        intro x
        simp only [Function.comp, piCongrLeft'_update, f.map_smul] }
  map_add' f₁ f₂ := by
    ext
    simp only [Function.comp, coe_mk, add_apply]
  map_smul' c f := by
    ext
    simp only [Function.comp, coe_mk, smul_apply, RingHom.id_apply]
  left_inv f := by
    ext
    simp only [coe_mk, comp_apply, Equiv.symm_apply_apply]
  right_inv f := by
    ext
    simp only [coe_mk, comp_apply, Equiv.apply_symm_apply]

/-- The space of constant maps is equivalent to the space of maps that are multilinear with respect
to an empty family. -/
@[simps]
def constLinearEquivOfIsEmpty [IsEmpty ι] : M₂ ≃ₗ[S] MultilinearMap R M₁ M₂ where
  toFun := MultilinearMap.constOfIsEmpty R _
  map_add' _ _ := rfl
  map_smul' _ _ := rfl
  invFun f := f 0
  left_inv _ := rfl
  right_inv f := ext fun _ => MultilinearMap.congr_arg f <| Subsingleton.elim _ _

variable [AddCommMonoid M₃] [Module R M₃] [Module S M₃] [SMulCommClass R S M₃]

/-- `MultilinearMap.domDomCongr` as a `LinearEquiv`. -/
@[simps apply symm_apply]
def domDomCongrLinearEquiv {ι₁ ι₂} (σ : ι₁ ≃ ι₂) :
    MultilinearMap R (fun _ : ι₁ => M₂) M₃ ≃ₗ[S] MultilinearMap R (fun _ : ι₂ => M₂) M₃ :=
  { (domDomCongrEquiv σ :
      MultilinearMap R (fun _ : ι₁ => M₂) M₃ ≃+ MultilinearMap R (fun _ : ι₂ => M₂) M₃) with
    map_smul' := fun c f => by
      ext
      simp [MultilinearMap.domDomCongr] }

end Module

end Semiring

section CommSemiring

variable [CommSemiring R] [∀ i, AddCommMonoid (M₁ i)] [∀ i, AddCommMonoid (M i)] [AddCommMonoid M₂]
  [∀ i, Module R (M i)] [∀ i, Module R (M₁ i)] [Module R M₂] (f f' : MultilinearMap R M₁ M₂)

section
variable {M₁' : ι → Type*} [Π i, AddCommMonoid (M₁' i)] [Π i, Module R (M₁' i)]

/-- Given a predicate `P`, one may associate to a multilinear map `f` a multilinear map
from the elements satisfying `P` to the multilinear maps on elements not satisfying `P`.
In other words, splitting the variables into two subsets one gets a multilinear map into
multilinear maps.
This is a linear map version of the function `MultilinearMap.domDomRestrict`. -/
def domDomRestrictₗ (f : MultilinearMap R M₁ M₂) (P : ι → Prop) [DecidablePred P] :
    MultilinearMap R (fun (i : {a : ι // ¬ P a}) => M₁ i)
      (MultilinearMap R (fun (i : {a : ι // P a}) => M₁ i) M₂) where
  toFun := fun z ↦ domDomRestrict f P z
  map_add' := by
    intro h m i x y
    classical
    ext v
    simp [domDomRestrict_aux_right]
  map_smul' := by
    intro h m i c x
    classical
    ext v
    simp [domDomRestrict_aux_right]

lemma iteratedFDeriv_aux {α : Type*} [DecidableEq α]
    (s : Set ι) [DecidableEq { x // x ∈ s }] (e : α ≃ s)
    (m : α → ((i : ι) → M₁ i)) (a : α) (z : (i : ι) → M₁ i) :
    (fun i ↦ update m a z (e.symm i) i) =
      (fun i ↦ update (fun j ↦ m (e.symm j) j) (e a) (z (e a)) i) := by
  ext i
  rcases eq_or_ne a (e.symm i) with rfl | hne
  · rw [Equiv.apply_symm_apply e i, update_same, update_same]
  · rw [update_noteq hne.symm, update_noteq fun h ↦ (Equiv.symm_apply_apply .. ▸ h ▸ hne) rfl]

/-- One of the components of the iterated derivative of a multilinear map. Given a bijection `e`
between a type `α` (typically `Fin k`) and a subset `s` of `ι`, this component is a multilinear map
of `k` vectors `v₁, ..., vₖ`, mapping them to `f (x₁, (v_{e.symm 2})₂, x₃, ...)`, where at
indices `i` in `s` one uses the `i`-th coordinate of the vector `v_{e.symm i}` and otherwise one
uses the `i`-th coordinate of a reference vector `x`.
This is multilinear in the components of `x` outside of `s`, and in the `v_j`. -/
noncomputable def iteratedFDerivComponent {α : Type*}
    (f : MultilinearMap R M₁ M₂) {s : Set ι} (e : α ≃ s) [DecidablePred (· ∈ s)] :
    MultilinearMap R (fun (i : {a : ι // a ∉ s}) ↦ M₁ i)
      (MultilinearMap R (fun (_ : α) ↦ (∀ i, M₁ i)) M₂) where
  toFun := fun z ↦
    { toFun := fun v ↦ domDomRestrictₗ f (fun i ↦ i ∈ s) z (fun i ↦ v (e.symm i) i)
      map_add' := by classical simp [iteratedFDeriv_aux]
      map_smul' := by classical simp [iteratedFDeriv_aux] }
  map_add' := by intros; ext; simp
  map_smul' := by intros; ext; simp

open Classical in
/-- The `k`-th iterated derivative of a multilinear map `f` at the point `x`. It is a multilinear
map of `k` vectors `v₁, ..., vₖ` (with the same type as `x`), mapping them
to `∑ f (x₁, (v_{i₁})₂, x₃, ...)`, where at each index `j` one uses either `xⱼ` or one
of the `(vᵢ)ⱼ`, and each `vᵢ` has to be used exactly once.
The sum is parameterized by the embeddings of `Fin k` in the index type `ι` (or, equivalently,
by the subsets `s` of `ι` of cardinality `k` and then the bijections between `Fin k` and `s`).

For the continuous version, see `ContinuousMultilinearMap.iteratedFDeriv`. -/
protected noncomputable def iteratedFDeriv [Fintype ι]
    (f : MultilinearMap R M₁ M₂) (k : ℕ) (x : (i : ι) → M₁ i) :
    MultilinearMap R (fun (_ : Fin k) ↦ (∀ i, M₁ i)) M₂ :=
  ∑ e : Fin k ↪ ι, iteratedFDerivComponent f e.toEquivRange (fun i ↦ x i)

/-- If `f` is a collection of linear maps, then the construction `MultilinearMap.compLinearMap`
sending a multilinear map `g` to `g (f₁ ⬝ , ..., fₙ ⬝ )` is linear in `g`. -/
@[simps] def compLinearMapₗ (f : Π (i : ι), M₁ i →ₗ[R] M₁' i) :
    (MultilinearMap R M₁' M₂) →ₗ[R] MultilinearMap R M₁ M₂ where
  toFun := fun g ↦ g.compLinearMap f
  map_add' := fun _ _ ↦ rfl
  map_smul' := fun _ _ ↦ rfl

/-- If `f` is a collection of linear maps, then the construction `MultilinearMap.compLinearMap`
sending a multilinear map `g` to `g (f₁ ⬝ , ..., fₙ ⬝ )` is linear in `g` and multilinear in
`f₁, ..., fₙ`. -/
@[simps] def compLinearMapMultilinear :
  @MultilinearMap R ι (fun i ↦ M₁ i →ₗ[R] M₁' i)
    ((MultilinearMap R M₁' M₂) →ₗ[R] MultilinearMap R M₁ M₂) _ _ _
      (fun i ↦ LinearMap.module) _ where
  toFun := MultilinearMap.compLinearMapₗ
  map_add' := by
    intro _ f i f₁ f₂
    ext g x
    change (g fun j ↦ update f i (f₁ + f₂) j <| x j) =
        (g fun j ↦ update f i f₁ j <|x j) + g fun j ↦ update f i f₂ j (x j)
    let c : Π (i : ι), (M₁ i →ₗ[R] M₁' i) → M₁' i := fun i f ↦ f (x i)
    convert g.map_add (fun j ↦ f j (x j)) i (f₁ (x i)) (f₂ (x i)) with j j j
    · exact Function.apply_update c f i (f₁ + f₂) j
    · exact Function.apply_update c f i f₁ j
    · exact Function.apply_update c f i f₂ j
  map_smul' := by
    intro _ f i a f₀
    ext g x
    change (g fun j ↦ update f i (a • f₀) j <| x j) = a • g fun j ↦ update f i f₀ j (x j)
    let c : Π (i : ι), (M₁ i →ₗ[R] M₁' i) → M₁' i := fun i f ↦ f (x i)
    convert g.map_smul (fun j ↦ f j (x j)) i a (f₀ (x i)) with j j j
    · exact Function.apply_update c f i (a • f₀) j
    · exact Function.apply_update c f i f₀ j

/--
Let `M₁ᵢ` and `M₁ᵢ'` be two families of `R`-modules and `M₂` an `R`-module.
Let us denote `Π i, M₁ᵢ` and `Π i, M₁ᵢ'` by `M` and `M'` respectively.
If `g` is a multilinear map `M' → M₂`, then `g` can be reinterpreted as a multilinear
map from `Π i, M₁ᵢ ⟶ M₁ᵢ'` to `M ⟶ M₂` via `(fᵢ) ↦ v ↦ g(fᵢ vᵢ)`.
-/
@[simps!] def piLinearMap :
    MultilinearMap R M₁' M₂ →ₗ[R]
    MultilinearMap R (fun i ↦ M₁ i →ₗ[R] M₁' i) (MultilinearMap R M₁ M₂) where
  toFun g := (LinearMap.applyₗ g).compMultilinearMap compLinearMapMultilinear
  map_add' := by aesop
  map_smul' := by aesop

end

/-- If one multiplies by `c i` the coordinates in a finset `s`, then the image under a multilinear
map is multiplied by `∏ i ∈ s, c i`. This is mainly an auxiliary statement to prove the result when
`s = univ`, given in `map_smul_univ`, although it can be useful in its own right as it does not
require the index set `ι` to be finite. -/
theorem map_piecewise_smul [DecidableEq ι] (c : ι → R) (m : ∀ i, M₁ i) (s : Finset ι) :
    f (s.piecewise (fun i => c i • m i) m) = (∏ i ∈ s, c i) • f m := by
  refine s.induction_on (by simp) ?_
  intro j s j_not_mem_s Hrec
  have A :
    Function.update (s.piecewise (fun i => c i • m i) m) j (m j) =
      s.piecewise (fun i => c i • m i) m := by
    ext i
    by_cases h : i = j
    · rw [h]
      simp [j_not_mem_s]
    · simp [h]
  rw [s.piecewise_insert, f.map_smul, A, Hrec]
  simp [j_not_mem_s, mul_smul]

/-- Multiplicativity of a multilinear map along all coordinates at the same time,
writing `f (fun i => c i • m i)` as `(∏ i, c i) • f m`. -/
theorem map_smul_univ [Fintype ι] (c : ι → R) (m : ∀ i, M₁ i) :
    (f fun i => c i • m i) = (∏ i, c i) • f m := by
  classical simpa using map_piecewise_smul f c m Finset.univ

@[simp]
theorem map_update_smul [DecidableEq ι] [Fintype ι] (m : ∀ i, M₁ i) (i : ι) (c : R) (x : M₁ i) :
    f (update (c • m) i x) = c ^ (Fintype.card ι - 1) • f (update m i x) := by
  have :
    f ((Finset.univ.erase i).piecewise (c • update m i x) (update m i x)) =
      (∏ _i ∈ Finset.univ.erase i, c) • f (update m i x) :=
    map_piecewise_smul f _ _ _
  simpa [← Function.update_smul c m] using this

section

variable (R ι)
variable (A : Type*) [CommSemiring A] [Algebra R A] [Fintype ι]

/-- Given an `R`-algebra `A`, `mkPiAlgebra` is the multilinear map on `A^ι` associating
to `m` the product of all the `m i`.

See also `MultilinearMap.mkPiAlgebraFin` for a version that works with a non-commutative
algebra `A` but requires `ι = Fin n`. -/
protected def mkPiAlgebra : MultilinearMap R (fun _ : ι => A) A where
  toFun m := ∏ i, m i
  map_add' m i x y := by simp [Finset.prod_update_of_mem, add_mul]
  map_smul' m i c x := by simp [Finset.prod_update_of_mem]

variable {R A ι}

@[simp]
theorem mkPiAlgebra_apply (m : ι → A) : MultilinearMap.mkPiAlgebra R ι A m = ∏ i, m i :=
  rfl

end

section

variable (R n)
variable (A : Type*) [Semiring A] [Algebra R A]

/-- Given an `R`-algebra `A`, `mkPiAlgebraFin` is the multilinear map on `A^n` associating
to `m` the product of all the `m i`.

See also `MultilinearMap.mkPiAlgebra` for a version that assumes `[CommSemiring A]` but works
for `A^ι` with any finite type `ι`. -/
protected def mkPiAlgebraFin : MultilinearMap R (fun _ : Fin n => A) A where
  toFun m := (List.ofFn m).prod
  map_add' {dec} m i x y := by
    rw [Subsingleton.elim dec (by infer_instance)]
    have : (List.finRange n).indexOf i < n := by
      simpa using List.indexOf_lt_length.2 (List.mem_finRange i)
    simp [List.ofFn_eq_map, (List.nodup_finRange n).map_update, List.prod_set, add_mul, this,
      mul_add, add_mul]
  map_smul' {dec} m i c x := by
    rw [Subsingleton.elim dec (by infer_instance)]
    have : (List.finRange n).indexOf i < n := by
      simpa using List.indexOf_lt_length.2 (List.mem_finRange i)
    simp [List.ofFn_eq_map, (List.nodup_finRange n).map_update, List.prod_set, this]

variable {R A n}

@[simp]
theorem mkPiAlgebraFin_apply (m : Fin n → A) :
    MultilinearMap.mkPiAlgebraFin R n A m = (List.ofFn m).prod :=
  rfl

theorem mkPiAlgebraFin_apply_const (a : A) :
    (MultilinearMap.mkPiAlgebraFin R n A fun _ => a) = a ^ n := by simp

end

/-- Given an `R`-multilinear map `f` taking values in `R`, `f.smulRight z` is the map
sending `m` to `f m • z`. -/
def smulRight (f : MultilinearMap R M₁ R) (z : M₂) : MultilinearMap R M₁ M₂ :=
  (LinearMap.smulRight LinearMap.id z).compMultilinearMap f

@[simp]
theorem smulRight_apply (f : MultilinearMap R M₁ R) (z : M₂) (m : ∀ i, M₁ i) :
    f.smulRight z m = f m • z :=
  rfl

variable (R ι)

/-- The canonical multilinear map on `R^ι` when `ι` is finite, associating to `m` the product of
all the `m i` (multiplied by a fixed reference element `z` in the target module). See also
`mkPiAlgebra` for a more general version. -/
protected def mkPiRing [Fintype ι] (z : M₂) : MultilinearMap R (fun _ : ι => R) M₂ :=
  (MultilinearMap.mkPiAlgebra R ι R).smulRight z

variable {R ι}

@[simp]
theorem mkPiRing_apply [Fintype ι] (z : M₂) (m : ι → R) :
    (MultilinearMap.mkPiRing R ι z : (ι → R) → M₂) m = (∏ i, m i) • z :=
  rfl

theorem mkPiRing_apply_one_eq_self [Fintype ι] (f : MultilinearMap R (fun _ : ι => R) M₂) :
    MultilinearMap.mkPiRing R ι (f fun _ => 1) = f := by
  ext m
  have : m = fun i => m i • (1 : R) := by
    ext j
    simp
  conv_rhs => rw [this, f.map_smul_univ]
  rfl

theorem mkPiRing_eq_iff [Fintype ι] {z₁ z₂ : M₂} :
    MultilinearMap.mkPiRing R ι z₁ = MultilinearMap.mkPiRing R ι z₂ ↔ z₁ = z₂ := by
  simp_rw [MultilinearMap.ext_iff, mkPiRing_apply]
  constructor <;> intro h
  · simpa using h fun _ => 1
  · intro x
    simp [h]

theorem mkPiRing_zero [Fintype ι] : MultilinearMap.mkPiRing R ι (0 : M₂) = 0 := by
  ext; rw [mkPiRing_apply, smul_zero, MultilinearMap.zero_apply]

theorem mkPiRing_eq_zero_iff [Fintype ι] (z : M₂) : MultilinearMap.mkPiRing R ι z = 0 ↔ z = 0 := by
  rw [← mkPiRing_zero, mkPiRing_eq_iff]

end CommSemiring

section RangeAddCommGroup

variable [Semiring R] [∀ i, AddCommMonoid (M₁ i)] [AddCommGroup M₂] [∀ i, Module R (M₁ i)]
  [Module R M₂] (f g : MultilinearMap R M₁ M₂)

instance : Neg (MultilinearMap R M₁ M₂) :=
  ⟨fun f => ⟨fun m => -f m, fun m i x y => by simp [add_comm], fun m i c x => by simp⟩⟩

@[simp]
theorem neg_apply (m : ∀ i, M₁ i) : (-f) m = -f m :=
  rfl

instance : Sub (MultilinearMap R M₁ M₂) :=
  ⟨fun f g =>
    ⟨fun m => f m - g m, fun m i x y => by
      simp only [MultilinearMap.map_add, sub_eq_add_neg, neg_add]
      abel,
      fun m i c x => by simp only [MultilinearMap.map_smul, smul_sub]⟩⟩

@[simp]
theorem sub_apply (m : ∀ i, M₁ i) : (f - g) m = f m - g m :=
  rfl

instance : AddCommGroup (MultilinearMap R M₁ M₂) :=
  { MultilinearMap.addCommMonoid with
    add_left_neg := fun a => MultilinearMap.ext fun v => add_left_neg _
    sub_eq_add_neg := fun a b => MultilinearMap.ext fun v => sub_eq_add_neg _ _
    zsmul := fun n f =>
      { toFun := fun m => n • f m
        map_add' := fun m i x y => by simp [smul_add]
        map_smul' := fun l i x d => by simp [← smul_comm x n (_ : M₂)] }
    -- Porting note: changed from `AddCommGroup` to `SubNegMonoid`
    zsmul_zero' := fun a => MultilinearMap.ext fun v => SubNegMonoid.zsmul_zero' _
    zsmul_succ' := fun z a => MultilinearMap.ext fun v => SubNegMonoid.zsmul_succ' _ _
    zsmul_neg' := fun z a => MultilinearMap.ext fun v => SubNegMonoid.zsmul_neg' _ _ }

end RangeAddCommGroup

section AddCommGroup

variable [Semiring R] [∀ i, AddCommGroup (M₁ i)] [AddCommGroup M₂] [∀ i, Module R (M₁ i)]
  [Module R M₂] (f : MultilinearMap R M₁ M₂)

@[simp]
theorem map_neg [DecidableEq ι] (m : ∀ i, M₁ i) (i : ι) (x : M₁ i) :
    f (update m i (-x)) = -f (update m i x) :=
  eq_neg_of_add_eq_zero_left <| by
    rw [← MultilinearMap.map_add, add_left_neg, f.map_coord_zero i (update_same i 0 m)]

@[simp]
theorem map_sub [DecidableEq ι] (m : ∀ i, M₁ i) (i : ι) (x y : M₁ i) :
    f (update m i (x - y)) = f (update m i x) - f (update m i y) := by
  rw [sub_eq_add_neg, sub_eq_add_neg, MultilinearMap.map_add, map_neg]

lemma map_update [DecidableEq ι] (x : (i : ι) → M₁ i) (i : ι) (v : M₁ i)  :
    f (update x i v) = f x - f (update x i (x i - v)) := by
  rw [map_sub, update_eq_self, sub_sub_cancel]

open Finset in
lemma map_sub_map_piecewise [LinearOrder ι] (a b : (i : ι) → M₁ i) (s : Finset ι) :
    f a - f (s.piecewise b a) =
    ∑ i ∈ s, f (fun j ↦ if j ∈ s → j < i then a j else if i = j then a j - b j else b j) := by
  refine s.induction_on_min ?_ fun k s hk ih ↦ ?_
  · rw [Finset.piecewise_empty, sum_empty, sub_self]
  rw [Finset.piecewise_insert, map_update, ← sub_add, ih,
      add_comm, sum_insert (lt_irrefl _ <| hk k ·)]
  simp_rw [s.mem_insert]
  congr 1
  · congr; ext i; split_ifs with h₁ h₂
    · rw [update_noteq, Finset.piecewise_eq_of_not_mem]
      · exact fun h ↦ (hk i h).not_lt (h₁ <| .inr h)
      · exact fun h ↦ (h₁ <| .inl h).ne h
    · cases h₂
      rw [update_same, s.piecewise_eq_of_not_mem _ _ (lt_irrefl _ <| hk k ·)]
    · push_neg at h₁
      rw [update_noteq (Ne.symm h₂), s.piecewise_eq_of_mem _ _ (h₁.1.resolve_left <| Ne.symm h₂)]
  · apply sum_congr rfl; intro i hi; congr; ext j; congr 1; apply propext
    simp_rw [imp_iff_not_or, not_or]; apply or_congr_left'
    intro h; rw [and_iff_right]; rintro rfl; exact h (hk i hi)

/-- This calculates the differences between the values of a multilinear map at
two arguments that differ on a finset `s` of `ι`. It requires a
linear order on `ι` in order to express the result. -/
lemma map_piecewise_sub_map_piecewise [LinearOrder ι] (a b v : (i : ι) → M₁ i) (s : Finset ι) :
    f (s.piecewise a v) - f (s.piecewise b v) = ∑ i ∈ s, f
      fun j ↦ if j ∈ s then if j < i then a j else if j = i then a j - b j else b j else v j := by
  rw [← s.piecewise_idem_right b a, map_sub_map_piecewise]
  refine Finset.sum_congr rfl fun i hi ↦ congr_arg f <| funext fun j ↦ ?_
  by_cases hjs : j ∈ s
  · rw [if_pos hjs]; by_cases hji : j < i
    · rw [if_pos fun _ ↦ hji, if_pos hji, s.piecewise_eq_of_mem _ _ hjs]
    rw [if_neg (Classical.not_imp.mpr ⟨hjs, hji⟩), if_neg hji]
    obtain rfl | hij := eq_or_ne i j
    · rw [if_pos rfl, if_pos rfl, s.piecewise_eq_of_mem _ _ hi]
    · rw [if_neg hij, if_neg hij.symm]
  · rw [if_neg hjs, if_pos fun h ↦ (hjs h).elim, s.piecewise_eq_of_not_mem _ _ hjs]

open Finset in
lemma map_add_eq_map_add_linearDeriv_add [DecidableEq ι] [Fintype ι] (x h : (i : ι) → M₁ i) :
    f (x + h) = f x + f.linearDeriv x h +
      ∑ s ∈ univ.powerset.filter (2 ≤ ·.card), f (s.piecewise h x) := by
  rw [add_comm, map_add_univ, ← Finset.powerset_univ,
      ← sum_filter_add_sum_filter_not _ (2 ≤ ·.card)]
  simp_rw [not_le, Nat.lt_succ, le_iff_lt_or_eq (b := 1), Nat.lt_one_iff, filter_or,
    ← powersetCard_eq_filter, sum_union (univ.pairwise_disjoint_powersetCard zero_ne_one),
    powersetCard_zero, powersetCard_one, sum_singleton, Finset.piecewise_empty, sum_map,
    Function.Embedding.coeFn_mk, Finset.piecewise_singleton, linearDeriv_apply, add_comm]

open Finset in
/-- This expresses the difference between the values of a multilinear map
at two points "close to `x`" in terms of the "derivative" of the multilinear map at `x`
and of "second-order" terms. -/
lemma map_add_sub_map_add_sub_linearDeriv [DecidableEq ι] [Fintype ι] (x h h' : (i : ι) → M₁ i) :
    f (x + h) - f (x + h') - f.linearDeriv x (h - h') =
    ∑ s ∈ univ.powerset.filter (2 ≤ ·.card), (f (s.piecewise h x) - f (s.piecewise h' x)) := by
  simp_rw [map_add_eq_map_add_linearDeriv_add, add_assoc, add_sub_add_comm, sub_self, zero_add,
    ← LinearMap.map_sub, add_sub_cancel_left, sum_sub_distrib]

end AddCommGroup

section CommSemiring

variable [CommSemiring R] [∀ i, AddCommMonoid (M₁ i)] [AddCommMonoid M₂] [∀ i, Module R (M₁ i)]
  [Module R M₂]

/-- When `ι` is finite, multilinear maps on `R^ι` with values in `M₂` are in bijection with `M₂`,
as such a multilinear map is completely determined by its value on the constant vector made of ones.
We register this bijection as a linear equivalence in `MultilinearMap.piRingEquiv`. -/
protected def piRingEquiv [Fintype ι] : M₂ ≃ₗ[R] MultilinearMap R (fun _ : ι => R) M₂ where
  toFun z := MultilinearMap.mkPiRing R ι z
  invFun f := f fun _ => 1
  map_add' z z' := by
    ext m
    simp [smul_add]
  map_smul' c z := by
    ext m
    simp [smul_smul, mul_comm]
  left_inv z := by simp
  right_inv f := f.mkPiRing_apply_one_eq_self

end CommSemiring

end MultilinearMap

section Currying

/-!
### Currying

We associate to a multilinear map in `n+1` variables (i.e., based on `Fin n.succ`) two
curried functions, named `f.curryLeft` (which is a linear map on `E 0` taking values
in multilinear maps in `n` variables) and `f.curryRight` (which is a multilinear map in `n`
variables taking values in linear maps on `E 0`). In both constructions, the variable that is
singled out is `0`, to take advantage of the operations `cons` and `tail` on `Fin n`.
The inverse operations are called `uncurryLeft` and `uncurryRight`.

We also register linear equiv versions of these correspondences, in
`multilinearCurryLeftEquiv` and `multilinearCurryRightEquiv`.
-/


open MultilinearMap

variable [CommSemiring R] [∀ i, AddCommMonoid (M i)] [AddCommMonoid M'] [AddCommMonoid M₂]
  [∀ i, Module R (M i)] [Module R M'] [Module R M₂]

/-! #### Left currying -/


/-- Given a linear map `f` from `M 0` to multilinear maps on `n` variables,
construct the corresponding multilinear map on `n+1` variables obtained by concatenating
the variables, given by `m ↦ f (m 0) (tail m)`-/
def LinearMap.uncurryLeft (f : M 0 →ₗ[R] MultilinearMap R (fun i : Fin n => M i.succ) M₂) :
    MultilinearMap R M M₂ where
  toFun m := f (m 0) (tail m)
  map_add' := @fun dec m i x y => by
    -- Porting note: `clear` not necessary in Lean 3 due to not being in the instance cache
    rw [Subsingleton.elim dec (by clear dec; infer_instance)]; clear dec
    by_cases h : i = 0
    · subst i
      simp only [update_same, map_add, tail_update_zero, MultilinearMap.add_apply]
    · simp_rw [update_noteq (Ne.symm h)]
      revert x y
      rw [← succ_pred i h]
      intro x y
      rw [tail_update_succ, MultilinearMap.map_add, tail_update_succ, tail_update_succ]
  map_smul' := @fun dec m i c x => by
    -- Porting note: `clear` not necessary in Lean 3 due to not being in the instance cache
    rw [Subsingleton.elim dec (by clear dec; infer_instance)]; clear dec
    by_cases h : i = 0
    · subst i
      simp only [update_same, map_smul, tail_update_zero, MultilinearMap.smul_apply]
    · simp_rw [update_noteq (Ne.symm h)]
      revert x
      rw [← succ_pred i h]
      intro x
      rw [tail_update_succ, tail_update_succ, MultilinearMap.map_smul]

@[simp]
theorem LinearMap.uncurryLeft_apply (f : M 0 →ₗ[R] MultilinearMap R (fun i : Fin n => M i.succ) M₂)
    (m : ∀ i, M i) : f.uncurryLeft m = f (m 0) (tail m) :=
  rfl

/-- Given a multilinear map `f` in `n+1` variables, split the first variable to obtain
a linear map into multilinear maps in `n` variables, given by `x ↦ (m ↦ f (cons x m))`. -/
def MultilinearMap.curryLeft (f : MultilinearMap R M M₂) :
    M 0 →ₗ[R] MultilinearMap R (fun i : Fin n => M i.succ) M₂ where
  toFun x :=
    { toFun := fun m => f (cons x m)
      map_add' := @fun dec m i y y' => by
        -- Porting note: `clear` not necessary in Lean 3 due to not being in the instance cache
        rw [Subsingleton.elim dec (by clear dec; infer_instance)]
        simp
      map_smul' := @fun dec m i y c => by
        -- Porting note: `clear` not necessary in Lean 3 due to not being in the instance cache
        rw [Subsingleton.elim dec (by clear dec; infer_instance)]
        simp }
  map_add' x y := by
    ext m
    exact cons_add f m x y
  map_smul' c x := by
    ext m
    exact cons_smul f m c x

@[simp]
theorem MultilinearMap.curryLeft_apply (f : MultilinearMap R M M₂) (x : M 0)
    (m : ∀ i : Fin n, M i.succ) : f.curryLeft x m = f (cons x m) :=
  rfl

@[simp]
theorem LinearMap.curry_uncurryLeft (f : M 0 →ₗ[R] MultilinearMap R (fun i :
    Fin n => M i.succ) M₂) : f.uncurryLeft.curryLeft = f := by
  ext m x
  simp only [tail_cons, LinearMap.uncurryLeft_apply, MultilinearMap.curryLeft_apply]
  rw [cons_zero]

@[simp]
theorem MultilinearMap.uncurry_curryLeft (f : MultilinearMap R M M₂) :
    f.curryLeft.uncurryLeft = f := by
  ext m
  simp

variable (R M M₂)

/-- The space of multilinear maps on `∀ (i : Fin (n+1)), M i` is canonically isomorphic to
the space of linear maps from `M 0` to the space of multilinear maps on
`∀ (i : Fin n), M i.succ`, by separating the first variable. We register this isomorphism as a
linear isomorphism in `multilinearCurryLeftEquiv R M M₂`.

The direct and inverse maps are given by `f.uncurryLeft` and `f.curryLeft`. Use these
unless you need the full framework of linear equivs. -/
def multilinearCurryLeftEquiv :
    (M 0 →ₗ[R] MultilinearMap R (fun i : Fin n => M i.succ) M₂) ≃ₗ[R] MultilinearMap R M M₂ where
  toFun := LinearMap.uncurryLeft
  map_add' f₁ f₂ := by
    ext m
    rfl
  map_smul' c f := by
    ext m
    rfl
  invFun := MultilinearMap.curryLeft
  left_inv := LinearMap.curry_uncurryLeft
  right_inv := MultilinearMap.uncurry_curryLeft

variable {R M M₂}

/-! #### Right currying -/


/-- Given a multilinear map `f` in `n` variables to the space of linear maps from `M (last n)` to
`M₂`, construct the corresponding multilinear map on `n+1` variables obtained by concatenating
the variables, given by `m ↦ f (init m) (m (last n))`-/
def MultilinearMap.uncurryRight
    (f : MultilinearMap R (fun i : Fin n => M (castSucc i)) (M (last n) →ₗ[R] M₂)) :
    MultilinearMap R M M₂ where
  toFun m := f (init m) (m (last n))
  map_add' {dec} m i x y := by
    -- Porting note: `clear` not necessary in Lean 3 due to not being in the instance cache
    rw [Subsingleton.elim dec (by clear dec; infer_instance)]; clear dec
    by_cases h : i.val < n
    · have : last n ≠ i := Ne.symm (ne_of_lt h)
      simp_rw [update_noteq this]
      revert x y
      rw [(castSucc_castLT i h).symm]
      intro x y
      rw [init_update_castSucc, MultilinearMap.map_add, init_update_castSucc,
        init_update_castSucc, LinearMap.add_apply]
    · revert x y
      rw [eq_last_of_not_lt h]
      intro x y
      simp_rw [init_update_last, update_same, LinearMap.map_add]
  map_smul' {dec} m i c x := by
    -- Porting note: `clear` not necessary in Lean 3 due to not being in the instance cache
    rw [Subsingleton.elim dec (by clear dec; infer_instance)]; clear dec
    by_cases h : i.val < n
    · have : last n ≠ i := Ne.symm (ne_of_lt h)
      simp_rw [update_noteq this]
      revert x
      rw [(castSucc_castLT i h).symm]
      intro x
      rw [init_update_castSucc, init_update_castSucc, MultilinearMap.map_smul,
        LinearMap.smul_apply]
    · revert x
      rw [eq_last_of_not_lt h]
      intro x
      simp_rw [update_same, init_update_last, map_smul]

@[simp]
theorem MultilinearMap.uncurryRight_apply
    (f : MultilinearMap R (fun i : Fin n => M (castSucc i)) (M (last n) →ₗ[R] M₂))
    (m : ∀ i, M i) : f.uncurryRight m = f (init m) (m (last n)) :=
  rfl

/-- Given a multilinear map `f` in `n+1` variables, split the last variable to obtain
a multilinear map in `n` variables taking values in linear maps from `M (last n)` to `M₂`, given by
`m ↦ (x ↦ f (snoc m x))`. -/
def MultilinearMap.curryRight (f : MultilinearMap R M M₂) :
    MultilinearMap R (fun i : Fin n => M (Fin.castSucc i)) (M (last n) →ₗ[R] M₂) where
  toFun m :=
    { toFun := fun x => f (snoc m x)
      map_add' := fun x y => by simp_rw [f.snoc_add]
      map_smul' := fun c x => by simp only [f.snoc_smul, RingHom.id_apply] }
  map_add' := @fun dec m i x y => by
    rw [Subsingleton.elim dec (by clear dec; infer_instance)]; clear dec
    ext z
    change f (snoc (update m i (x + y)) z) = f (snoc (update m i x) z) + f (snoc (update m i y) z)
    rw [snoc_update, snoc_update, snoc_update, f.map_add]
  map_smul' := @fun dec m i c x => by
    rw [Subsingleton.elim dec (by clear dec; infer_instance)]; clear dec
    ext z
    change f (snoc (update m i (c • x)) z) = c • f (snoc (update m i x) z)
    rw [snoc_update, snoc_update, f.map_smul]

@[simp]
theorem MultilinearMap.curryRight_apply (f : MultilinearMap R M M₂)
    (m : ∀ i : Fin n, M (castSucc i)) (x : M (last n)) : f.curryRight m x = f (snoc m x) :=
  rfl

@[simp]
theorem MultilinearMap.curry_uncurryRight
    (f : MultilinearMap R (fun i : Fin n => M (castSucc i)) (M (last n) →ₗ[R] M₂)) :
    f.uncurryRight.curryRight = f := by
  ext m x
  simp only [snoc_last, MultilinearMap.curryRight_apply, MultilinearMap.uncurryRight_apply]
  rw [init_snoc]

@[simp]
theorem MultilinearMap.uncurry_curryRight (f : MultilinearMap R M M₂) :
    f.curryRight.uncurryRight = f := by
  ext m
  simp

variable (R M M₂)

/-- The space of multilinear maps on `∀ (i : Fin (n+1)), M i` is canonically isomorphic to
the space of linear maps from the space of multilinear maps on `∀ (i : Fin n), M (castSucc i)` to
the space of linear maps on `M (last n)`, by separating the last variable. We register this
isomorphism as a linear isomorphism in `multilinearCurryRightEquiv R M M₂`.

The direct and inverse maps are given by `f.uncurryRight` and `f.curryRight`. Use these
unless you need the full framework of linear equivs. -/
def multilinearCurryRightEquiv :
    MultilinearMap R (fun i : Fin n => M (castSucc i)) (M (last n) →ₗ[R] M₂) ≃ₗ[R]
      MultilinearMap R M M₂ where
  toFun := MultilinearMap.uncurryRight
  map_add' f₁ f₂ := by
    ext m
    rfl
  map_smul' c f := by
    ext m
    rw [smul_apply]
    rfl
  invFun := MultilinearMap.curryRight
  left_inv := MultilinearMap.curry_uncurryRight
  right_inv := MultilinearMap.uncurry_curryRight

namespace MultilinearMap

variable {ι' : Type*} {R M₂}

/-- A multilinear map on `∀ i : ι ⊕ ι', M'` defines a multilinear map on `∀ i : ι, M'`
taking values in the space of multilinear maps on `∀ i : ι', M'`. -/
def currySum (f : MultilinearMap R (fun _ : ι ⊕ ι' => M') M₂) :
    MultilinearMap R (fun _ : ι => M') (MultilinearMap R (fun _ : ι' => M') M₂) where
  toFun u :=
    { toFun := fun v => f (Sum.elim u v)
      map_add' := fun v i x y => by
        letI := Classical.decEq ι
        simp only [← Sum.update_elim_inr, f.map_add]
      map_smul' := fun v i c x => by
        letI := Classical.decEq ι
        simp only [← Sum.update_elim_inr, f.map_smul] }
  map_add' u i x y :=
    ext fun v => by
      letI := Classical.decEq ι'
      simp only [MultilinearMap.coe_mk, add_apply, ← Sum.update_elim_inl, f.map_add]
  map_smul' u i c x :=
    ext fun v => by
      letI := Classical.decEq ι'
      simp only [MultilinearMap.coe_mk, smul_apply, ← Sum.update_elim_inl, f.map_smul]

@[simp]
theorem currySum_apply (f : MultilinearMap R (fun _ : ι ⊕ ι' => M') M₂) (u : ι → M')
    (v : ι' → M') : f.currySum u v = f (Sum.elim u v) :=
  rfl

/-- A multilinear map on `∀ i : ι, M'` taking values in the space of multilinear maps
on `∀ i : ι', M'` defines a multilinear map on `∀ i : ι ⊕ ι', M'`. -/
def uncurrySum (f : MultilinearMap R (fun _ : ι => M') (MultilinearMap R (fun _ : ι' => M') M₂)) :
    MultilinearMap R (fun _ : ι ⊕ ι' => M') M₂ where
  toFun u := f (u ∘ Sum.inl) (u ∘ Sum.inr)
  map_add' u i x y := by
    letI := (@Sum.inl_injective ι ι').decidableEq
    letI := (@Sum.inr_injective ι ι').decidableEq
    cases i <;>
      simp only [MultilinearMap.map_add, add_apply, Sum.update_inl_comp_inl,
        Sum.update_inl_comp_inr, Sum.update_inr_comp_inl, Sum.update_inr_comp_inr]
  map_smul' u i c x := by
    letI := (@Sum.inl_injective ι ι').decidableEq
    letI := (@Sum.inr_injective ι ι').decidableEq
    cases i <;>
      simp only [MultilinearMap.map_smul, smul_apply, Sum.update_inl_comp_inl,
        Sum.update_inl_comp_inr, Sum.update_inr_comp_inl, Sum.update_inr_comp_inr]

@[simp]
theorem uncurrySum_aux_apply
    (f : MultilinearMap R (fun _ : ι => M') (MultilinearMap R (fun _ : ι' => M') M₂))
    (u : ι ⊕ ι' → M') : f.uncurrySum u = f (u ∘ Sum.inl) (u ∘ Sum.inr) :=
  rfl

variable (ι ι' R M₂ M')

/-- Linear equivalence between the space of multilinear maps on `∀ i : ι ⊕ ι', M'` and the space
of multilinear maps on `∀ i : ι, M'` taking values in the space of multilinear maps
on `∀ i : ι', M'`. -/
def currySumEquiv :
    MultilinearMap R (fun _ : ι ⊕ ι' => M') M₂ ≃ₗ[R]
      MultilinearMap R (fun _ : ι => M') (MultilinearMap R (fun _ : ι' => M') M₂) where
  toFun := currySum
  invFun := uncurrySum
  left_inv f := ext fun u => by simp
  right_inv f := by
    ext
    simp
  map_add' f g := by
    ext
    rfl
  map_smul' c f := by
    ext
    rfl

variable {ι ι' R M₂ M'}

@[simp]
theorem coe_currySumEquiv : ⇑(currySumEquiv R ι M₂ M' ι') = currySum :=
  rfl

-- Porting note: fixed missing letter `y` in name
@[simp]
theorem coe_currySumEquiv_symm : ⇑(currySumEquiv R ι M₂ M' ι').symm = uncurrySum :=
  rfl

variable (R M₂ M')

/-- If `s : Finset (Fin n)` is a finite set of cardinality `k` and its complement has cardinality
`l`, then the space of multilinear maps on `fun i : Fin n => M'` is isomorphic to the space of
multilinear maps on `fun i : Fin k => M'` taking values in the space of multilinear maps
on `fun i : Fin l => M'`. -/
def curryFinFinset {k l n : ℕ} {s : Finset (Fin n)} (hk : s.card = k) (hl : sᶜ.card = l) :
    MultilinearMap R (fun _ : Fin n => M') M₂ ≃ₗ[R]
      MultilinearMap R (fun _ : Fin k => M') (MultilinearMap R (fun _ : Fin l => M') M₂) :=
  (domDomCongrLinearEquiv R R M' M₂ (finSumEquivOfFinset hk hl).symm).trans
    (currySumEquiv R (Fin k) M₂ M' (Fin l))

variable {R M₂ M'}

@[simp]
theorem curryFinFinset_apply {k l n : ℕ} {s : Finset (Fin n)} (hk : s.card = k) (hl : sᶜ.card = l)
    (f : MultilinearMap R (fun _ : Fin n => M') M₂) (mk : Fin k → M') (ml : Fin l → M') :
    curryFinFinset R M₂ M' hk hl f mk ml =
      f fun i => Sum.elim mk ml ((finSumEquivOfFinset hk hl).symm i) :=
  rfl

@[simp]
theorem curryFinFinset_symm_apply {k l n : ℕ} {s : Finset (Fin n)} (hk : s.card = k)
    (hl : sᶜ.card = l)
    (f : MultilinearMap R (fun _ : Fin k => M') (MultilinearMap R (fun _ : Fin l => M') M₂))
    (m : Fin n → M') :
    (curryFinFinset R M₂ M' hk hl).symm f m =
      f (fun i => m <| finSumEquivOfFinset hk hl (Sum.inl i)) fun i =>
        m <| finSumEquivOfFinset hk hl (Sum.inr i) :=
  rfl

-- @[simp] -- Porting note: simpNF linter, lhs simplifies, added aux version below
theorem curryFinFinset_symm_apply_piecewise_const {k l n : ℕ} {s : Finset (Fin n)} (hk : s.card = k)
    (hl : sᶜ.card = l)
    (f : MultilinearMap R (fun _ : Fin k => M') (MultilinearMap R (fun _ : Fin l => M') M₂))
    (x y : M') :
    (curryFinFinset R M₂ M' hk hl).symm f (s.piecewise (fun _ => x) fun _ => y) =
      f (fun _ => x) fun _ => y := by
  rw [curryFinFinset_symm_apply]; congr
  · ext
    rw [finSumEquivOfFinset_inl, Finset.piecewise_eq_of_mem]
    apply Finset.orderEmbOfFin_mem
  · ext
    rw [finSumEquivOfFinset_inr, Finset.piecewise_eq_of_not_mem]
    exact Finset.mem_compl.1 (Finset.orderEmbOfFin_mem _ _ _)

@[simp]
theorem curryFinFinset_symm_apply_piecewise_const_aux {k l n : ℕ} {s : Finset (Fin n)}
    (hk : s.card = k) (hl : sᶜ.card = l)
    (f : MultilinearMap R (fun _ : Fin k => M') (MultilinearMap R (fun _ : Fin l => M') M₂))
    (x y : M') :
      ((⇑f fun _ => x) (fun i => (Finset.piecewise s (fun _ => x) (fun _ => y)
          ((sᶜ.orderEmbOfFin hl) i))) = f (fun _ => x) fun _ => y) := by
  have := curryFinFinset_symm_apply_piecewise_const hk hl f x y
  simp only [curryFinFinset_symm_apply, finSumEquivOfFinset_inl, Finset.orderEmbOfFin_mem,
  Finset.piecewise_eq_of_mem, finSumEquivOfFinset_inr] at this
  exact this

@[simp]
theorem curryFinFinset_symm_apply_const {k l n : ℕ} {s : Finset (Fin n)} (hk : s.card = k)
    (hl : sᶜ.card = l)
    (f : MultilinearMap R (fun _ : Fin k => M') (MultilinearMap R (fun _ : Fin l => M') M₂))
    (x : M') : ((curryFinFinset R M₂ M' hk hl).symm f fun _ => x) = f (fun _ => x) fun _ => x :=
  rfl

-- @[simp] -- Porting note: simpNF, lhs simplifies, added aux version below
theorem curryFinFinset_apply_const {k l n : ℕ} {s : Finset (Fin n)} (hk : s.card = k)
    (hl : sᶜ.card = l) (f : MultilinearMap R (fun _ : Fin n => M') M₂) (x y : M') :
    (curryFinFinset R M₂ M' hk hl f (fun _ => x) fun _ => y) =
      f (s.piecewise (fun _ => x) fun _ => y) := by
  refine (curryFinFinset_symm_apply_piecewise_const hk hl _ _ _).symm.trans ?_
  -- `rw` fails
  rw [LinearEquiv.symm_apply_apply]

@[simp]
theorem curryFinFinset_apply_const_aux {k l n : ℕ} {s : Finset (Fin n)} (hk : s.card = k)
    (hl : sᶜ.card = l) (f : MultilinearMap R (fun _ : Fin n => M') M₂) (x y : M') :
    (f fun i => Sum.elim (fun _ => x) (fun _ => y) ((⇑ (Equiv.symm (finSumEquivOfFinset hk hl))) i))
      = f (s.piecewise (fun _ => x) fun _ => y) := by
  rw [← curryFinFinset_apply]
  apply curryFinFinset_apply_const

end MultilinearMap

end Currying

namespace MultilinearMap

section Submodule

variable [Ring R] [∀ i, AddCommMonoid (M₁ i)] [AddCommMonoid M'] [AddCommMonoid M₂]
  [∀ i, Module R (M₁ i)] [Module R M'] [Module R M₂]

/-- The pushforward of an indexed collection of submodule `p i ⊆ M₁ i` by `f : M₁ → M₂`.

Note that this is not a submodule - it is not closed under addition. -/
def map [Nonempty ι] (f : MultilinearMap R M₁ M₂) (p : ∀ i, Submodule R (M₁ i)) :
    SubMulAction R M₂ where
  carrier := f '' { v | ∀ i, v i ∈ p i }
  smul_mem' := fun c _ ⟨x, hx, hf⟩ => by
    let ⟨i⟩ := ‹Nonempty ι›
    letI := Classical.decEq ι
    refine ⟨update x i (c • x i), fun j => if hij : j = i then ?_ else ?_, hf ▸ ?_⟩
    · rw [hij, update_same]
      exact (p i).smul_mem _ (hx i)
    · rw [update_noteq hij]
      exact hx j
    · rw [f.map_smul, update_eq_self]

/-- The map is always nonempty. This lemma is needed to apply `SubMulAction.zero_mem`. -/
theorem map_nonempty [Nonempty ι] (f : MultilinearMap R M₁ M₂) (p : ∀ i, Submodule R (M₁ i)) :
    (map f p : Set M₂).Nonempty :=
  ⟨f 0, 0, fun i => (p i).zero_mem, rfl⟩

/-- The range of a multilinear map, closed under scalar multiplication. -/
def range [Nonempty ι] (f : MultilinearMap R M₁ M₂) : SubMulAction R M₂ :=
  f.map fun _ => ⊤

end Submodule

end MultilinearMap<|MERGE_RESOLUTION|>--- conflicted
+++ resolved
@@ -137,14 +137,9 @@
 @[ext]
 theorem ext {f f' : MultilinearMap R M₁ M₂} (H : ∀ x, f x = f' x) : f = f' :=
   DFunLike.ext _ _ H
-<<<<<<< HEAD
-#align multilinear_map.ext MultilinearMap.ext
-#align multilinear_map.ext_iff MultilinearMap.ext_iff
-=======
 
 theorem ext_iff {f g : MultilinearMap R M₁ M₂} : f = g ↔ ∀ x, f x = g x :=
   DFunLike.ext_iff
->>>>>>> 2fc87a94
 
 @[simp]
 theorem mk_coe (f : MultilinearMap R M₁ M₂) (h₁ h₂) :
@@ -385,13 +380,7 @@
 theorem compLinearMap_injective (f : ∀ i, M₁ i →ₗ[R] M₁' i) (hf : ∀ i, Surjective (f i)) :
     Injective fun g : MultilinearMap R M₁' M₂ => g.compLinearMap f := fun g₁ g₂ h =>
   ext fun x => by
-<<<<<<< HEAD
-    simpa [fun i => surjInv_eq (hf i)]
-      using MultilinearMap.ext_iff.mp h fun i => surjInv (hf i) (x i)
-#align multilinear_map.comp_linear_map_injective MultilinearMap.compLinearMap_injective
-=======
     simpa [fun i => surjInv_eq (hf i)] using ext_iff.mp h fun i => surjInv (hf i) (x i)
->>>>>>> 2fc87a94
 
 theorem compLinearMap_inj (f : ∀ i, M₁ i →ₗ[R] M₁' i) (hf : ∀ i, Surjective (f i))
     (g₁ g₂ : MultilinearMap R M₁' M₂) : g₁.compLinearMap f = g₂.compLinearMap f ↔ g₁ = g₂ :=
