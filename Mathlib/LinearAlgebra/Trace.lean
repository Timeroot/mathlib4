--- conflicted
+++ resolved
@@ -199,13 +199,8 @@
 theorem trace_transpose : trace R (Module.Dual R M) ∘ₗ Module.Dual.transpose = trace R M := by
   let e := dualTensorHomEquiv R M M
   have h : Function.Surjective e.toLinearMap := e.surjective
-<<<<<<< HEAD
-  refine' (cancel_right h).1 _
-  ext f m; simp [trace_eq_contract_apply R (Module.Dual R M)]
-=======
   refine (cancel_right h).1 ?_
   ext f m; simp [e]
->>>>>>> 7570bf2c
 #align linear_map.trace_transpose LinearMap.trace_transpose
 
 theorem trace_prodMap :
