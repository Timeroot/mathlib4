/-
Copyright (c) 2022 Floris van Doorn. All rights reserved.
Released under Apache 2.0 license as described in the file LICENSE.
Authors: Floris van Doorn
-/
import Mathlib.Geometry.Manifold.VectorBundle.Basic
import Mathlib.Topology.VectorBundle.Hom

/-! # Homs of `C^n` vector bundles over the same base space

Here we show that the bundle of continuous linear maps is a `C^n` vector bundle. We also show
that applying a smooth family of linear maps to a smooth family of vectors gives a smooth
result, in several versions.

Note that we only do this for bundles of linear maps, not for bundles of arbitrary semilinear maps.
Indeed, semilinear maps are typically not smooth. For instance, complex conjugation is not
`ℂ`-differentiable.
-/

noncomputable section

open Bundle Set PartialHomeomorph ContinuousLinearMap Pretrivialization

open scoped Manifold Bundle Topology

section

variable {𝕜 B F₁ F₂ M : Type*} {n : WithTop ℕ∞}
  {E₁ : B → Type*} {E₂ : B → Type*} [NontriviallyNormedField 𝕜]
  [∀ x, AddCommGroup (E₁ x)] [∀ x, Module 𝕜 (E₁ x)] [NormedAddCommGroup F₁] [NormedSpace 𝕜 F₁]
  [TopologicalSpace (TotalSpace F₁ E₁)] [∀ x, TopologicalSpace (E₁ x)] [∀ x, AddCommGroup (E₂ x)]
  [∀ x, Module 𝕜 (E₂ x)] [NormedAddCommGroup F₂] [NormedSpace 𝕜 F₂]
  [TopologicalSpace (TotalSpace F₂ E₂)] [∀ x, TopologicalSpace (E₂ x)]
  {EB : Type*}
  [NormedAddCommGroup EB] [NormedSpace 𝕜 EB] {HB : Type*} [TopologicalSpace HB]
  {IB : ModelWithCorners 𝕜 EB HB} [TopologicalSpace B] [ChartedSpace HB B] {EM : Type*}
  [NormedAddCommGroup EM] [NormedSpace 𝕜 EM] {HM : Type*} [TopologicalSpace HM]
  {IM : ModelWithCorners 𝕜 EM HM} [TopologicalSpace M] [ChartedSpace HM M]
  [FiberBundle F₁ E₁] [VectorBundle 𝕜 F₁ E₁]
  [FiberBundle F₂ E₂] [VectorBundle 𝕜 F₂ E₂] {e₁ e₁' : Trivialization F₁ (π F₁ E₁)}
  {e₂ e₂' : Trivialization F₂ (π F₂ E₂)}

local notation "LE₁E₂" => TotalSpace (F₁ →L[𝕜] F₂) (fun (b : B) ↦ E₁ b →L[𝕜] E₂ b)

-- Porting note (https://github.com/leanprover-community/mathlib4/issues/11083):
-- moved slow parts to separate lemmas
theorem contMDiffOn_continuousLinearMapCoordChange
    [ContMDiffVectorBundle n F₁ E₁ IB] [ContMDiffVectorBundle n F₂ E₂ IB]
    [MemTrivializationAtlas e₁] [MemTrivializationAtlas e₁']
    [MemTrivializationAtlas e₂] [MemTrivializationAtlas e₂'] :
    ContMDiffOn IB 𝓘(𝕜, (F₁ →L[𝕜] F₂) →L[𝕜] F₁ →L[𝕜] F₂) n
      (continuousLinearMapCoordChange (RingHom.id 𝕜) e₁ e₁' e₂ e₂')
      (e₁.baseSet ∩ e₂.baseSet ∩ (e₁'.baseSet ∩ e₂'.baseSet)) := by
  have h₁ := contMDiffOn_coordChangeL (IB := IB) e₁' e₁ (n := n)
  have h₂ := contMDiffOn_coordChangeL (IB := IB) e₂ e₂' (n := n)
  refine (h₁.mono ?_).cle_arrowCongr (h₂.mono ?_) <;> mfld_set_tac

@[deprecated (since := "2024-11-21")]
alias smoothOn_continuousLinearMapCoordChange := contMDiffOn_continuousLinearMapCoordChange

variable [∀ x, IsTopologicalAddGroup (E₂ x)] [∀ x, ContinuousSMul 𝕜 (E₂ x)]

theorem hom_chart (y₀ y : LE₁E₂) :
    chartAt (ModelProd HB (F₁ →L[𝕜] F₂)) y₀ y =
      (chartAt HB y₀.1 y.1, inCoordinates F₁ E₁ F₂ E₂ y₀.1 y.1 y₀.1 y.1 y.2) := by
  rw [FiberBundle.chartedSpace_chartAt, trans_apply, PartialHomeomorph.prod_apply,
    Trivialization.coe_coe, PartialHomeomorph.refl_apply, Function.id_def,
    hom_trivializationAt_apply]

theorem contMDiffWithinAt_hom_bundle (f : M → LE₁E₂) {s : Set M} {x₀ : M} :
    ContMDiffWithinAt IM (IB.prod 𝓘(𝕜, F₁ →L[𝕜] F₂)) n f s x₀ ↔
<<<<<<< HEAD
      ContMDiffWithinAt IM IB n (fun x => (f x).1) s x₀ ∧
        ContMDiffWithinAt IM 𝓘(𝕜, F₁ →L[𝕜] F₂) n
          (fun x => inCoordinates F₁ E₁ F₂ E₂ (f x₀).1 (f x).1 (f x₀).1 (f x).1 (f x).2) s x₀ :=
=======
      ContMDiffWithinAt IM IB n (fun x ↦ (f x).1) s x₀ ∧
        ContMDiffWithinAt IM 𝓘(𝕜, F₁ →L[𝕜] F₂) n
          (fun x ↦ inCoordinates F₁ E₁ F₂ E₂ (f x₀).1 (f x).1 (f x₀).1 (f x).1 (f x).2) s x₀ :=
>>>>>>> 447fa971
  contMDiffWithinAt_totalSpace ..

theorem contMDiffAt_hom_bundle (f : M → LE₁E₂) {x₀ : M} :
    ContMDiffAt IM (IB.prod 𝓘(𝕜, F₁ →L[𝕜] F₂)) n f x₀ ↔
      ContMDiffAt IM IB n (fun x ↦ (f x).1) x₀ ∧
        ContMDiffAt IM 𝓘(𝕜, F₁ →L[𝕜] F₂) n
          (fun x ↦ inCoordinates F₁ E₁ F₂ E₂ (f x₀).1 (f x).1 (f x₀).1 (f x).1 (f x).2) x₀ :=
  contMDiffAt_totalSpace ..

@[deprecated (since := "2024-11-21")] alias smoothAt_hom_bundle := contMDiffAt_hom_bundle


variable [ContMDiffVectorBundle n F₁ E₁ IB] [ContMDiffVectorBundle n F₂ E₂ IB]

instance Bundle.ContinuousLinearMap.vectorPrebundle.isContMDiff :
    (Bundle.ContinuousLinearMap.vectorPrebundle (RingHom.id 𝕜) F₁ E₁ F₂ E₂).IsContMDiff IB n where
  exists_contMDiffCoordChange := by
    rintro _ ⟨e₁, e₂, he₁, he₂, rfl⟩ _ ⟨e₁', e₂', he₁', he₂', rfl⟩
    exact ⟨continuousLinearMapCoordChange (RingHom.id 𝕜) e₁ e₁' e₂ e₂',
      contMDiffOn_continuousLinearMapCoordChange,
      continuousLinearMapCoordChange_apply (RingHom.id 𝕜) e₁ e₁' e₂ e₂'⟩

@[deprecated (since := "2025-01-09")]
alias Bundle.ContinuousLinearMap.vectorPrebundle.isSmooth :=
  Bundle.ContinuousLinearMap.vectorPrebundle.isContMDiff

instance ContMDiffVectorBundle.continuousLinearMap :
    ContMDiffVectorBundle n (F₁ →L[𝕜] F₂) ((fun (b : B) ↦ E₁ b →L[𝕜] E₂ b)) IB :=
  (Bundle.ContinuousLinearMap.vectorPrebundle (RingHom.id 𝕜) F₁ E₁ F₂ E₂).contMDiffVectorBundle IB

end

section

/- Declare two manifolds `B₁` and `B₂` (with models `IB₁ : HB₁ → EB₁` and `IB₂ : HB₂ → EB₂`),
and two vector bundles `E₁` and `E₂` respectively over `B₁` and `B₂` (with model fibers
`F₁` and `F₂`).

Also a third manifold `M`, which will be the source of all our maps.
-/
variable {𝕜 F₁ F₂ B₁ B₂ M : Type*} {E₁ : B₁ → Type*} {E₂ : B₂ → Type*} [NontriviallyNormedField 𝕜]
  [∀ x, AddCommGroup (E₁ x)] [∀ x, Module 𝕜 (E₁ x)] [NormedAddCommGroup F₁] [NormedSpace 𝕜 F₁]
  [TopologicalSpace (TotalSpace F₁ E₁)] [∀ x, TopologicalSpace (E₁ x)] [∀ x, AddCommGroup (E₂ x)]
  [∀ x, Module 𝕜 (E₂ x)] [NormedAddCommGroup F₂] [NormedSpace 𝕜 F₂]
  [TopologicalSpace (TotalSpace F₂ E₂)] [∀ x, TopologicalSpace (E₂ x)]
  {EB₁ : Type*}
  [NormedAddCommGroup EB₁] [NormedSpace 𝕜 EB₁] {HB₁ : Type*} [TopologicalSpace HB₁]
  {IB₁ : ModelWithCorners 𝕜 EB₁ HB₁} [TopologicalSpace B₁] [ChartedSpace HB₁ B₁]
  {EB₂ : Type*}
  [NormedAddCommGroup EB₂] [NormedSpace 𝕜 EB₂] {HB₂ : Type*} [TopologicalSpace HB₂]
  {IB₂ : ModelWithCorners 𝕜 EB₂ HB₂} [TopologicalSpace B₂] [ChartedSpace HB₂ B₂]
  {EM : Type*}
  [NormedAddCommGroup EM] [NormedSpace 𝕜 EM] {HM : Type*} [TopologicalSpace HM]
  {IM : ModelWithCorners 𝕜 EM HM} [TopologicalSpace M] [ChartedSpace HM M]
  {n : WithTop ℕ∞} [FiberBundle F₁ E₁] [VectorBundle 𝕜 F₁ E₁]
  [FiberBundle F₂ E₂] [VectorBundle 𝕜 F₂ E₂]
  {b₁ : M → B₁} {b₂ : M → B₂} {m₀ : M}
  {ϕ : Π (m : M), E₁ (b₁ m) →L[𝕜] E₂ (b₂ m)} {v : Π (m : M), E₁ (b₁ m)} {s : Set M}

/-- Consider a `C^n` map `v : M → E₁` to a vector bundle, over a base map `b₁ : M → B₁`, and
another base map `b₂ : M → B₂`. Given linear maps `ϕ m : E₁ (b₁ m) → E₂ (b₂ m)` depending smoothly
on `m`, one can apply `ϕ m` to `g m`, and the resulting map is `C^n`.

Note that the smoothness of `ϕ` can not be always be stated as smoothness of a map into a manifold,
as the pullback bundles `b₁ *ᵖ E₁` and `b₂ *ᵖ E₂` are smooth manifolds only when `b₁` and `b₂` are
globally smooth, but we want to apply this lemma with only local information. Therefore, we
formulate it using smoothness of `ϕ` read in coordinates.

Version for `ContMDiffWithinAt`. We also give a version for `ContMDiffAt`, but no version for
`ContMDiffOn` or `ContMDiff` as our assumption, written in coordinates, only makes sense around
a point.

For a version with `B₁ = B₂` and `b₁ = b₂`, in which smoothness can be expressed without
`inCoordinates`, see `ContMDiffWithinAt.clm_bundle_apply`
-/
lemma ContMDiffWithinAt.clm_apply_of_inCoordinates
    (hϕ : ContMDiffWithinAt IM 𝓘(𝕜, F₁ →L[𝕜] F₂) n
      (fun m ↦ inCoordinates F₁ E₁ F₂ E₂ (b₁ m₀) (b₁ m) (b₂ m₀) (b₂ m) (ϕ m)) s m₀)
    (hv : ContMDiffWithinAt IM (IB₁.prod 𝓘(𝕜, F₁)) n (fun m ↦ (v m : TotalSpace F₁ E₁)) s m₀)
    (hb₂ : ContMDiffWithinAt IM IB₂ n b₂ s m₀) :
    ContMDiffWithinAt IM (IB₂.prod 𝓘(𝕜, F₂)) n (fun m ↦ (ϕ m (v m) : TotalSpace F₂ E₂)) s m₀ := by
  rw [← contMDiffWithinAt_insert_self] at hϕ hv hb₂ ⊢
  rw [contMDiffWithinAt_totalSpace] at hv ⊢
  refine ⟨hb₂, ?_⟩
  apply (ContMDiffWithinAt.clm_apply hϕ hv.2).congr_of_eventuallyEq_of_mem ?_ (mem_insert m₀ s)
  have A : ∀ᶠ m in 𝓝[insert m₀ s] m₀, b₁ m ∈ (trivializationAt F₁ E₁ (b₁ m₀)).baseSet := by
    apply hv.1.continuousWithinAt
    apply (trivializationAt F₁ E₁ (b₁ m₀)).open_baseSet.mem_nhds
    exact FiberBundle.mem_baseSet_trivializationAt' (b₁ m₀)
  have A' : ∀ᶠ m in 𝓝[insert m₀ s] m₀, b₂ m ∈ (trivializationAt F₂ E₂ (b₂ m₀)).baseSet := by
    apply hb₂.continuousWithinAt
    apply (trivializationAt F₂ E₂ (b₂ m₀)).open_baseSet.mem_nhds
    exact FiberBundle.mem_baseSet_trivializationAt' (b₂ m₀)
  filter_upwards [A, A'] with m hm h'm
  rw [inCoordinates_eq hm h'm]
  simp only [coe_comp', ContinuousLinearEquiv.coe_coe, Trivialization.continuousLinearEquivAt_apply,
    Trivialization.continuousLinearEquivAt_symm_apply, Function.comp_apply]
  congr
  rw [Trivialization.symm_apply_apply_mk (trivializationAt F₁ E₁ (b₁ m₀)) hm (v m)]

/-- Consider a `C^n` map `v : M → E₁` to a vector bundle, over a base map `b₁ : M → B₁`, and
another base map `b₂ : M → B₂`. Given linear maps `ϕ m : E₁ (b₁ m) → E₂ (b₂ m)` depending smoothly
on `m`, one can apply `ϕ m` to `g m`, and the resulting map is `C^n`.

Note that the smoothness of `ϕ` can not be always be stated as smoothness of a map into a manifold,
as the pullback bundles `b₁ *ᵖ E₁` and `b₂ *ᵖ E₂` are smooth manifolds only when `b₁` and `b₂` are
globally smooth, but we want to apply this lemma with only local information. Therefore, we
formulate it using smoothness of `ϕ` read in coordinates.

Version for `ContMDiffAt`. We also give a version for `ContMDiffWithinAt`, but no version for
`ContMDiffOn` or `ContMDiff` as our assumption, written in coordinates, only makes sense around
a point.

For a version with `B₁ = B₂` and `b₁ = b₂`, in which smoothness can be expressed without
`inCoordinates`, see `ContMDiffAt.clm_bundle_apply`
-/
lemma ContMDiffAt.clm_apply_of_inCoordinates
    (hϕ : ContMDiffAt IM 𝓘(𝕜, F₁ →L[𝕜] F₂) n
      (fun m ↦ inCoordinates F₁ E₁ F₂ E₂ (b₁ m₀) (b₁ m) (b₂ m₀) (b₂ m) (ϕ m)) m₀)
    (hv : ContMDiffAt IM (IB₁.prod 𝓘(𝕜, F₁)) n (fun m ↦ (v m : TotalSpace F₁ E₁)) m₀)
    (hb₂ : ContMDiffAt IM IB₂ n b₂ m₀) :
    ContMDiffAt IM (IB₂.prod 𝓘(𝕜, F₂)) n (fun m ↦ (ϕ m (v m) : TotalSpace F₂ E₂)) m₀ := by
  rw [← contMDiffWithinAt_univ] at hϕ hv hb₂ ⊢
  exact ContMDiffWithinAt.clm_apply_of_inCoordinates hϕ hv hb₂

end

section

/- Declare a manifold `B` (with model `IB : HB → EB`),
and three vector bundles `E₁`, `E₂` and `E₃` over `B` (with model fibers `F₁`, `F₂` and `F₃`).

Also a second manifold `M`, which will be the source of all our maps.
-/
variable {𝕜 B F₁ F₂ F₃ M : Type*} [NontriviallyNormedField 𝕜] {n : WithTop ℕ∞}
  {E₁ : B → Type*}
  [∀ x, AddCommGroup (E₁ x)] [∀ x, Module 𝕜 (E₁ x)] [NormedAddCommGroup F₁] [NormedSpace 𝕜 F₁]
  [TopologicalSpace (TotalSpace F₁ E₁)] [∀ x, TopologicalSpace (E₁ x)]
  {E₂ : B → Type*} [∀ x, AddCommGroup (E₂ x)]
  [∀ x, Module 𝕜 (E₂ x)] [NormedAddCommGroup F₂] [NormedSpace 𝕜 F₂]
  [TopologicalSpace (TotalSpace F₂ E₂)] [∀ x, TopologicalSpace (E₂ x)]
  {E₃ : B → Type*} [∀ x, AddCommGroup (E₃ x)]
  [∀ x, Module 𝕜 (E₃ x)] [NormedAddCommGroup F₃] [NormedSpace 𝕜 F₃]
  [TopologicalSpace (TotalSpace F₃ E₃)] [∀ x, TopologicalSpace (E₃ x)]
  {EB : Type*}
  [NormedAddCommGroup EB] [NormedSpace 𝕜 EB] {HB : Type*} [TopologicalSpace HB]
  {IB : ModelWithCorners 𝕜 EB HB} [TopologicalSpace B] [ChartedSpace HB B] {EM : Type*}
  [NormedAddCommGroup EM] [NormedSpace 𝕜 EM] {HM : Type*} [TopologicalSpace HM]
  {IM : ModelWithCorners 𝕜 EM HM} [TopologicalSpace M] [ChartedSpace HM M]
  [FiberBundle F₁ E₁] [VectorBundle 𝕜 F₁ E₁]
  [FiberBundle F₂ E₂] [VectorBundle 𝕜 F₂ E₂]
  [FiberBundle F₃ E₃] [VectorBundle 𝕜 F₃ E₃]
  {b : M → B} {v : ∀ x, E₁ (b x)} {s : Set M} {x : M}

section OneVariable

variable [∀ x, IsTopologicalAddGroup (E₂ x)] [∀ x, ContinuousSMul 𝕜 (E₂ x)]
  {ϕ : ∀ x, (E₁ (b x) →L[𝕜] E₂ (b x))}

/-- Consider a `C^n` map `v : M → E₁` to a vector bundle, over a base map `b : M → B`, and
linear maps `ϕ m : E₁ (b m) → E₂ (b m)` depending smoothly on `m`.
<<<<<<< HEAD
One can apply `ϕ m` to `v m`, and the resulting map is `C^n`. -/
=======
One can apply `ϕ m` to `v m`, and the resulting map is `C^n`.

We give here a version of this statement within a set at a point. -/
>>>>>>> 447fa971
lemma ContMDiffWithinAt.clm_bundle_apply
    (hϕ : ContMDiffWithinAt IM (IB.prod 𝓘(𝕜, F₁ →L[𝕜] F₂)) n
      (fun m ↦ TotalSpace.mk' (F₁ →L[𝕜] F₂) (E := fun (x : B) ↦ (E₁ x →L[𝕜] E₂ x)) (b m) (ϕ m))
      s x)
    (hv : ContMDiffWithinAt IM (IB.prod 𝓘(𝕜, F₁)) n (fun m ↦ TotalSpace.mk' F₁ (b m) (v m)) s x) :
    ContMDiffWithinAt IM (IB.prod 𝓘(𝕜, F₂)) n
<<<<<<< HEAD
      (fun m ↦ TotalSpace.mk' F₂ (b m) ((ϕ m) (v m))) s x := by
  simp only [contMDiffWithinAt_hom_bundle] at hϕ
  exact ContMDiffWithinAt.clm_apply_of_inCoordinates hϕ.2 hv hϕ.1

/-- Consider a `C^n` map `v : M → E₁` to a vector bundle, over a base map `b : M → B`, and
linear maps `ϕ m : E₁ (b m) → E₂ (b m)` depending smoothly on `m`.
One can apply `ϕ m` to `v m`, and the resulting map is `C^n`. -/
=======
      (fun m ↦ TotalSpace.mk' F₂ (b m) (ϕ m (v m))) s x := by
  simp only [contMDiffWithinAt_hom_bundle] at hϕ
  exact hϕ.2.clm_apply_of_inCoordinates hv hϕ.1

/-- Consider a `C^n` map `v : M → E₁` to a vector bundle, over a base map `b : M → B`, and
linear maps `ϕ m : E₁ (b m) → E₂ (b m)` depending smoothly on `m`.
One can apply `ϕ m` to `v m`, and the resulting map is `C^n`.

We give here a version of this statement at a point. -/
>>>>>>> 447fa971
lemma ContMDiffAt.clm_bundle_apply
    (hϕ : ContMDiffAt IM (IB.prod 𝓘(𝕜, F₁ →L[𝕜] F₂)) n
      (fun m ↦ TotalSpace.mk' (F₁ →L[𝕜] F₂) (E := fun (x : B) ↦ (E₁ x →L[𝕜] E₂ x)) (b m) (ϕ m)) x)
    (hv : ContMDiffAt IM (IB.prod 𝓘(𝕜, F₁)) n (fun m ↦ TotalSpace.mk' F₁ (b m) (v m)) x) :
<<<<<<< HEAD
    ContMDiffAt IM (IB.prod 𝓘(𝕜, F₂)) n (fun m ↦ TotalSpace.mk' F₂ (b m) ((ϕ m) (v m))) x :=
=======
    ContMDiffAt IM (IB.prod 𝓘(𝕜, F₂)) n (fun m ↦ TotalSpace.mk' F₂ (b m) (ϕ m (v m))) x :=
>>>>>>> 447fa971
  ContMDiffWithinAt.clm_bundle_apply hϕ hv

/-- Consider a `C^n` map `v : M → E₁` to a vector bundle, over a base map `b : M → B`, and
linear maps `ϕ m : E₁ (b m) → E₂ (b m)` depending smoothly on `m`.
<<<<<<< HEAD
One can apply `ϕ m` to `v m`, and the resulting map is `C^n`. -/
=======
One can apply `ϕ m` to `v m`, and the resulting map is `C^n`.

We give here a version of this statement on a set. -/
>>>>>>> 447fa971
lemma ContMDiffOn.clm_bundle_apply
    (hϕ : ContMDiffOn IM (IB.prod 𝓘(𝕜, F₁ →L[𝕜] F₂)) n
      (fun m ↦ TotalSpace.mk' (F₁ →L[𝕜] F₂) (E := fun (x : B) ↦ (E₁ x →L[𝕜] E₂ x)) (b m) (ϕ m)) s)
    (hv : ContMDiffOn IM (IB.prod 𝓘(𝕜, F₁)) n (fun m ↦ TotalSpace.mk' F₁ (b m) (v m)) s) :
<<<<<<< HEAD
    ContMDiffOn IM (IB.prod 𝓘(𝕜, F₂)) n (fun m ↦ TotalSpace.mk' F₂ (b m) ((ϕ m) (v m))) s :=
  fun x hx ↦ ContMDiffWithinAt.clm_bundle_apply (hϕ x hx) (hv x hx)
=======
    ContMDiffOn IM (IB.prod 𝓘(𝕜, F₂)) n (fun m ↦ TotalSpace.mk' F₂ (b m) (ϕ m (v m))) s :=
  fun x hx ↦ (hϕ x hx).clm_bundle_apply (hv x hx)
>>>>>>> 447fa971

/-- Consider a `C^n` map `v : M → E₁` to a vector bundle, over a base map `b : M → B`, and
linear maps `ϕ m : E₁ (b m) → E₂ (b m)` depending smoothly on `m`.
One can apply `ϕ m` to `v m`, and the resulting map is `C^n`. -/
lemma ContMDiff.clm_bundle_apply
    (hϕ : ContMDiff IM (IB.prod 𝓘(𝕜, F₁ →L[𝕜] F₂)) n
      (fun m ↦ TotalSpace.mk' (F₁ →L[𝕜] F₂) (E := fun (x : B) ↦ (E₁ x →L[𝕜] E₂ x)) (b m) (ϕ m)))
    (hv : ContMDiff IM (IB.prod 𝓘(𝕜, F₁)) n (fun m ↦ TotalSpace.mk' F₁ (b m) (v m))) :
<<<<<<< HEAD
    ContMDiff IM (IB.prod 𝓘(𝕜, F₂)) n (fun m ↦ TotalSpace.mk' F₂ (b m) ((ϕ m) (v m))) :=
  fun x ↦ ContMDiffAt.clm_bundle_apply (hϕ x) (hv x)
=======
    ContMDiff IM (IB.prod 𝓘(𝕜, F₂)) n (fun m ↦ TotalSpace.mk' F₂ (b m) (ϕ m (v m))) :=
  fun x ↦ (hϕ x).clm_bundle_apply (hv x)
>>>>>>> 447fa971

end OneVariable

section TwoVariables

variable [∀ x, IsTopologicalAddGroup (E₃ x)] [∀ x, ContinuousSMul 𝕜 (E₃ x)]
  {ψ : ∀ x, (E₁ (b x) →L[𝕜] E₂ (b x) →L[𝕜] E₃ (b x))} {w : ∀ x, E₂ (b x)}

/-- Consider `C^n` maps `v : M → E₁` and `v : M → E₂` to vector bundles, over a base map
`b : M → B`, and bilinear maps `ψ m : E₁ (b m) → E₂ (b m) → E₃ (b m)` depending smoothly on `m`.
<<<<<<< HEAD
One can apply `ψ  m` to `v m` and `w m`, and the resulting map is `C^n`. -/
=======
One can apply `ψ  m` to `v m` and `w m`, and the resulting map is `C^n`.

We give here a version of this statement within a set at a point. -/
>>>>>>> 447fa971
lemma ContMDiffWithinAt.clm_bundle_apply₂
    (hψ : ContMDiffWithinAt IM (IB.prod 𝓘(𝕜, F₁ →L[𝕜] F₂ →L[𝕜] F₃)) n
      (fun m ↦ TotalSpace.mk' (F₁ →L[𝕜] F₂ →L[𝕜] F₃)
      (E := fun (x : B) ↦ (E₁ x →L[𝕜] E₂ x →L[𝕜] E₃ x)) (b m) (ψ m)) s x)
    (hv : ContMDiffWithinAt IM (IB.prod 𝓘(𝕜, F₁)) n (fun m ↦ TotalSpace.mk' F₁ (b m) (v m)) s x)
    (hw : ContMDiffWithinAt IM (IB.prod 𝓘(𝕜, F₂)) n (fun m ↦ TotalSpace.mk' F₂ (b m) (w m)) s x) :
    ContMDiffWithinAt IM (IB.prod 𝓘(𝕜, F₃)) n
<<<<<<< HEAD
      (fun m ↦ TotalSpace.mk' F₃ (b m) ((ψ m) (v m) (w m))) s x := by
  have := ContMDiffWithinAt.clm_bundle_apply (E₂ := fun x ↦ (E₂ x →L[𝕜] E₃ x)) hψ hv
  exact ContMDiffWithinAt.clm_bundle_apply this hw

/-- Consider `C^n` maps `v : M → E₁` and `v : M → E₂` to vector bundles, over a base map
`b : M → B`, and bilinear maps `ψ m : E₁ (b m) → E₂ (b m) → E₃ (b m)` depending smoothly on `m`.
One can apply `ψ  m` to `v m` and `w m`, and the resulting map is `C^n`. -/
=======
      (fun m ↦ TotalSpace.mk' F₃ (b m) (ψ m (v m) (w m))) s x :=
  hψ.clm_bundle_apply hv |>.clm_bundle_apply hw

/-- Consider `C^n` maps `v : M → E₁` and `v : M → E₂` to vector bundles, over a base map
`b : M → B`, and bilinear maps `ψ m : E₁ (b m) → E₂ (b m) → E₃ (b m)` depending smoothly on `m`.
One can apply `ψ  m` to `v m` and `w m`, and the resulting map is `C^n`.

We give here a version of this statement at a point. -/
>>>>>>> 447fa971
lemma ContMDiffAt.clm_bundle_apply₂
    (hψ : ContMDiffAt IM (IB.prod 𝓘(𝕜, F₁ →L[𝕜] F₂ →L[𝕜] F₃)) n
      (fun m ↦ TotalSpace.mk' (F₁ →L[𝕜] F₂ →L[𝕜] F₃)
      (E := fun (x : B) ↦ (E₁ x →L[𝕜] E₂ x →L[𝕜] E₃ x)) (b m) (ψ m)) x)
    (hv : ContMDiffAt IM (IB.prod 𝓘(𝕜, F₁)) n (fun m ↦ TotalSpace.mk' F₁ (b m) (v m)) x)
    (hw : ContMDiffAt IM (IB.prod 𝓘(𝕜, F₂)) n (fun m ↦ TotalSpace.mk' F₂ (b m) (w m)) x) :
    ContMDiffAt IM (IB.prod 𝓘(𝕜, F₃)) n
<<<<<<< HEAD
      (fun m ↦ TotalSpace.mk' F₃ (b m) ((ψ m) (v m) (w m))) x :=
=======
      (fun m ↦ TotalSpace.mk' F₃ (b m) (ψ m (v m) (w m))) x :=
>>>>>>> 447fa971
  ContMDiffWithinAt.clm_bundle_apply₂ hψ hv hw

/-- Consider `C^n` maps `v : M → E₁` and `v : M → E₂` to vector bundles, over a base map
`b : M → B`, and bilinear maps `ψ m : E₁ (b m) → E₂ (b m) → E₃ (b m)` depending smoothly on `m`.
<<<<<<< HEAD
One can apply `ψ  m` to `v m` and `w m`, and the resulting map is `C^n`. -/
=======
One can apply `ψ  m` to `v m` and `w m`, and the resulting map is `C^n`.

We give here a version of this statement on a set. -/
>>>>>>> 447fa971
lemma ContMDiffOn.clm_bundle_apply₂
    (hψ : ContMDiffOn IM (IB.prod 𝓘(𝕜, F₁ →L[𝕜] F₂ →L[𝕜] F₃)) n
      (fun m ↦ TotalSpace.mk' (F₁ →L[𝕜] F₂ →L[𝕜] F₃)
      (E := fun (x : B) ↦ (E₁ x →L[𝕜] E₂ x →L[𝕜] E₃ x)) (b m) (ψ m)) s)
    (hv : ContMDiffOn IM (IB.prod 𝓘(𝕜, F₁)) n (fun m ↦ TotalSpace.mk' F₁ (b m) (v m)) s)
    (hw : ContMDiffOn IM (IB.prod 𝓘(𝕜, F₂)) n (fun m ↦ TotalSpace.mk' F₂ (b m) (w m)) s) :
    ContMDiffOn IM (IB.prod 𝓘(𝕜, F₃)) n
<<<<<<< HEAD
      (fun m ↦ TotalSpace.mk' F₃ (b m) ((ψ m) (v m) (w m))) s :=
  fun x hx ↦ ContMDiffWithinAt.clm_bundle_apply₂ (hψ x hx) (hv x hx) (hw x hx)
=======
      (fun m ↦ TotalSpace.mk' F₃ (b m) (ψ m (v m) (w m))) s :=
  fun x hx ↦ (hψ x hx).clm_bundle_apply₂ (hv x hx) (hw x hx)
>>>>>>> 447fa971

/-- Consider `C^n` maps `v : M → E₁` and `v : M → E₂` to vector bundles, over a base map
`b : M → B`, and bilinear maps `ψ m : E₁ (b m) → E₂ (b m) → E₃ (b m)` depending smoothly on `m`.
One can apply `ψ  m` to `v m` and `w m`, and the resulting map is `C^n`. -/
lemma ContMDiff.clm_bundle_apply₂
    (hψ : ContMDiff IM (IB.prod 𝓘(𝕜, F₁ →L[𝕜] F₂ →L[𝕜] F₃)) n
      (fun m ↦ TotalSpace.mk' (F₁ →L[𝕜] F₂ →L[𝕜] F₃)
      (E := fun (x : B) ↦ (E₁ x →L[𝕜] E₂ x →L[𝕜] E₃ x)) (b m) (ψ m)))
    (hv : ContMDiff IM (IB.prod 𝓘(𝕜, F₁)) n (fun m ↦ TotalSpace.mk' F₁ (b m) (v m)))
    (hw : ContMDiff IM (IB.prod 𝓘(𝕜, F₂)) n (fun m ↦ TotalSpace.mk' F₂ (b m) (w m))) :
    ContMDiff IM (IB.prod 𝓘(𝕜, F₃)) n
<<<<<<< HEAD
      (fun m ↦ TotalSpace.mk' F₃ (b m) ((ψ m) (v m) (w m))) :=
  fun x ↦ ContMDiffAt.clm_bundle_apply₂ (hψ x) (hv x) (hw x)
=======
      (fun m ↦ TotalSpace.mk' F₃ (b m) (ψ m (v m) (w m))) :=
  fun x ↦ (hψ x).clm_bundle_apply₂ (hv x) (hw x)
>>>>>>> 447fa971

end TwoVariables

end<|MERGE_RESOLUTION|>--- conflicted
+++ resolved
@@ -69,15 +69,9 @@
 
 theorem contMDiffWithinAt_hom_bundle (f : M → LE₁E₂) {s : Set M} {x₀ : M} :
     ContMDiffWithinAt IM (IB.prod 𝓘(𝕜, F₁ →L[𝕜] F₂)) n f s x₀ ↔
-<<<<<<< HEAD
-      ContMDiffWithinAt IM IB n (fun x => (f x).1) s x₀ ∧
-        ContMDiffWithinAt IM 𝓘(𝕜, F₁ →L[𝕜] F₂) n
-          (fun x => inCoordinates F₁ E₁ F₂ E₂ (f x₀).1 (f x).1 (f x₀).1 (f x).1 (f x).2) s x₀ :=
-=======
       ContMDiffWithinAt IM IB n (fun x ↦ (f x).1) s x₀ ∧
         ContMDiffWithinAt IM 𝓘(𝕜, F₁ →L[𝕜] F₂) n
           (fun x ↦ inCoordinates F₁ E₁ F₂ E₂ (f x₀).1 (f x).1 (f x₀).1 (f x).1 (f x).2) s x₀ :=
->>>>>>> 447fa971
   contMDiffWithinAt_totalSpace ..
 
 theorem contMDiffAt_hom_bundle (f : M → LE₁E₂) {x₀ : M} :
@@ -239,28 +233,15 @@
 
 /-- Consider a `C^n` map `v : M → E₁` to a vector bundle, over a base map `b : M → B`, and
 linear maps `ϕ m : E₁ (b m) → E₂ (b m)` depending smoothly on `m`.
-<<<<<<< HEAD
-One can apply `ϕ m` to `v m`, and the resulting map is `C^n`. -/
-=======
 One can apply `ϕ m` to `v m`, and the resulting map is `C^n`.
 
 We give here a version of this statement within a set at a point. -/
->>>>>>> 447fa971
 lemma ContMDiffWithinAt.clm_bundle_apply
     (hϕ : ContMDiffWithinAt IM (IB.prod 𝓘(𝕜, F₁ →L[𝕜] F₂)) n
       (fun m ↦ TotalSpace.mk' (F₁ →L[𝕜] F₂) (E := fun (x : B) ↦ (E₁ x →L[𝕜] E₂ x)) (b m) (ϕ m))
       s x)
     (hv : ContMDiffWithinAt IM (IB.prod 𝓘(𝕜, F₁)) n (fun m ↦ TotalSpace.mk' F₁ (b m) (v m)) s x) :
     ContMDiffWithinAt IM (IB.prod 𝓘(𝕜, F₂)) n
-<<<<<<< HEAD
-      (fun m ↦ TotalSpace.mk' F₂ (b m) ((ϕ m) (v m))) s x := by
-  simp only [contMDiffWithinAt_hom_bundle] at hϕ
-  exact ContMDiffWithinAt.clm_apply_of_inCoordinates hϕ.2 hv hϕ.1
-
-/-- Consider a `C^n` map `v : M → E₁` to a vector bundle, over a base map `b : M → B`, and
-linear maps `ϕ m : E₁ (b m) → E₂ (b m)` depending smoothly on `m`.
-One can apply `ϕ m` to `v m`, and the resulting map is `C^n`. -/
-=======
       (fun m ↦ TotalSpace.mk' F₂ (b m) (ϕ m (v m))) s x := by
   simp only [contMDiffWithinAt_hom_bundle] at hϕ
   exact hϕ.2.clm_apply_of_inCoordinates hv hϕ.1
@@ -270,38 +251,24 @@
 One can apply `ϕ m` to `v m`, and the resulting map is `C^n`.
 
 We give here a version of this statement at a point. -/
->>>>>>> 447fa971
 lemma ContMDiffAt.clm_bundle_apply
     (hϕ : ContMDiffAt IM (IB.prod 𝓘(𝕜, F₁ →L[𝕜] F₂)) n
       (fun m ↦ TotalSpace.mk' (F₁ →L[𝕜] F₂) (E := fun (x : B) ↦ (E₁ x →L[𝕜] E₂ x)) (b m) (ϕ m)) x)
     (hv : ContMDiffAt IM (IB.prod 𝓘(𝕜, F₁)) n (fun m ↦ TotalSpace.mk' F₁ (b m) (v m)) x) :
-<<<<<<< HEAD
-    ContMDiffAt IM (IB.prod 𝓘(𝕜, F₂)) n (fun m ↦ TotalSpace.mk' F₂ (b m) ((ϕ m) (v m))) x :=
-=======
     ContMDiffAt IM (IB.prod 𝓘(𝕜, F₂)) n (fun m ↦ TotalSpace.mk' F₂ (b m) (ϕ m (v m))) x :=
->>>>>>> 447fa971
   ContMDiffWithinAt.clm_bundle_apply hϕ hv
 
 /-- Consider a `C^n` map `v : M → E₁` to a vector bundle, over a base map `b : M → B`, and
 linear maps `ϕ m : E₁ (b m) → E₂ (b m)` depending smoothly on `m`.
-<<<<<<< HEAD
-One can apply `ϕ m` to `v m`, and the resulting map is `C^n`. -/
-=======
 One can apply `ϕ m` to `v m`, and the resulting map is `C^n`.
 
 We give here a version of this statement on a set. -/
->>>>>>> 447fa971
 lemma ContMDiffOn.clm_bundle_apply
     (hϕ : ContMDiffOn IM (IB.prod 𝓘(𝕜, F₁ →L[𝕜] F₂)) n
       (fun m ↦ TotalSpace.mk' (F₁ →L[𝕜] F₂) (E := fun (x : B) ↦ (E₁ x →L[𝕜] E₂ x)) (b m) (ϕ m)) s)
     (hv : ContMDiffOn IM (IB.prod 𝓘(𝕜, F₁)) n (fun m ↦ TotalSpace.mk' F₁ (b m) (v m)) s) :
-<<<<<<< HEAD
-    ContMDiffOn IM (IB.prod 𝓘(𝕜, F₂)) n (fun m ↦ TotalSpace.mk' F₂ (b m) ((ϕ m) (v m))) s :=
-  fun x hx ↦ ContMDiffWithinAt.clm_bundle_apply (hϕ x hx) (hv x hx)
-=======
     ContMDiffOn IM (IB.prod 𝓘(𝕜, F₂)) n (fun m ↦ TotalSpace.mk' F₂ (b m) (ϕ m (v m))) s :=
   fun x hx ↦ (hϕ x hx).clm_bundle_apply (hv x hx)
->>>>>>> 447fa971
 
 /-- Consider a `C^n` map `v : M → E₁` to a vector bundle, over a base map `b : M → B`, and
 linear maps `ϕ m : E₁ (b m) → E₂ (b m)` depending smoothly on `m`.
@@ -310,13 +277,8 @@
     (hϕ : ContMDiff IM (IB.prod 𝓘(𝕜, F₁ →L[𝕜] F₂)) n
       (fun m ↦ TotalSpace.mk' (F₁ →L[𝕜] F₂) (E := fun (x : B) ↦ (E₁ x →L[𝕜] E₂ x)) (b m) (ϕ m)))
     (hv : ContMDiff IM (IB.prod 𝓘(𝕜, F₁)) n (fun m ↦ TotalSpace.mk' F₁ (b m) (v m))) :
-<<<<<<< HEAD
-    ContMDiff IM (IB.prod 𝓘(𝕜, F₂)) n (fun m ↦ TotalSpace.mk' F₂ (b m) ((ϕ m) (v m))) :=
-  fun x ↦ ContMDiffAt.clm_bundle_apply (hϕ x) (hv x)
-=======
     ContMDiff IM (IB.prod 𝓘(𝕜, F₂)) n (fun m ↦ TotalSpace.mk' F₂ (b m) (ϕ m (v m))) :=
   fun x ↦ (hϕ x).clm_bundle_apply (hv x)
->>>>>>> 447fa971
 
 end OneVariable
 
@@ -327,13 +289,9 @@
 
 /-- Consider `C^n` maps `v : M → E₁` and `v : M → E₂` to vector bundles, over a base map
 `b : M → B`, and bilinear maps `ψ m : E₁ (b m) → E₂ (b m) → E₃ (b m)` depending smoothly on `m`.
-<<<<<<< HEAD
-One can apply `ψ  m` to `v m` and `w m`, and the resulting map is `C^n`. -/
-=======
 One can apply `ψ  m` to `v m` and `w m`, and the resulting map is `C^n`.
 
 We give here a version of this statement within a set at a point. -/
->>>>>>> 447fa971
 lemma ContMDiffWithinAt.clm_bundle_apply₂
     (hψ : ContMDiffWithinAt IM (IB.prod 𝓘(𝕜, F₁ →L[𝕜] F₂ →L[𝕜] F₃)) n
       (fun m ↦ TotalSpace.mk' (F₁ →L[𝕜] F₂ →L[𝕜] F₃)
@@ -341,15 +299,6 @@
     (hv : ContMDiffWithinAt IM (IB.prod 𝓘(𝕜, F₁)) n (fun m ↦ TotalSpace.mk' F₁ (b m) (v m)) s x)
     (hw : ContMDiffWithinAt IM (IB.prod 𝓘(𝕜, F₂)) n (fun m ↦ TotalSpace.mk' F₂ (b m) (w m)) s x) :
     ContMDiffWithinAt IM (IB.prod 𝓘(𝕜, F₃)) n
-<<<<<<< HEAD
-      (fun m ↦ TotalSpace.mk' F₃ (b m) ((ψ m) (v m) (w m))) s x := by
-  have := ContMDiffWithinAt.clm_bundle_apply (E₂ := fun x ↦ (E₂ x →L[𝕜] E₃ x)) hψ hv
-  exact ContMDiffWithinAt.clm_bundle_apply this hw
-
-/-- Consider `C^n` maps `v : M → E₁` and `v : M → E₂` to vector bundles, over a base map
-`b : M → B`, and bilinear maps `ψ m : E₁ (b m) → E₂ (b m) → E₃ (b m)` depending smoothly on `m`.
-One can apply `ψ  m` to `v m` and `w m`, and the resulting map is `C^n`. -/
-=======
       (fun m ↦ TotalSpace.mk' F₃ (b m) (ψ m (v m) (w m))) s x :=
   hψ.clm_bundle_apply hv |>.clm_bundle_apply hw
 
@@ -358,7 +307,6 @@
 One can apply `ψ  m` to `v m` and `w m`, and the resulting map is `C^n`.
 
 We give here a version of this statement at a point. -/
->>>>>>> 447fa971
 lemma ContMDiffAt.clm_bundle_apply₂
     (hψ : ContMDiffAt IM (IB.prod 𝓘(𝕜, F₁ →L[𝕜] F₂ →L[𝕜] F₃)) n
       (fun m ↦ TotalSpace.mk' (F₁ →L[𝕜] F₂ →L[𝕜] F₃)
@@ -366,22 +314,14 @@
     (hv : ContMDiffAt IM (IB.prod 𝓘(𝕜, F₁)) n (fun m ↦ TotalSpace.mk' F₁ (b m) (v m)) x)
     (hw : ContMDiffAt IM (IB.prod 𝓘(𝕜, F₂)) n (fun m ↦ TotalSpace.mk' F₂ (b m) (w m)) x) :
     ContMDiffAt IM (IB.prod 𝓘(𝕜, F₃)) n
-<<<<<<< HEAD
-      (fun m ↦ TotalSpace.mk' F₃ (b m) ((ψ m) (v m) (w m))) x :=
-=======
       (fun m ↦ TotalSpace.mk' F₃ (b m) (ψ m (v m) (w m))) x :=
->>>>>>> 447fa971
   ContMDiffWithinAt.clm_bundle_apply₂ hψ hv hw
 
 /-- Consider `C^n` maps `v : M → E₁` and `v : M → E₂` to vector bundles, over a base map
 `b : M → B`, and bilinear maps `ψ m : E₁ (b m) → E₂ (b m) → E₃ (b m)` depending smoothly on `m`.
-<<<<<<< HEAD
-One can apply `ψ  m` to `v m` and `w m`, and the resulting map is `C^n`. -/
-=======
 One can apply `ψ  m` to `v m` and `w m`, and the resulting map is `C^n`.
 
 We give here a version of this statement on a set. -/
->>>>>>> 447fa971
 lemma ContMDiffOn.clm_bundle_apply₂
     (hψ : ContMDiffOn IM (IB.prod 𝓘(𝕜, F₁ →L[𝕜] F₂ →L[𝕜] F₃)) n
       (fun m ↦ TotalSpace.mk' (F₁ →L[𝕜] F₂ →L[𝕜] F₃)
@@ -389,13 +329,8 @@
     (hv : ContMDiffOn IM (IB.prod 𝓘(𝕜, F₁)) n (fun m ↦ TotalSpace.mk' F₁ (b m) (v m)) s)
     (hw : ContMDiffOn IM (IB.prod 𝓘(𝕜, F₂)) n (fun m ↦ TotalSpace.mk' F₂ (b m) (w m)) s) :
     ContMDiffOn IM (IB.prod 𝓘(𝕜, F₃)) n
-<<<<<<< HEAD
-      (fun m ↦ TotalSpace.mk' F₃ (b m) ((ψ m) (v m) (w m))) s :=
-  fun x hx ↦ ContMDiffWithinAt.clm_bundle_apply₂ (hψ x hx) (hv x hx) (hw x hx)
-=======
       (fun m ↦ TotalSpace.mk' F₃ (b m) (ψ m (v m) (w m))) s :=
   fun x hx ↦ (hψ x hx).clm_bundle_apply₂ (hv x hx) (hw x hx)
->>>>>>> 447fa971
 
 /-- Consider `C^n` maps `v : M → E₁` and `v : M → E₂` to vector bundles, over a base map
 `b : M → B`, and bilinear maps `ψ m : E₁ (b m) → E₂ (b m) → E₃ (b m)` depending smoothly on `m`.
@@ -407,13 +342,8 @@
     (hv : ContMDiff IM (IB.prod 𝓘(𝕜, F₁)) n (fun m ↦ TotalSpace.mk' F₁ (b m) (v m)))
     (hw : ContMDiff IM (IB.prod 𝓘(𝕜, F₂)) n (fun m ↦ TotalSpace.mk' F₂ (b m) (w m))) :
     ContMDiff IM (IB.prod 𝓘(𝕜, F₃)) n
-<<<<<<< HEAD
-      (fun m ↦ TotalSpace.mk' F₃ (b m) ((ψ m) (v m) (w m))) :=
-  fun x ↦ ContMDiffAt.clm_bundle_apply₂ (hψ x) (hv x) (hw x)
-=======
       (fun m ↦ TotalSpace.mk' F₃ (b m) (ψ m (v m) (w m))) :=
   fun x ↦ (hψ x).clm_bundle_apply₂ (hv x) (hw x)
->>>>>>> 447fa971
 
 end TwoVariables
 
