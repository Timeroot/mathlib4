/-
Copyright (c) 2021 Andrew Yang. All rights reserved.
Released under Apache 2.0 license as described in the file LICENSE.
Authors: Andrew Yang
-/
import Mathlib.Topology.Category.TopCat.Limits.Pullbacks
import Mathlib.Geometry.RingedSpace.LocallyRingedSpace

/-!
# Open immersions of structured spaces

We say that a morphism of presheafed spaces `f : X ⟶ Y` is an open immersion if
the underlying map of spaces is an open embedding `f : X ⟶ U ⊆ Y`,
and the sheaf map `Y(V) ⟶ f _* X(V)` is an iso for each `V ⊆ U`.

Abbreviations are also provided for `SheafedSpace`, `LocallyRingedSpace` and `Scheme`.

## Main definitions

* `AlgebraicGeometry.PresheafedSpace.IsOpenImmersion`: the `Prop`-valued typeclass asserting
  that a PresheafedSpace hom `f` is an open_immersion.
* `AlgebraicGeometry.IsOpenImmersion`: the `Prop`-valued typeclass asserting
  that a Scheme morphism `f` is an open_immersion.
* `AlgebraicGeometry.PresheafedSpace.IsOpenImmersion.isoRestrict`: The source of an
  open immersion is isomorphic to the restriction of the target onto the image.
* `AlgebraicGeometry.PresheafedSpace.IsOpenImmersion.lift`: Any morphism whose range is
  contained in an open immersion factors though the open immersion.
* `AlgebraicGeometry.PresheafedSpace.IsOpenImmersion.toSheafedSpace`: If `f : X ⟶ Y` is an
  open immersion of presheafed spaces, and `Y` is a sheafed space, then `X` is also a sheafed
  space. The morphism as morphisms of sheafed spaces is given by `toSheafedSpaceHom`.
* `AlgebraicGeometry.PresheafedSpace.IsOpenImmersion.toLocallyRingedSpace`: If `f : X ⟶ Y` is
  an open immersion of presheafed spaces, and `Y` is a locally ringed space, then `X` is also a
  locally ringed space. The morphism as morphisms of locally ringed spaces is given by
  `toLocallyRingedSpaceHom`.

## Main results

* `AlgebraicGeometry.PresheafedSpace.IsOpenImmersion.comp`: The composition of two open
  immersions is an open immersion.
* `AlgebraicGeometry.PresheafedSpace.IsOpenImmersion.ofIso`: An iso is an open immersion.
* `AlgebraicGeometry.PresheafedSpace.IsOpenImmersion.to_iso`:
  A surjective open immersion is an isomorphism.
* `AlgebraicGeometry.PresheafedSpace.IsOpenImmersion.stalk_iso`: An open immersion induces
  an isomorphism on stalks.
* `AlgebraicGeometry.PresheafedSpace.IsOpenImmersion.hasPullback_of_left`: If `f` is an open
  immersion, then the pullback `(f, g)` exists (and the forgetful functor to `TopCat` preserves it).
* `AlgebraicGeometry.PresheafedSpace.IsOpenImmersion.pullbackSndOfLeft`: Open immersions
  are stable under pullbacks.
* `AlgebraicGeometry.SheafedSpace.IsOpenImmersion.of_stalk_iso` An (topological) open embedding
  between two sheafed spaces is an open immersion if all the stalk maps are isomorphisms.

-/


open TopologicalSpace CategoryTheory Opposite Topology

open CategoryTheory.Limits

namespace AlgebraicGeometry

universe v v₁ v₂ u

variable {C : Type u} [Category.{v} C]

/-- An open immersion of PresheafedSpaces is an open embedding `f : X ⟶ U ⊆ Y` of the underlying
spaces, such that the sheaf map `Y(V) ⟶ f _* X(V)` is an iso for each `V ⊆ U`.
-/
class PresheafedSpace.IsOpenImmersion {X Y : PresheafedSpace C} (f : X ⟶ Y) : Prop where
  /-- the underlying continuous map of underlying spaces from the source to an open subset of the
    target. -/
<<<<<<< HEAD
  base_open : OpenEmbedding f.base
=======
  base_open : IsOpenEmbedding f.base
>>>>>>> d0df76bd
  /-- the underlying sheaf morphism is an isomorphism on each open subset -/
  c_iso : ∀ U : Opens X, IsIso (f.c.app (op (base_open.isOpenMap.functor.obj U)))

/-- A morphism of SheafedSpaces is an open immersion if it is an open immersion as a morphism
of PresheafedSpaces
-/
abbrev SheafedSpace.IsOpenImmersion {X Y : SheafedSpace C} (f : X ⟶ Y) : Prop :=
  PresheafedSpace.IsOpenImmersion f

/-- A morphism of LocallyRingedSpaces is an open immersion if it is an open immersion as a morphism
of SheafedSpaces
-/
abbrev LocallyRingedSpace.IsOpenImmersion {X Y : LocallyRingedSpace} (f : X ⟶ Y) : Prop :=
  SheafedSpace.IsOpenImmersion f.1

namespace PresheafedSpace.IsOpenImmersion

open PresheafedSpace

local notation "IsOpenImmersion" => PresheafedSpace.IsOpenImmersion

attribute [instance] IsOpenImmersion.c_iso

section

variable {X Y : PresheafedSpace C} (f : X ⟶ Y) [H : IsOpenImmersion f]

/-- The functor `Opens X ⥤ Opens Y` associated with an open immersion `f : X ⟶ Y`. -/
abbrev opensFunctor :=
  H.base_open.isOpenMap.functor

/-- An open immersion `f : X ⟶ Y` induces an isomorphism `X ≅ Y|_{f(X)}`. -/
@[simps! hom_c_app]
noncomputable def isoRestrict : X ≅ Y.restrict H.base_open :=
  PresheafedSpace.isoOfComponents (Iso.refl _) <| by
    symm
    fapply NatIso.ofComponents
    · intro U
      refine asIso (f.c.app (op (opensFunctor f |>.obj (unop U)))) ≪≫ X.presheaf.mapIso (eqToIso ?_)
      induction U using Opposite.rec' with | h U => ?_
      cases U
      dsimp only [IsOpenMap.functor, Functor.op, Opens.map]
      congr 2
      erw [Set.preimage_image_eq _ H.base_open.injective]
      rfl
    · intro U V i
      dsimp
      simp only [NatTrans.naturality_assoc, TopCat.Presheaf.pushforward_obj_obj,
        TopCat.Presheaf.pushforward_obj_map, Quiver.Hom.unop_op, Category.assoc]
      rw [← X.presheaf.map_comp, ← X.presheaf.map_comp]
      congr 1

@[reassoc (attr := simp)]
theorem isoRestrict_hom_ofRestrict : (isoRestrict f).hom ≫ Y.ofRestrict _ = f := by
<<<<<<< HEAD
  -- Porting note: `ext` did not pick up `NatTrans.ext`
=======
  -- Porting note (https://github.com/leanprover-community/mathlib4/issues/11041): `ext` did not pick up `NatTrans.ext`
>>>>>>> d0df76bd
  refine PresheafedSpace.Hom.ext _ _ rfl <| NatTrans.ext <| funext fun x => ?_
  simp only [isoRestrict_hom_c_app, NatTrans.comp_app, eqToHom_refl,
    ofRestrict_c_app, Category.assoc, whiskerRight_id']
  erw [Category.comp_id, comp_c_app, f.c.naturality_assoc, ← X.presheaf.map_comp]
  trans f.c.app x ≫ X.presheaf.map (𝟙 _)
  · congr 1
  · erw [X.presheaf.map_id, Category.comp_id]

@[reassoc (attr := simp)]
theorem isoRestrict_inv_ofRestrict : (isoRestrict f).inv ≫ f = Y.ofRestrict _ := by
  rw [Iso.inv_comp_eq, isoRestrict_hom_ofRestrict]

instance mono : Mono f := by
  rw [← H.isoRestrict_hom_ofRestrict]; apply mono_comp

lemma c_iso' {V : Opens Y} (U : Opens X) (h : V = (opensFunctor f).obj U) :
    IsIso (f.c.app (Opposite.op V)) := by
  subst h
  infer_instance

/-- The composition of two open immersions is an open immersion. -/
instance comp {Z : PresheafedSpace C} (g : Y ⟶ Z) [hg : IsOpenImmersion g] :
    IsOpenImmersion (f ≫ g) where
  base_open := hg.base_open.comp H.base_open
  c_iso U := by
    generalize_proofs h
    dsimp only [AlgebraicGeometry.PresheafedSpace.comp_c_app, unop_op, Functor.op, comp_base,
      Opens.map_comp_obj]
    apply IsIso.comp_isIso'
    · exact c_iso' g ((opensFunctor f).obj U) (by ext; simp)
    · apply c_iso' f U
      ext1
      dsimp only [Opens.map_coe, IsOpenMap.functor_obj_coe, comp_base, TopCat.coe_comp]
<<<<<<< HEAD
      rw [Set.image_comp, Set.preimage_image_eq _ hg.base_open.inj]
=======
      rw [Set.image_comp, Set.preimage_image_eq _ hg.base_open.injective]
>>>>>>> d0df76bd

/-- For an open immersion `f : X ⟶ Y` and an open set `U ⊆ X`, we have the map `X(U) ⟶ Y(U)`. -/
noncomputable def invApp (U : Opens X) :
    X.presheaf.obj (op U) ⟶ Y.presheaf.obj (op (opensFunctor f |>.obj U)) :=
  X.presheaf.map (eqToHom (by simp [Opens.map, Set.preimage_image_eq _ H.base_open.injective])) ≫
    inv (f.c.app (op (opensFunctor f |>.obj U)))

@[simp, reassoc]
theorem inv_naturality {U V : (Opens X)ᵒᵖ} (i : U ⟶ V) :
    X.presheaf.map i ≫ H.invApp _ (unop V) =
      invApp f (unop U) ≫ Y.presheaf.map (opensFunctor f |>.op.map i) := by
  simp only [invApp, ← Category.assoc]
  rw [IsIso.comp_inv_eq]
  simp only [Functor.op_obj, op_unop, ← X.presheaf.map_comp, Functor.op_map, Category.assoc,
    NatTrans.naturality, Quiver.Hom.unop_op, IsIso.inv_hom_id_assoc,
    TopCat.Presheaf.pushforward_obj_map]
  congr 1

instance (U : Opens X) : IsIso (invApp f U) := by delta invApp; infer_instance

theorem inv_invApp (U : Opens X) :
    inv (H.invApp _ U) =
      f.c.app (op (opensFunctor f |>.obj U)) ≫
        X.presheaf.map
          (eqToHom (by simp [Opens.map, Set.preimage_image_eq _ H.base_open.injective])) := by
  rw [← cancel_epi (H.invApp _ U), IsIso.hom_inv_id]
  delta invApp
  simp [← Functor.map_comp]

@[simp, reassoc, elementwise]
theorem invApp_app (U : Opens X) :
    invApp f U ≫ f.c.app (op (opensFunctor f |>.obj U)) = X.presheaf.map
      (eqToHom (by simp [Opens.map, Set.preimage_image_eq _ H.base_open.injective])) := by
  rw [invApp, Category.assoc, IsIso.inv_hom_id, Category.comp_id]

@[simp, reassoc]
theorem app_invApp (U : Opens Y) :
    f.c.app (op U) ≫ H.invApp _ ((Opens.map f.base).obj U) =
      Y.presheaf.map
        ((homOfLE (Set.image_preimage_subset f.base U.1)).op :
          op U ⟶ op (opensFunctor f |>.obj ((Opens.map f.base).obj U))) := by
  erw [← Category.assoc]; rw [IsIso.comp_inv_eq, f.c.naturality]; congr

/-- A variant of `app_inv_app` that gives an `eqToHom` instead of `homOfLe`. -/
@[reassoc]
theorem app_inv_app' (U : Opens Y) (hU : (U : Set Y) ⊆ Set.range f.base) :
    f.c.app (op U) ≫ invApp f ((Opens.map f.base).obj U) =
      Y.presheaf.map
        (eqToHom
            (le_antisymm (Set.image_preimage_subset f.base U.1) <|
              (Set.image_preimage_eq_inter_range (f := f.base) (t := U.1)).symm ▸
                Set.subset_inter_iff.mpr ⟨fun _ h => h, hU⟩)).op := by
  erw [← Category.assoc]; rw [IsIso.comp_inv_eq, f.c.naturality]; congr

/-- An isomorphism is an open immersion. -/
instance ofIso {X Y : PresheafedSpace C} (H : X ≅ Y) : IsOpenImmersion H.hom where
  base_open := (TopCat.homeoOfIso ((forget C).mapIso H)).isOpenEmbedding
  -- Porting note: `inferInstance` will fail if Lean is not told that `H.hom.c` is iso
  c_iso _ := letI : IsIso H.hom.c := c_isIso_of_iso H.hom; inferInstance

instance (priority := 100) ofIsIso {X Y : PresheafedSpace C} (f : X ⟶ Y) [IsIso f] :
    IsOpenImmersion f :=
  AlgebraicGeometry.PresheafedSpace.IsOpenImmersion.ofIso (asIso f)

instance ofRestrict {X : TopCat} (Y : PresheafedSpace C) {f : X ⟶ Y.carrier}
    (hf : IsOpenEmbedding f) : IsOpenImmersion (Y.ofRestrict hf) where
  base_open := hf
  c_iso U := by
    dsimp
    have : (Opens.map f).obj (hf.isOpenMap.functor.obj U) = U := by
      ext1
      exact Set.preimage_image_eq _ hf.injective
    convert_to IsIso (Y.presheaf.map (𝟙 _))
    · congr
    · -- Porting note: was `apply Subsingleton.helim; rw [this]`
      -- See https://github.com/leanprover/lean4/issues/2273
      congr
      · simp only [unop_op]
        congr
      apply Subsingleton.helim
      rw [this]
    · infer_instance

@[elementwise, simp]
theorem ofRestrict_invApp {C : Type*} [Category C] (X : PresheafedSpace C) {Y : TopCat}
    {f : Y ⟶ TopCat.of X.carrier} (h : IsOpenEmbedding f) (U : Opens (X.restrict h).carrier) :
    (PresheafedSpace.IsOpenImmersion.ofRestrict X h).invApp _ U = 𝟙 _ := by
  delta invApp
  rw [IsIso.comp_inv_eq, Category.id_comp]
  change X.presheaf.map _ = X.presheaf.map _
  congr 1

/-- An open immersion is an iso if the underlying continuous map is epi. -/
theorem to_iso [h' : Epi f.base] : IsIso f := by
  have : ∀ (U : (Opens Y)ᵒᵖ), IsIso (f.c.app U) := by
    intro U
    have : U = op (opensFunctor f |>.obj ((Opens.map f.base).obj (unop U))) := by
      induction U using Opposite.rec' with | h U => ?_
      cases U
      dsimp only [Functor.op, Opens.map]
      congr
      exact (Set.image_preimage_eq _ ((TopCat.epi_iff_surjective _).mp h')).symm
    convert H.c_iso (Opens.map f.base |>.obj <| unop U)

  have : IsIso f.c := NatIso.isIso_of_isIso_app _

  apply (config := { allowSynthFailures := true }) isIso_of_components
  let t : X ≃ₜ Y := (Homeomorph.ofIsEmbedding _ H.base_open.isEmbedding).trans
    { toFun := Subtype.val
      invFun := fun x =>
        ⟨x, by rw [Set.range_eq_univ.mpr ((TopCat.epi_iff_surjective _).mp h')]; trivial⟩
      left_inv := fun ⟨_, _⟩ => rfl
      right_inv := fun _ => rfl }
  exact (TopCat.isoOfHomeo t).isIso_hom

instance stalk_iso [HasColimits C] (x : X) : IsIso (f.stalkMap x) := by
  rw [← H.isoRestrict_hom_ofRestrict, PresheafedSpace.stalkMap.comp]
  infer_instance

end

noncomputable section Pullback

variable {X Y Z : PresheafedSpace C} (f : X ⟶ Z) [hf : IsOpenImmersion f] (g : Y ⟶ Z)

/-- (Implementation.) The projection map when constructing the pullback along an open immersion.
-/
def pullbackConeOfLeftFst :
    Y.restrict (TopCat.snd_isOpenEmbedding_of_left hf.base_open g.base) ⟶ X where
  base := pullback.fst _ _
  c :=
    { app := fun U =>
        hf.invApp _ (unop U) ≫
          g.c.app (op (hf.base_open.isOpenMap.functor.obj (unop U))) ≫
            Y.presheaf.map
              (eqToHom
                (by
                  simp only [IsOpenMap.functor, Subtype.mk_eq_mk, unop_op, op_inj_iff, Opens.map,
                    Subtype.coe_mk, Functor.op_obj]
                  apply LE.le.antisymm
                  · rintro _ ⟨_, h₁, h₂⟩
                    use (TopCat.pullbackIsoProdSubtype _ _).inv ⟨⟨_, _⟩, h₂⟩
                    -- Porting note: need a slight hand holding
                    -- used to be `simpa using h₁` before https://github.com/leanprover-community/mathlib4/pull/13170
                    change _ ∈ _ ⁻¹' _ ∧ _
                    simp only [TopCat.coe_of, restrict_carrier, Set.preimage_id', Set.mem_preimage,
                      SetLike.mem_coe]
                    constructor
                    · change _ ∈ U.unop at h₁
                      convert h₁
                      erw [TopCat.pullbackIsoProdSubtype_inv_fst_apply]
                    · erw [TopCat.pullbackIsoProdSubtype_inv_snd_apply]
                  · rintro _ ⟨x, h₁, rfl⟩
                    -- next line used to be
                    --  `exact ⟨_, h₁, ConcreteCategory.congr_hom pullback.condition x⟩))`
                    -- before https://github.com/leanprover-community/mathlib4/pull/13170
                    refine ⟨_, h₁, ?_⟩
                    change (_ ≫ f.base) _ = (_ ≫ g.base) _
                    rw [pullback.condition]))
      naturality := by
        intro U V i
        induction U using Opposite.rec'
        induction V using Opposite.rec'
        -- Note: this doesn't fire in `simp` because of reduction of the term via structure eta
        -- before discrimination tree key generation
        rw [inv_naturality_assoc]
        dsimp
        simp only [NatTrans.naturality_assoc, TopCat.Presheaf.pushforward_obj_map,
          Quiver.Hom.unop_op, ← Functor.map_comp, Category.assoc]
        rfl }

theorem pullback_cone_of_left_condition : pullbackConeOfLeftFst f g ≫ f = Y.ofRestrict _ ≫ g := by
<<<<<<< HEAD
  -- Porting note: `ext` did not pick up `NatTrans.ext`
=======
  -- Porting note (https://github.com/leanprover-community/mathlib4/issues/11041): `ext` did not pick up `NatTrans.ext`
>>>>>>> d0df76bd
  refine PresheafedSpace.Hom.ext _ _ ?_ <| NatTrans.ext <| funext fun U => ?_
  · simpa using pullback.condition
  · induction U using Opposite.rec'
    -- Porting note: `NatTrans.comp_app` is not picked up by `dsimp`
    -- Perhaps see : https://github.com/leanprover-community/mathlib4/issues/5026
    rw [NatTrans.comp_app]
    dsimp only [comp_c_app, unop_op, whiskerRight_app, pullbackConeOfLeftFst]
    -- simp only [ofRestrict_c_app, NatTrans.comp_app]
    simp only [app_invApp_assoc,
      eqToHom_app, Category.assoc, NatTrans.naturality_assoc]
    erw [← Y.presheaf.map_comp, ← Y.presheaf.map_comp]
    congr 1

/-- We construct the pullback along an open immersion via restricting along the pullback of the
maps of underlying spaces (which is also an open embedding).
-/
def pullbackConeOfLeft : PullbackCone f g :=
  PullbackCone.mk (pullbackConeOfLeftFst f g) (Y.ofRestrict _)
    (pullback_cone_of_left_condition f g)

variable (s : PullbackCone f g)

/-- (Implementation.) Any cone over `cospan f g` indeed factors through the constructed cone.
-/
def pullbackConeOfLeftLift : s.pt ⟶ (pullbackConeOfLeft f g).pt where
  base :=
    pullback.lift s.fst.base s.snd.base
      (congr_arg (fun x => PresheafedSpace.Hom.base x) s.condition)
  c :=
    { app := fun U =>
        s.snd.c.app _ ≫
          s.pt.presheaf.map
            (eqToHom
              (by
                dsimp only [Opens.map, IsOpenMap.functor, Functor.op]
                congr 2
                let s' : PullbackCone f.base g.base := PullbackCone.mk s.fst.base s.snd.base
                  -- Porting note: in mathlib3, this is just an underscore
                  (congr_arg Hom.base s.condition)

                have : _ = s.snd.base := limit.lift_π s' WalkingCospan.right
                conv_lhs =>
                  rw [← this]
                  dsimp [s']
                  rw [Function.comp_def, ← Set.preimage_preimage]
                rw [Set.preimage_image_eq _
                    (TopCat.snd_isOpenEmbedding_of_left hf.base_open g.base).injective]
                rfl))
      naturality := fun U V i => by
        erw [s.snd.c.naturality_assoc]
        rw [Category.assoc]
        erw [← s.pt.presheaf.map_comp, ← s.pt.presheaf.map_comp]
        congr 1 }

-- this lemma is not a `simp` lemma, because it is an implementation detail
theorem pullbackConeOfLeftLift_fst :
    pullbackConeOfLeftLift f g s ≫ (pullbackConeOfLeft f g).fst = s.fst := by
<<<<<<< HEAD
  -- Porting note: `ext` did not pick up `NatTrans.ext`
=======
  -- Porting note (https://github.com/leanprover-community/mathlib4/issues/11041): `ext` did not pick up `NatTrans.ext`
>>>>>>> d0df76bd
  refine PresheafedSpace.Hom.ext _ _ ?_ <| NatTrans.ext <| funext fun x => ?_
  · change pullback.lift _ _ _ ≫ pullback.fst _ _ = _
    simp
  · induction x using Opposite.rec' with | h x => ?_
    change ((_ ≫ _) ≫ _ ≫ _) ≫ _ = _
    simp_rw [Category.assoc]
    erw [← s.pt.presheaf.map_comp]
    erw [s.snd.c.naturality_assoc]
    have := congr_app s.condition (op (opensFunctor f |>.obj x))
    dsimp only [comp_c_app, unop_op] at this
    rw [← IsIso.comp_inv_eq] at this
    replace this := reassoc_of% this
    erw [← this, hf.invApp_app_assoc, s.fst.c.naturality_assoc]
    simp [eqToHom_map]

-- this lemma is not a `simp` lemma, because it is an implementation detail
theorem pullbackConeOfLeftLift_snd :
    pullbackConeOfLeftLift f g s ≫ (pullbackConeOfLeft f g).snd = s.snd := by
<<<<<<< HEAD
  -- Porting note: `ext` did not pick up `NatTrans.ext`
=======
  -- Porting note (https://github.com/leanprover-community/mathlib4/issues/11041): `ext` did not pick up `NatTrans.ext`
>>>>>>> d0df76bd
  refine PresheafedSpace.Hom.ext _ _ ?_ <| NatTrans.ext <| funext fun x => ?_
  · change pullback.lift _ _ _ ≫ pullback.snd _ _ = _
    simp
  · change (_ ≫ _ ≫ _) ≫ _ = _
    simp_rw [Category.assoc]
    erw [s.snd.c.naturality_assoc]
    erw [← s.pt.presheaf.map_comp, ← s.pt.presheaf.map_comp]
    trans s.snd.c.app x ≫ s.pt.presheaf.map (𝟙 _)
    · congr 1
    · rw [s.pt.presheaf.map_id]; erw [Category.comp_id]

instance pullbackConeSndIsOpenImmersion : IsOpenImmersion (pullbackConeOfLeft f g).snd := by
  erw [CategoryTheory.Limits.PullbackCone.mk_snd]
  infer_instance

/-- The constructed pullback cone is indeed the pullback. -/
def pullbackConeOfLeftIsLimit : IsLimit (pullbackConeOfLeft f g) := by
  apply PullbackCone.isLimitAux'
  intro s
  use pullbackConeOfLeftLift f g s
  use pullbackConeOfLeftLift_fst f g s
  use pullbackConeOfLeftLift_snd f g s
  intro m _ h₂
  rw [← cancel_mono (pullbackConeOfLeft f g).snd]
  exact h₂.trans (pullbackConeOfLeftLift_snd f g s).symm

instance hasPullback_of_left : HasPullback f g :=
  ⟨⟨⟨_, pullbackConeOfLeftIsLimit f g⟩⟩⟩

instance hasPullback_of_right : HasPullback g f :=
  hasPullback_symmetry f g

/-- Open immersions are stable under base-change. -/
instance pullbackSndOfLeft : IsOpenImmersion (pullback.snd f g) := by
  delta pullback.snd
  rw [← limit.isoLimitCone_hom_π ⟨_, pullbackConeOfLeftIsLimit f g⟩ WalkingCospan.right]
  infer_instance

/-- Open immersions are stable under base-change. -/
instance pullbackFstOfRight : IsOpenImmersion (pullback.fst g f) := by
  rw [← pullbackSymmetry_hom_comp_snd]
  infer_instance

instance pullbackToBaseIsOpenImmersion [IsOpenImmersion g] :
    IsOpenImmersion (limit.π (cospan f g) WalkingCospan.one) := by
  rw [← limit.w (cospan f g) WalkingCospan.Hom.inl, cospan_map_inl]
  infer_instance

instance forgetPreservesLimitsOfLeft : PreservesLimit (cospan f g) (forget C) :=
  preservesLimitOfPreservesLimitCone (pullbackConeOfLeftIsLimit f g)
    (by
      apply (IsLimit.postcomposeHomEquiv (diagramIsoCospan _) _).toFun
      refine (IsLimit.equivIsoLimit ?_).toFun (limit.isLimit (cospan f.base g.base))
      fapply Cones.ext
      · exact Iso.refl _
      change ∀ j, _ = 𝟙 _ ≫ _ ≫ _
      simp_rw [Category.id_comp]
      rintro (_ | _ | _) <;> symm
      · erw [Category.comp_id]
        exact limit.w (cospan f.base g.base) WalkingCospan.Hom.inl
      · exact Category.comp_id _
      · exact Category.comp_id _)

instance forgetPreservesLimitsOfRight : PreservesLimit (cospan g f) (forget C) :=
  preservesPullbackSymmetry (forget C) f g

theorem pullback_snd_isIso_of_range_subset (H : Set.range g.base ⊆ Set.range f.base) :
    IsIso (pullback.snd f g) := by
  haveI := TopCat.snd_iso_of_left_embedding_range_subset hf.base_open.isEmbedding g.base H
  have : IsIso (pullback.snd f g).base := by
    delta pullback.snd
    rw [← limit.isoLimitCone_hom_π ⟨_, pullbackConeOfLeftIsLimit f g⟩ WalkingCospan.right]
    change IsIso (_ ≫ pullback.snd _ _)
    infer_instance
  apply to_iso

/-- The universal property of open immersions:
For an open immersion `f : X ⟶ Z`, given any morphism of schemes `g : Y ⟶ Z` whose topological
image is contained in the image of `f`, we can lift this morphism to a unique `Y ⟶ X` that
commutes with these maps.
-/
def lift (H : Set.range g.base ⊆ Set.range f.base) : Y ⟶ X :=
  haveI := pullback_snd_isIso_of_range_subset f g H
  inv (pullback.snd f g) ≫ pullback.fst _ _

@[simp, reassoc]
theorem lift_fac (H : Set.range g.base ⊆ Set.range f.base) : lift f g H ≫ f = g := by
  erw [Category.assoc]; rw [IsIso.inv_comp_eq]; exact pullback.condition

theorem lift_uniq (H : Set.range g.base ⊆ Set.range f.base) (l : Y ⟶ X) (hl : l ≫ f = g) :
    l = lift f g H := by rw [← cancel_mono f, hl, lift_fac]

/-- Two open immersions with equal range is isomorphic. -/
@[simps]
def isoOfRangeEq [IsOpenImmersion g] (e : Set.range f.base = Set.range g.base) : X ≅ Y where
  hom := lift g f (le_of_eq e)
  inv := lift f g (le_of_eq e.symm)
  hom_inv_id := by rw [← cancel_mono f]; simp
  inv_hom_id := by rw [← cancel_mono g]; simp

end Pullback

open CategoryTheory.Limits.WalkingCospan

section ToSheafedSpace

variable {X : PresheafedSpace C} (Y : SheafedSpace C)

/-- If `X ⟶ Y` is an open immersion, and `Y` is a SheafedSpace, then so is `X`. -/
def toSheafedSpace (f : X ⟶ Y.toPresheafedSpace) [H : IsOpenImmersion f] : SheafedSpace C where
  IsSheaf := by
    apply TopCat.Presheaf.isSheaf_of_iso (sheafIsoOfIso (isoRestrict f).symm).symm
    apply TopCat.Sheaf.pushforward_sheaf_of_sheaf
    exact (Y.restrict H.base_open).IsSheaf
  toPresheafedSpace := X

variable (f : X ⟶ Y.toPresheafedSpace) [H : IsOpenImmersion f]

@[simp]
theorem toSheafedSpace_toPresheafedSpace : (toSheafedSpace Y f).toPresheafedSpace = X :=
  rfl

/-- If `X ⟶ Y` is an open immersion of PresheafedSpaces, and `Y` is a SheafedSpace, we can
upgrade it into a morphism of SheafedSpaces.
-/
def toSheafedSpaceHom : toSheafedSpace Y f ⟶ Y :=
  f

@[simp]
theorem toSheafedSpaceHom_base : (toSheafedSpaceHom Y f).base = f.base :=
  rfl

@[simp]
theorem toSheafedSpaceHom_c : (toSheafedSpaceHom Y f).c = f.c :=
  rfl

instance toSheafedSpace_isOpenImmersion : SheafedSpace.IsOpenImmersion (toSheafedSpaceHom Y f) :=
  H

@[simp]
theorem sheafedSpace_toSheafedSpace {X Y : SheafedSpace C} (f : X ⟶ Y) [IsOpenImmersion f] :
    toSheafedSpace Y f = X := by cases X; rfl

end ToSheafedSpace

section ToLocallyRingedSpace

variable {X : PresheafedSpace CommRingCat} (Y : LocallyRingedSpace)
variable (f : X ⟶ Y.toPresheafedSpace) [H : IsOpenImmersion f]

/-- If `X ⟶ Y` is an open immersion, and `Y` is a LocallyRingedSpace, then so is `X`. -/
def toLocallyRingedSpace : LocallyRingedSpace where
  toSheafedSpace := toSheafedSpace Y.toSheafedSpace f
<<<<<<< HEAD
  localRing x :=
    haveI : LocalRing (Y.presheaf.stalk (f.base x)) := Y.localRing _
    (asIso (f.stalkMap x)).commRingCatIsoToRingEquiv.localRing
=======
  isLocalRing x :=
    haveI : IsLocalRing (Y.presheaf.stalk (f.base x)) := Y.isLocalRing _
    (asIso (f.stalkMap x)).commRingCatIsoToRingEquiv.isLocalRing
>>>>>>> d0df76bd

@[simp]
theorem toLocallyRingedSpace_toSheafedSpace :
    (toLocallyRingedSpace Y f).toSheafedSpace = toSheafedSpace Y.1 f :=
  rfl

/-- If `X ⟶ Y` is an open immersion of PresheafedSpaces, and `Y` is a LocallyRingedSpace, we can
upgrade it into a morphism of LocallyRingedSpace.
-/
def toLocallyRingedSpaceHom : toLocallyRingedSpace Y f ⟶ Y :=
  ⟨f, fun _ => inferInstance⟩

@[simp]
theorem toLocallyRingedSpaceHom_val : (toLocallyRingedSpaceHom Y f).toShHom = f :=
  rfl

instance toLocallyRingedSpace_isOpenImmersion :
    LocallyRingedSpace.IsOpenImmersion (toLocallyRingedSpaceHom Y f) :=
  H

@[simp]
theorem locallyRingedSpace_toLocallyRingedSpace {X Y : LocallyRingedSpace} (f : X ⟶ Y)
    [LocallyRingedSpace.IsOpenImmersion f] : toLocallyRingedSpace Y f.1 = X := by
    cases X; delta toLocallyRingedSpace; simp

end ToLocallyRingedSpace

theorem isIso_of_subset {X Y : PresheafedSpace C} (f : X ⟶ Y)
    [H : PresheafedSpace.IsOpenImmersion f] (U : Opens Y.carrier)
    (hU : (U : Set Y.carrier) ⊆ Set.range f.base) : IsIso (f.c.app <| op U) := by
  have : U = H.base_open.isOpenMap.functor.obj ((Opens.map f.base).obj U) := by
    ext1
    exact (Set.inter_eq_left.mpr hU).symm.trans Set.image_preimage_eq_inter_range.symm
  convert H.c_iso ((Opens.map f.base).obj U)

end PresheafedSpace.IsOpenImmersion

namespace SheafedSpace.IsOpenImmersion

instance (priority := 100) of_isIso {X Y : SheafedSpace C} (f : X ⟶ Y) [IsIso f] :
    SheafedSpace.IsOpenImmersion f :=
  @PresheafedSpace.IsOpenImmersion.ofIsIso _ _ _ _ f
    (SheafedSpace.forgetToPresheafedSpace.map_isIso _)

instance comp {X Y Z : SheafedSpace C} (f : X ⟶ Y) (g : Y ⟶ Z) [SheafedSpace.IsOpenImmersion f]
    [SheafedSpace.IsOpenImmersion g] : SheafedSpace.IsOpenImmersion (f ≫ g) :=
  PresheafedSpace.IsOpenImmersion.comp f g

noncomputable section Pullback

variable {X Y Z : SheafedSpace C} (f : X ⟶ Z) (g : Y ⟶ Z)
variable [H : SheafedSpace.IsOpenImmersion f]

-- Porting note: in mathlib3, this local notation is often followed by a space to avoid confusion
-- with the forgetful functor, now it is often wrapped in a parenthesis
local notation "forget" => SheafedSpace.forgetToPresheafedSpace

open CategoryTheory.Limits.WalkingCospan

instance : Mono f :=
  (forget).mono_of_mono_map (show @Mono (PresheafedSpace C) _ _ _ f by infer_instance)

instance forgetMapIsOpenImmersion : PresheafedSpace.IsOpenImmersion ((forget).map f) :=
  ⟨H.base_open, H.c_iso⟩

instance hasLimit_cospan_forget_of_left : HasLimit (cospan f g ⋙ forget) := by
  have : HasLimit (cospan ((cospan f g ⋙ forget).map Hom.inl)
      ((cospan f g ⋙ forget).map Hom.inr)) := by
    change HasLimit (cospan ((forget).map f) ((forget).map g))
    infer_instance
  apply hasLimitOfIso (diagramIsoCospan _).symm

instance hasLimit_cospan_forget_of_left' :
    HasLimit (cospan ((cospan f g ⋙ forget).map Hom.inl) ((cospan f g ⋙ forget).map Hom.inr)) :=
  show HasLimit (cospan ((forget).map f) ((forget).map g)) from inferInstance

instance hasLimit_cospan_forget_of_right : HasLimit (cospan g f ⋙ forget) := by
  have : HasLimit (cospan ((cospan g f ⋙ forget).map Hom.inl)
      ((cospan g f ⋙ forget).map Hom.inr)) := by
    change HasLimit (cospan ((forget).map g) ((forget).map f))
    infer_instance
  apply hasLimitOfIso (diagramIsoCospan _).symm

instance hasLimit_cospan_forget_of_right' :
    HasLimit (cospan ((cospan g f ⋙ forget).map Hom.inl) ((cospan g f ⋙ forget).map Hom.inr)) :=
  show HasLimit (cospan ((forget).map g) ((forget).map f)) from inferInstance

instance forgetCreatesPullbackOfLeft : CreatesLimit (cospan f g) forget :=
  createsLimitOfFullyFaithfulOfIso
    (PresheafedSpace.IsOpenImmersion.toSheafedSpace Y
      (@pullback.snd (PresheafedSpace C) _ _ _ _ f g _))
    (eqToIso (show pullback _ _ = pullback _ _ by congr) ≪≫
      HasLimit.isoOfNatIso (diagramIsoCospan _).symm)

instance forgetCreatesPullbackOfRight : CreatesLimit (cospan g f) forget :=
  createsLimitOfFullyFaithfulOfIso
    (PresheafedSpace.IsOpenImmersion.toSheafedSpace Y
      (@pullback.fst (PresheafedSpace C) _ _ _ _ g f _))
    (eqToIso (show pullback _ _ = pullback _ _ by congr) ≪≫
      HasLimit.isoOfNatIso (diagramIsoCospan _).symm)

instance sheafedSpaceForgetPreservesOfLeft : PreservesLimit (cospan f g) (SheafedSpace.forget C) :=
  @Limits.compPreservesLimit _ _ _ _ _ _ (cospan f g) _ _ forget (PresheafedSpace.forget C)
    inferInstance <| by
      have : PreservesLimit
        (cospan ((cospan f g ⋙ forget).map Hom.inl)
          ((cospan f g ⋙ forget).map Hom.inr)) (PresheafedSpace.forget C) := by
        dsimp
        infer_instance
      apply preservesLimitOfIsoDiagram _ (diagramIsoCospan _).symm

instance sheafedSpaceForgetPreservesOfRight : PreservesLimit (cospan g f) (SheafedSpace.forget C) :=
  preservesPullbackSymmetry _ _ _

instance sheafedSpace_hasPullback_of_left : HasPullback f g :=
  hasLimit_of_created (cospan f g) forget

instance sheafedSpace_hasPullback_of_right : HasPullback g f :=
  hasLimit_of_created (cospan g f) forget

/-- Open immersions are stable under base-change. -/
instance sheafedSpace_pullback_snd_of_left :
    SheafedSpace.IsOpenImmersion (pullback.snd f g) := by
  delta pullback.snd
  have : _ = limit.π (cospan f g) right := preservesLimitIso_hom_π forget (cospan f g) right
  rw [← this]
  have := HasLimit.isoOfNatIso_hom_π (diagramIsoCospan (cospan f g ⋙ forget)) right
  erw [Category.comp_id] at this
  rw [← this]
  dsimp
  infer_instance

instance sheafedSpace_pullback_fst_of_right :
    SheafedSpace.IsOpenImmersion (pullback.fst g f) := by
  delta pullback.fst
  have : _ = limit.π (cospan g f) left := preservesLimitIso_hom_π forget (cospan g f) left
  rw [← this]
  have := HasLimit.isoOfNatIso_hom_π (diagramIsoCospan (cospan g f ⋙ forget)) left
  erw [Category.comp_id] at this
  rw [← this]
  dsimp
  infer_instance

instance sheafedSpace_pullback_to_base_isOpenImmersion [SheafedSpace.IsOpenImmersion g] :
    SheafedSpace.IsOpenImmersion (limit.π (cospan f g) one : pullback f g ⟶ Z) := by
  rw [← limit.w (cospan f g) Hom.inl, cospan_map_inl]
  infer_instance

end Pullback

section OfStalkIso

variable [HasLimits C] [HasColimits C] [ConcreteCategory C]
variable [(CategoryTheory.forget C).ReflectsIsomorphisms]
  [PreservesLimits (CategoryTheory.forget C)]

variable [PreservesFilteredColimits (CategoryTheory.forget C)]

/-- Suppose `X Y : SheafedSpace C`, where `C` is a concrete category,
whose forgetful functor reflects isomorphisms, preserves limits and filtered colimits.
Then a morphism `X ⟶ Y` that is a topological open embedding
is an open immersion iff every stalk map is an iso.
-/
<<<<<<< HEAD
theorem of_stalk_iso {X Y : SheafedSpace C} (f : X ⟶ Y) (hf : OpenEmbedding f.base)
=======
theorem of_stalk_iso {X Y : SheafedSpace C} (f : X ⟶ Y) (hf : IsOpenEmbedding f.base)
>>>>>>> d0df76bd
    [H : ∀ x : X.1, IsIso (f.stalkMap x)] : SheafedSpace.IsOpenImmersion f :=
  { base_open := hf
    c_iso := fun U => by
      apply (config := {allowSynthFailures := true})
        TopCat.Presheaf.app_isIso_of_stalkFunctor_map_iso
          (show Y.sheaf ⟶ (TopCat.Sheaf.pushforward _ f.base).obj X.sheaf from ⟨f.c⟩)
      rintro ⟨_, y, hy, rfl⟩
      specialize H y
      delta PresheafedSpace.Hom.stalkMap at H
      haveI H' :=
<<<<<<< HEAD
        TopCat.Presheaf.stalkPushforward.stalkPushforward_iso_of_openEmbedding C hf X.presheaf y
=======
        TopCat.Presheaf.stalkPushforward.stalkPushforward_iso_of_isOpenEmbedding C hf X.presheaf y
>>>>>>> d0df76bd
      have := IsIso.comp_isIso' H (@IsIso.inv_isIso _ _ _ _ _ H')
      rwa [Category.assoc, IsIso.hom_inv_id, Category.comp_id] at this }

end OfStalkIso

section

variable {X Y : SheafedSpace C} (f : X ⟶ Y) [H : IsOpenImmersion f]

/-- The functor `Opens X ⥤ Opens Y` associated with an open immersion `f : X ⟶ Y`. -/
abbrev opensFunctor : Opens X ⥤ Opens Y :=
  H.base_open.isOpenMap.functor

/-- An open immersion `f : X ⟶ Y` induces an isomorphism `X ≅ Y|_{f(X)}`. -/
@[simps! hom_c_app]
noncomputable def isoRestrict : X ≅ Y.restrict H.base_open :=
  SheafedSpace.isoMk <| PresheafedSpace.IsOpenImmersion.isoRestrict f

@[reassoc (attr := simp)]
theorem isoRestrict_hom_ofRestrict : (isoRestrict f).hom ≫ Y.ofRestrict _ = f :=
  PresheafedSpace.IsOpenImmersion.isoRestrict_hom_ofRestrict f

@[reassoc (attr := simp)]
theorem isoRestrict_inv_ofRestrict : (isoRestrict f).inv ≫ f = Y.ofRestrict _ :=
  PresheafedSpace.IsOpenImmersion.isoRestrict_inv_ofRestrict f

/-- For an open immersion `f : X ⟶ Y` and an open set `U ⊆ X`, we have the map `X(U) ⟶ Y(U)`. -/
noncomputable def invApp (U : Opens X) :
    X.presheaf.obj (op U) ⟶ Y.presheaf.obj (op (opensFunctor f |>.obj U)) :=
  PresheafedSpace.IsOpenImmersion.invApp f U

@[reassoc (attr := simp)]
theorem inv_naturality {U V : (Opens X)ᵒᵖ} (i : U ⟶ V) :
    X.presheaf.map i ≫ H.invApp _ (unop V) =
      H.invApp _ (unop U) ≫ Y.presheaf.map (opensFunctor f |>.op.map i) :=
  PresheafedSpace.IsOpenImmersion.inv_naturality f i

instance (U : Opens X) : IsIso (H.invApp _ U) := by delta invApp; infer_instance

theorem inv_invApp (U : Opens X) :
    inv (H.invApp _ U) =
      f.c.app (op (opensFunctor f |>.obj U)) ≫ X.presheaf.map
        (eqToHom (by simp [Opens.map, Set.preimage_image_eq _ H.base_open.injective])) :=
  PresheafedSpace.IsOpenImmersion.inv_invApp f U

@[reassoc (attr := simp)]
theorem invApp_app (U : Opens X) :
    H.invApp _ U ≫ f.c.app (op (opensFunctor f |>.obj U)) = X.presheaf.map
      (eqToHom (by simp [Opens.map, Set.preimage_image_eq _ H.base_open.injective])) :=
  PresheafedSpace.IsOpenImmersion.invApp_app f U

attribute [elementwise] invApp_app

@[reassoc (attr := simp)]
theorem app_invApp (U : Opens Y) :
    f.c.app (op U) ≫ H.invApp _ ((Opens.map f.base).obj U) =
      Y.presheaf.map
        ((homOfLE (Set.image_preimage_subset f.base U.1)).op :
          op U ⟶ op (opensFunctor f |>.obj ((Opens.map f.base).obj U))) :=
  PresheafedSpace.IsOpenImmersion.app_invApp f U

/-- A variant of `app_inv_app` that gives an `eqToHom` instead of `homOfLe`. -/
@[reassoc]
theorem app_inv_app' (U : Opens Y) (hU : (U : Set Y) ⊆ Set.range f.base) :
    f.c.app (op U) ≫ invApp f ((Opens.map f.base).obj U) =
      Y.presheaf.map
        (eqToHom <|
            le_antisymm (Set.image_preimage_subset f.base U.1) <|
              (Set.image_preimage_eq_inter_range (f := f.base) (t := U.1)).symm ▸
                Set.subset_inter_iff.mpr ⟨fun _ h => h, hU⟩).op :=
  PresheafedSpace.IsOpenImmersion.app_invApp f U

instance ofRestrict {X : TopCat} (Y : SheafedSpace C) {f : X ⟶ Y.carrier}
    (hf : IsOpenEmbedding f) : IsOpenImmersion (Y.ofRestrict hf) :=
  PresheafedSpace.IsOpenImmersion.ofRestrict _ hf

@[elementwise, simp]
theorem ofRestrict_invApp {C : Type*} [Category C] (X : SheafedSpace C) {Y : TopCat}
    {f : Y ⟶ TopCat.of X.carrier} (h : IsOpenEmbedding f) (U : Opens (X.restrict h).carrier) :
    (SheafedSpace.IsOpenImmersion.ofRestrict X h).invApp _ U = 𝟙 _ :=
  PresheafedSpace.IsOpenImmersion.ofRestrict_invApp _ h U

/-- An open immersion is an iso if the underlying continuous map is epi. -/
theorem to_iso [h' : Epi f.base] : IsIso f := by
  haveI : IsIso (forgetToPresheafedSpace.map f) := PresheafedSpace.IsOpenImmersion.to_iso f
  apply isIso_of_reflects_iso _ (SheafedSpace.forgetToPresheafedSpace)

instance stalk_iso [HasColimits C] (x : X) :
    IsIso (f.stalkMap x) :=
  PresheafedSpace.IsOpenImmersion.stalk_iso f x

end

section Prod

-- Porting note: here `ι` should have same universe level as morphism of `C`, so needs explicit
-- universe level now
variable [HasLimits C] {ι : Type v} (F : Discrete ι ⥤ SheafedSpace.{_, v, v} C) [HasColimit F]
  (i : Discrete ι)

theorem sigma_ι_isOpenEmbedding : IsOpenEmbedding (colimit.ι F i).base := by
  rw [← show _ = (colimit.ι F i).base from ι_preservesColimitIso_inv (SheafedSpace.forget C) F i]
  have : _ = _ ≫ colimit.ι (Discrete.functor ((F ⋙ SheafedSpace.forget C).obj ∘ Discrete.mk)) i :=
    HasColimit.isoOfNatIso_ι_hom Discrete.natIsoFunctor i
  rw [← Iso.eq_comp_inv] at this
  rw [this]
  have : colimit.ι _ _ ≫ _ = _ :=
    TopCat.sigmaIsoSigma_hom_ι.{v, v} ((F ⋙ SheafedSpace.forget C).obj ∘ Discrete.mk) i.as
  rw [← Iso.eq_comp_inv] at this
  cases i
  rw [this, ← Category.assoc]
  -- Porting note: `simp_rw` can't use `TopCat.isOpenEmbedding_iff_comp_isIso` and
  -- `TopCat.isOpenEmbedding_iff_isIso_comp`.
  -- See https://github.com/leanprover-community/mathlib4/issues/5026
  erw [TopCat.isOpenEmbedding_iff_comp_isIso, TopCat.isOpenEmbedding_iff_comp_isIso,
    TopCat.isOpenEmbedding_iff_comp_isIso, TopCat.isOpenEmbedding_iff_isIso_comp]
  exact .sigmaMk

@[deprecated (since := "2024-10-18")]
alias sigma_ι_openEmbedding := sigma_ι_isOpenEmbedding

theorem image_preimage_is_empty (j : Discrete ι) (h : i ≠ j) (U : Opens (F.obj i)) :
    (Opens.map (colimit.ι (F ⋙ SheafedSpace.forgetToPresheafedSpace) j).base).obj
        ((Opens.map (preservesColimitIso SheafedSpace.forgetToPresheafedSpace F).inv.base).obj
          ((sigma_ι_isOpenEmbedding F i).isOpenMap.functor.obj U)) =
      ⊥ := by
  ext x
  apply iff_false_intro
  rintro ⟨y, hy, eq⟩
  replace eq := ConcreteCategory.congr_arg (preservesColimitIso (SheafedSpace.forget C) F ≪≫
    HasColimit.isoOfNatIso Discrete.natIsoFunctor ≪≫ TopCat.sigmaIsoSigma.{v, v} _).hom eq
  simp_rw [CategoryTheory.Iso.trans_hom, ← TopCat.comp_app, ← PresheafedSpace.comp_base] at eq
  rw [ι_preservesColimitIso_inv] at eq
  change
    ((SheafedSpace.forget C).map (colimit.ι F i) ≫ _) y =
      ((SheafedSpace.forget C).map (colimit.ι F j) ≫ _) x at eq
  cases i; cases j
  rw [ι_preservesColimitIso_hom_assoc, ι_preservesColimitIso_hom_assoc,
    HasColimit.isoOfNatIso_ι_hom_assoc, HasColimit.isoOfNatIso_ι_hom_assoc,
    TopCat.sigmaIsoSigma_hom_ι, TopCat.sigmaIsoSigma_hom_ι] at eq
  exact h (congr_arg Discrete.mk (congr_arg Sigma.fst eq))

instance sigma_ι_isOpenImmersion [HasStrictTerminalObjects C] :
    SheafedSpace.IsOpenImmersion (colimit.ι F i) where
  base_open := sigma_ι_isOpenEmbedding F i
  c_iso U := by
    have e : colimit.ι F i = _ :=
      (ι_preservesColimitIso_inv SheafedSpace.forgetToPresheafedSpace F i).symm
    have H :
      IsOpenEmbedding
        (colimit.ι (F ⋙ SheafedSpace.forgetToPresheafedSpace) i ≫
            (preservesColimitIso SheafedSpace.forgetToPresheafedSpace F).inv).base :=
      e ▸ sigma_ι_isOpenEmbedding F i
    suffices IsIso <| (colimit.ι (F ⋙ SheafedSpace.forgetToPresheafedSpace) i ≫
        (preservesColimitIso SheafedSpace.forgetToPresheafedSpace F).inv).c.app <|
      op (H.isOpenMap.functor.obj U) by
      -- Porting note (https://github.com/leanprover-community/mathlib4/issues/11083): just `convert` is very slow, so helps it a bit
      convert this using 2 <;> congr
    rw [PresheafedSpace.comp_c_app,
      ← PresheafedSpace.colimitPresheafObjIsoComponentwiseLimit_hom_π]
    -- Porting note: this instance created manually to make the `inferInstance` below work
    have inst1 : IsIso (preservesColimitIso forgetToPresheafedSpace F).inv.c :=
      PresheafedSpace.c_isIso_of_iso _
    rsuffices : IsIso
        (limit.π
          (PresheafedSpace.componentwiseDiagram (F ⋙ SheafedSpace.forgetToPresheafedSpace)
            ((Opens.map
                  (preservesColimitIso SheafedSpace.forgetToPresheafedSpace F).inv.base).obj
              (unop <| op <| H.isOpenMap.functor.obj U)))
          (op i))
    · infer_instance
    apply limit_π_isIso_of_is_strict_terminal
    intro j hj
    induction j using Opposite.rec' with | h j => ?_
    dsimp
    convert (F.obj j).sheaf.isTerminalOfEmpty using 3
    convert image_preimage_is_empty F i j (fun h => hj (congr_arg op h.symm)) U using 6
    exact (congr_arg PresheafedSpace.Hom.base e).symm

end Prod

end SheafedSpace.IsOpenImmersion

namespace LocallyRingedSpace.IsOpenImmersion

instance (X : LocallyRingedSpace) {U : TopCat} (f : U ⟶ X.toTopCat) (hf : IsOpenEmbedding f) :
    LocallyRingedSpace.IsOpenImmersion (X.ofRestrict hf) :=
  PresheafedSpace.IsOpenImmersion.ofRestrict X.toPresheafedSpace hf

noncomputable section Pullback

variable {X Y Z : LocallyRingedSpace} (f : X ⟶ Z) (g : Y ⟶ Z)
variable [H : LocallyRingedSpace.IsOpenImmersion f]

instance (priority := 100) of_isIso [IsIso g] : LocallyRingedSpace.IsOpenImmersion g :=
  @PresheafedSpace.IsOpenImmersion.ofIsIso _ _ _ _ g.1
    ⟨⟨(inv g).1, by
        erw [← LocallyRingedSpace.comp_toShHom]; rw [IsIso.hom_inv_id]
        erw [← LocallyRingedSpace.comp_toShHom]; rw [IsIso.inv_hom_id]; constructor <;> rfl⟩⟩

instance comp (g : Z ⟶ Y) [LocallyRingedSpace.IsOpenImmersion g] :
    LocallyRingedSpace.IsOpenImmersion (f ≫ g) :=
  PresheafedSpace.IsOpenImmersion.comp f.1 g.1

instance mono : Mono f :=
  LocallyRingedSpace.forgetToSheafedSpace.mono_of_mono_map (show Mono f.toShHom by infer_instance)

instance : SheafedSpace.IsOpenImmersion (LocallyRingedSpace.forgetToSheafedSpace.map f) :=
  H

-- note to reviewers: is there a `count_heartbeats` for this?
set_option synthInstance.maxHeartbeats 40000 in
/-- An explicit pullback cone over `cospan f g` if `f` is an open immersion. -/
def pullbackConeOfLeft : PullbackCone f g := by
  refine PullbackCone.mk ?_
      (Y.ofRestrict (TopCat.snd_isOpenEmbedding_of_left H.base_open g.base)) ?_
  · use PresheafedSpace.IsOpenImmersion.pullbackConeOfLeftFst f.1 g.1
    intro x
    have := PresheafedSpace.stalkMap.congr_hom _ _
        (PresheafedSpace.IsOpenImmersion.pullback_cone_of_left_condition f.1 g.1) x
    rw [PresheafedSpace.stalkMap.comp, PresheafedSpace.stalkMap.comp] at this
    rw [← IsIso.eq_inv_comp] at this
    rw [this]
    infer_instance
<<<<<<< HEAD
  · exact LocallyRingedSpace.Hom.ext
=======
  · exact LocallyRingedSpace.Hom.ext'
>>>>>>> d0df76bd
        (PresheafedSpace.IsOpenImmersion.pullback_cone_of_left_condition _ _)

instance : LocallyRingedSpace.IsOpenImmersion (pullbackConeOfLeft f g).snd :=
  show PresheafedSpace.IsOpenImmersion (Y.toPresheafedSpace.ofRestrict _) by infer_instance

set_option synthInstance.maxHeartbeats 40000 in
/-- The constructed `pullbackConeOfLeft` is indeed limiting. -/
def pullbackConeOfLeftIsLimit : IsLimit (pullbackConeOfLeft f g) :=
  PullbackCone.isLimitAux' _ fun s => by
    refine ⟨LocallyRingedSpace.Hom.mk (PresheafedSpace.IsOpenImmersion.pullbackConeOfLeftLift
<<<<<<< HEAD
        f.1 g.1 (PullbackCone.mk _ _ (congr_arg LocallyRingedSpace.Hom.val s.condition))) ?_,
      LocallyRingedSpace.Hom.ext
        (PresheafedSpace.IsOpenImmersion.pullbackConeOfLeftLift_fst f.1 g.1 _),
      LocallyRingedSpace.Hom.ext
=======
        f.1 g.1 (PullbackCone.mk _ _ (congr_arg LocallyRingedSpace.Hom.toShHom s.condition))) ?_,
      LocallyRingedSpace.Hom.ext'
        (PresheafedSpace.IsOpenImmersion.pullbackConeOfLeftLift_fst f.1 g.1 _),
      LocallyRingedSpace.Hom.ext'
>>>>>>> d0df76bd
          (PresheafedSpace.IsOpenImmersion.pullbackConeOfLeftLift_snd f.1 g.1 _), ?_⟩
    · intro x
      have :=
        PresheafedSpace.stalkMap.congr_hom _ _
          (PresheafedSpace.IsOpenImmersion.pullbackConeOfLeftLift_snd f.1 g.1
            (PullbackCone.mk s.fst.1 s.snd.1
              (congr_arg LocallyRingedSpace.Hom.toShHom s.condition)))
          x
      change _ = _ ≫ s.snd.1.stalkMap x at this
      rw [PresheafedSpace.stalkMap.comp, ← IsIso.eq_inv_comp] at this
      rw [this]
      infer_instance
    · intro m _ h₂
      rw [← cancel_mono (pullbackConeOfLeft f g).snd]
<<<<<<< HEAD
      exact h₂.trans <| LocallyRingedSpace.Hom.ext
=======
      exact h₂.trans <| LocallyRingedSpace.Hom.ext'
>>>>>>> d0df76bd
        (PresheafedSpace.IsOpenImmersion.pullbackConeOfLeftLift_snd f.1 g.1 <|
          PullbackCone.mk s.fst.1 s.snd.1 <| congr_arg
            LocallyRingedSpace.Hom.toShHom s.condition).symm

instance hasPullback_of_left : HasPullback f g :=
  ⟨⟨⟨_, pullbackConeOfLeftIsLimit f g⟩⟩⟩

instance hasPullback_of_right : HasPullback g f :=
  hasPullback_symmetry f g

/-- Open immersions are stable under base-change. -/
instance pullback_snd_of_left :
    LocallyRingedSpace.IsOpenImmersion (pullback.snd f g) := by
  delta pullback.snd
  rw [← limit.isoLimitCone_hom_π ⟨_, pullbackConeOfLeftIsLimit f g⟩ WalkingCospan.right]
  infer_instance

/-- Open immersions are stable under base-change. -/
instance pullback_fst_of_right :
    LocallyRingedSpace.IsOpenImmersion (pullback.fst g f) := by
  rw [← pullbackSymmetry_hom_comp_snd]
  infer_instance

instance pullback_to_base_isOpenImmersion [LocallyRingedSpace.IsOpenImmersion g] :
    LocallyRingedSpace.IsOpenImmersion (limit.π (cospan f g) WalkingCospan.one) := by
  rw [← limit.w (cospan f g) WalkingCospan.Hom.inl, cospan_map_inl]
  infer_instance

instance forgetPreservesPullbackOfLeft :
    PreservesLimit (cospan f g) LocallyRingedSpace.forgetToSheafedSpace :=
  preservesLimitOfPreservesLimitCone (pullbackConeOfLeftIsLimit f g) <| by
    apply (isLimitMapConePullbackConeEquiv _ _).symm.toFun
    apply isLimitOfIsLimitPullbackConeMap SheafedSpace.forgetToPresheafedSpace
    exact PresheafedSpace.IsOpenImmersion.pullbackConeOfLeftIsLimit f.1 g.1

instance forgetToPresheafedSpacePreservesPullbackOfLeft :
    PreservesLimit (cospan f g)
      (LocallyRingedSpace.forgetToSheafedSpace ⋙ SheafedSpace.forgetToPresheafedSpace) :=
  preservesLimitOfPreservesLimitCone (pullbackConeOfLeftIsLimit f g) <| by
    apply (isLimitMapConePullbackConeEquiv _ _).symm.toFun
    exact PresheafedSpace.IsOpenImmersion.pullbackConeOfLeftIsLimit f.1 g.1

instance forgetToPresheafedSpacePreservesOpenImmersion :
    PresheafedSpace.IsOpenImmersion
      ((LocallyRingedSpace.forgetToSheafedSpace ⋙ SheafedSpace.forgetToPresheafedSpace).map f) :=
  H

instance forgetToTopPreservesPullbackOfLeft :
    PreservesLimit (cospan f g)
      (LocallyRingedSpace.forgetToSheafedSpace ⋙ SheafedSpace.forget _) := by
  change PreservesLimit _ <|
    (LocallyRingedSpace.forgetToSheafedSpace ⋙ SheafedSpace.forgetToPresheafedSpace) ⋙
    PresheafedSpace.forget _
  -- Porting note: was `apply (config := { instances := False }) ...`
  -- See https://github.com/leanprover/lean4/issues/2273
  have : PreservesLimit
      (cospan ((cospan f g ⋙ forgetToSheafedSpace ⋙ SheafedSpace.forgetToPresheafedSpace).map
        WalkingCospan.Hom.inl)
      ((cospan f g ⋙ forgetToSheafedSpace ⋙ SheafedSpace.forgetToPresheafedSpace).map
        WalkingCospan.Hom.inr)) (PresheafedSpace.forget CommRingCat) := by
    dsimp; infer_instance
  have : PreservesLimit (cospan f g ⋙ forgetToSheafedSpace ⋙ SheafedSpace.forgetToPresheafedSpace)
      (PresheafedSpace.forget CommRingCat) := by
    apply preservesLimitOfIsoDiagram _ (diagramIsoCospan _).symm
  apply Limits.compPreservesLimit

instance forgetReflectsPullbackOfLeft :
    ReflectsLimit (cospan f g) LocallyRingedSpace.forgetToSheafedSpace :=
  reflectsLimitOfReflectsIsomorphisms _ _

instance forgetPreservesPullbackOfRight :
    PreservesLimit (cospan g f) LocallyRingedSpace.forgetToSheafedSpace :=
  preservesPullbackSymmetry _ _ _

instance forgetToPresheafedSpacePreservesPullbackOfRight :
    PreservesLimit (cospan g f)
      (LocallyRingedSpace.forgetToSheafedSpace ⋙ SheafedSpace.forgetToPresheafedSpace) :=
  preservesPullbackSymmetry _ _ _

instance forgetReflectsPullbackOfRight :
    ReflectsLimit (cospan g f) LocallyRingedSpace.forgetToSheafedSpace :=
  reflectsLimitOfReflectsIsomorphisms _ _

instance forgetToPresheafedSpaceReflectsPullbackOfLeft :
    ReflectsLimit (cospan f g)
      (LocallyRingedSpace.forgetToSheafedSpace ⋙ SheafedSpace.forgetToPresheafedSpace) :=
  reflectsLimitOfReflectsIsomorphisms _ _

instance forgetToPresheafedSpaceReflectsPullbackOfRight :
    ReflectsLimit (cospan g f)
      (LocallyRingedSpace.forgetToSheafedSpace ⋙ SheafedSpace.forgetToPresheafedSpace) :=
  reflectsLimitOfReflectsIsomorphisms _ _

theorem pullback_snd_isIso_of_range_subset (H' : Set.range g.base ⊆ Set.range f.base) :
    IsIso (pullback.snd f g) := by
  apply (config := {allowSynthFailures := true}) Functor.ReflectsIsomorphisms.reflects
    (F := LocallyRingedSpace.forgetToSheafedSpace)
  apply (config := {allowSynthFailures := true}) Functor.ReflectsIsomorphisms.reflects
    (F := SheafedSpace.forgetToPresheafedSpace)
  erw [← PreservesPullback.iso_hom_snd
      (LocallyRingedSpace.forgetToSheafedSpace ⋙ SheafedSpace.forgetToPresheafedSpace) f g]
  -- Porting note: was `inferInstance`
  exact IsIso.comp_isIso' inferInstance <|
    PresheafedSpace.IsOpenImmersion.pullback_snd_isIso_of_range_subset _ _ H'

/-- The universal property of open immersions:
For an open immersion `f : X ⟶ Z`, given any morphism of schemes `g : Y ⟶ Z` whose topological
image is contained in the image of `f`, we can lift this morphism to a unique `Y ⟶ X` that
commutes with these maps.
-/
def lift (H' : Set.range g.base ⊆ Set.range f.base) : Y ⟶ X :=
  -- Porting note (https://github.com/leanprover-community/mathlib4/issues/10754): added instance manually
  have := pullback_snd_isIso_of_range_subset f g H'
  inv (pullback.snd f g) ≫ pullback.fst _ _

@[simp, reassoc]
theorem lift_fac (H' : Set.range g.base ⊆ Set.range f.base) : lift f g H' ≫ f = g := by
  erw [Category.assoc]; rw [IsIso.inv_comp_eq]; exact pullback.condition

theorem lift_uniq (H' : Set.range g.base ⊆ Set.range f.base) (l : Y ⟶ X) (hl : l ≫ f = g) :
    l = lift f g H' := by rw [← cancel_mono f, hl, lift_fac]

theorem lift_range (H' : Set.range g.base ⊆ Set.range f.base) :
    Set.range (lift f g H').base = f.base ⁻¹' Set.range g.base := by
  -- Porting note (https://github.com/leanprover-community/mathlib4/issues/10754): added instance manually
  have := pullback_snd_isIso_of_range_subset f g H'
  dsimp only [lift]
  have : _ = (pullback.fst f g).base :=
    PreservesPullback.iso_hom_fst
      (LocallyRingedSpace.forgetToSheafedSpace ⋙ SheafedSpace.forget _) f g
  rw [LocallyRingedSpace.comp_base, ← this, ← Category.assoc, coe_comp, Set.range_comp,
      Set.range_eq_univ.mpr, Set.image_univ]
  -- Porting note (https://github.com/leanprover-community/mathlib4/issues/11224): change `rw` to `erw` on this lemma
  · erw [TopCat.pullback_fst_range]
    ext
    constructor
    · rintro ⟨y, eq⟩; exact ⟨y, eq.symm⟩
    · rintro ⟨y, eq⟩; exact ⟨y, eq.symm⟩
  · rw [← TopCat.epi_iff_surjective, show (inv (pullback.snd f g)).base = _ from
        (LocallyRingedSpace.forgetToSheafedSpace ⋙ SheafedSpace.forget _).map_inv _]
    infer_instance

end Pullback

/-- An open immersion is isomorphic to the induced open subscheme on its image. -/
noncomputable def isoRestrict {X Y : LocallyRingedSpace} (f : X ⟶ Y)
    [H : LocallyRingedSpace.IsOpenImmersion f] :
    X ≅ Y.restrict H.base_open :=
  LocallyRingedSpace.isoOfSheafedSpaceIso <|
    SheafedSpace.forgetToPresheafedSpace.preimageIso <|
      PresheafedSpace.IsOpenImmersion.isoRestrict f.1

/-- The functor `Opens X ⥤ Opens Y` associated with an open immersion `f : X ⟶ Y`. -/
abbrev opensFunctor {X Y : LocallyRingedSpace} (f : X ⟶ Y)
    [H : LocallyRingedSpace.IsOpenImmersion f] : Opens X ⥤ Opens Y :=
  H.base_open.isOpenMap.functor

section OfStalkIso

/-- Suppose `X Y : SheafedSpace C`, where `C` is a concrete category,
whose forgetful functor reflects isomorphisms, preserves limits and filtered colimits.
Then a morphism `X ⟶ Y` that is a topological open embedding
is an open immersion iff every stalk map is an iso.
-/
<<<<<<< HEAD
theorem of_stalk_iso {X Y : LocallyRingedSpace} (f : X ⟶ Y) (hf : OpenEmbedding f.1.base)
=======
theorem of_stalk_iso {X Y : LocallyRingedSpace} (f : X ⟶ Y) (hf : IsOpenEmbedding f.base)
>>>>>>> d0df76bd
    [stalk_iso : ∀ x : X.1, IsIso (f.stalkMap x)] :
    LocallyRingedSpace.IsOpenImmersion f :=
  SheafedSpace.IsOpenImmersion.of_stalk_iso _ hf (H := stalk_iso)

end OfStalkIso

section

variable {X Y : LocallyRingedSpace} (f : X ⟶ Y) [H : IsOpenImmersion f]

@[reassoc (attr := simp)]
theorem isoRestrict_hom_ofRestrict : (isoRestrict f).hom ≫ Y.ofRestrict _ = f := by
  ext1
  dsimp [isoRestrict, isoOfSheafedSpaceIso]
  apply SheafedSpace.forgetToPresheafedSpace.map_injective
  rw [Functor.map_comp, SheafedSpace.forgetToPresheafedSpace.map_preimage]
  exact SheafedSpace.IsOpenImmersion.isoRestrict_hom_ofRestrict f.1

@[reassoc (attr := simp)]
theorem isoRestrict_inv_ofRestrict : (isoRestrict f).inv ≫ f = Y.ofRestrict _ := by
  simp only [← isoRestrict_hom_ofRestrict f, Iso.inv_hom_id_assoc]
/-- For an open immersion `f : X ⟶ Y` and an open set `U ⊆ X`, we have the map `X(U) ⟶ Y(U)`. -/
noncomputable def invApp (U : Opens X) :
    X.presheaf.obj (op U) ⟶ Y.presheaf.obj (op (opensFunctor f |>.obj U)) :=
  PresheafedSpace.IsOpenImmersion.invApp f.1 U

@[reassoc (attr := simp)]
theorem inv_naturality {U V : (Opens X)ᵒᵖ} (i : U ⟶ V) :
    X.presheaf.map i ≫ H.invApp _ (unop V) =
      H.invApp _ (unop U) ≫ Y.presheaf.map (opensFunctor f |>.op.map i) :=
  PresheafedSpace.IsOpenImmersion.inv_naturality f.1 i

instance (U : Opens X) : IsIso (H.invApp _ U) := by delta invApp; infer_instance

theorem inv_invApp (U : Opens X) :
    inv (H.invApp _ U) =
      f.c.app (op (opensFunctor f |>.obj U)) ≫ X.presheaf.map
        (eqToHom (by simp [Opens.map, Set.preimage_image_eq _ H.base_open.injective])) :=
  PresheafedSpace.IsOpenImmersion.inv_invApp f.1 U

@[reassoc (attr := simp)]
theorem invApp_app (U : Opens X) :
    H.invApp _ U ≫ f.c.app (op (opensFunctor f |>.obj U)) = X.presheaf.map
      (eqToHom (by simp [Opens.map, Set.preimage_image_eq _ H.base_open.injective])) :=
  PresheafedSpace.IsOpenImmersion.invApp_app f.1 U

attribute [elementwise] invApp_app

@[reassoc (attr := simp)]
theorem app_invApp (U : Opens Y) :
    f.c.app (op U) ≫ H.invApp _ ((Opens.map f.base).obj U) =
      Y.presheaf.map
        ((homOfLE (Set.image_preimage_subset f.base U.1)).op :
          op U ⟶ op (opensFunctor f |>.obj ((Opens.map f.base).obj U))) :=
  PresheafedSpace.IsOpenImmersion.app_invApp f.1 U

/-- A variant of `app_inv_app` that gives an `eqToHom` instead of `homOfLe`. -/
@[reassoc]
theorem app_inv_app' (U : Opens Y) (hU : (U : Set Y) ⊆ Set.range f.base) :
    f.c.app (op U) ≫ H.invApp _ ((Opens.map f.base).obj U) =
      Y.presheaf.map
        (eqToHom <|
            le_antisymm (Set.image_preimage_subset f.base U.1) <|
              (Set.image_preimage_eq_inter_range (f := f.base) (t := U.1)).symm ▸
                Set.subset_inter_iff.mpr ⟨fun _ h => h, hU⟩).op :=
  PresheafedSpace.IsOpenImmersion.app_invApp f.1 U

instance ofRestrict {X : TopCat} (Y : LocallyRingedSpace) {f : X ⟶ Y.carrier}
    (hf : IsOpenEmbedding f) : IsOpenImmersion (Y.ofRestrict hf) :=
  PresheafedSpace.IsOpenImmersion.ofRestrict _ hf

@[elementwise, simp]
theorem ofRestrict_invApp (X : LocallyRingedSpace) {Y : TopCat}
    {f : Y ⟶ TopCat.of X.carrier} (h : IsOpenEmbedding f) (U : Opens (X.restrict h).carrier) :
    (LocallyRingedSpace.IsOpenImmersion.ofRestrict X h).invApp _ U = 𝟙 _ :=
  PresheafedSpace.IsOpenImmersion.ofRestrict_invApp _ h U

instance stalk_iso (x : X) : IsIso (f.stalkMap x) :=
  PresheafedSpace.IsOpenImmersion.stalk_iso f.1 x

theorem to_iso [h' : Epi f.base] : IsIso f := by
  suffices IsIso (LocallyRingedSpace.forgetToSheafedSpace.map f) from
    isIso_of_reflects_iso _ LocallyRingedSpace.forgetToSheafedSpace
  exact SheafedSpace.IsOpenImmersion.to_iso f.1

end

end LocallyRingedSpace.IsOpenImmersion

end AlgebraicGeometry<|MERGE_RESOLUTION|>--- conflicted
+++ resolved
@@ -68,11 +68,7 @@
 class PresheafedSpace.IsOpenImmersion {X Y : PresheafedSpace C} (f : X ⟶ Y) : Prop where
   /-- the underlying continuous map of underlying spaces from the source to an open subset of the
     target. -/
-<<<<<<< HEAD
-  base_open : OpenEmbedding f.base
-=======
   base_open : IsOpenEmbedding f.base
->>>>>>> d0df76bd
   /-- the underlying sheaf morphism is an isomorphism on each open subset -/
   c_iso : ∀ U : Opens X, IsIso (f.c.app (op (base_open.isOpenMap.functor.obj U)))
 
@@ -127,11 +123,7 @@
 
 @[reassoc (attr := simp)]
 theorem isoRestrict_hom_ofRestrict : (isoRestrict f).hom ≫ Y.ofRestrict _ = f := by
-<<<<<<< HEAD
-  -- Porting note: `ext` did not pick up `NatTrans.ext`
-=======
   -- Porting note (https://github.com/leanprover-community/mathlib4/issues/11041): `ext` did not pick up `NatTrans.ext`
->>>>>>> d0df76bd
   refine PresheafedSpace.Hom.ext _ _ rfl <| NatTrans.ext <| funext fun x => ?_
   simp only [isoRestrict_hom_c_app, NatTrans.comp_app, eqToHom_refl,
     ofRestrict_c_app, Category.assoc, whiskerRight_id']
@@ -165,11 +157,7 @@
     · apply c_iso' f U
       ext1
       dsimp only [Opens.map_coe, IsOpenMap.functor_obj_coe, comp_base, TopCat.coe_comp]
-<<<<<<< HEAD
-      rw [Set.image_comp, Set.preimage_image_eq _ hg.base_open.inj]
-=======
       rw [Set.image_comp, Set.preimage_image_eq _ hg.base_open.injective]
->>>>>>> d0df76bd
 
 /-- For an open immersion `f : X ⟶ Y` and an open set `U ⊆ X`, we have the map `X(U) ⟶ Y(U)`. -/
 noncomputable def invApp (U : Opens X) :
@@ -342,11 +330,7 @@
         rfl }
 
 theorem pullback_cone_of_left_condition : pullbackConeOfLeftFst f g ≫ f = Y.ofRestrict _ ≫ g := by
-<<<<<<< HEAD
-  -- Porting note: `ext` did not pick up `NatTrans.ext`
-=======
   -- Porting note (https://github.com/leanprover-community/mathlib4/issues/11041): `ext` did not pick up `NatTrans.ext`
->>>>>>> d0df76bd
   refine PresheafedSpace.Hom.ext _ _ ?_ <| NatTrans.ext <| funext fun U => ?_
   · simpa using pullback.condition
   · induction U using Opposite.rec'
@@ -404,11 +388,7 @@
 -- this lemma is not a `simp` lemma, because it is an implementation detail
 theorem pullbackConeOfLeftLift_fst :
     pullbackConeOfLeftLift f g s ≫ (pullbackConeOfLeft f g).fst = s.fst := by
-<<<<<<< HEAD
-  -- Porting note: `ext` did not pick up `NatTrans.ext`
-=======
   -- Porting note (https://github.com/leanprover-community/mathlib4/issues/11041): `ext` did not pick up `NatTrans.ext`
->>>>>>> d0df76bd
   refine PresheafedSpace.Hom.ext _ _ ?_ <| NatTrans.ext <| funext fun x => ?_
   · change pullback.lift _ _ _ ≫ pullback.fst _ _ = _
     simp
@@ -427,11 +407,7 @@
 -- this lemma is not a `simp` lemma, because it is an implementation detail
 theorem pullbackConeOfLeftLift_snd :
     pullbackConeOfLeftLift f g s ≫ (pullbackConeOfLeft f g).snd = s.snd := by
-<<<<<<< HEAD
-  -- Porting note: `ext` did not pick up `NatTrans.ext`
-=======
   -- Porting note (https://github.com/leanprover-community/mathlib4/issues/11041): `ext` did not pick up `NatTrans.ext`
->>>>>>> d0df76bd
   refine PresheafedSpace.Hom.ext _ _ ?_ <| NatTrans.ext <| funext fun x => ?_
   · change pullback.lift _ _ _ ≫ pullback.snd _ _ = _
     simp
@@ -585,15 +561,9 @@
 /-- If `X ⟶ Y` is an open immersion, and `Y` is a LocallyRingedSpace, then so is `X`. -/
 def toLocallyRingedSpace : LocallyRingedSpace where
   toSheafedSpace := toSheafedSpace Y.toSheafedSpace f
-<<<<<<< HEAD
-  localRing x :=
-    haveI : LocalRing (Y.presheaf.stalk (f.base x)) := Y.localRing _
-    (asIso (f.stalkMap x)).commRingCatIsoToRingEquiv.localRing
-=======
   isLocalRing x :=
     haveI : IsLocalRing (Y.presheaf.stalk (f.base x)) := Y.isLocalRing _
     (asIso (f.stalkMap x)).commRingCatIsoToRingEquiv.isLocalRing
->>>>>>> d0df76bd
 
 @[simp]
 theorem toLocallyRingedSpace_toSheafedSpace :
@@ -757,11 +727,7 @@
 Then a morphism `X ⟶ Y` that is a topological open embedding
 is an open immersion iff every stalk map is an iso.
 -/
-<<<<<<< HEAD
-theorem of_stalk_iso {X Y : SheafedSpace C} (f : X ⟶ Y) (hf : OpenEmbedding f.base)
-=======
 theorem of_stalk_iso {X Y : SheafedSpace C} (f : X ⟶ Y) (hf : IsOpenEmbedding f.base)
->>>>>>> d0df76bd
     [H : ∀ x : X.1, IsIso (f.stalkMap x)] : SheafedSpace.IsOpenImmersion f :=
   { base_open := hf
     c_iso := fun U => by
@@ -772,11 +738,7 @@
       specialize H y
       delta PresheafedSpace.Hom.stalkMap at H
       haveI H' :=
-<<<<<<< HEAD
-        TopCat.Presheaf.stalkPushforward.stalkPushforward_iso_of_openEmbedding C hf X.presheaf y
-=======
         TopCat.Presheaf.stalkPushforward.stalkPushforward_iso_of_isOpenEmbedding C hf X.presheaf y
->>>>>>> d0df76bd
       have := IsIso.comp_isIso' H (@IsIso.inv_isIso _ _ _ _ _ H')
       rwa [Category.assoc, IsIso.hom_inv_id, Category.comp_id] at this }
 
@@ -1001,11 +963,7 @@
     rw [← IsIso.eq_inv_comp] at this
     rw [this]
     infer_instance
-<<<<<<< HEAD
-  · exact LocallyRingedSpace.Hom.ext
-=======
   · exact LocallyRingedSpace.Hom.ext'
->>>>>>> d0df76bd
         (PresheafedSpace.IsOpenImmersion.pullback_cone_of_left_condition _ _)
 
 instance : LocallyRingedSpace.IsOpenImmersion (pullbackConeOfLeft f g).snd :=
@@ -1016,17 +974,10 @@
 def pullbackConeOfLeftIsLimit : IsLimit (pullbackConeOfLeft f g) :=
   PullbackCone.isLimitAux' _ fun s => by
     refine ⟨LocallyRingedSpace.Hom.mk (PresheafedSpace.IsOpenImmersion.pullbackConeOfLeftLift
-<<<<<<< HEAD
-        f.1 g.1 (PullbackCone.mk _ _ (congr_arg LocallyRingedSpace.Hom.val s.condition))) ?_,
-      LocallyRingedSpace.Hom.ext
-        (PresheafedSpace.IsOpenImmersion.pullbackConeOfLeftLift_fst f.1 g.1 _),
-      LocallyRingedSpace.Hom.ext
-=======
         f.1 g.1 (PullbackCone.mk _ _ (congr_arg LocallyRingedSpace.Hom.toShHom s.condition))) ?_,
       LocallyRingedSpace.Hom.ext'
         (PresheafedSpace.IsOpenImmersion.pullbackConeOfLeftLift_fst f.1 g.1 _),
       LocallyRingedSpace.Hom.ext'
->>>>>>> d0df76bd
           (PresheafedSpace.IsOpenImmersion.pullbackConeOfLeftLift_snd f.1 g.1 _), ?_⟩
     · intro x
       have :=
@@ -1041,11 +992,7 @@
       infer_instance
     · intro m _ h₂
       rw [← cancel_mono (pullbackConeOfLeft f g).snd]
-<<<<<<< HEAD
-      exact h₂.trans <| LocallyRingedSpace.Hom.ext
-=======
       exact h₂.trans <| LocallyRingedSpace.Hom.ext'
->>>>>>> d0df76bd
         (PresheafedSpace.IsOpenImmersion.pullbackConeOfLeftLift_snd f.1 g.1 <|
           PullbackCone.mk s.fst.1 s.snd.1 <| congr_arg
             LocallyRingedSpace.Hom.toShHom s.condition).symm
@@ -1210,11 +1157,7 @@
 Then a morphism `X ⟶ Y` that is a topological open embedding
 is an open immersion iff every stalk map is an iso.
 -/
-<<<<<<< HEAD
-theorem of_stalk_iso {X Y : LocallyRingedSpace} (f : X ⟶ Y) (hf : OpenEmbedding f.1.base)
-=======
 theorem of_stalk_iso {X Y : LocallyRingedSpace} (f : X ⟶ Y) (hf : IsOpenEmbedding f.base)
->>>>>>> d0df76bd
     [stalk_iso : ∀ x : X.1, IsIso (f.stalkMap x)] :
     LocallyRingedSpace.IsOpenImmersion f :=
   SheafedSpace.IsOpenImmersion.of_stalk_iso _ hf (H := stalk_iso)
