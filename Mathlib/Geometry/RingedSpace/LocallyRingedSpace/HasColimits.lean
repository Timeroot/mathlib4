--- conflicted
+++ resolved
@@ -106,11 +106,7 @@
           (((forgetToSheafedSpace.mapCocone s).ι.app i).stalkMap y) :=
         (s.ι.app i).2 y
       infer_instance⟩
-<<<<<<< HEAD
   fac _ _ := LocallyRingedSpace.Hom.ext
-=======
-  fac _ _ := LocallyRingedSpace.Hom.ext'
->>>>>>> e553fb08
     (colimit.ι_desc (C := SheafedSpace.{u+1, u, u} CommRingCatMax.{u, u}) _ _)
   uniq s f h :=
     LocallyRingedSpace.Hom.ext'
