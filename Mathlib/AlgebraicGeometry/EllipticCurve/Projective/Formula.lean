--- conflicted
+++ resolved
@@ -88,11 +88,8 @@
 def negY (P : R × R × R) : R :=
   -P y - W'.a₁ * P x - W'.a₃ * P z
 
-<<<<<<< HEAD
-=======
 @[deprecated (since := "2025-05-04")] alias negY_eq := negY
 
->>>>>>> 536e7365
 lemma negY_smul (P : R × R × R) (u : R) : W'.negY (u • P) = u * W'.negY P := by
   simp_rw [negY, smul_eq]
   ring1
@@ -439,13 +436,10 @@
 Weierstrass curve. -/
 noncomputable def dblXYZ (P : R × R × R) : R × R × R :=
   (W'.dblX P, W'.dblY P, W'.dblZ P)
-<<<<<<< HEAD
-=======
 
 @[deprecated (since := "2025-05-04")] alias dblXYZ_X := dblXYZ
 @[deprecated (since := "2025-05-04")] alias dblXYZ_Y := dblXYZ
 @[deprecated (since := "2025-05-04")] alias dblXYZ_Z := dblXYZ
->>>>>>> 536e7365
 
 lemma dblXYZ_smul (P : R × R × R) (u : R) : W'.dblXYZ (u • P) = u ^ 4 • W'.dblXYZ P := by
   simp_rw [dblXYZ, dblX_smul, dblY_smul, dblZ_smul, smul_eq]
@@ -766,13 +760,10 @@
 If the representatives of `P` and `Q` are equal, then this returns the value `(0, 0, 0)`. -/
 noncomputable def addXYZ (P Q : R × R × R) : R × R × R :=
   (W'.addX P Q, W'.addY P Q, W'.addZ P Q)
-<<<<<<< HEAD
-=======
 
 @[deprecated (since := "2025-05-04")] alias addXYZ_X := addXYZ
 @[deprecated (since := "2025-05-04")] alias addXYZ_Y := addXYZ
 @[deprecated (since := "2025-05-04")] alias addXYZ_Z := addXYZ
->>>>>>> 536e7365
 
 lemma addXYZ_smul (P Q : R × R × R) (u v : R) :
     W'.addXYZ (u • P) (v • Q) = (u * v) ^ 2 • W'.addXYZ P Q := by
