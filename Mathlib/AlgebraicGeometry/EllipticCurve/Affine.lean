/-
Copyright (c) 2023 David Kurniadi Angdinata. All rights reserved.
Released under Apache 2.0 license as described in the file LICENSE.
Authors: David Kurniadi Angdinata
-/
import Mathlib.AlgebraicGeometry.EllipticCurve.Weierstrass

#align_import algebraic_geometry.elliptic_curve.point from "leanprover-community/mathlib"@"e2e7f2ac359e7514e4d40061d7c08bb69487ba4e"

/-!
# Affine coordinates for Weierstrass curves

This file defines the type of points on a Weierstrass curve as an inductive, consisting of the point
at infinity and affine points satisfying a Weierstrass equation with a nonsingular condition. This
file also defines the negation and addition operations of the group law for this type, and proves
that they respect the Weierstrass equation and the nonsingular condition. The fact that they form an
abelian group is proven in `Mathlib.AlgebraicGeometry.EllipticCurve.Group`.

## Mathematical background

Let `W` be a Weierstrass curve over a field `F`. A rational point on `W` is simply a point
$[X:Y:Z]$ defined over `F` in the projective plane satisfying the homogeneous cubic equation
$Y^2Z + a_1XYZ + a_3YZ^2 = X^3 + a_2X^2Z + a_4XZ^2 + a_6Z^3$. Any such point either lies in the
affine chart $Z \ne 0$ and satisfies the Weierstrass equation obtained by replacing $X/Z$ with $X$
and $Y/Z$ with $Y$, or is the unique point at infinity $0 := [0:1:0]$ when $Z = 0$. With this new
description, a nonsingular rational point on `W` is either $0$ or an affine point $(x, y)$ where
the partial derivatives $W_X(X, Y)$ and $W_Y(X, Y)$ do not vanish simultaneously. For a field
extension `K` of `F`, a `K`-rational point is simply a rational point on `W` base changed to `K`.

The set of nonsingular rational points forms an abelian group under a secant-and-tangent process.
 * The identity rational point is `0`.
 * Given a nonsingular rational point `P`, its negation `-P` is defined to be the unique third
    point of intersection between `W` and the line through `0` and `P`.
    Explicitly, if `P` is $(x, y)$, then `-P` is $(x, -y - a_1x - a_3)$.
 * Given two points `P` and `Q`, their addition `P + Q` is defined to be the negation of the unique
    third point of intersection between `W` and the line `L` through `P` and `Q`.
    Explicitly, let `P` be $(x_1, y_1)$ and let `Q` be $(x_2, y_2)$.
      * If $x_1 = x_2$ and $y_1 = -y_2 - a_1x_2 - a_3$, then `L` is vertical and `P + Q` is `0`.
      * If $x_1 = x_2$ and $y_1 \ne -y_2 - a_1x_2 - a_3$, then `L` is the tangent of `W` at `P = Q`,
        and has slope $\ell := (3x_1^2 + 2a_2x_1 + a_4 - a_1y_1) / (2y_1 + a_1x_1 + a_3)$.
      * Otherwise $x_1 \ne x_2$, then `L` is the secant of `W` through `P` and `Q`, and has slope
        $\ell := (y_1 - y_2) / (x_1 - x_2)$.

    In the latter two cases, the $X$-coordinate of `P + Q` is then the unique third solution of the
    equation obtained by substituting the line $Y = \ell(X - x_1) + y_1$ into the Weierstrass
    equation, and can be written down explicitly as $x := \ell^2 + a_1\ell - a_2 - x_1 - x_2$ by
    inspecting the $X^2$ terms. The $Y$-coordinate of `P + Q`, after applying the final negation
    that maps $Y$ to $-Y - a_1X - a_3$, is precisely $y := -(\ell(x - x_1) + y_1) - a_1x - a_3$.

The group law on this set is then uniquely determined by these constructions.

## Main definitions

 * `WeierstrassCurve.Affine.Equation`: the Weierstrass equation of an affine Weierstrass curve.
 * `WeierstrassCurve.Affine.Nonsingular`: the nonsingular condition on an affine Weierstrass curve.
 * `WeierstrassCurve.Affine.Point`: a nonsingular rational point on an affine Weierstrass curve.
 * `WeierstrassCurve.Affine.Point.neg`: the negation operation on an affine Weierstrass curve.
 * `WeierstrassCurve.Affine.Point.add`: the addition operation on an affine Weierstrass curve.

## Main statements

 * `WeierstrassCurve.Affine.equation_neg`: negation preserves the Weierstrass equation.
 * `WeierstrassCurve.Affine.equation_add`: addition preserves the Weierstrass equation.
 * `WeierstrassCurve.Affine.nonsingular_neg`: negation preserves the nonsingular condition.
 * `WeierstrassCurve.Affine.nonsingular_add`: addition preserves the nonsingular condition.
 * `WeierstrassCurve.Affine.nonsingular_of_Δ_ne_zero`: an affine Weierstrass curve is nonsingular at
    every point if its discriminant is non-zero.
 * `EllipticCurve.Affine.nonsingular`: an affine elliptic curve is nonsingular at every point.

## Notations

 * `W⟮K⟯`: the group of nonsingular rational points on `W` base changed to `K`.

## References

[J Silverman, *The Arithmetic of Elliptic Curves*][silverman2009]

## Tags

elliptic curve, rational point, affine coordinates
-/

/-- The notation `Y` for `X` in the `PolynomialPolynomial` scope. -/
scoped[PolynomialPolynomial] notation3:max "Y" => Polynomial.X (R := Polynomial _)

/-- The notation `R[X][Y]` for `R[X][X]` in the `PolynomialPolynomial` scope. -/
scoped[PolynomialPolynomial] notation3:max R "[X][Y]" => Polynomial (Polynomial R)

open Polynomial PolynomialPolynomial

local macro "C_simp" : tactic =>
  `(tactic| simp only [map_ofNat, C_0, C_1, C_neg, C_add, C_sub, C_mul, C_pow])

local macro "derivative_simp" : tactic =>
  `(tactic| simp only [derivative_C, derivative_X, derivative_X_pow, derivative_neg, derivative_add,
    derivative_sub, derivative_mul, derivative_sq])

local macro "eval_simp" : tactic =>
  `(tactic| simp only [eval_C, eval_X, eval_neg, eval_add, eval_sub, eval_mul, eval_pow])

local macro "map_simp" : tactic =>
  `(tactic| simp only [map_ofNat, map_neg, map_add, map_sub, map_mul, map_pow, map_div₀,
    Polynomial.map_ofNat, map_C, map_X, Polynomial.map_neg, Polynomial.map_add, Polynomial.map_sub,
    Polynomial.map_mul, Polynomial.map_pow, Polynomial.map_div, coe_mapRingHom,
    WeierstrassCurve.map])

universe r s u v w

/-! ## Weierstrass curves -/

/-- An abbreviation for a Weierstrass curve in affine coordinates. -/
abbrev WeierstrassCurve.Affine (R : Type u) : Type u :=
  WeierstrassCurve R

/-- The coercion to a Weierstrass curve in affine coordinates. -/
abbrev WeierstrassCurve.toAffine {R : Type u} (W : WeierstrassCurve R) : Affine R :=
  W

namespace WeierstrassCurve.Affine

variable {R : Type u} [CommRing R] (W : Affine R)

section Equation

/-! ### Weierstrass equations -/

/-- The polynomial $W(X, Y) := Y^2 + a_1XY + a_3Y - (X^3 + a_2X^2 + a_4X + a_6)$ associated to a
Weierstrass curve `W` over `R`. For ease of polynomial manipulation, this is represented as a term
of type `R[X][X]`, where the inner variable represents $X$ and the outer variable represents $Y$.
For clarity, the alternative notations `Y` and `R[X][Y]` are provided in the `PolynomialPolynomial`
scope to represent the outer variable and the bivariate polynomial ring `R[X][X]` respectively. -/
noncomputable def polynomial : R[X][Y] :=
  Y ^ 2 + C (C W.a₁ * X + C W.a₃) * Y - C (X ^ 3 + C W.a₂ * X ^ 2 + C W.a₄ * X + C W.a₆)
#align weierstrass_curve.polynomial WeierstrassCurve.Affine.polynomial

lemma polynomial_eq : W.polynomial =
    Cubic.toPoly
      ⟨0, 1, Cubic.toPoly ⟨0, 0, W.a₁, W.a₃⟩, Cubic.toPoly ⟨-1, -W.a₂, -W.a₄, -W.a₆⟩⟩ := by
  simp only [polynomial, Cubic.toPoly]
  C_simp
  ring1
#align weierstrass_curve.polynomial_eq WeierstrassCurve.Affine.polynomial_eq

lemma polynomial_ne_zero [Nontrivial R] : W.polynomial ≠ 0 := by
  rw [polynomial_eq]
  exact Cubic.ne_zero_of_b_ne_zero one_ne_zero
#align weierstrass_curve.polynomial_ne_zero WeierstrassCurve.Affine.polynomial_ne_zero

@[simp]
lemma degree_polynomial [Nontrivial R] : W.polynomial.degree = 2 := by
  rw [polynomial_eq]
  exact Cubic.degree_of_b_ne_zero' one_ne_zero
#align weierstrass_curve.degree_polynomial WeierstrassCurve.Affine.degree_polynomial

@[simp]
lemma natDegree_polynomial [Nontrivial R] : W.polynomial.natDegree = 2 := by
  rw [polynomial_eq]
  exact Cubic.natDegree_of_b_ne_zero' one_ne_zero
#align weierstrass_curve.nat_degree_polynomial WeierstrassCurve.Affine.natDegree_polynomial

lemma monic_polynomial : W.polynomial.Monic := by
  nontriviality R
  simpa only [polynomial_eq] using Cubic.monic_of_b_eq_one'
#align weierstrass_curve.monic_polynomial WeierstrassCurve.Affine.monic_polynomial

lemma irreducible_polynomial [IsDomain R] : Irreducible W.polynomial := by
  by_contra h
  rcases (W.monic_polynomial.not_irreducible_iff_exists_add_mul_eq_coeff W.natDegree_polynomial).mp
    h with ⟨f, g, h0, h1⟩
  simp only [polynomial_eq, Cubic.coeff_eq_c, Cubic.coeff_eq_d] at h0 h1
  apply_fun degree at h0 h1
  rw [Cubic.degree_of_a_ne_zero' <| neg_ne_zero.mpr <| one_ne_zero' R, degree_mul] at h0
  apply (h1.symm.le.trans Cubic.degree_of_b_eq_zero').not_lt
  rcases Nat.WithBot.add_eq_three_iff.mp h0.symm with h | h | h | h
  -- Porting note: replaced two `any_goals` proofs with two `iterate 2` proofs
  iterate 2 rw [degree_add_eq_right_of_degree_lt] <;> simp only [h] <;> decide
  iterate 2 rw [degree_add_eq_left_of_degree_lt] <;> simp only [h] <;> decide
#align weierstrass_curve.irreducible_polynomial WeierstrassCurve.Affine.irreducible_polynomial

-- Porting note (#10619): removed `@[simp]` to avoid a `simpNF` linter error
lemma eval_polynomial (x y : R) : (W.polynomial.eval <| C y).eval x =
    y ^ 2 + W.a₁ * x * y + W.a₃ * y - (x ^ 3 + W.a₂ * x ^ 2 + W.a₄ * x + W.a₆) := by
  simp only [polynomial]
  eval_simp
  rw [add_mul, ← add_assoc]
#align weierstrass_curve.eval_polynomial WeierstrassCurve.Affine.eval_polynomial

@[simp]
lemma eval_polynomial_zero : (W.polynomial.eval 0).eval 0 = -W.a₆ := by
  simp only [← C_0, eval_polynomial, zero_add, zero_sub, mul_zero, zero_pow <| Nat.succ_ne_zero _]
#align weierstrass_curve.eval_polynomial_zero WeierstrassCurve.Affine.eval_polynomial_zero

/-- The proposition that an affine point $(x, y)$ lies in `W`. In other words, $W(x, y) = 0$. -/
def Equation (x y : R) : Prop :=
  (W.polynomial.eval <| C y).eval x = 0
#align weierstrass_curve.equation WeierstrassCurve.Affine.Equation

lemma equation_iff' (x y : R) : W.Equation x y ↔
    y ^ 2 + W.a₁ * x * y + W.a₃ * y - (x ^ 3 + W.a₂ * x ^ 2 + W.a₄ * x + W.a₆) = 0 := by
  rw [Equation, eval_polynomial]
#align weierstrass_curve.equation_iff' WeierstrassCurve.Affine.equation_iff'

-- Porting note (#10619): removed `@[simp]` to avoid a `simpNF` linter error
lemma equation_iff (x y : R) :
    W.Equation x y ↔ y ^ 2 + W.a₁ * x * y + W.a₃ * y = x ^ 3 + W.a₂ * x ^ 2 + W.a₄ * x + W.a₆ := by
  rw [equation_iff', sub_eq_zero]
#align weierstrass_curve.equation_iff WeierstrassCurve.Affine.equation_iff

@[simp]
lemma equation_zero : W.Equation 0 0 ↔ W.a₆ = 0 := by
  rw [Equation, C_0, eval_polynomial_zero, neg_eq_zero]
#align weierstrass_curve.equation_zero WeierstrassCurve.Affine.equation_zero

lemma equation_iff_variableChange (x y : R) :
    W.Equation x y ↔ (W.variableChange ⟨1, x, 0, y⟩).toAffine.Equation 0 0 := by
  rw [equation_iff', ← neg_eq_zero, equation_zero, variableChange_a₆, inv_one, Units.val_one]
  congr! 1
  ring1
#align weierstrass_curve.equation_iff_variable_change WeierstrassCurve.Affine.equation_iff_variableChange

end Equation

section Nonsingular

/-! ### Nonsingular Weierstrass equations -/

/-- The partial derivative $W_X(X, Y)$ of $W(X, Y)$ with respect to $X$.

TODO: define this in terms of `Polynomial.derivative`. -/
noncomputable def polynomialX : R[X][Y] :=
  C (C W.a₁) * Y - C (C 3 * X ^ 2 + C (2 * W.a₂) * X + C W.a₄)
set_option linter.uppercaseLean3 false in
#align weierstrass_curve.polynomial_X WeierstrassCurve.Affine.polynomialX

-- Porting note (#10619): removed `@[simp]` to avoid a `simpNF` linter error
lemma eval_polynomialX (x y : R) :
    (W.polynomialX.eval <| C y).eval x = W.a₁ * y - (3 * x ^ 2 + 2 * W.a₂ * x + W.a₄) := by
  simp only [polynomialX]
  eval_simp
set_option linter.uppercaseLean3 false in
#align weierstrass_curve.eval_polynomial_X WeierstrassCurve.Affine.eval_polynomialX

@[simp]
lemma eval_polynomialX_zero : (W.polynomialX.eval 0).eval 0 = -W.a₄ := by
  simp only [← C_0, eval_polynomialX, zero_add, zero_sub, mul_zero, zero_pow two_ne_zero]
set_option linter.uppercaseLean3 false in
#align weierstrass_curve.eval_polynomial_X_zero WeierstrassCurve.Affine.eval_polynomialX_zero

/-- The partial derivative $W_Y(X, Y)$ of $W(X, Y)$ with respect to $Y$.

TODO: define this in terms of `Polynomial.derivative`. -/
noncomputable def polynomialY : R[X][Y] :=
  C (C 2) * Y + C (C W.a₁ * X + C W.a₃)
set_option linter.uppercaseLean3 false in
#align weierstrass_curve.polynomial_Y WeierstrassCurve.Affine.polynomialY

-- Porting note (#10619): removed `@[simp]` to avoid a `simpNF` linter error
lemma eval_polynomialY (x y : R) :
    (W.polynomialY.eval <| C y).eval x = 2 * y + W.a₁ * x + W.a₃ := by
  simp only [polynomialY]
  eval_simp
  rw [← add_assoc]
set_option linter.uppercaseLean3 false in
#align weierstrass_curve.eval_polynomial_Y WeierstrassCurve.Affine.eval_polynomialY

@[simp]
lemma eval_polynomialY_zero : (W.polynomialY.eval 0).eval 0 = W.a₃ := by
  simp only [← C_0, eval_polynomialY, zero_add, mul_zero]
set_option linter.uppercaseLean3 false in
#align weierstrass_curve.eval_polynomial_Y_zero WeierstrassCurve.Affine.eval_polynomialY_zero

/-- The proposition that an affine point $(x, y)$ in `W` is nonsingular.
In other words, either $W_X(x, y) \ne 0$ or $W_Y(x, y) \ne 0$.

Note that this definition is only mathematically accurate for fields.
TODO: generalise this definition to be mathematically accurate for a larger class of rings. -/
def Nonsingular (x y : R) : Prop :=
  W.Equation x y ∧ ((W.polynomialX.eval <| C y).eval x ≠ 0 ∨ (W.polynomialY.eval <| C y).eval x ≠ 0)
#align weierstrass_curve.nonsingular WeierstrassCurve.Affine.Nonsingular

lemma nonsingular_iff' (x y : R) : W.Nonsingular x y ↔ W.Equation x y ∧
    (W.a₁ * y - (3 * x ^ 2 + 2 * W.a₂ * x + W.a₄) ≠ 0 ∨ 2 * y + W.a₁ * x + W.a₃ ≠ 0) := by
  rw [Nonsingular, equation_iff', eval_polynomialX, eval_polynomialY]
#align weierstrass_curve.nonsingular_iff' WeierstrassCurve.Affine.nonsingular_iff'

-- Porting note (#10619): removed `@[simp]` to avoid a `simpNF` linter error
lemma nonsingular_iff (x y : R) : W.Nonsingular x y ↔
    W.Equation x y ∧ (W.a₁ * y ≠ 3 * x ^ 2 + 2 * W.a₂ * x + W.a₄ ∨ y ≠ -y - W.a₁ * x - W.a₃) := by
  rw [nonsingular_iff', sub_ne_zero, ← sub_ne_zero (a := y)]
  congr! 3
  ring1
#align weierstrass_curve.nonsingular_iff WeierstrassCurve.Affine.nonsingular_iff

@[simp]
lemma nonsingular_zero : W.Nonsingular 0 0 ↔ W.a₆ = 0 ∧ (W.a₃ ≠ 0 ∨ W.a₄ ≠ 0) := by
  rw [Nonsingular, equation_zero, C_0, eval_polynomialX_zero, neg_ne_zero, eval_polynomialY_zero,
    or_comm]
#align weierstrass_curve.nonsingular_zero WeierstrassCurve.Affine.nonsingular_zero

lemma nonsingular_iff_variableChange (x y : R) :
    W.Nonsingular x y ↔ (W.variableChange ⟨1, x, 0, y⟩).toAffine.Nonsingular 0 0 := by
  rw [nonsingular_iff', equation_iff_variableChange, equation_zero, ← neg_ne_zero, or_comm,
    nonsingular_zero, variableChange_a₃, variableChange_a₄, inv_one, Units.val_one]
  simp only [variableChange]
  congr! 3 <;> ring1
#align weierstrass_curve.nonsingular_iff_variable_change WeierstrassCurve.Affine.nonsingular_iff_variableChange

lemma nonsingular_zero_of_Δ_ne_zero (h : W.Equation 0 0) (hΔ : W.Δ ≠ 0) : W.Nonsingular 0 0 := by
  simp only [equation_zero, nonsingular_zero] at *
  contrapose! hΔ
  simp only [b₂, b₄, b₆, b₈, Δ, h, hΔ]
  ring1
#align weierstrass_curve.nonsingular_zero_of_Δ_ne_zero WeierstrassCurve.Affine.nonsingular_zero_of_Δ_ne_zero

/-- A Weierstrass curve is nonsingular at every point if its discriminant is non-zero. -/
lemma nonsingular_of_Δ_ne_zero {x y : R} (h : W.Equation x y) (hΔ : W.Δ ≠ 0) : W.Nonsingular x y :=
  (W.nonsingular_iff_variableChange x y).mpr <|
    nonsingular_zero_of_Δ_ne_zero _ ((W.equation_iff_variableChange x y).mp h) <| by
      rwa [variableChange_Δ, inv_one, Units.val_one, one_pow, one_mul]
#align weierstrass_curve.nonsingular_of_Δ_ne_zero WeierstrassCurve.Affine.nonsingular_of_Δ_ne_zero

end Nonsingular

section Ring

/-! ### Group operation polynomials over a ring -/

/-- The polynomial $-Y - a_1X - a_3$ associated to negation. -/
noncomputable def negPolynomial : R[X][Y] :=
  -(Y : R[X][Y]) - C (C W.a₁ * X + C W.a₃)
#align weierstrass_curve.neg_polynomial WeierstrassCurve.Affine.negPolynomial

/-- The $Y$-coordinate of the negation of an affine point in `W`.

This depends on `W`, and has argument order: $x$, $y$. -/
@[simp]
def negY (x y : R) : R :=
  -y - W.a₁ * x - W.a₃
set_option linter.uppercaseLean3 false in
#align weierstrass_curve.neg_Y WeierstrassCurve.Affine.negY

lemma negY_negY (x y : R) : W.negY x (W.negY x y) = y := by
  simp only [negY]
  ring1
set_option linter.uppercaseLean3 false in
#align weierstrass_curve.neg_Y_neg_Y WeierstrassCurve.Affine.negY_negY

-- Porting note (#10619): removed `@[simp]` to avoid a `simpNF` linter error
lemma eval_negPolynomial (x y : R) : (W.negPolynomial.eval <| C y).eval x = W.negY x y := by
  rw [negY, sub_sub, negPolynomial]
  eval_simp
#align weierstrass_curve.eval_neg_polynomial WeierstrassCurve.Affine.eval_negPolynomial

/-- The polynomial $L(X - x) + y$ associated to the line $Y = L(X - x) + y$,
with a slope of $L$ that passes through an affine point $(x, y)$.

This does not depend on `W`, and has argument order: $x$, $y$, $L$. -/
noncomputable def linePolynomial (x y L : R) : R[X] :=
  C L * (X - C x) + C y
#align weierstrass_curve.line_polynomial WeierstrassCurve.Affine.linePolynomial

/-- The polynomial obtained by substituting the line $Y = L*(X - x) + y$, with a slope of $L$
that passes through an affine point $(x, y)$, into the polynomial $W(X, Y)$ associated to `W`.
If such a line intersects `W` at another point $(x', y')$, then the roots of this polynomial are
precisely $x$, $x'$, and the $X$-coordinate of the addition of $(x, y)$ and $(x', y')$.

This depends on `W`, and has argument order: $x$, $y$, $L$. -/
noncomputable def addPolynomial (x y L : R) : R[X] :=
  W.polynomial.eval <| linePolynomial x y L
#align weierstrass_curve.add_polynomial WeierstrassCurve.Affine.addPolynomial

lemma C_addPolynomial (x y L : R) : C (W.addPolynomial x y L) =
    (Y - C (linePolynomial x y L)) * (W.negPolynomial - C (linePolynomial x y L)) +
      W.polynomial := by
  rw [addPolynomial, linePolynomial, polynomial, negPolynomial]
  eval_simp
  C_simp
  ring1
set_option linter.uppercaseLean3 false in
#align weierstrass_curve.C_add_polynomial WeierstrassCurve.Affine.C_addPolynomial

lemma addPolynomial_eq (x y L : R) : W.addPolynomial x y L = -Cubic.toPoly
    ⟨1, -L ^ 2 - W.a₁ * L + W.a₂,
      2 * x * L ^ 2 + (W.a₁ * x - 2 * y - W.a₃) * L + (-W.a₁ * y + W.a₄),
      -x ^ 2 * L ^ 2 + (2 * x * y + W.a₃ * x) * L - (y ^ 2 + W.a₃ * y - W.a₆)⟩ := by
  rw [addPolynomial, linePolynomial, polynomial, Cubic.toPoly]
  eval_simp
  C_simp
  ring1
#align weierstrass_curve.add_polynomial_eq WeierstrassCurve.Affine.addPolynomial_eq

/-- The $X$-coordinate of the addition of two affine points $(x_1, y_1)$ and $(x_2, y_2)$ in `W`,
where the line through them is not vertical and has a slope of $L$.

This depends on `W`, and has argument order: $x_1$, $x_2$, $L$. -/
@[simp]
def addX (x₁ x₂ L : R) : R :=
  L ^ 2 + W.a₁ * L - W.a₂ - x₁ - x₂
set_option linter.uppercaseLean3 false in
#align weierstrass_curve.add_X WeierstrassCurve.Affine.addX

/-- The $Y$-coordinate of the negated addition of two affine points $(x_1, y_1)$ and $(x_2, y_2)$,
where the line through them is not vertical and has a slope of $L$.

This depends on `W`, and has argument order: $x_1$, $x_2$, $y_1$, $L$. -/
@[simp]
def negAddY (x₁ x₂ y₁ L : R) : R :=
  L * (W.addX x₁ x₂ L - x₁) + y₁
set_option linter.uppercaseLean3 false in
#align weierstrass_curve.add_Y' WeierstrassCurve.Affine.negAddY

/-- The $Y$-coordinate of the addition of two affine points $(x_1, y_1)$ and $(x_2, y_2)$ in `W`,
where the line through them is not vertical and has a slope of $L$.

This depends on `W`, and has argument order: $x_1$, $x_2$, $y_1$, $L$. -/
@[simp]
def addY (x₁ x₂ y₁ L : R) : R :=
  W.negY (W.addX x₁ x₂ L) (W.negAddY x₁ x₂ y₁ L)
set_option linter.uppercaseLean3 false in
#align weierstrass_curve.add_Y WeierstrassCurve.Affine.addY

lemma equation_neg_iff (x y : R) : W.Equation x (W.negY x y) ↔ W.Equation x y := by
  rw [equation_iff, equation_iff, negY]
  congr! 1
  ring1
#align weierstrass_curve.equation_neg_iff WeierstrassCurve.Affine.equation_neg_iff

lemma nonsingular_neg_iff (x y : R) : W.Nonsingular x (W.negY x y) ↔ W.Nonsingular x y := by
  rw [nonsingular_iff, equation_neg_iff, ← negY, negY_negY, ← @ne_comm _ y, nonsingular_iff]
  exact and_congr_right' <| (iff_congr not_and_or.symm not_and_or.symm).mpr <|
    not_congr <| and_congr_left fun h => by rw [← h]
#align weierstrass_curve.nonsingular_neg_iff WeierstrassCurve.Affine.nonsingular_neg_iff

lemma equation_add_iff (x₁ x₂ y₁ L : R) :
    W.Equation (W.addX x₁ x₂ L) (W.negAddY x₁ x₂ y₁ L) ↔
      (W.addPolynomial x₁ y₁ L).eval (W.addX x₁ x₂ L) = 0 := by
  rw [Equation, negAddY, addPolynomial, linePolynomial, polynomial]
  eval_simp
#align weierstrass_curve.equation_add_iff WeierstrassCurve.Affine.equation_add_iff

variable {W}

lemma equation_neg_of {x y : R} (h : W.Equation x <| W.negY x y) : W.Equation x y :=
  (W.equation_neg_iff ..).mp h
#align weierstrass_curve.equation_neg_of WeierstrassCurve.Affine.equation_neg_of

/-- The negation of an affine point in `W` lies in `W`. -/
lemma equation_neg {x y : R} (h : W.Equation x y) : W.Equation x <| W.negY x y :=
  (W.equation_neg_iff ..).mpr h
#align weierstrass_curve.equation_neg WeierstrassCurve.Affine.equation_neg

lemma nonsingular_neg_of {x y : R} (h : W.Nonsingular x <| W.negY x y) : W.Nonsingular x y :=
  (W.nonsingular_neg_iff ..).mp h
#align weierstrass_curve.nonsingular_neg_of WeierstrassCurve.Affine.nonsingular_neg_of

/-- The negation of a nonsingular affine point in `W` is nonsingular. -/
lemma nonsingular_neg {x y : R} (h : W.Nonsingular x y) : W.Nonsingular x <| W.negY x y :=
  (W.nonsingular_neg_iff ..).mpr h
#align weierstrass_curve.nonsingular_neg WeierstrassCurve.Affine.nonsingular_neg

lemma nonsingular_negAdd_of_eval_derivative_ne_zero {x₁ x₂ y₁ L : R}
    (hx' : W.Equation (W.addX x₁ x₂ L) (W.negAddY x₁ x₂ y₁ L))
    (hx : (W.addPolynomial x₁ y₁ L).derivative.eval (W.addX x₁ x₂ L) ≠ 0) :
    W.Nonsingular (W.addX x₁ x₂ L) (W.negAddY x₁ x₂ y₁ L) := by
  rw [Nonsingular, and_iff_right hx', negAddY, polynomialX, polynomialY]
  eval_simp
  contrapose! hx
  rw [addPolynomial, linePolynomial, polynomial]
  eval_simp
  derivative_simp
  simp only [zero_add, add_zero, sub_zero, zero_mul, mul_one]
  eval_simp
  linear_combination (norm := (norm_num1; ring1)) hx.left + L * hx.right
#align weierstrass_curve.nonsingular_add_of_eval_derivative_ne_zero WeierstrassCurve.Affine.nonsingular_negAdd_of_eval_derivative_ne_zero

end Ring

section Field

/-! ### Group operation polynomials over a field -/

open scoped Classical

/-- The slope of the line through two affine points $(x_1, y_1)$ and $(x_2, y_2)$ in `W`.
If $x_1 \ne x_2$, then this line is the secant of `W` through $(x_1, y_1)$ and $(x_2, y_2)$,
and has slope $(y_1 - y_2) / (x_1 - x_2)$. Otherwise, if $y_1 \ne -y_1 - a_1x_1 - a_3$,
then this line is the tangent of `W` at $(x_1, y_1) = (x_2, y_2)$, and has slope
$(3x_1^2 + 2a_2x_1 + a_4 - a_1y_1) / (2y_1 + a_1x_1 + a_3)$. Otherwise, this line is vertical,
and has undefined slope, in which case this function returns the value 0.

This depends on `W`, and has argument order: $x_1$, $x_2$, $y_1$, $y_2$. -/
noncomputable def slope {F : Type u} [Field F] (W : Affine F) (x₁ x₂ y₁ y₂ : F) : F :=
  if x₁ = x₂ then if y₁ = W.negY x₂ y₂ then 0
    else (3 * x₁ ^ 2 + 2 * W.a₂ * x₁ + W.a₄ - W.a₁ * y₁) / (y₁ - W.negY x₁ y₁)
  else (y₁ - y₂) / (x₁ - x₂)
#align weierstrass_curve.slope WeierstrassCurve.Affine.slope

variable {F : Type u} [Field F] {W : Affine F}

@[simp]
lemma slope_of_Y_eq {x₁ x₂ y₁ y₂ : F} (hx : x₁ = x₂) (hy : y₁ = W.negY x₂ y₂) :
    W.slope x₁ x₂ y₁ y₂ = 0 := by
  rw [slope, if_pos hx, if_pos hy]
set_option linter.uppercaseLean3 false in
#align weierstrass_curve.slope_of_Yeq WeierstrassCurve.Affine.slope_of_Y_eq

@[simp]
lemma slope_of_Y_ne {x₁ x₂ y₁ y₂ : F} (hx : x₁ = x₂) (hy : y₁ ≠ W.negY x₂ y₂) :
    W.slope x₁ x₂ y₁ y₂ =
      (3 * x₁ ^ 2 + 2 * W.a₂ * x₁ + W.a₄ - W.a₁ * y₁) / (y₁ - W.negY x₁ y₁) := by
  rw [slope, if_pos hx, if_neg hy]
set_option linter.uppercaseLean3 false in
#align weierstrass_curve.slope_of_Yne WeierstrassCurve.Affine.slope_of_Y_ne

@[simp]
lemma slope_of_X_ne {x₁ x₂ y₁ y₂ : F} (hx : x₁ ≠ x₂) :
    W.slope x₁ x₂ y₁ y₂ = (y₁ - y₂) / (x₁ - x₂) := by
  rw [slope, if_neg hx]
set_option linter.uppercaseLean3 false in
#align weierstrass_curve.slope_of_Xne WeierstrassCurve.Affine.slope_of_X_ne

lemma slope_of_Y_ne_eq_eval {x₁ x₂ y₁ y₂ : F} (hx : x₁ = x₂) (hy : y₁ ≠ W.negY x₂ y₂) :
    W.slope x₁ x₂ y₁ y₂ =
      -(W.polynomialX.eval <| C y₁).eval x₁ / (W.polynomialY.eval <| C y₁).eval x₁ := by
  rw [slope_of_Y_ne hx hy, eval_polynomialX, neg_sub]
  congr 1
  rw [negY, eval_polynomialY]
  ring1
set_option linter.uppercaseLean3 false in
#align weierstrass_curve.slope_of_Yne_eq_eval WeierstrassCurve.Affine.slope_of_Y_ne_eq_eval

lemma Y_eq_of_X_eq {x₁ x₂ y₁ y₂ : F} (h₁ : W.Equation x₁ y₁) (h₂ : W.Equation x₂ y₂)
    (hx : x₁ = x₂) : y₁ = y₂ ∨ y₁ = W.negY x₂ y₂ := by
  rw [equation_iff] at h₁ h₂
  rw [← sub_eq_zero, ← sub_eq_zero (a := y₁), ← mul_eq_zero, negY]
  linear_combination (norm := (rw [hx]; ring1)) h₁ - h₂
set_option linter.uppercaseLean3 false in
#align weierstrass_curve.Yeq_of_Xeq WeierstrassCurve.Affine.Y_eq_of_X_eq

lemma Y_eq_of_Y_ne {x₁ x₂ y₁ y₂ : F} (h₁ : W.Equation x₁ y₁) (h₂ : W.Equation x₂ y₂) (hx : x₁ = x₂)
    (hy : y₁ ≠ W.negY x₂ y₂) : y₁ = y₂ :=
  (Y_eq_of_X_eq h₁ h₂ hx).resolve_right hy
set_option linter.uppercaseLean3 false in
#align weierstrass_curve.Yeq_of_Yne WeierstrassCurve.Affine.Y_eq_of_Y_ne

lemma addPolynomial_slope {x₁ x₂ y₁ y₂ : F} (h₁ : W.Equation x₁ y₁) (h₂ : W.Equation x₂ y₂)
    (hxy : ¬(x₁ = x₂ ∧ y₁ = W.negY x₂ y₂)) : W.addPolynomial x₁ y₁ (W.slope x₁ x₂ y₁ y₂) =
      -((X - C x₁) * (X - C x₂) * (X - C (W.addX x₁ x₂ <| W.slope x₁ x₂ y₁ y₂))) := by
  rw [addPolynomial_eq, neg_inj, Cubic.prod_X_sub_C_eq, Cubic.toPoly_injective]
  by_cases hx : x₁ = x₂
<<<<<<< HEAD
  · have hy : y₁ ≠ W.negY x₂ y₂ := fun h => hxy ⟨hx, h⟩
    rcases hx, Y_eq_of_Y_ne h₁ h₂ hx hy with ⟨rfl, rfl⟩
    rw [equation_iff] at h₁ h₂
    rw [slope_of_Y_ne rfl hy]
    rw [negY, ← sub_ne_zero] at hy
=======
  · rcases hx, Y_eq_of_Y_ne h₁ h₂ hx (hxy hx) with ⟨rfl, rfl⟩
    rw [equation_iff] at h₁ h₂
    rw [slope_of_Y_ne rfl <| hxy rfl]
    rw [negY, ← sub_ne_zero] at hxy
>>>>>>> 0bbbb86f
    ext
    · rfl
    · simp only [addX]
      ring1
    · field_simp [hy]
      ring1
    · linear_combination (norm := (field_simp [hy]; ring1)) -h₁
  · rw [equation_iff] at h₁ h₂
    rw [slope_of_X_ne hx]
    rw [← sub_eq_zero] at hx
    ext
    · rfl
    · simp only [addX]
      ring1
    · apply mul_right_injective₀ hx
      linear_combination (norm := (field_simp [hx]; ring1)) h₂ - h₁
    · apply mul_right_injective₀ hx
      linear_combination (norm := (field_simp [hx]; ring1)) x₂ * h₁ - x₁ * h₂
#align weierstrass_curve.add_polynomial_slope WeierstrassCurve.Affine.addPolynomial_slope

/-- The negated addition of two affine points in `W` on a sloped line lies in `W`. -/
lemma equation_negAdd {x₁ x₂ y₁ y₂ : F} (h₁ : W.Equation x₁ y₁) (h₂ : W.Equation x₂ y₂)
<<<<<<< HEAD
    (hxy : ¬(x₁ = x₂ ∧ y₁ = W.negY x₂ y₂)) : W.Equation
=======
    (hxy : x₁ = x₂ → y₁ ≠ W.negY x₂ y₂) : W.Equation
>>>>>>> 0bbbb86f
      (W.addX x₁ x₂ <| W.slope x₁ x₂ y₁ y₂) (W.negAddY x₁ x₂ y₁ <| W.slope x₁ x₂ y₁ y₂) := by
  rw [equation_add_iff, addPolynomial_slope h₁ h₂ hxy]
  eval_simp
  rw [neg_eq_zero, sub_self, mul_zero]
#align weierstrass_curve.equation_add' WeierstrassCurve.Affine.equation_negAdd

/-- The addition of two affine points in `W` on a sloped line lies in `W`. -/
lemma equation_add {x₁ x₂ y₁ y₂ : F} (h₁ : W.Equation x₁ y₁) (h₂ : W.Equation x₂ y₂)
    (hxy : ¬(x₁ = x₂ ∧ y₁ = W.negY x₂ y₂)) :
    W.Equation (W.addX x₁ x₂ <| W.slope x₁ x₂ y₁ y₂) (W.addY x₁ x₂ y₁ <| W.slope x₁ x₂ y₁ y₂) :=
  equation_neg <| equation_negAdd h₁ h₂ hxy
#align weierstrass_curve.equation_add WeierstrassCurve.Affine.equation_add

lemma derivative_addPolynomial_slope {x₁ x₂ y₁ y₂ : F} (h₁ : W.Equation x₁ y₁)
    (h₂ : W.Equation x₂ y₂) (hxy : ¬(x₁ = x₂ ∧ y₁ = W.negY x₂ y₂)) :
    derivative (W.addPolynomial x₁ y₁ <| W.slope x₁ x₂ y₁ y₂) =
      -((X - C x₁) * (X - C x₂) + (X - C x₁) * (X - C (W.addX x₁ x₂ <| W.slope x₁ x₂ y₁ y₂)) +
          (X - C x₂) * (X - C (W.addX x₁ x₂ <| W.slope x₁ x₂ y₁ y₂))) := by
  rw [addPolynomial_slope h₁ h₂ hxy]
  derivative_simp
  ring1
#align weierstrass_curve.derivative_add_polynomial_slope WeierstrassCurve.Affine.derivative_addPolynomial_slope

/-- The negated addition of two nonsingular affine points in `W` on a sloped line is nonsingular. -/
lemma nonsingular_negAdd {x₁ x₂ y₁ y₂ : F} (h₁ : W.Nonsingular x₁ y₁) (h₂ : W.Nonsingular x₂ y₂)
<<<<<<< HEAD
    (hxy : ¬(x₁ = x₂ ∧ y₁ = W.negY x₂ y₂)) : W.Nonsingular
=======
    (hxy : x₁ = x₂ → y₁ ≠ W.negY x₂ y₂) : W.Nonsingular
>>>>>>> 0bbbb86f
      (W.addX x₁ x₂ <| W.slope x₁ x₂ y₁ y₂) (W.negAddY x₁ x₂ y₁ <| W.slope x₁ x₂ y₁ y₂) := by
  by_cases hx₁ : W.addX x₁ x₂ (W.slope x₁ x₂ y₁ y₂) = x₁
  · rwa [negAddY, hx₁, sub_self, mul_zero, zero_add]
  · by_cases hx₂ : W.addX x₁ x₂ (W.slope x₁ x₂ y₁ y₂) = x₂
    · by_cases hx : x₁ = x₂
      · subst hx
        contradiction
      · rwa [negAddY, ← neg_sub, mul_neg, hx₂, slope_of_X_ne hx,
          div_mul_cancel₀ _ <| sub_ne_zero_of_ne hx, neg_sub, sub_add_cancel]
<<<<<<< HEAD
    · apply nonsingular_negAdd_of_eval_derivative_ne_zero <| equation_negAdd h₁.left h₂.left hxy
      rw [derivative_addPolynomial_slope h₁.left h₂.left hxy]
      eval_simp
      simp only [neg_ne_zero, sub_self, mul_zero, add_zero]
      exact mul_ne_zero (sub_ne_zero_of_ne hx₁) (sub_ne_zero_of_ne hx₂)
=======
    · apply nonsingular_negAdd_of_eval_derivative_ne_zero <| equation_negAdd h₁.1 h₂.1 hxy
      rw [derivative_addPolynomial_slope h₁.left h₂.left hxy]
      eval_simp
      simpa only [neg_ne_zero, sub_self, mul_zero, add_zero] using
        mul_ne_zero (sub_ne_zero_of_ne hx₁) (sub_ne_zero_of_ne hx₂)
>>>>>>> 0bbbb86f
#align weierstrass_curve.nonsingular_add' WeierstrassCurve.Affine.nonsingular_negAdd

/-- The addition of two nonsingular affine points in `W` on a sloped line is nonsingular. -/
lemma nonsingular_add {x₁ x₂ y₁ y₂ : F} (h₁ : W.Nonsingular x₁ y₁) (h₂ : W.Nonsingular x₂ y₂)
    (hxy : ¬(x₁ = x₂ ∧ y₁ = W.negY x₂ y₂)) :
    W.Nonsingular (W.addX x₁ x₂ <| W.slope x₁ x₂ y₁ y₂) (W.addY x₁ x₂ y₁ <| W.slope x₁ x₂ y₁ y₂) :=
  nonsingular_neg <| nonsingular_negAdd h₁ h₂ hxy
#align weierstrass_curve.nonsingular_add WeierstrassCurve.Affine.nonsingular_add

end Field

section Group

/-! ### Group operations -/

/-- A nonsingular rational point on a Weierstrass curve `W` in affine coordinates. This is either
the unique point at infinity `WeierstrassCurve.Affine.Point.zero` or the nonsingular affine points
`WeierstrassCurve.Affine.Point.some` $(x, y)$ satisfying the Weierstrass equation of `W`. -/
inductive Point
  | zero
  | some {x y : R} (h : W.Nonsingular x y)
#align weierstrass_curve.point WeierstrassCurve.Affine.Point

/-- For an algebraic extension `S` of `R`, the type of nonsingular `S`-rational points on `W`. -/
scoped notation3 W "⟮" S "⟯" => Affine.Point <| baseChange W S

namespace Point

variable {W}

instance : Inhabited W.Point :=
  ⟨zero⟩

instance : Zero W.Point :=
  ⟨zero⟩

lemma zero_def : 0 = (zero : W.Point) :=
  rfl
#align weierstrass_curve.point.zero_def WeierstrassCurve.Affine.Point.zero_def

/-- The negation of a nonsingular rational point on `W`.

Given a nonsingular rational point `P` on `W`, use `-P` instead of `neg P`. -/
def neg : W.Point → W.Point
  | 0 => 0
  | some h => some <| nonsingular_neg h
#align weierstrass_curve.point.neg WeierstrassCurve.Affine.Point.neg

instance : Neg W.Point :=
  ⟨neg⟩

-- Porting note (#10619): removed `@[simp]` to avoid a `simpNF` linter error
lemma neg_def (P : W.Point) : -P = P.neg :=
  rfl
#align weierstrass_curve.point.neg_def WeierstrassCurve.Affine.Point.neg_def

@[simp]
lemma neg_zero : (-0 : W.Point) = 0 :=
  rfl
#align weierstrass_curve.point.neg_zero WeierstrassCurve.Affine.Point.neg_zero

@[simp]
lemma neg_some {x y : R} (h : W.Nonsingular x y) : -some h = some (nonsingular_neg h) :=
  rfl
#align weierstrass_curve.point.neg_some WeierstrassCurve.Affine.Point.neg_some

instance : InvolutiveNeg W.Point :=
  ⟨by rintro (_ | _); rfl; simp only [neg_some, negY_negY]⟩

open scoped Classical

variable {F : Type u} [Field F] {W : Affine F}

/-- The addition of two nonsingular rational points on `W`.

Given two nonsingular rational points `P` and `Q` on `W`, use `P + Q` instead of `add P Q`. -/
noncomputable def add : W.Point → W.Point → W.Point
  | 0, P => P
  | P, 0 => P
  | @some _ _ _ x₁ y₁ h₁, @some _ _ _ x₂ y₂ h₂ =>
    if hxy : x₁ = x₂ ∧ y₁ = W.negY x₂ y₂ then 0 else some <| nonsingular_add h₁ h₂ hxy
#align weierstrass_curve.point.add WeierstrassCurve.Affine.Point.add

noncomputable instance instAddPoint : Add W.Point :=
  ⟨add⟩

lemma add_def (P Q : W.Point) : P + Q = P.add Q :=
  rfl
#align weierstrass_curve.point.add_def WeierstrassCurve.Affine.Point.add_def

noncomputable instance instAddZeroClassPoint : AddZeroClass W.Point :=
  ⟨by rintro (_ | _) <;> rfl, by rintro (_ | _) <;> rfl⟩

lemma add_some {x₁ x₂ y₁ y₂ : F} (hxy : ¬(x₁ = x₂ ∧ y₁ = W.negY x₂ y₂)) {h₁ : W.Nonsingular x₁ y₁}
    {h₂ : W.Nonsingular x₂ y₂} : some h₁ + some h₂ = some (nonsingular_add h₁ h₂ hxy) := by
  simp only [add_def, add, dif_neg hxy]

@[simp]
lemma add_of_Y_eq {x₁ x₂ y₁ y₂ : F} {h₁ : W.Nonsingular x₁ y₁} {h₂ : W.Nonsingular x₂ y₂}
    (hx : x₁ = x₂) (hy : y₁ = W.negY x₂ y₂) : some h₁ + some h₂ = 0 := by
  simpa only [add_def, add] using dif_pos ⟨hx, hy⟩
set_option linter.uppercaseLean3 false in
#align weierstrass_curve.point.some_add_some_of_Yeq WeierstrassCurve.Affine.Point.add_of_Y_eq

@[simp]
lemma add_self_of_Y_eq {x₁ y₁ : F} {h₁ : W.Nonsingular x₁ y₁} (hy : y₁ = W.negY x₁ y₁) :
    some h₁ + some h₁ = 0 :=
  add_of_Y_eq rfl hy
set_option linter.uppercaseLean3 false in
#align weierstrass_curve.point.some_add_self_of_Yeq WeierstrassCurve.Affine.Point.add_self_of_Y_eq
<<<<<<< HEAD

@[simp]
lemma add_of_Y_ne {x₁ x₂ y₁ y₂ : F} {h₁ : W.Nonsingular x₁ y₁} {h₂ : W.Nonsingular x₂ y₂}
    (hy : y₁ ≠ W.negY x₂ y₂) :
    some h₁ + some h₂ = some (nonsingular_add h₁ h₂ fun hxy => hy hxy.right) :=
  add_some fun hxy => hy hxy.right
=======

@[simp]
lemma add_of_imp {x₁ x₂ y₁ y₂ : F} {h₁ : W.Nonsingular x₁ y₁} {h₂ : W.Nonsingular x₂ y₂}
    (hxy : x₁ = x₂ → y₁ ≠ W.negY x₂ y₂) : some h₁ + some h₂ = some (nonsingular_add h₁ h₂ hxy) := by
  by_cases hx : x₁ = x₂
  · simp only [← add_def, add, dif_pos hx, dif_neg <| hxy hx]
  · simp only [← add_def, add, dif_neg hx]

@[simp]
lemma add_of_Y_ne {x₁ x₂ y₁ y₂ : F} {h₁ : W.Nonsingular x₁ y₁} {h₂ : W.Nonsingular x₂ y₂}
    (hx : x₁ = x₂) (hy : y₁ ≠ W.negY x₂ y₂) :
    some h₁ + some h₂ = some (nonsingular_add h₁ h₂ fun _ => hy) := by
  simp only [← add_def, add, dif_pos hx, dif_neg hy]
>>>>>>> 0bbbb86f
set_option linter.uppercaseLean3 false in
#align weierstrass_curve.point.some_add_some_of_Yne WeierstrassCurve.Affine.Point.add_of_Y_ne

lemma add_of_Y_ne' {x₁ x₂ y₁ y₂ : F} {h₁ : W.Nonsingular x₁ y₁} {h₂ : W.Nonsingular x₂ y₂}
<<<<<<< HEAD
    (hy : y₁ ≠ W.negY x₂ y₂) :
    some h₁ + some h₂ = -some (nonsingular_negAdd h₁ h₂ fun hxy => hy hxy.right) :=
  add_of_Y_ne hy
=======
    (hx : x₁ = x₂) (hy : y₁ ≠ W.negY x₂ y₂) :
    some h₁ + some h₂ = -some (nonsingular_negAdd h₁ h₂ fun _ => hy) :=
  add_of_Y_ne hx hy
>>>>>>> 0bbbb86f
set_option linter.uppercaseLean3 false in
#align weierstrass_curve.point.some_add_some_of_Yne' WeierstrassCurve.Affine.Point.add_of_Y_ne'

@[simp]
lemma add_self_of_Y_ne {x₁ y₁ : F} {h₁ : W.Nonsingular x₁ y₁} (hy : y₁ ≠ W.negY x₁ y₁) :
<<<<<<< HEAD
    some h₁ + some h₁ = some (nonsingular_add h₁ h₁ fun hxy => hy hxy.right) :=
  add_of_Y_ne hy
=======
    some h₁ + some h₁ = some (nonsingular_add h₁ h₁ fun _ => hy) :=
  add_of_Y_ne rfl hy
>>>>>>> 0bbbb86f
set_option linter.uppercaseLean3 false in
#align weierstrass_curve.point.some_add_self_of_Yne WeierstrassCurve.Affine.Point.add_self_of_Y_ne

lemma add_self_of_Y_ne' {x₁ y₁ : F} {h₁ : W.Nonsingular x₁ y₁} (hy : y₁ ≠ W.negY x₁ y₁) :
<<<<<<< HEAD
    some h₁ + some h₁ = -some (nonsingular_negAdd h₁ h₁ fun hxy => hy hxy.right) :=
  add_of_Y_ne hy
=======
    some h₁ + some h₁ = -some (nonsingular_negAdd h₁ h₁ fun _ => hy) :=
  add_of_Y_ne rfl hy
>>>>>>> 0bbbb86f
set_option linter.uppercaseLean3 false in
#align weierstrass_curve.point.some_add_self_of_Yne' WeierstrassCurve.Affine.Point.add_self_of_Y_ne'

@[simp]
lemma add_of_X_ne {x₁ x₂ y₁ y₂ : F} {h₁ : W.Nonsingular x₁ y₁} {h₂ : W.Nonsingular x₂ y₂}
<<<<<<< HEAD
    (hx : x₁ ≠ x₂) : some h₁ + some h₂ = some (nonsingular_add h₁ h₂ fun hxy => hx hxy.left) :=
  add_some fun hxy => hx hxy.left
=======
    (hx : x₁ ≠ x₂) : some h₁ + some h₂ = some (nonsingular_add h₁ h₂ fun h => (hx h).elim) := by
  simp only [← add_def, add, dif_neg hx]
>>>>>>> 0bbbb86f
set_option linter.uppercaseLean3 false in
#align weierstrass_curve.point.some_add_some_of_Xne WeierstrassCurve.Affine.Point.add_of_X_ne

lemma add_of_X_ne' {x₁ x₂ y₁ y₂ : F} {h₁ : W.Nonsingular x₁ y₁} {h₂ : W.Nonsingular x₂ y₂}
<<<<<<< HEAD
    (hx : x₁ ≠ x₂) : some h₁ + some h₂ = -some (nonsingular_negAdd h₁ h₂ fun hxy => hx hxy.left) :=
  add_of_X_ne hx
set_option linter.uppercaseLean3 false in
#align weierstrass_curve.point.some_add_some_of_Xne' WeierstrassCurve.Affine.Point.add_of_X_ne'
=======
    (hx : x₁ ≠ x₂) : some h₁ + some h₂ = -some (nonsingular_negAdd h₁ h₂ fun h => (hx h).elim) :=
  add_of_X_ne hx
set_option linter.uppercaseLean3 false in
#align weierstrass_curve.point.some_add_some_of_Xne' WeierstrassCurve.Affine.Point.add_of_X_ne'

@[deprecated (since := "2024-06-03")] alias some_add_some_of_Yeq := add_of_Y_eq
@[deprecated (since := "2024-06-03")] alias some_add_self_of_Yeq := add_self_of_Y_eq
@[deprecated (since := "2024-06-03")] alias some_add_some_of_Yne := add_of_Y_ne
@[deprecated (since := "2024-06-03")] alias some_add_some_of_Yne' := add_of_Y_ne'
@[deprecated (since := "2024-06-03")] alias some_add_self_of_Yne := add_self_of_Y_ne
@[deprecated (since := "2024-06-03")] alias some_add_self_of_Yne' := add_self_of_Y_ne'
@[deprecated (since := "2024-06-03")] alias some_add_some_of_Xne := add_of_X_ne
@[deprecated (since := "2024-06-03")] alias some_add_some_of_Xne' := add_of_X_ne'
>>>>>>> 0bbbb86f

end Point

end Group

section Map

/-! ### Maps across ring homomorphisms -/

variable {S : Type v} [CommRing S] (f : R →+* S)

lemma map_polynomial : (W.map f).toAffine.polynomial = W.polynomial.map (mapRingHom f) := by
  simp only [polynomial]
  map_simp

<<<<<<< HEAD
variable {S : Type v} [CommRing S] (f : R →+* S)

lemma map_polynomial : (W.map f).toAffine.polynomial = W.polynomial.map (mapRingHom f) := by
  simp only [polynomial]
  map_simp

=======
>>>>>>> 0bbbb86f
lemma map_eval_polynomial (x : R[X]) (y : R) :
    ((W.map f).toAffine.polynomial.eval <| x.map f).eval (f y) =
      f ((W.polynomial.eval x).eval y) := by
  rw [map_polynomial, eval_map, ← coe_mapRingHom, eval₂_hom, coe_mapRingHom, eval_map, eval₂_hom]

variable {f} in
lemma map_equation (hf : Function.Injective f) (x y : R) :
    (W.map f).toAffine.Equation (f x) (f y) ↔ W.Equation x y := by
  simp only [Equation, ← map_C, map_eval_polynomial, map_eq_zero_iff f hf]
#align weierstrass_curve.equation_iff_base_change WeierstrassCurve.Affine.map_equation

lemma map_polynomialX : (W.map f).toAffine.polynomialX = W.polynomialX.map (mapRingHom f) := by
  simp only [polynomialX]
  map_simp

lemma map_eval_polynomialX (x : R[X]) (y : R) :
    ((W.map f).toAffine.polynomialX.eval <| x.map f).eval (f y) =
      f ((W.polynomialX.eval x).eval y) := by
  rw [map_polynomialX, eval_map, ← coe_mapRingHom, eval₂_hom, coe_mapRingHom, eval_map, eval₂_hom]

lemma map_polynomialY : (W.map f).toAffine.polynomialY = W.polynomialY.map (mapRingHom f) := by
  simp only [polynomialY]
  map_simp

lemma map_eval_polynomialY (x : R[X]) (y : R) :
    ((W.map f).toAffine.polynomialY.eval <| x.map f).eval (f y) =
      f ((W.polynomialY.eval x).eval y) := by
  rw [map_polynomialY, eval_map, ← coe_mapRingHom, eval₂_hom, coe_mapRingHom, eval_map, eval₂_hom]

variable {f} in
lemma map_nonsingular (hf : Function.Injective f) (x y : R) :
    (W.map f).toAffine.Nonsingular (f x) (f y) ↔ W.Nonsingular x y := by
  simp only [Nonsingular, W.map_equation hf, ← map_C, map_eval_polynomialX, map_eval_polynomialY,
    map_ne_zero_iff f hf]
#align weierstrass_curve.nonsingular_iff_base_change WeierstrassCurve.Affine.map_nonsingular

lemma map_negPolynomial :
    (W.map f).toAffine.negPolynomial = W.negPolynomial.map (mapRingHom f) := by
  simp only [negPolynomial]
  map_simp

lemma map_negY (x y : R) : (W.map f).toAffine.negY (f x) (f y) = f (W.negY x y) := by
  simp only [negY]
  map_simp
set_option linter.uppercaseLean3 false in
#align weierstrass_curve.base_change_neg_Y WeierstrassCurve.Affine.map_negY

lemma map_linePolynomial (x y L : R) :
    linePolynomial (f x) (f y) (f L) = (linePolynomial x y L).map f := by
  simp only [linePolynomial]
  map_simp

lemma map_addPolynomial (x y L : R) :
    (W.map f).toAffine.addPolynomial (f x) (f y) (f L) = (W.addPolynomial x y L).map f := by
  rw [addPolynomial, map_polynomial, eval_map, linePolynomial, addPolynomial, ← coe_mapRingHom,
    ← eval₂_hom, linePolynomial]
  map_simp

lemma map_addX (x₁ x₂ L : R) :
    (W.map f).toAffine.addX (f x₁) (f x₂) (f L) = f (W.addX x₁ x₂ L) := by
  simp only [addX]
  map_simp
set_option linter.uppercaseLean3 false in
#align weierstrass_curve.base_change_add_X WeierstrassCurve.Affine.map_addX

lemma map_negAddY (x₁ x₂ y₁ L : R) :
    (W.map f).toAffine.negAddY (f x₁) (f x₂) (f y₁) (f L) = f (W.negAddY x₁ x₂ y₁ L) := by
  simp only [negAddY, map_addX]
  map_simp
set_option linter.uppercaseLean3 false in
#align weierstrass_curve.base_change_add_Y' WeierstrassCurve.Affine.map_negAddY

lemma map_addY (x₁ x₂ y₁ L : R) :
    (W.map f).toAffine.addY (f x₁) (f x₂) (f y₁) (f L) = f (W.toAffine.addY x₁ x₂ y₁ L) := by
  simp only [addY, map_negAddY, map_addX, map_negY]
set_option linter.uppercaseLean3 false in
#align weierstrass_curve.base_change_add_Y WeierstrassCurve.Affine.map_addY

lemma map_slope {F : Type u} [Field F] (W : Affine F) {K : Type v} [Field K] (f : F →+* K)
    (x₁ x₂ y₁ y₂ : F) : (W.map f).toAffine.slope (f x₁) (f x₂) (f y₁) (f y₂) =
      f (W.slope x₁ x₂ y₁ y₂) := by
  by_cases hx : x₁ = x₂
  · by_cases hy : y₁ = W.negY x₂ y₂
    · rw [slope_of_Y_eq (congr_arg f hx) <| by rw [hy, map_negY], slope_of_Y_eq hx hy, map_zero]
    · rw [slope_of_Y_ne (congr_arg f hx) <| W.map_negY f x₂ y₂ ▸ fun h => hy <| f.injective h,
        map_negY, slope_of_Y_ne hx hy]
      map_simp
  · rw [slope_of_X_ne fun h => hx <| f.injective h, slope_of_X_ne hx]
    map_simp
#align weierstrass_curve.base_change_slope WeierstrassCurve.Affine.map_slope

end Map

section BaseChange

/-! ### Base changes across algebra homomorphisms -/

variable {R : Type r} [CommRing R] (W : Affine R) {S : Type s} [CommRing S] [Algebra R S]
  {A : Type u} [CommRing A] [Algebra R A] [Algebra S A] [IsScalarTower R S A]
<<<<<<< HEAD
  {B : Type v} [CommRing B] [Algebra R B] [Algebra S B] [IsScalarTower R S B] (g : A →ₐ[S] B)

lemma baseChange_polynomial : (W.baseChange B).toAffine.polynomial =
    (W.baseChange A).toAffine.polynomial.map (mapRingHom g) := by
  rw [← map_polynomial, map_baseChange]

lemma baseChange_eval_polynomial (x : A[X]) (y : A) :
    ((W.baseChange B).toAffine.polynomial.eval <| x.map g).eval (g y) =
      g (((W.baseChange A).toAffine.polynomial.eval x).eval y) := by
  erw [← map_eval_polynomial, map_baseChange]
  rfl

variable {g} in
lemma baseChange_equation (hg : Function.Injective g) (x y : A) :
    (W.baseChange B).toAffine.Equation (g x) (g y) ↔ (W.baseChange A).toAffine.Equation x y := by
  erw [← map_equation _ hg, map_baseChange]
=======
  {B : Type v} [CommRing B] [Algebra R B] [Algebra S B] [IsScalarTower R S B] (f : A →ₐ[S] B)

lemma baseChange_polynomial : (W.baseChange B).toAffine.polynomial =
    (W.baseChange A).toAffine.polynomial.map (mapRingHom f) := by
  rw [← map_polynomial, map_baseChange]

lemma baseChange_eval_polynomial (x : A[X]) (y : A) :
    ((W.baseChange B).toAffine.polynomial.eval <| x.map f).eval (f y) =
      f (((W.baseChange A).toAffine.polynomial.eval x).eval y) := by
  erw [← map_eval_polynomial, map_baseChange]
  rfl

variable {g} in
lemma baseChange_equation (hf : Function.Injective f) (x y : A) :
    (W.baseChange B).toAffine.Equation (f x) (f y) ↔ (W.baseChange A).toAffine.Equation x y := by
  erw [← map_equation _ hf, map_baseChange]
>>>>>>> 0bbbb86f
  rfl
#align weierstrass_curve.equation_iff_base_change_of_base_change WeierstrassCurve.Affine.baseChange_equation

lemma baseChange_polynomialX : (W.baseChange B).toAffine.polynomialX =
<<<<<<< HEAD
    (W.baseChange A).toAffine.polynomialX.map (mapRingHom g) := by
  rw [← map_polynomialX, map_baseChange]

lemma baseChange_eval_polynomialX (x : A[X]) (y : A) :
    ((W.baseChange B).toAffine.polynomialX.eval <| x.map g).eval (g y) =
      g (((W.baseChange A).toAffine.polynomialX.eval x).eval y) := by
=======
    (W.baseChange A).toAffine.polynomialX.map (mapRingHom f) := by
  rw [← map_polynomialX, map_baseChange]

lemma baseChange_eval_polynomialX (x : A[X]) (y : A) :
    ((W.baseChange B).toAffine.polynomialX.eval <| x.map f).eval (f y) =
      f (((W.baseChange A).toAffine.polynomialX.eval x).eval y) := by
>>>>>>> 0bbbb86f
  erw [← map_eval_polynomialX, map_baseChange]
  rfl

lemma baseChange_polynomialY : (W.baseChange B).toAffine.polynomialY =
<<<<<<< HEAD
    (W.baseChange A).toAffine.polynomialY.map (mapRingHom g) := by
  rw [← map_polynomialY, map_baseChange]

lemma baseChange_eval_polynomialY (x : A[X]) (y : A) :
    ((W.baseChange B).toAffine.polynomialY.eval <| x.map g).eval (g y) =
      g (((W.baseChange A).toAffine.polynomialY.eval x).eval y) := by
  erw [← map_eval_polynomialY, map_baseChange]
  rfl

variable {g} in
lemma baseChange_nonsingular (hg : Function.Injective g) (x y : A) :
    (W.baseChange B).toAffine.Nonsingular (g x) (g y) ↔
      (W.baseChange A).toAffine.Nonsingular x y := by
  erw [← map_nonsingular _ hg, map_baseChange]
=======
    (W.baseChange A).toAffine.polynomialY.map (mapRingHom f) := by
  rw [← map_polynomialY, map_baseChange]

lemma baseChange_eval_polynomialY (x : A[X]) (y : A) :
    ((W.baseChange B).toAffine.polynomialY.eval <| x.map f).eval (f y) =
      f (((W.baseChange A).toAffine.polynomialY.eval x).eval y) := by
  erw [← map_eval_polynomialY, map_baseChange]
  rfl

variable {f} in
lemma baseChange_nonsingular (hf : Function.Injective f) (x y : A) :
    (W.baseChange B).toAffine.Nonsingular (f x) (f y) ↔
      (W.baseChange A).toAffine.Nonsingular x y := by
  erw [← map_nonsingular _ hf, map_baseChange]
>>>>>>> 0bbbb86f
  rfl
#align weierstrass_curve.nonsingular_iff_base_change_of_base_change WeierstrassCurve.Affine.baseChange_nonsingular

lemma baseChange_negPolynomial :
    (W.baseChange B).toAffine.negPolynomial =
<<<<<<< HEAD
      (W.baseChange A).toAffine.negPolynomial.map (mapRingHom g) := by
  rw [← map_negPolynomial, map_baseChange]

lemma baseChange_negY (x y : A) :
    (W.baseChange B).toAffine.negY (g x) (g y) = g ((W.baseChange A).toAffine.negY x y) := by
=======
      (W.baseChange A).toAffine.negPolynomial.map (mapRingHom f) := by
  rw [← map_negPolynomial, map_baseChange]

lemma baseChange_negY (x y : A) :
    (W.baseChange B).toAffine.negY (f x) (f y) = f ((W.baseChange A).toAffine.negY x y) := by
>>>>>>> 0bbbb86f
  erw [← map_negY, map_baseChange]
  rfl
set_option linter.uppercaseLean3 false in
#align weierstrass_curve.base_change_neg_Y_of_base_change WeierstrassCurve.Affine.baseChange_negY

lemma baseChange_addPolynomial (x y L : A) :
<<<<<<< HEAD
    (W.baseChange B).toAffine.addPolynomial (g x) (g y) (g L) =
      ((W.baseChange A).toAffine.addPolynomial x y L).map g := by
=======
    (W.baseChange B).toAffine.addPolynomial (f x) (f y) (f L) =
      ((W.baseChange A).toAffine.addPolynomial x y L).map f := by
>>>>>>> 0bbbb86f
  rw [← map_addPolynomial, map_baseChange]
  rfl

lemma baseChange_addX (x₁ x₂ L : A) :
<<<<<<< HEAD
    (W.baseChange B).toAffine.addX (g x₁) (g x₂) (g L) =
      g ((W.baseChange A).toAffine.addX x₁ x₂ L) := by
=======
    (W.baseChange B).toAffine.addX (f x₁) (f x₂) (f L) =
      f ((W.baseChange A).toAffine.addX x₁ x₂ L) := by
>>>>>>> 0bbbb86f
  erw [← map_addX, map_baseChange]
  rfl
set_option linter.uppercaseLean3 false in
#align weierstrass_curve.base_change_add_X_of_base_change WeierstrassCurve.Affine.baseChange_addX

lemma baseChange_negAddY (x₁ x₂ y₁ L : A) :
<<<<<<< HEAD
    (W.baseChange B).toAffine.negAddY (g x₁) (g x₂) (g y₁) (g L) =
      g ((W.baseChange A).toAffine.negAddY x₁ x₂ y₁ L) := by
=======
    (W.baseChange B).toAffine.negAddY (f x₁) (f x₂) (f y₁) (f L) =
      f ((W.baseChange A).toAffine.negAddY x₁ x₂ y₁ L) := by
>>>>>>> 0bbbb86f
  erw [← map_negAddY, map_baseChange]
  rfl
set_option linter.uppercaseLean3 false in
#align weierstrass_curve.base_change_add_Y'_of_base_change WeierstrassCurve.Affine.baseChange_negAddY

lemma baseChange_addY (x₁ x₂ y₁ L : A) :
<<<<<<< HEAD
    (W.baseChange B).toAffine.addY (g x₁) (g x₂) (g y₁) (g L) =
      g ((W.baseChange A).toAffine.addY x₁ x₂ y₁ L) := by
=======
    (W.baseChange B).toAffine.addY (f x₁) (f x₂) (f y₁) (f L) =
      f ((W.baseChange A).toAffine.addY x₁ x₂ y₁ L) := by
>>>>>>> 0bbbb86f
  erw [← map_addY, map_baseChange]
  rfl
set_option linter.uppercaseLean3 false in
#align weierstrass_curve.base_change_add_Y_of_base_change WeierstrassCurve.Affine.baseChange_addY

variable {F : Type u} [Field F] [Algebra R F] [Algebra S F] [IsScalarTower R S F]
  {K : Type v} [Field K] [Algebra R K] [Algebra S K] [IsScalarTower R S K] (f : F →ₐ[S] K)
  {L : Type w} [Field L] [Algebra R L] [Algebra S L] [IsScalarTower R S L] (g : K →ₐ[S] L)

lemma baseChange_slope (x₁ x₂ y₁ y₂ : F) :
    (W.baseChange K).toAffine.slope (f x₁) (f x₂) (f y₁) (f y₂) =
      f ((W.baseChange F).toAffine.slope x₁ x₂ y₁ y₂) := by
  erw [← map_slope, map_baseChange]
  rfl
#align weierstrass_curve.base_change_slope_of_base_change WeierstrassCurve.Affine.baseChange_slope

namespace Point

/-- The function from `W⟮F⟯` to `W⟮K⟯` induced by an algebra homomorphism `f : F →ₐ[S] K`,
where `W` is defined over a subring of a ring `S`, and `F` and `K` are field extensions of `S`. -/
def mapFun : W⟮F⟯ → W⟮K⟯
  | 0 => 0
  | some h => some <| (W.baseChange_nonsingular f.injective ..).mpr h
#align weierstrass_curve.point.of_base_change_fun WeierstrassCurve.Affine.Point.mapFun

/-- The group homomorphism from `W⟮F⟯` to `W⟮K⟯` induced by an algebra homomorphism `f : F →ₐ[S] K`,
where `W` is defined over a subring of a ring `S`, and `F` and `K` are field extensions of `S`. -/
def map : W⟮F⟯ →+ W⟮K⟯ where
  toFun := mapFun W f
  map_zero' := rfl
  map_add' := by
    rintro (_ | @⟨x₁, y₁, _⟩) (_ | @⟨x₂, y₂, _⟩)
    any_goals rfl
<<<<<<< HEAD
    by_cases hxy : x₁ = x₂ ∧ y₁ = (W.baseChange F).toAffine.negY x₂ y₂
    · simp only [add_of_Y_eq hxy.left hxy.right, mapFun]
      rw [add_of_Y_eq (congr_arg _ hxy.left) <| by rw [hxy.right, baseChange_negY]]
    · simp only [add_some hxy, mapFun, ← baseChange_addX, ← baseChange_addY, ← baseChange_slope]
      rw [add_some fun h => hxy ⟨f.injective h.1, f.injective (W.baseChange_negY f .. ▸ h).2⟩]
=======
    by_cases hx : x₁ = x₂
    · by_cases hy : y₁ = (W.baseChange F).toAffine.negY x₂ y₂
      · simp only [add_of_Y_eq hx hy, mapFun]
        rw [add_of_Y_eq (congr_arg _ hx) <| by rw [hy, baseChange_negY]]
      · simp only [add_of_Y_ne hx hy, mapFun]
        rw [add_of_Y_ne (congr_arg _ hx) <|
          by simpa only [baseChange_negY] using fun h => hy <| f.injective h]
        simp only [some.injEq, ← baseChange_addX, ← baseChange_addY, ← baseChange_slope]
    · simp only [add_of_X_ne hx, mapFun, add_of_X_ne fun h => hx <| f.injective h,
        some.injEq, ← baseChange_addX, ← baseChange_addY, ← baseChange_slope]
>>>>>>> 0bbbb86f
#align weierstrass_curve.point.of_base_change WeierstrassCurve.Affine.Point.map

lemma map_zero : map W f (0 : W⟮F⟯) = 0 :=
  rfl

lemma map_some {x y : F} (h : (W.baseChange F).toAffine.Nonsingular x y) :
    map W f (some h) = some ((W.baseChange_nonsingular f.injective ..).mpr h) :=
  rfl

lemma map_id (P : W⟮F⟯) : map W (Algebra.ofId F F) P = P := by
  cases P <;> rfl

lemma map_map (P : W⟮F⟯) : map W g (map W f P) = map W (g.comp f) P := by
  cases P <;> rfl

lemma map_injective : Function.Injective <| map W f := by
  rintro (_ | _) (_ | _) h
  any_goals contradiction
  · rfl
  · simpa only [some.injEq] using ⟨f.injective (some.inj h).left, f.injective (some.inj h).right⟩
#align weierstrass_curve.point.of_base_change_injective WeierstrassCurve.Affine.Point.map_injective

variable (F K) in
/-- The group homomorphism from `W⟮F⟯` to `W⟮K⟯` induced by the base change from `F` to `K`,
where `W` is defined over a subring of a ring `S`, and `F` and `K` are field extensions of `S`. -/
abbrev baseChange [Algebra F K] [IsScalarTower R F K] : W⟮F⟯ →+ W⟮K⟯ :=
  map W <| Algebra.ofId F K

lemma map_baseChange [Algebra F K] [IsScalarTower R F K] [Algebra F L] [IsScalarTower R F L]
    (f : K →ₐ[F] L) (P : W⟮F⟯) : map W f (baseChange W F K P) = baseChange W F L P := by
  have : Subsingleton (F →ₐ[F] L) := inferInstance
  convert map_map W (Algebra.ofId F K) f P

end Point

end BaseChange

@[deprecated (since := "2024-06-03")] alias addY' := negAddY
@[deprecated (since := "2024-06-03")] alias
  nonsingular_add_of_eval_derivative_ne_zero := nonsingular_negAdd_of_eval_derivative_ne_zero
@[deprecated (since := "2024-06-03")] alias slope_of_Yeq := slope_of_Y_eq
@[deprecated (since := "2024-06-03")] alias slope_of_Yne := slope_of_Y_ne
@[deprecated (since := "2024-06-03")] alias slope_of_Xne := slope_of_X_ne
@[deprecated (since := "2024-06-03")] alias slope_of_Yne_eq_eval := slope_of_Y_ne_eq_eval
@[deprecated (since := "2024-06-03")] alias Yeq_of_Xeq := Y_eq_of_X_eq
@[deprecated (since := "2024-06-03")] alias Yeq_of_Yne := Y_eq_of_Y_ne
@[deprecated (since := "2024-06-03")] alias equation_add' := equation_negAdd
@[deprecated (since := "2024-06-03")] alias nonsingular_add' := nonsingular_negAdd
@[deprecated (since := "2024-06-03")] alias baseChange_addY' := baseChange_negAddY
@[deprecated (since := "2024-06-03")] alias map_addY' := map_negAddY

end WeierstrassCurve.Affine

/-! ## Elliptic curves -/

/-- The coercion from an elliptic curve to a Weierstrass curve in affine coordinates. -/
abbrev EllipticCurve.toAffine {R : Type u} [CommRing R] (E : EllipticCurve R) :
    WeierstrassCurve.Affine R :=
  E.toWeierstrassCurve.toAffine

namespace EllipticCurve.Affine

variable {R : Type u} [CommRing R] (E : EllipticCurve R)

lemma nonsingular [Nontrivial R] {x y : R} (h : E.toAffine.Equation x y) :
    E.toAffine.Nonsingular x y :=
  E.toAffine.nonsingular_of_Δ_ne_zero h <| E.coe_Δ' ▸ E.Δ'.ne_zero
#align elliptic_curve.nonsingular EllipticCurve.Affine.nonsingular

end EllipticCurve.Affine<|MERGE_RESOLUTION|>--- conflicted
+++ resolved
@@ -548,18 +548,11 @@
       -((X - C x₁) * (X - C x₂) * (X - C (W.addX x₁ x₂ <| W.slope x₁ x₂ y₁ y₂))) := by
   rw [addPolynomial_eq, neg_inj, Cubic.prod_X_sub_C_eq, Cubic.toPoly_injective]
   by_cases hx : x₁ = x₂
-<<<<<<< HEAD
   · have hy : y₁ ≠ W.negY x₂ y₂ := fun h => hxy ⟨hx, h⟩
     rcases hx, Y_eq_of_Y_ne h₁ h₂ hx hy with ⟨rfl, rfl⟩
     rw [equation_iff] at h₁ h₂
     rw [slope_of_Y_ne rfl hy]
     rw [negY, ← sub_ne_zero] at hy
-=======
-  · rcases hx, Y_eq_of_Y_ne h₁ h₂ hx (hxy hx) with ⟨rfl, rfl⟩
-    rw [equation_iff] at h₁ h₂
-    rw [slope_of_Y_ne rfl <| hxy rfl]
-    rw [negY, ← sub_ne_zero] at hxy
->>>>>>> 0bbbb86f
     ext
     · rfl
     · simp only [addX]
@@ -582,11 +575,7 @@
 
 /-- The negated addition of two affine points in `W` on a sloped line lies in `W`. -/
 lemma equation_negAdd {x₁ x₂ y₁ y₂ : F} (h₁ : W.Equation x₁ y₁) (h₂ : W.Equation x₂ y₂)
-<<<<<<< HEAD
     (hxy : ¬(x₁ = x₂ ∧ y₁ = W.negY x₂ y₂)) : W.Equation
-=======
-    (hxy : x₁ = x₂ → y₁ ≠ W.negY x₂ y₂) : W.Equation
->>>>>>> 0bbbb86f
       (W.addX x₁ x₂ <| W.slope x₁ x₂ y₁ y₂) (W.negAddY x₁ x₂ y₁ <| W.slope x₁ x₂ y₁ y₂) := by
   rw [equation_add_iff, addPolynomial_slope h₁ h₂ hxy]
   eval_simp
@@ -612,11 +601,7 @@
 
 /-- The negated addition of two nonsingular affine points in `W` on a sloped line is nonsingular. -/
 lemma nonsingular_negAdd {x₁ x₂ y₁ y₂ : F} (h₁ : W.Nonsingular x₁ y₁) (h₂ : W.Nonsingular x₂ y₂)
-<<<<<<< HEAD
     (hxy : ¬(x₁ = x₂ ∧ y₁ = W.negY x₂ y₂)) : W.Nonsingular
-=======
-    (hxy : x₁ = x₂ → y₁ ≠ W.negY x₂ y₂) : W.Nonsingular
->>>>>>> 0bbbb86f
       (W.addX x₁ x₂ <| W.slope x₁ x₂ y₁ y₂) (W.negAddY x₁ x₂ y₁ <| W.slope x₁ x₂ y₁ y₂) := by
   by_cases hx₁ : W.addX x₁ x₂ (W.slope x₁ x₂ y₁ y₂) = x₁
   · rwa [negAddY, hx₁, sub_self, mul_zero, zero_add]
@@ -626,19 +611,11 @@
         contradiction
       · rwa [negAddY, ← neg_sub, mul_neg, hx₂, slope_of_X_ne hx,
           div_mul_cancel₀ _ <| sub_ne_zero_of_ne hx, neg_sub, sub_add_cancel]
-<<<<<<< HEAD
     · apply nonsingular_negAdd_of_eval_derivative_ne_zero <| equation_negAdd h₁.left h₂.left hxy
       rw [derivative_addPolynomial_slope h₁.left h₂.left hxy]
       eval_simp
       simp only [neg_ne_zero, sub_self, mul_zero, add_zero]
       exact mul_ne_zero (sub_ne_zero_of_ne hx₁) (sub_ne_zero_of_ne hx₂)
-=======
-    · apply nonsingular_negAdd_of_eval_derivative_ne_zero <| equation_negAdd h₁.1 h₂.1 hxy
-      rw [derivative_addPolynomial_slope h₁.left h₂.left hxy]
-      eval_simp
-      simpa only [neg_ne_zero, sub_self, mul_zero, add_zero] using
-        mul_ne_zero (sub_ne_zero_of_ne hx₁) (sub_ne_zero_of_ne hx₂)
->>>>>>> 0bbbb86f
 #align weierstrass_curve.nonsingular_add' WeierstrassCurve.Affine.nonsingular_negAdd
 
 /-- The addition of two nonsingular affine points in `W` on a sloped line is nonsingular. -/
@@ -749,87 +726,44 @@
   add_of_Y_eq rfl hy
 set_option linter.uppercaseLean3 false in
 #align weierstrass_curve.point.some_add_self_of_Yeq WeierstrassCurve.Affine.Point.add_self_of_Y_eq
-<<<<<<< HEAD
 
 @[simp]
 lemma add_of_Y_ne {x₁ x₂ y₁ y₂ : F} {h₁ : W.Nonsingular x₁ y₁} {h₂ : W.Nonsingular x₂ y₂}
     (hy : y₁ ≠ W.negY x₂ y₂) :
     some h₁ + some h₂ = some (nonsingular_add h₁ h₂ fun hxy => hy hxy.right) :=
   add_some fun hxy => hy hxy.right
-=======
-
-@[simp]
-lemma add_of_imp {x₁ x₂ y₁ y₂ : F} {h₁ : W.Nonsingular x₁ y₁} {h₂ : W.Nonsingular x₂ y₂}
-    (hxy : x₁ = x₂ → y₁ ≠ W.negY x₂ y₂) : some h₁ + some h₂ = some (nonsingular_add h₁ h₂ hxy) := by
-  by_cases hx : x₁ = x₂
-  · simp only [← add_def, add, dif_pos hx, dif_neg <| hxy hx]
-  · simp only [← add_def, add, dif_neg hx]
-
-@[simp]
-lemma add_of_Y_ne {x₁ x₂ y₁ y₂ : F} {h₁ : W.Nonsingular x₁ y₁} {h₂ : W.Nonsingular x₂ y₂}
-    (hx : x₁ = x₂) (hy : y₁ ≠ W.negY x₂ y₂) :
-    some h₁ + some h₂ = some (nonsingular_add h₁ h₂ fun _ => hy) := by
-  simp only [← add_def, add, dif_pos hx, dif_neg hy]
->>>>>>> 0bbbb86f
 set_option linter.uppercaseLean3 false in
 #align weierstrass_curve.point.some_add_some_of_Yne WeierstrassCurve.Affine.Point.add_of_Y_ne
 
 lemma add_of_Y_ne' {x₁ x₂ y₁ y₂ : F} {h₁ : W.Nonsingular x₁ y₁} {h₂ : W.Nonsingular x₂ y₂}
-<<<<<<< HEAD
     (hy : y₁ ≠ W.negY x₂ y₂) :
     some h₁ + some h₂ = -some (nonsingular_negAdd h₁ h₂ fun hxy => hy hxy.right) :=
   add_of_Y_ne hy
-=======
-    (hx : x₁ = x₂) (hy : y₁ ≠ W.negY x₂ y₂) :
-    some h₁ + some h₂ = -some (nonsingular_negAdd h₁ h₂ fun _ => hy) :=
-  add_of_Y_ne hx hy
->>>>>>> 0bbbb86f
 set_option linter.uppercaseLean3 false in
 #align weierstrass_curve.point.some_add_some_of_Yne' WeierstrassCurve.Affine.Point.add_of_Y_ne'
 
 @[simp]
 lemma add_self_of_Y_ne {x₁ y₁ : F} {h₁ : W.Nonsingular x₁ y₁} (hy : y₁ ≠ W.negY x₁ y₁) :
-<<<<<<< HEAD
     some h₁ + some h₁ = some (nonsingular_add h₁ h₁ fun hxy => hy hxy.right) :=
   add_of_Y_ne hy
-=======
-    some h₁ + some h₁ = some (nonsingular_add h₁ h₁ fun _ => hy) :=
-  add_of_Y_ne rfl hy
->>>>>>> 0bbbb86f
 set_option linter.uppercaseLean3 false in
 #align weierstrass_curve.point.some_add_self_of_Yne WeierstrassCurve.Affine.Point.add_self_of_Y_ne
 
 lemma add_self_of_Y_ne' {x₁ y₁ : F} {h₁ : W.Nonsingular x₁ y₁} (hy : y₁ ≠ W.negY x₁ y₁) :
-<<<<<<< HEAD
     some h₁ + some h₁ = -some (nonsingular_negAdd h₁ h₁ fun hxy => hy hxy.right) :=
   add_of_Y_ne hy
-=======
-    some h₁ + some h₁ = -some (nonsingular_negAdd h₁ h₁ fun _ => hy) :=
-  add_of_Y_ne rfl hy
->>>>>>> 0bbbb86f
 set_option linter.uppercaseLean3 false in
 #align weierstrass_curve.point.some_add_self_of_Yne' WeierstrassCurve.Affine.Point.add_self_of_Y_ne'
 
 @[simp]
 lemma add_of_X_ne {x₁ x₂ y₁ y₂ : F} {h₁ : W.Nonsingular x₁ y₁} {h₂ : W.Nonsingular x₂ y₂}
-<<<<<<< HEAD
     (hx : x₁ ≠ x₂) : some h₁ + some h₂ = some (nonsingular_add h₁ h₂ fun hxy => hx hxy.left) :=
   add_some fun hxy => hx hxy.left
-=======
-    (hx : x₁ ≠ x₂) : some h₁ + some h₂ = some (nonsingular_add h₁ h₂ fun h => (hx h).elim) := by
-  simp only [← add_def, add, dif_neg hx]
->>>>>>> 0bbbb86f
 set_option linter.uppercaseLean3 false in
 #align weierstrass_curve.point.some_add_some_of_Xne WeierstrassCurve.Affine.Point.add_of_X_ne
 
 lemma add_of_X_ne' {x₁ x₂ y₁ y₂ : F} {h₁ : W.Nonsingular x₁ y₁} {h₂ : W.Nonsingular x₂ y₂}
-<<<<<<< HEAD
     (hx : x₁ ≠ x₂) : some h₁ + some h₂ = -some (nonsingular_negAdd h₁ h₂ fun hxy => hx hxy.left) :=
-  add_of_X_ne hx
-set_option linter.uppercaseLean3 false in
-#align weierstrass_curve.point.some_add_some_of_Xne' WeierstrassCurve.Affine.Point.add_of_X_ne'
-=======
-    (hx : x₁ ≠ x₂) : some h₁ + some h₂ = -some (nonsingular_negAdd h₁ h₂ fun h => (hx h).elim) :=
   add_of_X_ne hx
 set_option linter.uppercaseLean3 false in
 #align weierstrass_curve.point.some_add_some_of_Xne' WeierstrassCurve.Affine.Point.add_of_X_ne'
@@ -842,7 +776,6 @@
 @[deprecated (since := "2024-06-03")] alias some_add_self_of_Yne' := add_self_of_Y_ne'
 @[deprecated (since := "2024-06-03")] alias some_add_some_of_Xne := add_of_X_ne
 @[deprecated (since := "2024-06-03")] alias some_add_some_of_Xne' := add_of_X_ne'
->>>>>>> 0bbbb86f
 
 end Point
 
@@ -858,15 +791,6 @@
   simp only [polynomial]
   map_simp
 
-<<<<<<< HEAD
-variable {S : Type v} [CommRing S] (f : R →+* S)
-
-lemma map_polynomial : (W.map f).toAffine.polynomial = W.polynomial.map (mapRingHom f) := by
-  simp only [polynomial]
-  map_simp
-
-=======
->>>>>>> 0bbbb86f
 lemma map_eval_polynomial (x : R[X]) (y : R) :
     ((W.map f).toAffine.polynomial.eval <| x.map f).eval (f y) =
       f ((W.polynomial.eval x).eval y) := by
@@ -966,24 +890,6 @@
 
 variable {R : Type r} [CommRing R] (W : Affine R) {S : Type s} [CommRing S] [Algebra R S]
   {A : Type u} [CommRing A] [Algebra R A] [Algebra S A] [IsScalarTower R S A]
-<<<<<<< HEAD
-  {B : Type v} [CommRing B] [Algebra R B] [Algebra S B] [IsScalarTower R S B] (g : A →ₐ[S] B)
-
-lemma baseChange_polynomial : (W.baseChange B).toAffine.polynomial =
-    (W.baseChange A).toAffine.polynomial.map (mapRingHom g) := by
-  rw [← map_polynomial, map_baseChange]
-
-lemma baseChange_eval_polynomial (x : A[X]) (y : A) :
-    ((W.baseChange B).toAffine.polynomial.eval <| x.map g).eval (g y) =
-      g (((W.baseChange A).toAffine.polynomial.eval x).eval y) := by
-  erw [← map_eval_polynomial, map_baseChange]
-  rfl
-
-variable {g} in
-lemma baseChange_equation (hg : Function.Injective g) (x y : A) :
-    (W.baseChange B).toAffine.Equation (g x) (g y) ↔ (W.baseChange A).toAffine.Equation x y := by
-  erw [← map_equation _ hg, map_baseChange]
-=======
   {B : Type v} [CommRing B] [Algebra R B] [Algebra S B] [IsScalarTower R S B] (f : A →ₐ[S] B)
 
 lemma baseChange_polynomial : (W.baseChange B).toAffine.polynomial =
@@ -996,50 +902,24 @@
   erw [← map_eval_polynomial, map_baseChange]
   rfl
 
-variable {g} in
+variable {f} in
 lemma baseChange_equation (hf : Function.Injective f) (x y : A) :
     (W.baseChange B).toAffine.Equation (f x) (f y) ↔ (W.baseChange A).toAffine.Equation x y := by
   erw [← map_equation _ hf, map_baseChange]
->>>>>>> 0bbbb86f
   rfl
 #align weierstrass_curve.equation_iff_base_change_of_base_change WeierstrassCurve.Affine.baseChange_equation
 
 lemma baseChange_polynomialX : (W.baseChange B).toAffine.polynomialX =
-<<<<<<< HEAD
-    (W.baseChange A).toAffine.polynomialX.map (mapRingHom g) := by
-  rw [← map_polynomialX, map_baseChange]
-
-lemma baseChange_eval_polynomialX (x : A[X]) (y : A) :
-    ((W.baseChange B).toAffine.polynomialX.eval <| x.map g).eval (g y) =
-      g (((W.baseChange A).toAffine.polynomialX.eval x).eval y) := by
-=======
     (W.baseChange A).toAffine.polynomialX.map (mapRingHom f) := by
   rw [← map_polynomialX, map_baseChange]
 
 lemma baseChange_eval_polynomialX (x : A[X]) (y : A) :
     ((W.baseChange B).toAffine.polynomialX.eval <| x.map f).eval (f y) =
       f (((W.baseChange A).toAffine.polynomialX.eval x).eval y) := by
->>>>>>> 0bbbb86f
   erw [← map_eval_polynomialX, map_baseChange]
   rfl
 
 lemma baseChange_polynomialY : (W.baseChange B).toAffine.polynomialY =
-<<<<<<< HEAD
-    (W.baseChange A).toAffine.polynomialY.map (mapRingHom g) := by
-  rw [← map_polynomialY, map_baseChange]
-
-lemma baseChange_eval_polynomialY (x : A[X]) (y : A) :
-    ((W.baseChange B).toAffine.polynomialY.eval <| x.map g).eval (g y) =
-      g (((W.baseChange A).toAffine.polynomialY.eval x).eval y) := by
-  erw [← map_eval_polynomialY, map_baseChange]
-  rfl
-
-variable {g} in
-lemma baseChange_nonsingular (hg : Function.Injective g) (x y : A) :
-    (W.baseChange B).toAffine.Nonsingular (g x) (g y) ↔
-      (W.baseChange A).toAffine.Nonsingular x y := by
-  erw [← map_nonsingular _ hg, map_baseChange]
-=======
     (W.baseChange A).toAffine.polynomialY.map (mapRingHom f) := by
   rw [← map_polynomialY, map_baseChange]
 
@@ -1054,75 +934,46 @@
     (W.baseChange B).toAffine.Nonsingular (f x) (f y) ↔
       (W.baseChange A).toAffine.Nonsingular x y := by
   erw [← map_nonsingular _ hf, map_baseChange]
->>>>>>> 0bbbb86f
   rfl
 #align weierstrass_curve.nonsingular_iff_base_change_of_base_change WeierstrassCurve.Affine.baseChange_nonsingular
 
 lemma baseChange_negPolynomial :
     (W.baseChange B).toAffine.negPolynomial =
-<<<<<<< HEAD
-      (W.baseChange A).toAffine.negPolynomial.map (mapRingHom g) := by
-  rw [← map_negPolynomial, map_baseChange]
-
-lemma baseChange_negY (x y : A) :
-    (W.baseChange B).toAffine.negY (g x) (g y) = g ((W.baseChange A).toAffine.negY x y) := by
-=======
       (W.baseChange A).toAffine.negPolynomial.map (mapRingHom f) := by
   rw [← map_negPolynomial, map_baseChange]
 
 lemma baseChange_negY (x y : A) :
     (W.baseChange B).toAffine.negY (f x) (f y) = f ((W.baseChange A).toAffine.negY x y) := by
->>>>>>> 0bbbb86f
   erw [← map_negY, map_baseChange]
   rfl
 set_option linter.uppercaseLean3 false in
 #align weierstrass_curve.base_change_neg_Y_of_base_change WeierstrassCurve.Affine.baseChange_negY
 
 lemma baseChange_addPolynomial (x y L : A) :
-<<<<<<< HEAD
-    (W.baseChange B).toAffine.addPolynomial (g x) (g y) (g L) =
-      ((W.baseChange A).toAffine.addPolynomial x y L).map g := by
-=======
     (W.baseChange B).toAffine.addPolynomial (f x) (f y) (f L) =
       ((W.baseChange A).toAffine.addPolynomial x y L).map f := by
->>>>>>> 0bbbb86f
   rw [← map_addPolynomial, map_baseChange]
   rfl
 
 lemma baseChange_addX (x₁ x₂ L : A) :
-<<<<<<< HEAD
-    (W.baseChange B).toAffine.addX (g x₁) (g x₂) (g L) =
-      g ((W.baseChange A).toAffine.addX x₁ x₂ L) := by
-=======
     (W.baseChange B).toAffine.addX (f x₁) (f x₂) (f L) =
       f ((W.baseChange A).toAffine.addX x₁ x₂ L) := by
->>>>>>> 0bbbb86f
   erw [← map_addX, map_baseChange]
   rfl
 set_option linter.uppercaseLean3 false in
 #align weierstrass_curve.base_change_add_X_of_base_change WeierstrassCurve.Affine.baseChange_addX
 
 lemma baseChange_negAddY (x₁ x₂ y₁ L : A) :
-<<<<<<< HEAD
-    (W.baseChange B).toAffine.negAddY (g x₁) (g x₂) (g y₁) (g L) =
-      g ((W.baseChange A).toAffine.negAddY x₁ x₂ y₁ L) := by
-=======
     (W.baseChange B).toAffine.negAddY (f x₁) (f x₂) (f y₁) (f L) =
       f ((W.baseChange A).toAffine.negAddY x₁ x₂ y₁ L) := by
->>>>>>> 0bbbb86f
   erw [← map_negAddY, map_baseChange]
   rfl
 set_option linter.uppercaseLean3 false in
 #align weierstrass_curve.base_change_add_Y'_of_base_change WeierstrassCurve.Affine.baseChange_negAddY
 
 lemma baseChange_addY (x₁ x₂ y₁ L : A) :
-<<<<<<< HEAD
-    (W.baseChange B).toAffine.addY (g x₁) (g x₂) (g y₁) (g L) =
-      g ((W.baseChange A).toAffine.addY x₁ x₂ y₁ L) := by
-=======
     (W.baseChange B).toAffine.addY (f x₁) (f x₂) (f y₁) (f L) =
       f ((W.baseChange A).toAffine.addY x₁ x₂ y₁ L) := by
->>>>>>> 0bbbb86f
   erw [← map_addY, map_baseChange]
   rfl
 set_option linter.uppercaseLean3 false in
@@ -1156,24 +1007,11 @@
   map_add' := by
     rintro (_ | @⟨x₁, y₁, _⟩) (_ | @⟨x₂, y₂, _⟩)
     any_goals rfl
-<<<<<<< HEAD
     by_cases hxy : x₁ = x₂ ∧ y₁ = (W.baseChange F).toAffine.negY x₂ y₂
     · simp only [add_of_Y_eq hxy.left hxy.right, mapFun]
       rw [add_of_Y_eq (congr_arg _ hxy.left) <| by rw [hxy.right, baseChange_negY]]
     · simp only [add_some hxy, mapFun, ← baseChange_addX, ← baseChange_addY, ← baseChange_slope]
       rw [add_some fun h => hxy ⟨f.injective h.1, f.injective (W.baseChange_negY f .. ▸ h).2⟩]
-=======
-    by_cases hx : x₁ = x₂
-    · by_cases hy : y₁ = (W.baseChange F).toAffine.negY x₂ y₂
-      · simp only [add_of_Y_eq hx hy, mapFun]
-        rw [add_of_Y_eq (congr_arg _ hx) <| by rw [hy, baseChange_negY]]
-      · simp only [add_of_Y_ne hx hy, mapFun]
-        rw [add_of_Y_ne (congr_arg _ hx) <|
-          by simpa only [baseChange_negY] using fun h => hy <| f.injective h]
-        simp only [some.injEq, ← baseChange_addX, ← baseChange_addY, ← baseChange_slope]
-    · simp only [add_of_X_ne hx, mapFun, add_of_X_ne fun h => hx <| f.injective h,
-        some.injEq, ← baseChange_addX, ← baseChange_addY, ← baseChange_slope]
->>>>>>> 0bbbb86f
 #align weierstrass_curve.point.of_base_change WeierstrassCurve.Affine.Point.map
 
 lemma map_zero : map W f (0 : W⟮F⟯) = 0 :=
