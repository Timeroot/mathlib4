/-
Copyright (c) 2024 Andrew Yang. All rights reserved.
Released under Apache 2.0 license as described in the file LICENSE.
Authors: Andrew Yang, Fangming Li
-/
import Mathlib.AlgebraicGeometry.AffineScheme
import Mathlib.AlgebraicGeometry.Morphisms.Preimmersion

/-!
# Stalks of a Scheme

## Main definitions and results

- `AlgebraicGeometry.Scheme.fromSpecStalk`: The canonical morphism `Spec 𝒪_{X, x} ⟶ X`.
- `AlgebraicGeometry.Scheme.range_fromSpecStalk`: The range of the map `Spec 𝒪_{X, x} ⟶ X` is
  exactly the `y`s that specialize to `x`.
- `AlgebraicGeometry.SpecToEquivOfLocalRing`:
  Given a local ring `R` and scheme `X`, morphisms `Spec R ⟶ X` corresponds to pairs
  `(x, f)` where `x : X` and `f : 𝒪_{X, x} ⟶ R` is a local ring homomorphism.
-/

namespace AlgebraicGeometry

open CategoryTheory Opposite TopologicalSpace IsLocalRing

universe u

variable {X Y : Scheme.{u}} (f : X ⟶ Y) {U V : X.Opens} (hU : IsAffineOpen U) (hV : IsAffineOpen V)

section fromSpecStalk

/--
A morphism from `Spec(O_x)` to `X`, which is defined with the help of an affine open
neighborhood `U` of `x`.
-/
noncomputable def IsAffineOpen.fromSpecStalk
    {X : Scheme} {U : X.Opens} (hU : IsAffineOpen U) {x : X} (hxU : x ∈ U) :
    Spec (X.presheaf.stalk x) ⟶ X :=
<<<<<<< HEAD
  Spec.map (X.presheaf.germ ⟨x, hxU⟩) ≫ hU.fromSpec
=======
  Spec.map (X.presheaf.germ _ x hxU) ≫ hU.fromSpec
>>>>>>> d0df76bd

/--
The morphism from `Spec(O_x)` to `X` given by `IsAffineOpen.fromSpec` does not depend on the affine
open neighborhood of `x` we choose.
-/
theorem IsAffineOpen.fromSpecStalk_eq (x : X) (hxU : x ∈ U) (hxV : x ∈ V) :
    hU.fromSpecStalk hxU = hV.fromSpecStalk hxV := by
  obtain ⟨U', h₁, h₂, h₃ : U' ≤ U ⊓ V⟩ :=
    Opens.isBasis_iff_nbhd.mp (isBasis_affine_open X) (show x ∈ U ⊓ V from ⟨hxU, hxV⟩)
  transitivity fromSpecStalk h₁ h₂
  · delta fromSpecStalk
    rw [← hU.map_fromSpec h₁ (homOfLE <| h₃.trans inf_le_left).op]
<<<<<<< HEAD
    erw [← Scheme.Spec_map (X.presheaf.map _).op, ← Scheme.Spec_map (X.presheaf.germ ⟨x, h₂⟩).op]
=======
    erw [← Scheme.Spec_map (X.presheaf.map _).op, ← Scheme.Spec_map (X.presheaf.germ _ x h₂).op]
>>>>>>> d0df76bd
    rw [← Functor.map_comp_assoc, ← op_comp, TopCat.Presheaf.germ_res, Scheme.Spec_map,
      Quiver.Hom.unop_op]
  · delta fromSpecStalk
    rw [← hV.map_fromSpec h₁ (homOfLE <| h₃.trans inf_le_right).op]
<<<<<<< HEAD
    erw [← Scheme.Spec_map (X.presheaf.map _).op, ← Scheme.Spec_map (X.presheaf.germ ⟨x, h₂⟩).op]
=======
    erw [← Scheme.Spec_map (X.presheaf.map _).op, ← Scheme.Spec_map (X.presheaf.germ _ x h₂).op]
>>>>>>> d0df76bd
    rw [← Functor.map_comp_assoc, ← op_comp, TopCat.Presheaf.germ_res, Scheme.Spec_map,
      Quiver.Hom.unop_op]

/--
If `x` is a point of `X`, this is the canonical morphism from `Spec(O_x)` to `X`.
-/
noncomputable def Scheme.fromSpecStalk (X : Scheme) (x : X) :
<<<<<<< HEAD
    Scheme.Spec.obj (op (X.presheaf.stalk x)) ⟶ X :=
=======
    Spec (X.presheaf.stalk x) ⟶ X :=
>>>>>>> d0df76bd
  (isAffineOpen_opensRange (X.affineOpenCover.map x)).fromSpecStalk (X.affineOpenCover.covers x)

@[simps over] noncomputable
instance (X : Scheme.{u}) (x : X) : (Spec (X.presheaf.stalk x)).Over X := ⟨X.fromSpecStalk x⟩

@[simps! over] noncomputable
instance (X : Scheme.{u}) (x : X) : (Spec (X.presheaf.stalk x)).CanonicallyOver X where

@[simp]
theorem IsAffineOpen.fromSpecStalk_eq_fromSpecStalk {x : X} (hxU : x ∈ U) :
    hU.fromSpecStalk hxU = X.fromSpecStalk x := fromSpecStalk_eq ..

instance IsAffineOpen.fromSpecStalk_isPreimmersion {X : Scheme.{u}} {U : Opens X}
    (hU : IsAffineOpen U) (x : X) (hx : x ∈ U) : IsPreimmersion (hU.fromSpecStalk hx) := by
  dsimp [IsAffineOpen.fromSpecStalk]
  haveI : IsPreimmersion (Spec.map (X.presheaf.germ U x hx)) :=
    letI : Algebra Γ(X, U) (X.presheaf.stalk x) := (X.presheaf.germ U x hx).toAlgebra
    haveI := hU.isLocalization_stalk ⟨x, hx⟩
    IsPreimmersion.of_isLocalization (R := Γ(X, U)) (S := X.presheaf.stalk x)
      (hU.primeIdealOf ⟨x, hx⟩).asIdeal.primeCompl
  apply IsPreimmersion.comp

instance {X : Scheme.{u}} (x : X) : IsPreimmersion (X.fromSpecStalk x) :=
  IsAffineOpen.fromSpecStalk_isPreimmersion _ _ _

lemma IsAffineOpen.fromSpecStalk_closedPoint {U : Opens X} (hU : IsAffineOpen U)
    {x : X} (hxU : x ∈ U) :
    (hU.fromSpecStalk hxU).base (closedPoint (X.presheaf.stalk x)) = x := by
  rw [IsAffineOpen.fromSpecStalk, Scheme.comp_base_apply]
  rw [← hU.primeIdealOf_eq_map_closedPoint ⟨x, hxU⟩, hU.fromSpec_primeIdealOf ⟨x, hxU⟩]

namespace Scheme

@[simp]
lemma fromSpecStalk_closedPoint {x : X} :
    (X.fromSpecStalk x).base (closedPoint (X.presheaf.stalk x)) = x :=
  IsAffineOpen.fromSpecStalk_closedPoint _ _

lemma fromSpecStalk_app {x : X} (hxU : x ∈ U) :
    (X.fromSpecStalk x).app U =
      X.presheaf.germ U x hxU ≫
        (ΓSpecIso (X.presheaf.stalk x)).inv ≫
          (Spec (X.presheaf.stalk x)).presheaf.map (homOfLE le_top).op := by
  obtain ⟨_, ⟨V : X.Opens, hV, rfl⟩, hxV, hVU⟩ := (isBasis_affine_open X).exists_subset_of_mem_open
    hxU U.2
  rw [← hV.fromSpecStalk_eq_fromSpecStalk hxV, IsAffineOpen.fromSpecStalk, Scheme.comp_app,
    hV.fromSpec_app_of_le _ hVU, ← X.presheaf.germ_res (homOfLE hVU) x hxV]
  simp [Category.assoc, ← ΓSpecIso_inv_naturality_assoc]

@[reassoc (attr := simp)]
lemma Spec_map_stalkSpecializes_fromSpecStalk {x y : X} (h : x ⤳ y) :
    Spec.map (X.presheaf.stalkSpecializes h) ≫ X.fromSpecStalk y = X.fromSpecStalk x := by
  obtain ⟨_, ⟨U, hU, rfl⟩, hyU, -⟩ :=
    (isBasis_affine_open X).exists_subset_of_mem_open (Set.mem_univ y) isOpen_univ
  have hxU : x ∈ U := h.mem_open U.2 hyU
  rw [← hU.fromSpecStalk_eq_fromSpecStalk hyU, ← hU.fromSpecStalk_eq_fromSpecStalk hxU,
    IsAffineOpen.fromSpecStalk, IsAffineOpen.fromSpecStalk, ← Category.assoc, ← Spec.map_comp,
    TopCat.Presheaf.germ_stalkSpecializes]

instance {x y : X} (h : x ⤳ y) : (Spec.map (X.presheaf.stalkSpecializes h)).IsOver X where

@[reassoc (attr := simp)]
lemma Spec_map_stalkMap_fromSpecStalk {x} :
    Spec.map (f.stalkMap x) ≫ Y.fromSpecStalk _ = X.fromSpecStalk x ≫ f := by
  obtain ⟨_, ⟨U, hU, rfl⟩, hxU, -⟩ := (isBasis_affine_open Y).exists_subset_of_mem_open
    (Set.mem_univ (f.base x)) isOpen_univ
  obtain ⟨_, ⟨V, hV, rfl⟩, hxV, hVU⟩ := (isBasis_affine_open X).exists_subset_of_mem_open
    hxU (f ⁻¹ᵁ U).2
  rw [← hU.fromSpecStalk_eq_fromSpecStalk hxU, ← hV.fromSpecStalk_eq_fromSpecStalk hxV,
    IsAffineOpen.fromSpecStalk, ← Spec.map_comp_assoc, Scheme.stalkMap_germ f _ x hxU,
    IsAffineOpen.fromSpecStalk, Spec.map_comp_assoc, ← X.presheaf.germ_res (homOfLE hVU) x hxV,
    Spec.map_comp_assoc, Category.assoc, ← Spec.map_comp_assoc (f.app _),
      Hom.app_eq_appLE, Hom.appLE_map, IsAffineOpen.Spec_map_appLE_fromSpec]

instance [X.Over Y] {x} : Spec.map ((X ↘ Y).stalkMap x) |>.IsOver Y where

lemma Spec_fromSpecStalk (R : CommRingCat) (x) :
    (Spec R).fromSpecStalk x =
      Spec.map ((ΓSpecIso R).inv ≫ (Spec R).presheaf.germ ⊤ x trivial) := by
  rw [← (isAffineOpen_top (Spec R)).fromSpecStalk_eq_fromSpecStalk (x := x) trivial,
    IsAffineOpen.fromSpecStalk, IsAffineOpen.fromSpec_top, isoSpec_Spec_inv,
    ← Spec.map_comp]

-- This is not a simp lemma to respect the abstraction boundaries
/-- A variant of `Spec_fromSpecStalk` that breaks abstraction boundaries. -/
lemma Spec_fromSpecStalk' (R : CommRingCat) (x) :
    (Spec R).fromSpecStalk x = Spec.map (StructureSheaf.toStalk R _) :=
  Spec_fromSpecStalk _ _

@[stacks 01J7]
lemma range_fromSpecStalk {x : X} :
    Set.range (X.fromSpecStalk x).base = { y | y ⤳ x } := by
  ext y
  constructor
  · rintro ⟨y, rfl⟩
    exact ((IsLocalRing.specializes_closedPoint y).map (X.fromSpecStalk x).base.2).trans
      (specializes_of_eq fromSpecStalk_closedPoint)
  · rintro (hy : y ⤳ x)
    have := fromSpecStalk_closedPoint (x := y)
    rw [← Spec_map_stalkSpecializes_fromSpecStalk hy] at this
    exact ⟨_, this⟩

/-- The canonical map `Spec 𝒪_{X, x} ⟶ U` given `x ∈ U ⊆ X`. -/
noncomputable
def Opens.fromSpecStalkOfMem {X : Scheme.{u}} (U : X.Opens) (x : X) (hxU : x ∈ U) :
    Spec (X.presheaf.stalk x) ⟶ U :=
  Spec.map (inv (U.ι.stalkMap ⟨x, hxU⟩)) ≫ U.toScheme.fromSpecStalk ⟨x, hxU⟩

@[reassoc (attr := simp)]
lemma Opens.fromSpecStalkOfMem_ι {X : Scheme.{u}} (U : X.Opens) (x : X) (hxU : x ∈ U) :
    U.fromSpecStalkOfMem x hxU ≫ U.ι = X.fromSpecStalk x := by
  simp only [Opens.fromSpecStalkOfMem, Spec.map_inv, Category.assoc, IsIso.inv_comp_eq]
  exact (Scheme.Spec_map_stalkMap_fromSpecStalk U.ι (x := ⟨x, hxU⟩)).symm

instance {X : Scheme.{u}} (U : X.Opens) (x : X) (hxU : x ∈ U) :
    (U.fromSpecStalkOfMem x hxU).IsOver X where

@[reassoc]
lemma fromSpecStalk_toSpecΓ (X : Scheme.{u}) (x : X) :
    X.fromSpecStalk x ≫ X.toSpecΓ = Spec.map (X.presheaf.germ ⊤ x trivial) := by
  rw [Scheme.toSpecΓ_naturality, ← SpecMap_ΓSpecIso_hom, ← Spec.map_comp,
    @Scheme.fromSpecStalk_app X ⊤ _ trivial]
  simp

@[reassoc (attr := simp)]
lemma Opens.fromSpecStalkOfMem_toSpecΓ {X : Scheme.{u}} (U : X.Opens) (x : X) (hxU : x ∈ U) :
    U.fromSpecStalkOfMem x hxU ≫ U.toSpecΓ = Spec.map (X.presheaf.germ U x hxU) := by
  rw [fromSpecStalkOfMem, Opens.toSpecΓ, Category.assoc, fromSpecStalk_toSpecΓ_assoc,
    ← Spec.map_comp, ← Spec.map_comp]
  congr 1
  rw [IsIso.comp_inv_eq, Iso.inv_comp_eq]
  erw [stalkMap_germ U.ι U ⟨x, hxU⟩]
  rw [Opens.ι_app, Opens.topIso_hom, ← Functor.map_comp_assoc]
  exact (U.toScheme.presheaf.germ_res (homOfLE le_top) ⟨x, hxU⟩ (U := U.ι ⁻¹ᵁ U) hxU).symm

end Scheme

end fromSpecStalk

variable (R : CommRingCat.{u}) [IsLocalRing R]

section stalkClosedPointIso

/-- For a local ring `(R, 𝔪)`,
this is the isomorphism between the stalk of `Spec R` at `𝔪` and `R`. -/
noncomputable
def stalkClosedPointIso :
    (Spec R).presheaf.stalk (closedPoint R) ≅ R :=
  StructureSheaf.stalkIso _ _ ≪≫ (IsLocalization.atUnits R
      (closedPoint R).asIdeal.primeCompl fun _ ↦ not_not.mp).toRingEquiv.toCommRingCatIso.symm

lemma stalkClosedPointIso_inv :
    (stalkClosedPointIso R).inv = StructureSheaf.toStalk R _ := by
  ext x
  exact StructureSheaf.localizationToStalk_of _ _ _

lemma ΓSpecIso_hom_stalkClosedPointIso_inv :
    (Scheme.ΓSpecIso R).hom ≫ (stalkClosedPointIso R).inv =
      (Spec R).presheaf.germ ⊤ (closedPoint _) trivial := by
  rw [stalkClosedPointIso_inv, ← Iso.eq_inv_comp]
  rfl

@[reassoc (attr := simp)]
lemma germ_stalkClosedPointIso_hom :
    (Spec R).presheaf.germ ⊤ (closedPoint _) trivial ≫ (stalkClosedPointIso R).hom =
      (Scheme.ΓSpecIso R).hom := by
  rw [← ΓSpecIso_hom_stalkClosedPointIso_inv, Category.assoc, Iso.inv_hom_id, Category.comp_id]

lemma Spec_stalkClosedPointIso :
    Spec.map (stalkClosedPointIso R).inv = (Spec R).fromSpecStalk (closedPoint R) := by
  rw [stalkClosedPointIso_inv, Scheme.Spec_fromSpecStalk']

end stalkClosedPointIso

section stalkClosedPointTo

variable {R} (f : Spec R ⟶ X)

namespace Scheme

/--
Given a local ring `(R, 𝔪)` and a morphism `f : Spec R ⟶ X`,
they induce a (local) ring homomorphism `φ : 𝒪_{X, f 𝔪} ⟶ R`.

This is inverse to `φ ↦ Spec.map φ ≫ X.fromSpecStalk (f 𝔪)`. See `SpecToEquivOfLocalRing`.
-/
noncomputable
def stalkClosedPointTo :
    X.presheaf.stalk (f.base (closedPoint R)) ⟶ R :=
  f.stalkMap (closedPoint R) ≫ (stalkClosedPointIso R).hom

instance isLocalHom_stalkClosedPointTo :
    IsLocalHom (stalkClosedPointTo f) :=
  inferInstanceAs <| IsLocalHom (f.stalkMap (closedPoint R) ≫ (stalkClosedPointIso R).hom)

lemma preimage_eq_top_of_closedPoint_mem
    {U : Opens X} (hU : f.base (closedPoint R) ∈ U) : f ⁻¹ᵁ U = ⊤ :=
  IsLocalRing.closed_point_mem_iff.mp hU

lemma stalkClosedPointTo_comp (g : X ⟶ Y) :
    stalkClosedPointTo (f ≫ g) = g.stalkMap _ ≫ stalkClosedPointTo f := by
  rw [stalkClosedPointTo, Scheme.stalkMap_comp]
  exact Category.assoc _ _ _

lemma germ_stalkClosedPointTo_Spec {R S : CommRingCat} [IsLocalRing S] (φ : R ⟶ S):
    (Spec R).presheaf.germ ⊤ _ trivial ≫ stalkClosedPointTo (Spec.map φ) =
      (ΓSpecIso R).hom ≫ φ := by
  rw [stalkClosedPointTo, Scheme.stalkMap_germ_assoc, ← Iso.inv_comp_eq,
    ← ΓSpecIso_inv_naturality_assoc]
  simp_rw [Opens.map_top]
  rw [germ_stalkClosedPointIso_hom, Iso.inv_hom_id, Category.comp_id]

@[reassoc]
lemma germ_stalkClosedPointTo (U : Opens X) (hU : f.base (closedPoint R) ∈ U) :
    X.presheaf.germ U _ hU ≫ stalkClosedPointTo f = f.app U ≫
      ((Spec R).presheaf.mapIso (eqToIso (preimage_eq_top_of_closedPoint_mem f hU).symm).op ≪≫
        ΓSpecIso R).hom := by
  rw [stalkClosedPointTo, Scheme.stalkMap_germ_assoc, Iso.trans_hom]
  congr 1
  rw [← Iso.eq_comp_inv, Category.assoc, ΓSpecIso_hom_stalkClosedPointIso_inv]
  simp only [TopCat.Presheaf.pushforward_obj_obj, Functor.mapIso_hom, Iso.op_hom, eqToIso.hom,
    TopCat.Presheaf.germ_res]

@[reassoc]
lemma germ_stalkClosedPointTo_Spec_fromSpecStalk
    {x : X} (f : X.presheaf.stalk x ⟶ R) [IsLocalHom f] (U : Opens X) (hU) :
    X.presheaf.germ U _ hU ≫ stalkClosedPointTo (Spec.map f ≫ X.fromSpecStalk x) =
      X.presheaf.germ U x (by simpa using hU) ≫ f := by
  have : (Spec.map f ≫ X.fromSpecStalk x).base (closedPoint R) = x := by
    rw [comp_base_apply, Spec_closedPoint, fromSpecStalk_closedPoint]
  have : x ∈ U := this ▸ hU
  simp only [TopCat.Presheaf.stalkCongr_hom, TopCat.Presheaf.germ_stalkSpecializes_assoc,
    germ_stalkClosedPointTo, comp_app,
    fromSpecStalk_app (X := X) (x := x) this, Category.assoc, Iso.trans_hom,
    Functor.mapIso_hom, Hom.naturality_assoc, ← Functor.map_comp_assoc,
    (Spec.map f).app_eq_appLE, Hom.appLE_map_assoc, Hom.map_appLE_assoc]
  simp_rw [← Opens.map_top (Spec.map f).base]
  rw [← (Spec.map f).app_eq_appLE, ΓSpecIso_naturality, Iso.inv_hom_id_assoc]

lemma stalkClosedPointTo_fromSpecStalk (x : X) :
    stalkClosedPointTo (X.fromSpecStalk x) =
      (X.presheaf.stalkCongr (by rw [fromSpecStalk_closedPoint]; rfl)).hom := by
  refine TopCat.Presheaf.stalk_hom_ext _ fun U hxU ↦ ?_
  simp only [TopCat.Presheaf.stalkCongr_hom, TopCat.Presheaf.germ_stalkSpecializes, id_eq]
  have : X.fromSpecStalk x = Spec.map (𝟙 (X.presheaf.stalk x)) ≫ X.fromSpecStalk x := by simp
  convert germ_stalkClosedPointTo_Spec_fromSpecStalk (𝟙 (X.presheaf.stalk x)) U hxU

@[reassoc]
lemma Spec_stalkClosedPointTo_fromSpecStalk :
    Spec.map (stalkClosedPointTo f) ≫ X.fromSpecStalk _ = f := by
  obtain ⟨_, ⟨U, hU, rfl⟩, hxU, -⟩ := (isBasis_affine_open X).exists_subset_of_mem_open
    (Set.mem_univ (f.base (closedPoint R))) isOpen_univ
  have := IsAffineOpen.Spec_map_appLE_fromSpec f hU (isAffineOpen_top _)
    (preimage_eq_top_of_closedPoint_mem f hxU).ge
  rw [IsAffineOpen.fromSpec_top, Iso.eq_inv_comp, isoSpec_Spec_hom] at this
  rw [← hU.fromSpecStalk_eq_fromSpecStalk hxU, IsAffineOpen.fromSpecStalk, ← Spec.map_comp_assoc,
    germ_stalkClosedPointTo]
  simpa only [Iso.trans_hom, Functor.mapIso_hom, Iso.op_hom, Category.assoc,
    Hom.app_eq_appLE, Hom.appLE_map_assoc, Spec.map_comp_assoc]

end Scheme

end stalkClosedPointTo

variable {R}

omit [IsLocalRing R] in
/-- useful lemma for applications of `SpecToEquivOfLocalRing` -/
lemma SpecToEquivOfLocalRing_eq_iff
    {f₁ f₂ : Σ x, { f : X.presheaf.stalk x ⟶ R // IsLocalHom f }} :
    f₁ = f₂ ↔ ∃ h₁ : f₁.1 = f₂.1, f₁.2.1 =
      (X.presheaf.stalkCongr (by rw [h₁]; rfl)).hom ≫ f₂.2.1 := by
  constructor
  · rintro rfl; simp
  · obtain ⟨x₁, ⟨f₁, h₁⟩⟩ := f₁
    obtain ⟨x₂, ⟨f₂, h₂⟩⟩ := f₂
    rintro ⟨rfl : x₁ = x₂, e : f₁ = _⟩
    simp [e]

variable (X R)

/--
Given a local ring `R` and scheme `X`, morphisms `Spec R ⟶ X` corresponds to pairs
`(x, f)` where `x : X` and `f : 𝒪_{X, x} ⟶ R` is a local ring homomorphism.
-/
@[simps]
noncomputable
def SpecToEquivOfLocalRing :
    (Spec R ⟶ X) ≃ Σ x, { f : X.presheaf.stalk x ⟶ R // IsLocalHom f } where
  toFun f := ⟨f.base (closedPoint R), Scheme.stalkClosedPointTo f, inferInstance⟩
  invFun xf := Spec.map xf.2.1 ≫ X.fromSpecStalk xf.1
  left_inv := Scheme.Spec_stalkClosedPointTo_fromSpecStalk
  right_inv xf := by
    obtain ⟨x, ⟨f, hf⟩⟩ := xf
    symm
    refine SpecToEquivOfLocalRing_eq_iff.mpr ⟨?_, ?_⟩
    · simp only [Scheme.comp_coeBase, TopCat.coe_comp, Function.comp_apply, Spec_closedPoint,
        Scheme.fromSpecStalk_closedPoint]
    · refine TopCat.Presheaf.stalk_hom_ext _ fun U hxU ↦ ?_
      simp only [Scheme.germ_stalkClosedPointTo_Spec_fromSpecStalk,
        TopCat.Presheaf.stalkCongr_hom, TopCat.Presheaf.germ_stalkSpecializes_assoc]

end AlgebraicGeometry<|MERGE_RESOLUTION|>--- conflicted
+++ resolved
@@ -36,11 +36,7 @@
 noncomputable def IsAffineOpen.fromSpecStalk
     {X : Scheme} {U : X.Opens} (hU : IsAffineOpen U) {x : X} (hxU : x ∈ U) :
     Spec (X.presheaf.stalk x) ⟶ X :=
-<<<<<<< HEAD
-  Spec.map (X.presheaf.germ ⟨x, hxU⟩) ≫ hU.fromSpec
-=======
   Spec.map (X.presheaf.germ _ x hxU) ≫ hU.fromSpec
->>>>>>> d0df76bd
 
 /--
 The morphism from `Spec(O_x)` to `X` given by `IsAffineOpen.fromSpec` does not depend on the affine
@@ -53,20 +49,12 @@
   transitivity fromSpecStalk h₁ h₂
   · delta fromSpecStalk
     rw [← hU.map_fromSpec h₁ (homOfLE <| h₃.trans inf_le_left).op]
-<<<<<<< HEAD
-    erw [← Scheme.Spec_map (X.presheaf.map _).op, ← Scheme.Spec_map (X.presheaf.germ ⟨x, h₂⟩).op]
-=======
     erw [← Scheme.Spec_map (X.presheaf.map _).op, ← Scheme.Spec_map (X.presheaf.germ _ x h₂).op]
->>>>>>> d0df76bd
     rw [← Functor.map_comp_assoc, ← op_comp, TopCat.Presheaf.germ_res, Scheme.Spec_map,
       Quiver.Hom.unop_op]
   · delta fromSpecStalk
     rw [← hV.map_fromSpec h₁ (homOfLE <| h₃.trans inf_le_right).op]
-<<<<<<< HEAD
-    erw [← Scheme.Spec_map (X.presheaf.map _).op, ← Scheme.Spec_map (X.presheaf.germ ⟨x, h₂⟩).op]
-=======
     erw [← Scheme.Spec_map (X.presheaf.map _).op, ← Scheme.Spec_map (X.presheaf.germ _ x h₂).op]
->>>>>>> d0df76bd
     rw [← Functor.map_comp_assoc, ← op_comp, TopCat.Presheaf.germ_res, Scheme.Spec_map,
       Quiver.Hom.unop_op]
 
@@ -74,11 +62,7 @@
 If `x` is a point of `X`, this is the canonical morphism from `Spec(O_x)` to `X`.
 -/
 noncomputable def Scheme.fromSpecStalk (X : Scheme) (x : X) :
-<<<<<<< HEAD
-    Scheme.Spec.obj (op (X.presheaf.stalk x)) ⟶ X :=
-=======
     Spec (X.presheaf.stalk x) ⟶ X :=
->>>>>>> d0df76bd
   (isAffineOpen_opensRange (X.affineOpenCover.map x)).fromSpecStalk (X.affineOpenCover.covers x)
 
 @[simps over] noncomputable
