--- conflicted
+++ resolved
@@ -64,129 +64,6 @@
     ⨆ i, (𝒰.map i).opensRange = ⊤ :=
   Opens.ext <| by rw [Opens.coe_iSup]; exact 𝒰.iUnion_range
 
-<<<<<<< HEAD
-/-- Given an open cover `{ Uᵢ }` of `X`, and for each `Uᵢ` an open cover, we may combine these
-open covers to form an open cover of `X`. -/
-@[simps! J obj map]
-def OpenCover.bind (f : ∀ x : 𝒰.J, OpenCover (𝒰.obj x)) : OpenCover X where
-  J := Σ i : 𝒰.J, (f i).J
-  obj x := (f x.1).obj x.2
-  map x := (f x.1).map x.2 ≫ 𝒰.map x.1
-  f x := ⟨_, (f _).f (𝒰.covers x).choose⟩
-  covers x := by
-    let y := (𝒰.covers x).choose
-    have hy : (𝒰.map (𝒰.f x)).val.base y = x := (𝒰.covers x).choose_spec
-    rcases (f (𝒰.f x)).covers y with ⟨z, hz⟩
-    change x ∈ Set.range ((f (𝒰.f x)).map ((f (𝒰.f x)).f y) ≫ 𝒰.map (𝒰.f x)).1.base
-    use z
-    erw [comp_apply]
-    erw [hz, hy] -- now `erw` after #13170
-  -- Porting note: weirdly, even though no input is needed, `inferInstance` does not work
-  -- `PresheafedSpace.IsOpenImmersion.comp` is marked as `instance`
-  IsOpen x := PresheafedSpace.IsOpenImmersion.comp _ _
-
-/-- An isomorphism `X ⟶ Y` is an open cover of `Y`. -/
-@[simps J obj map]
-def openCoverOfIsIso {X Y : Scheme.{u}} (f : X ⟶ Y) [IsIso f] : OpenCover.{v} Y where
-  J := PUnit.{v + 1}
-  obj _ := X
-  map _ := f
-  f _ := PUnit.unit
-  covers x := by
-    rw [Set.range_iff_surjective.mpr]
-    all_goals try trivial
-    rw [← TopCat.epi_iff_surjective]
-    infer_instance
-
-/-- We construct an open cover from another, by providing the needed fields and showing that the
-provided fields are isomorphic with the original open cover. -/
-@[simps J obj map]
-def OpenCover.copy {X : Scheme.{u}} (𝒰 : OpenCover X) (J : Type*) (obj : J → Scheme)
-    (map : ∀ i, obj i ⟶ X) (e₁ : J ≃ 𝒰.J) (e₂ : ∀ i, obj i ≅ 𝒰.obj (e₁ i))
-    (e₂ : ∀ i, map i = (e₂ i).hom ≫ 𝒰.map (e₁ i)) : OpenCover X :=
-  { J, obj, map
-    f := fun x => e₁.symm (𝒰.f x)
-    covers := fun x => by
-      rw [e₂, Scheme.comp_val_base, TopCat.coe_comp, Set.range_comp, Set.range_iff_surjective.mpr,
-        Set.image_univ, e₁.rightInverse_symm]
-      · exact 𝒰.covers x
-      · erw [← TopCat.epi_iff_surjective]; infer_instance -- now `erw` after #13170
-    -- Porting note: weirdly, even though no input is needed, `inferInstance` does not work
-    -- `PresheafedSpace.IsOpenImmersion.comp` is marked as `instance`
-    IsOpen := fun i => by rw [e₂]; exact PresheafedSpace.IsOpenImmersion.comp _ _ }
-
--- Porting note: need more hint on universe level
-/-- The pushforward of an open cover along an isomorphism. -/
-@[simps! J obj map]
-def OpenCover.pushforwardIso {X Y : Scheme.{u}} (𝒰 : OpenCover.{v} X) (f : X ⟶ Y) [IsIso f] :
-    OpenCover.{v} Y :=
-  ((openCoverOfIsIso.{v, u} f).bind fun _ => 𝒰).copy 𝒰.J _ _
-    ((Equiv.punitProd _).symm.trans (Equiv.sigmaEquivProd PUnit 𝒰.J).symm) (fun _ => Iso.refl _)
-    fun _ => (Category.id_comp _).symm
-
-/-- Adding an open immersion into an open cover gives another open cover. -/
-@[simps]
-def OpenCover.add {X Y : Scheme.{u}} (𝒰 : X.OpenCover) (f : Y ⟶ X) [IsOpenImmersion f] :
-    X.OpenCover where
-  J := Option 𝒰.J
-  obj i := Option.rec Y 𝒰.obj i
-  map i := Option.rec f 𝒰.map i
-  f x := some (𝒰.f x)
-  covers := 𝒰.covers
-  IsOpen := by rintro (_ | _) <;> dsimp <;> infer_instance
-
-/-- Given an open cover on `X`, we may pull them back along a morphism `W ⟶ X` to obtain
-an open cover of `W`. -/
-@[simps]
-def OpenCover.pullbackCover {X W : Scheme.{u}} (𝒰 : X.OpenCover) (f : W ⟶ X) :
-    W.OpenCover where
-  J := 𝒰.J
-  obj x := pullback f (𝒰.map x)
-  map x := pullback.fst _ _
-  f x := 𝒰.f (f.1.base x)
-  covers x := by
-    rw [←
-      show _ = (pullback.fst _ _ : pullback f (𝒰.map (𝒰.f (f.1.base x))) ⟶ _).1.base from
-        PreservesPullback.iso_hom_fst Scheme.forgetToTop f (𝒰.map (𝒰.f (f.1.base x)))]
-    -- Porting note: `rw` to `erw` on this single lemma
-    rw [TopCat.coe_comp, Set.range_comp, Set.range_iff_surjective.mpr, Set.image_univ,
-      TopCat.pullback_fst_range]
-    · obtain ⟨y, h⟩ := 𝒰.covers (f.1.base x)
-      exact ⟨y, h.symm⟩
-    · rw [← TopCat.epi_iff_surjective]; infer_instance
-
-/-- The family of morphisms from the pullback cover to the original cover. -/
-def OpenCover.pullbackHom {X W : Scheme.{u}} (𝒰 : X.OpenCover) (f : W ⟶ X) (i) :
-    (𝒰.pullbackCover f).obj i ⟶ 𝒰.obj i :=
-  pullback.snd f (𝒰.map i)
-
-@[reassoc (attr := simp)]
-lemma OpenCover.pullbackHom_map {X W : Scheme.{u}} (𝒰 : X.OpenCover) (f : W ⟶ X) (i) :
-    𝒰.pullbackHom f i ≫ 𝒰.map i = (𝒰.pullbackCover f).map i ≫ f := pullback.condition.symm
-
-/-- Given an open cover on `X`, we may pull them back along a morphism `f : W ⟶ X` to obtain
-an open cover of `W`. This is similar to `Scheme.OpenCover.pullbackCover`, but here we
-take `pullback (𝒰.map x) f` instead of `pullback f (𝒰.map x)`. -/
-@[simps]
-def OpenCover.pullbackCover' {X W : Scheme.{u}} (𝒰 : X.OpenCover) (f : W ⟶ X) :
-    W.OpenCover where
-  J := 𝒰.J
-  obj x := pullback (𝒰.map x) f
-  map x := pullback.snd _ _
-  f x := 𝒰.f (f.1.base x)
-  covers x := by
-    rw [←
-      show _ = (pullback.snd (𝒰.map (𝒰.f (f.1.base x))) f).1.base from
-        PreservesPullback.iso_hom_snd Scheme.forgetToTop (𝒰.map (𝒰.f (f.1.base x))) f]
-    -- Porting note: `rw` to `erw` on this single lemma
-    rw [TopCat.coe_comp, Set.range_comp, Set.range_iff_surjective.mpr, Set.image_univ,
-      TopCat.pullback_snd_range]
-    · obtain ⟨y, h⟩ := 𝒰.covers (f.1.base x)
-      exact ⟨y, h⟩
-    · rw [← TopCat.epi_iff_surjective]; infer_instance
-
-=======
->>>>>>> d0df76bd
 /-- Every open cover of a quasi-compact scheme can be refined into a finite subcover.
 -/
 @[simps! obj map]
