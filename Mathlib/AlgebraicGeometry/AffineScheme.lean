/-
Copyright (c) 2022 Andrew Yang. All rights reserved.
Released under Apache 2.0 license as described in the file LICENSE.
Authors: Andrew Yang
-/
import Mathlib.AlgebraicGeometry.GammaSpecAdjunction
import Mathlib.AlgebraicGeometry.Restrict
import Mathlib.AlgebraicGeometry.Cover.Open
import Mathlib.CategoryTheory.Limits.Opposites
import Mathlib.RingTheory.Localization.InvSubmonoid

#align_import algebraic_geometry.AffineScheme from "leanprover-community/mathlib"@"88474d1b5af6d37c2ab728b757771bced7f5194c"

/-!
# Affine schemes

We define the category of `AffineScheme`s as the essential image of `Spec`.
We also define predicates about affine schemes and affine open sets.

## Main definitions

* `AlgebraicGeometry.AffineScheme`: The category of affine schemes.
* `AlgebraicGeometry.IsAffine`: A scheme is affine if the canonical map `X ⟶ Spec Γ(X)` is an
  isomorphism.
* `AlgebraicGeometry.Scheme.isoSpec`: The canonical isomorphism `X ≅ Spec Γ(X)` for an affine
  scheme.
* `AlgebraicGeometry.AffineScheme.equivCommRingCat`: The equivalence of categories
  `AffineScheme ≌ CommRingᵒᵖ` given by `AffineScheme.Spec : CommRingᵒᵖ ⥤ AffineScheme` and
  `AffineScheme.Γ : AffineSchemeᵒᵖ ⥤ CommRingCat`.
* `AlgebraicGeometry.IsAffineOpen`: An open subset of a scheme is affine if the open subscheme is
  affine.
* `AlgebraicGeometry.IsAffineOpen.fromSpec`: The immersion `Spec 𝒪ₓ(U) ⟶ X` for an affine `U`.

-/

-- Explicit universe annotations were used in this file to improve perfomance #12737

set_option linter.uppercaseLean3 false

set_option allowUnsafeReducibility true in
attribute [local reducible] Quiver.Hom

noncomputable section

open CategoryTheory CategoryTheory.Limits Opposite TopologicalSpace

universe u

namespace AlgebraicGeometry

open Spec (structureSheaf)

/-- The category of affine schemes -/
-- Porting note(#5171): linter not ported yet
-- @[nolint has_nonempty_instance]
def AffineScheme :=
  Scheme.Spec.EssImageSubcategory
deriving Category
#align algebraic_geometry.AffineScheme AlgebraicGeometry.AffineScheme

/-- A Scheme is affine if the canonical map `X ⟶ Spec Γ(X)` is an isomorphism. -/
class IsAffine (X : Scheme) : Prop where
  affine : IsIso (ΓSpec.adjunction.unit.app X)
#align algebraic_geometry.is_affine AlgebraicGeometry.IsAffine

attribute [instance] IsAffine.affine

/-- The canonical isomorphism `X ≅ Spec Γ(X)` for an affine scheme. -/
@[simps! (config := .lemmasOnly) hom]
def Scheme.isoSpec (X : Scheme) [IsAffine X] : X ≅ Scheme.Spec.obj (op <| Scheme.Γ.obj <| op X) :=
  asIso (ΓSpec.adjunction.unit.app X)
#align algebraic_geometry.Scheme.iso_Spec AlgebraicGeometry.Scheme.isoSpec

/-- Construct an affine scheme from a scheme and the information that it is affine.
Also see `AffineScheme.of` for a typeclass version. -/
@[simps]
def AffineScheme.mk (X : Scheme) (_ : IsAffine X) : AffineScheme :=
  ⟨X, ΓSpec.adjunction.mem_essImage_of_unit_isIso _⟩
#align algebraic_geometry.AffineScheme.mk AlgebraicGeometry.AffineScheme.mk

/-- Construct an affine scheme from a scheme. Also see `AffineScheme.mk` for a non-typeclass
version. -/
def AffineScheme.of (X : Scheme) [h : IsAffine X] : AffineScheme :=
  AffineScheme.mk X h
#align algebraic_geometry.AffineScheme.of AlgebraicGeometry.AffineScheme.of

/-- Type check a morphism of schemes as a morphism in `AffineScheme`. -/
def AffineScheme.ofHom {X Y : Scheme} [IsAffine X] [IsAffine Y] (f : X ⟶ Y) :
    AffineScheme.of X ⟶ AffineScheme.of Y :=
  f
#align algebraic_geometry.AffineScheme.of_hom AlgebraicGeometry.AffineScheme.ofHom

theorem mem_Spec_essImage (X : Scheme) : X ∈ Scheme.Spec.essImage ↔ IsAffine X :=
  ⟨fun h => ⟨Functor.essImage.unit_isIso h⟩,
    fun _ => ΓSpec.adjunction.mem_essImage_of_unit_isIso _⟩
#align algebraic_geometry.mem_Spec_ess_image AlgebraicGeometry.mem_Spec_essImage

instance isAffine_affineScheme (X : AffineScheme.{u}) : IsAffine X.obj :=
  ⟨Functor.essImage.unit_isIso X.property⟩
#align algebraic_geometry.is_affine_AffineScheme AlgebraicGeometry.isAffine_affineScheme

instance isAffine_Spec (R : CommRingCatᵒᵖ) : IsAffine (Scheme.Spec.obj R) :=
  AlgebraicGeometry.isAffine_affineScheme ⟨_, Scheme.Spec.obj_mem_essImage R⟩
#align algebraic_geometry.Spec_is_affine AlgebraicGeometry.isAffine_Spec

theorem isAffine_of_isIso {X Y : Scheme} (f : X ⟶ Y) [IsIso f] [h : IsAffine Y] : IsAffine X := by
  rw [← mem_Spec_essImage] at h ⊢; exact Functor.essImage.ofIso (asIso f).symm h
#align algebraic_geometry.is_affine_of_iso AlgebraicGeometry.isAffine_of_isIso

namespace AffineScheme

/-- The `Spec` functor into the category of affine schemes. -/
def Spec : CommRingCatᵒᵖ ⥤ AffineScheme :=
  Scheme.Spec.toEssImage
#align algebraic_geometry.AffineScheme.Spec AlgebraicGeometry.AffineScheme.Spec

-- Porting note (#11081): cannot automatically derive
instance Spec_full : Spec.Full := Functor.Full.toEssImage _

-- Porting note (#11081): cannot automatically derive
instance Spec_faithful : Spec.Faithful := Functor.Faithful.toEssImage _

-- Porting note (#11081): cannot automatically derive
instance Spec_essSurj : Spec.EssSurj := Functor.EssSurj.toEssImage (F := _)

/-- The forgetful functor `AffineScheme ⥤ Scheme`. -/
@[simps!]
def forgetToScheme : AffineScheme ⥤ Scheme :=
  Scheme.Spec.essImageInclusion
#align algebraic_geometry.AffineScheme.forget_to_Scheme AlgebraicGeometry.AffineScheme.forgetToScheme

-- Porting note (#11081): cannot automatically derive
instance forgetToScheme_full : forgetToScheme.Full :=
show (Scheme.Spec.essImageInclusion).Full from inferInstance

-- Porting note (#11081): cannot automatically derive
instance forgetToScheme_faithful : forgetToScheme.Faithful :=
show (Scheme.Spec.essImageInclusion).Faithful from inferInstance

/-- The global section functor of an affine scheme. -/
def Γ : AffineSchemeᵒᵖ ⥤ CommRingCat :=
  forgetToScheme.op ⋙ Scheme.Γ
#align algebraic_geometry.AffineScheme.Γ AlgebraicGeometry.AffineScheme.Γ

/-- The category of affine schemes is equivalent to the category of commutative rings. -/
def equivCommRingCat : AffineScheme ≌ CommRingCatᵒᵖ :=
  equivEssImageOfReflective.symm
#align algebraic_geometry.AffineScheme.equiv_CommRing AlgebraicGeometry.AffineScheme.equivCommRingCat

instance : Γ.{u}.rightOp.IsEquivalence := equivCommRingCat.isEquivalence_functor

instance : Γ.{u}.rightOp.op.IsEquivalence := equivCommRingCat.op.isEquivalence_functor

instance ΓIsEquiv : Γ.{u}.IsEquivalence :=
  inferInstanceAs (Γ.{u}.rightOp.op ⋙ (opOpEquivalence _).functor).IsEquivalence
#align algebraic_geometry.AffineScheme.Γ_is_equiv AlgebraicGeometry.AffineScheme.ΓIsEquiv

instance hasColimits : HasColimits AffineScheme.{u} :=
  haveI := Adjunction.has_limits_of_equivalence.{u} Γ.{u}
  Adjunction.has_colimits_of_equivalence.{u} (opOpEquivalence AffineScheme.{u}).inverse

instance hasLimits : HasLimits AffineScheme.{u} := by
  haveI := Adjunction.has_colimits_of_equivalence Γ.{u}
  haveI : HasLimits AffineScheme.{u}ᵒᵖᵒᵖ := Limits.hasLimits_op_of_hasColimits
  exact Adjunction.has_limits_of_equivalence (opOpEquivalence AffineScheme.{u}).inverse

noncomputable instance Γ_preservesLimits : PreservesLimits Γ.{u}.rightOp := inferInstance

noncomputable instance forgetToScheme_preservesLimits : PreservesLimits forgetToScheme := by
  apply (config := { allowSynthFailures := true })
    @preservesLimitsOfNatIso _ _ _ _ _ _
      (isoWhiskerRight equivCommRingCat.unitIso forgetToScheme).symm
  change PreservesLimits (equivCommRingCat.functor ⋙ Scheme.Spec)
  infer_instance

end AffineScheme

/-- An open subset of a scheme is affine if the open subscheme is affine. -/
def IsAffineOpen {X : Scheme} (U : Opens X) : Prop :=
  IsAffine (X ∣_ᵤ U)
#align algebraic_geometry.is_affine_open AlgebraicGeometry.IsAffineOpen

/-- The set of affine opens as a subset of `opens X`. -/
def Scheme.affineOpens (X : Scheme) : Set (Opens X) :=
  {U : Opens X | IsAffineOpen U}
#align algebraic_geometry.Scheme.affine_opens AlgebraicGeometry.Scheme.affineOpens

instance {Y : Scheme.{u}} (U : Y.affineOpens) :
    IsAffine (Scheme.restrict Y <| Opens.openEmbedding U.val) :=
  U.property

theorem isAffineOpen_opensRange {X Y : Scheme} [IsAffine X] (f : X ⟶ Y)
    [H : IsOpenImmersion f] : IsAffineOpen (Scheme.Hom.opensRange f) := by
  refine isAffine_of_isIso (IsOpenImmersion.isoOfRangeEq f (Y.ofRestrict _) ?_).inv
  exact Subtype.range_val.symm
#align algebraic_geometry.range_is_affine_open_of_open_immersion AlgebraicGeometry.isAffineOpen_opensRange

theorem isAffineOpen_top (X : Scheme) [IsAffine X] : IsAffineOpen (⊤ : Opens X) := by
  convert isAffineOpen_opensRange (𝟙 X)
  ext1
  exact Set.range_id.symm
#align algebraic_geometry.top_is_affine_open AlgebraicGeometry.isAffineOpen_top

instance Scheme.isAffine_affineCover (X : Scheme) (i : X.affineCover.J) :
    IsAffine (X.affineCover.obj i) :=
  isAffine_Spec _
#align algebraic_geometry.Scheme.affine_cover_is_affine AlgebraicGeometry.Scheme.isAffine_affineCover

instance Scheme.isAffine_affineBasisCover (X : Scheme) (i : X.affineBasisCover.J) :
    IsAffine (X.affineBasisCover.obj i) :=
  isAffine_Spec _
#align algebraic_geometry.Scheme.affine_basis_cover_is_affine AlgebraicGeometry.Scheme.isAffine_affineBasisCover

theorem isBasis_affine_open (X : Scheme) : Opens.IsBasis X.affineOpens := by
  rw [Opens.isBasis_iff_nbhd]
  rintro U x (hU : x ∈ (U : Set X))
  obtain ⟨S, hS, hxS, hSU⟩ := X.affineBasisCover_is_basis.exists_subset_of_mem_open hU U.isOpen
  refine ⟨⟨S, X.affineBasisCover_is_basis.isOpen hS⟩, ?_, hxS, hSU⟩
  rcases hS with ⟨i, rfl⟩
  exact isAffineOpen_opensRange _
#align algebraic_geometry.is_basis_affine_open AlgebraicGeometry.isBasis_affine_open

theorem Scheme.map_PrimeSpectrum_basicOpen_of_affine
    (X : Scheme) [IsAffine X] (f : Scheme.Γ.obj (op X)) :
    X.isoSpec.hom ⁻¹ᵁ PrimeSpectrum.basicOpen f = X.basicOpen f :=
  ΓSpec.adjunction_unit_map_basicOpen _ _
#align algebraic_geometry.Scheme.map_prime_spectrum_basic_open_of_affine AlgebraicGeometry.Scheme.map_PrimeSpectrum_basicOpen_of_affine

theorem isBasis_basicOpen (X : Scheme) [IsAffine X] :
    Opens.IsBasis (Set.range (X.basicOpen : Γ(X, ⊤) → Opens X)) := by
  delta Opens.IsBasis
  convert PrimeSpectrum.isBasis_basic_opens.inducing
    (TopCat.homeoOfIso (Scheme.forgetToTop.mapIso X.isoSpec)).inducing using 1
  ext
  simp only [Set.mem_image, exists_exists_eq_and]
  constructor
  · rintro ⟨_, ⟨x, rfl⟩, rfl⟩
    refine ⟨_, ⟨_, ⟨x, rfl⟩, rfl⟩, ?_⟩
    exact congr_arg Opens.carrier (ΓSpec.adjunction_unit_map_basicOpen _ _)
  · rintro ⟨_, ⟨_, ⟨x, rfl⟩, rfl⟩, rfl⟩
    refine ⟨_, ⟨x, rfl⟩, ?_⟩
    exact congr_arg Opens.carrier (ΓSpec.adjunction_unit_map_basicOpen _ _).symm
#align algebraic_geometry.is_basis_basic_open AlgebraicGeometry.isBasis_basicOpen

namespace IsAffineOpen

variable {X Y : Scheme.{u}} {U : Opens X} (hU : IsAffineOpen U) (f : Γ(X, U))

/-- The open immersion `Spec Γ(X, U) ⟶ X` for an affine `U`. -/
def fromSpec :
    (𝖲𝗉𝖾𝖼 Γ(X, U)) ⟶ X :=
  haveI : IsAffine (X ∣_ᵤ U) := hU
  Scheme.Spec.map (X.presheaf.map (eqToHom U.openEmbedding_obj_top.symm).op).op ≫
    (X ∣_ᵤ U).isoSpec.inv ≫ Scheme.ιOpens U
#align algebraic_geometry.is_affine_open.from_Spec AlgebraicGeometry.IsAffineOpen.fromSpec

instance isOpenImmersion_fromSpec :
    IsOpenImmersion hU.fromSpec := by
  delta fromSpec
  infer_instance
#align algebraic_geometry.is_affine_open.is_open_immersion_from_Spec AlgebraicGeometry.IsAffineOpen.isOpenImmersion_fromSpec

@[simp]
theorem range_fromSpec :
    Set.range hU.fromSpec.1.base = (U : Set X) := by
  delta IsAffineOpen.fromSpec; dsimp
  rw [Function.comp.assoc, Set.range_comp, Set.range_iff_surjective.mpr, Set.image_univ]
  · exact Subtype.range_coe
  erw [← coe_comp, ← TopCat.epi_iff_surjective] -- now `erw` after #13170
  infer_instance
#align algebraic_geometry.is_affine_open.from_Spec_range AlgebraicGeometry.IsAffineOpen.range_fromSpec

@[simp]
theorem fromSpec_image_top : hU.fromSpec ''ᵁ ⊤ = U :=
  Opens.ext (Set.image_univ.trans (range_fromSpec hU))
#align algebraic_geometry.is_affine_open.from_Spec_image_top AlgebraicGeometry.IsAffineOpen.fromSpec_image_top

@[simp]
theorem opensRange_fromSpec : Scheme.Hom.opensRange hU.fromSpec = U := Opens.ext (range_fromSpec hU)

protected theorem isCompact :
    IsCompact (U : Set X) := by
  convert @IsCompact.image _ _ _ _ Set.univ hU.fromSpec.1.base PrimeSpectrum.compactSpace.1
    (by fun_prop)
  convert hU.range_fromSpec.symm
  exact Set.image_univ
#align algebraic_geometry.is_affine_open.is_compact AlgebraicGeometry.IsAffineOpen.isCompact

theorem image_of_isOpenImmersion (f : X ⟶ Y) [H : IsOpenImmersion f] :
    IsAffineOpen (f ''ᵁ U) := by
  have : IsAffine _ := hU
  convert isAffineOpen_opensRange (X.ofRestrict U.openEmbedding ≫ f)
  ext1
  exact Set.image_eq_range _ _
#align algebraic_geometry.is_affine_open.image_is_open_immersion AlgebraicGeometry.IsAffineOpen.image_of_isOpenImmersion

theorem _root_.AlgebraicGeometry.Scheme.Hom.isAffineOpen_iff_of_isOpenImmersion
    (f : AlgebraicGeometry.Scheme.Hom X Y) [H : IsOpenImmersion f] {U : Opens X} :
    IsAffineOpen (f ''ᵁ U) ↔ IsAffineOpen U := by
  refine ⟨fun hU => @isAffine_of_isIso _ _
    (IsOpenImmersion.isoOfRangeEq (X.ofRestrict U.openEmbedding ≫ f) (Y.ofRestrict _) ?_).hom ?_ hU,
    fun hU => hU.image_of_isOpenImmersion f⟩
  · erw [Scheme.comp_val_base, coe_comp, Set.range_comp] -- now `erw` after #13170
    dsimp [Opens.coe_inclusion, Scheme.restrict]
    erw [Subtype.range_coe, Subtype.range_coe] -- now `erw` after #13170
    rfl
  · infer_instance
#align algebraic_geometry.is_affine_open_iff_of_is_open_immersion AlgebraicGeometry.Scheme.Hom.isAffineOpen_iff_of_isOpenImmersion

instance (priority := 100) _root_.AlgebraicGeometry.Scheme.compactSpace_of_isAffine
    (X : Scheme) [IsAffine X] :
    CompactSpace X :=
  ⟨(isAffineOpen_top X).isCompact⟩
#align algebraic_geometry.Scheme.quasi_compact_of_affine AlgebraicGeometry.Scheme.compactSpace_of_isAffine

@[simp]
theorem fromSpec_preimage_self :
    hU.fromSpec ⁻¹ᵁ U = ⊤ := by
  ext1
  rw [Opens.map_coe, Opens.coe_top, ← hU.range_fromSpec, ← Set.image_univ]
  exact Set.preimage_image_eq _ PresheafedSpace.IsOpenImmersion.base_open.inj
#align algebraic_geometry.is_affine_open.from_Spec_base_preimage AlgebraicGeometry.IsAffineOpen.fromSpec_preimage_self

#adaptation_note /-- 2024-04-23
The backwards compatibility flags don't help here. -/
set_option maxHeartbeats 400000 in
-- Doesn't build without the `IsAffine` instance but the linter complains
@[nolint unusedHavesSuffices]
theorem SpecΓIdentity_hom_app_fromSpec :
    Scheme.SpecΓIdentity.hom.app Γ(X, U) ≫ hU.fromSpec.1.c.app (op U) =
      (𝖲𝗉𝖾𝖼 Γ(X, U)).presheaf.map (eqToHom hU.fromSpec_preimage_self).op := by
  have : IsAffine _ := hU
  delta IsAffineOpen.fromSpec Scheme.isoSpec
  rw [Scheme.comp_val_c_app, Scheme.comp_val_c_app, SpecΓIdentity_hom_app_presheaf_obj,
    Scheme.ofRestrict_val_c_app_self]
  simp only [Category.assoc]
  dsimp only [asIso_inv, Functor.op_obj, unop_op]
  rw [← Functor.map_comp_assoc, ← op_comp, eqToHom_trans, Scheme.eq_restrict_presheaf_map_eqToHom,
    NatTrans.naturality_assoc, Scheme.inv_val_c_app_top, IsIso.hom_inv_id_assoc]
  simp only [eqToHom_map, eqToHom_op, Scheme.Spec_map_presheaf_map_eqToHom, eqToHom_trans]
#align algebraic_geometry.is_affine_open.Spec_Γ_identity_hom_app_from_Spec AlgebraicGeometry.IsAffineOpen.SpecΓIdentity_hom_app_fromSpec

@[elementwise]
theorem fromSpec_app_self :
    hU.fromSpec.1.c.app (op U) = Scheme.SpecΓIdentity.inv.app Γ(X, U) ≫
    (𝖲𝗉𝖾𝖼 Γ(X, U)).presheaf.map (eqToHom hU.fromSpec_preimage_self).op := by
  rw [← hU.SpecΓIdentity_hom_app_fromSpec, ← NatTrans.comp_app_assoc, Iso.inv_hom_id,
    NatTrans.id_app, Category.id_comp]
#align algebraic_geometry.is_affine_open.from_Spec_app_eq AlgebraicGeometry.IsAffineOpen.fromSpec_app_self

theorem fromSpec_preimage_basicOpen' :
    hU.fromSpec ⁻¹ᵁ X.basicOpen f =
      (𝖲𝗉𝖾𝖼 Γ(X, U)).basicOpen (Scheme.SpecΓIdentity.inv.app Γ(X, U) f) := by
  rw [Scheme.preimage_basicOpen, hU.fromSpec_app_self]
  exact Scheme.basicOpen_res_eq _ _ (eqToHom hU.fromSpec_preimage_self).op
#align algebraic_geometry.is_affine_open.opens_map_from_Spec_basic_open AlgebraicGeometry.IsAffineOpen.fromSpec_preimage_basicOpen'

theorem fromSpec_preimage_basicOpen :
    hU.fromSpec ⁻¹ᵁ X.basicOpen f = PrimeSpectrum.basicOpen f := by
  rw [fromSpec_preimage_basicOpen', ← basicOpen_eq_of_affine, NatIso.app_inv]
#align algebraic_geometry.is_affine_open.from_Spec_map_basic_open AlgebraicGeometry.IsAffineOpen.fromSpec_preimage_basicOpen

theorem fromSpec_image_basicOpen :
    hU.fromSpec ''ᵁ (PrimeSpectrum.basicOpen f) = X.basicOpen f := by
  rw [← hU.fromSpec_preimage_basicOpen]
  ext1
  change hU.fromSpec.val.base '' (hU.fromSpec.val.base ⁻¹' (X.basicOpen f : Set X)) = _
  rw [Set.image_preimage_eq_inter_range, Set.inter_eq_left, hU.range_fromSpec]
  exact Scheme.basicOpen_le _ _

-- Porting note: linter complains that LHS is not in simp-normal-form. However, the error provided
-- by linter seems to tell me that left hand side should be changed in to something exactly the same
-- as before. I am not sure if this is caused by LHS being written with all explicit argument,
-- I am not sure if this is intentional or not.
@[simp, nolint simpNF]
theorem basicOpen_fromSpec_app :
    (𝖲𝗉𝖾𝖼 Γ(X, U)).basicOpen (hU.fromSpec.1.c.app (op U) f) = PrimeSpectrum.basicOpen f := by
  rw [← hU.fromSpec_preimage_basicOpen, Scheme.preimage_basicOpen]
#align algebraic_geometry.is_affine_open.basic_open_from_Spec_app AlgebraicGeometry.IsAffineOpen.basicOpen_fromSpec_app

theorem basicOpen :
    IsAffineOpen (X.basicOpen f) := by
  rw [← hU.fromSpec_image_basicOpen, Scheme.Hom.isAffineOpen_iff_of_isOpenImmersion]
  convert isAffineOpen_opensRange (Scheme.Spec.map
    (CommRingCat.ofHom <| algebraMap Γ(X, U) (Localization.Away f)).op)
  exact Opens.ext (PrimeSpectrum.localization_away_comap_range (Localization.Away f) f).symm
#align algebraic_geometry.is_affine_open.basic_open_is_affine AlgebraicGeometry.IsAffineOpen.basicOpen

theorem ιOpens_preimage (r : Γ(X, ⊤)):
    IsAffineOpen (Scheme.ιOpens (X.basicOpen r) ⁻¹ᵁ U) := by
  apply (Scheme.ιOpens (X.basicOpen r)).isAffineOpen_iff_of_isOpenImmersion.mp
  dsimp [Scheme.Hom.opensFunctor, LocallyRingedSpace.IsOpenImmersion.opensFunctor]
  rw [Opens.functor_obj_map_obj, Opens.openEmbedding_obj_top, inf_comm,
    ← Scheme.basicOpen_res _ _ (homOfLE le_top).op]
  exact hU.basicOpen _
#align algebraic_geometry.is_affine_open.map_restrict_basic_open AlgebraicGeometry.IsAffineOpen.ιOpens_preimage

theorem exists_basicOpen_le {V : Opens X} (x : V) (h : ↑x ∈ U) :
    ∃ f : Γ(X, U), X.basicOpen f ≤ V ∧ ↑x ∈ X.basicOpen f := by
  have : IsAffine _ := hU
  obtain ⟨_, ⟨_, ⟨r, rfl⟩, rfl⟩, h₁, h₂⟩ :=
    (isBasis_basicOpen (X ∣_ᵤ U)).exists_subset_of_mem_open (x.2 : ⟨x, h⟩ ∈ _)
      ((Opens.map U.inclusion).obj V).isOpen
  have :
    U.openEmbedding.isOpenMap.functor.obj ((X ∣_ᵤ U).basicOpen r) =
      X.basicOpen (X.presheaf.map (eqToHom U.openEmbedding_obj_top.symm).op r) := by
    refine (Scheme.image_basicOpen (X.ofRestrict U.openEmbedding) r).trans ?_
    rw [← Scheme.basicOpen_res_eq _ _ (eqToHom U.openEmbedding_obj_top).op,
      ← comp_apply, ← CategoryTheory.Functor.map_comp, ← op_comp, eqToHom_trans, eqToHom_refl,
      op_id, CategoryTheory.Functor.map_id, Scheme.Hom.invApp]
    erw [LocallyRingedSpace.IsOpenImmersion.ofRestrict_invApp]
    congr
  use X.presheaf.map (eqToHom U.openEmbedding_obj_top.symm).op r
  rw [← this]
  exact ⟨Set.image_subset_iff.mpr h₂, ⟨_, h⟩, h₁, rfl⟩
#align algebraic_geometry.is_affine_open.exists_basic_open_le AlgebraicGeometry.IsAffineOpen.exists_basicOpen_le

/-- Given an affine open U and some `f : U`,
this is the canonical map `Γ(𝒪ₓ, D(f)) ⟶ Γ(Spec 𝒪ₓ(U), D(f))`
This is an isomorphism, as witnessed by an `IsIso` instance. -/
def basicOpenSectionsToAffine :
    Γ(X, X.basicOpen f) ⟶ Γ(𝖲𝗉𝖾𝖼 Γ(X, U), PrimeSpectrum.basicOpen f) :=
  hU.fromSpec.1.c.app (op <| X.basicOpen f) ≫
    (𝖲𝗉𝖾𝖼 Γ(X, U)).presheaf.map (eqToHom <| (hU.fromSpec_preimage_basicOpen f).symm).op
#align algebraic_geometry.basic_open_sections_to_affine AlgebraicGeometry.IsAffineOpen.basicOpenSectionsToAffine

instance basicOpenSectionsToAffine_isIso :
    IsIso (basicOpenSectionsToAffine hU f) := by
  delta basicOpenSectionsToAffine
  apply (config := { allowSynthFailures := true }) IsIso.comp_isIso
  apply PresheafedSpace.IsOpenImmersion.isIso_of_subset
  rw [hU.range_fromSpec]
  exact RingedSpace.basicOpen_le _ _

theorem isLocalization_basicOpen :
    IsLocalization.Away f Γ(X, X.basicOpen f) := by
  apply
    (IsLocalization.isLocalization_iff_of_ringEquiv (Submonoid.powers f)
      (asIso <| basicOpenSectionsToAffine hU f).commRingCatIsoToRingEquiv).mpr
  convert StructureSheaf.IsLocalization.to_basicOpen _ f using 1
  -- Porting note: more hand holding is required here, the next 4 lines were not necessary
  delta StructureSheaf.openAlgebra
  congr 1
  rw [CommRingCat.ringHom_comp_eq_comp, Iso.commRingIsoToRingEquiv_toRingHom, asIso_hom]
  dsimp [CommRingCat.ofHom, RingHom.algebraMap_toAlgebra]
  change X.presheaf.map _ ≫ basicOpenSectionsToAffine hU f = _
  delta basicOpenSectionsToAffine
  rw [hU.fromSpec.val.c.naturality_assoc, hU.fromSpec_app_self]
  simp only [Category.assoc, ← Functor.map_comp, ← op_comp]
  apply StructureSheaf.toOpen_res
  exact homOfLE le_top
#align algebraic_geometry.is_localization_basic_open AlgebraicGeometry.IsAffineOpen.isLocalization_basicOpen

instance _root_.AlgebraicGeometry.isLocalization_away_of_isAffine
    [IsAffine X] (r : Γ(X, ⊤)) :
    IsLocalization.Away r Γ(X, X.basicOpen r) :=
  isLocalization_basicOpen (isAffineOpen_top X) r

theorem isLocalization_of_eq_basicOpen {V : Opens X} (i : V ⟶ U) (e : V = X.basicOpen f) :
    @IsLocalization.Away _ _ f Γ(X, V) _ (X.presheaf.map i.op).toAlgebra := by
  subst e; convert isLocalization_basicOpen hU f using 3
#align algebraic_geometry.is_localization_of_eq_basic_open AlgebraicGeometry.IsAffineOpen.isLocalization_of_eq_basicOpen

instance _root_.AlgebraicGeometry.Γ_restrict_isLocalization
    (X : Scheme.{u}) [IsAffine X] (r : Scheme.Γ.obj (op X)) :
    IsLocalization.Away r (Scheme.Γ.obj (op (X ∣_ᵤ X.basicOpen r))) :=
  (isAffineOpen_top X).isLocalization_of_eq_basicOpen r _ (Opens.openEmbedding_obj_top _)
#align algebraic_geometry.Γ_restrict_is_localization AlgebraicGeometry.Γ_restrict_isLocalization

theorem basicOpen_basicOpen_is_basicOpen (g : Γ(X, X.basicOpen f)) :
    ∃ f' : Γ(X, U), X.basicOpen f' = X.basicOpen g := by
  have := isLocalization_basicOpen hU f
  obtain ⟨x, ⟨_, n, rfl⟩, rfl⟩ := IsLocalization.surj'' (Submonoid.powers f) g
  use f * x
  rw [Algebra.smul_def, Scheme.basicOpen_mul, Scheme.basicOpen_mul, RingHom.algebraMap_toAlgebra]
  rw [Scheme.basicOpen_res]
  refine (inf_eq_left.mpr ?_).symm
  -- Porting note: a little help is needed here
  convert inf_le_left (α := Opens X) using 1
  apply Scheme.basicOpen_of_isUnit
  apply
    Submonoid.leftInv_le_isUnit _
      (IsLocalization.toInvSubmonoid (Submonoid.powers f) (Γ(X, X.basicOpen f))
        _).prop
#align algebraic_geometry.basic_open_basic_open_is_basic_open AlgebraicGeometry.IsAffineOpen.basicOpen_basicOpen_is_basicOpen

theorem _root_.AlgebraicGeometry.exists_basicOpen_le_affine_inter
    {V : Opens X} (hV : IsAffineOpen V) (x : X) (hx : x ∈ U ⊓ V) :
    ∃ (f : Γ(X, U)) (g : Γ(X, V)), X.basicOpen f = X.basicOpen g ∧ x ∈ X.basicOpen f := by
  obtain ⟨f, hf₁, hf₂⟩ := hU.exists_basicOpen_le ⟨x, hx.2⟩ hx.1
  obtain ⟨g, hg₁, hg₂⟩ := hV.exists_basicOpen_le ⟨x, hf₂⟩ hx.2
  obtain ⟨f', hf'⟩ :=
    basicOpen_basicOpen_is_basicOpen hU f (X.presheaf.map (homOfLE hf₁ : _ ⟶ V).op g)
  replace hf' := (hf'.trans (RingedSpace.basicOpen_res _ _ _)).trans (inf_eq_right.mpr hg₁)
  exact ⟨f', g, hf', hf'.symm ▸ hg₂⟩
#align algebraic_geometry.exists_basic_open_le_affine_inter AlgebraicGeometry.exists_basicOpen_le_affine_inter

/-- The prime ideal of `𝒪ₓ(U)` corresponding to a point `x : U`. -/
noncomputable def primeIdealOf (x : U) :
    PrimeSpectrum Γ(X, U) :=
  ((@Scheme.isoSpec (X ∣_ᵤ U) hU).hom ≫
    Scheme.Spec.map (X.presheaf.map (eqToHom U.openEmbedding_obj_top).op).op).1.base x
#align algebraic_geometry.is_affine_open.prime_ideal_of AlgebraicGeometry.IsAffineOpen.primeIdealOf

theorem fromSpec_primeIdealOf (x : U) :
    hU.fromSpec.val.base (hU.primeIdealOf x) = x.1 := by
  dsimp only [IsAffineOpen.fromSpec, Subtype.coe_mk, IsAffineOpen.primeIdealOf]
  -- Porting note: in the porting note of `Scheme.comp_val_base`, it says that `elementwise` is
  -- unnecessary, indeed, the linter did not like it, so I just use `elementwise_of%` instead of
  -- adding the corresponding lemma in `Scheme.lean` file
  erw [← elementwise_of% Scheme.comp_val_base] -- now `erw` after #13170
  simp only [Scheme.Γ_obj, unop_op, Scheme.restrict_presheaf_obj, Category.assoc, ←
    Functor.map_comp_assoc, ← op_comp, ← Functor.map_comp, eqToHom_trans, eqToHom_refl, op_id,
    CategoryTheory.Functor.map_id, Category.id_comp, Iso.hom_inv_id_assoc,
    Scheme.ofRestrict_val_base, Scheme.restrict_carrier, Opens.coe_inclusion]
  rfl -- `rfl` was not needed before #13170
#align algebraic_geometry.is_affine_open.from_Spec_prime_ideal_of AlgebraicGeometry.IsAffineOpen.fromSpec_primeIdealOf

<<<<<<< HEAD
theorem isLocalization_stalk'
    (y : PrimeSpectrum (X.presheaf.obj <| op U)) (hy : hU.fromSpec.1.base y ∈ U) :
=======
theorem isLocalization_stalk' (y : PrimeSpectrum Γ(X, U)) (hy : hU.fromSpec.1.base y ∈ U) :
>>>>>>> a3001aa1
    @IsLocalization.AtPrime
      (R := Γ(X, U))
      (S := X.presheaf.stalk <| hU.fromSpec.1.base y) _ _
      ((TopCat.Presheaf.algebra_section_stalk X.presheaf _)) y.asIdeal _ := by
  apply
    (@IsLocalization.isLocalization_iff_of_ringEquiv (R := Γ(X, U))
      (S := X.presheaf.stalk (hU.fromSpec.1.base y)) _ y.asIdeal.primeCompl _
      (TopCat.Presheaf.algebra_section_stalk X.presheaf ⟨hU.fromSpec.1.base y, hy⟩) _ _
      (asIso <| PresheafedSpace.stalkMap hU.fromSpec.1 y).commRingCatIsoToRingEquiv).mpr
  -- Porting note: need to know what the ring is and after convert, instead of equality
  -- we get an `iff`.
  convert StructureSheaf.IsLocalization.to_stalk Γ(X, U) y using 1
  delta IsLocalization.AtPrime StructureSheaf.stalkAlgebra
  rw [iff_iff_eq]
  congr 2
  rw [RingHom.algebraMap_toAlgebra]
  refine (PresheafedSpace.stalkMap_germ hU.fromSpec.1 _ ⟨_, hy⟩).trans ?_
  rw [IsAffineOpen.fromSpec_app_self, Category.assoc, TopCat.Presheaf.germ_res]
  rfl

-- Porting note: I have split this into two lemmas
theorem isLocalization_stalk (x : U) :
    IsLocalization.AtPrime (X.presheaf.stalk x) (hU.primeIdealOf x).asIdeal := by
  rcases x with ⟨x, hx⟩
  set y := hU.primeIdealOf ⟨x, hx⟩ with hy
  have : hU.fromSpec.val.base y = x := hy ▸ hU.fromSpec_primeIdealOf ⟨x, hx⟩
  clear_value y
  subst this
  exact hU.isLocalization_stalk' y hx
#align algebraic_geometry.is_affine_open.is_localization_stalk AlgebraicGeometry.IsAffineOpen.isLocalization_stalk

/-- The basic open set of a section `f` on an affine open as an `X.affineOpens`. -/
@[simps]
def _root_.AlgebraicGeometry.Scheme.affineBasicOpen
    (X : Scheme) {U : X.affineOpens} (f : Γ(X, U)) : X.affineOpens :=
  ⟨X.basicOpen f, U.prop.basicOpen f⟩
#align algebraic_geometry.Scheme.affine_basic_open AlgebraicGeometry.Scheme.affineBasicOpen

theorem basicOpen_union_eq_self_iff (s : Set Γ(X, U)) :
    ⨆ f : s, X.basicOpen (f : Γ(X, U)) = U ↔ Ideal.span s = ⊤ := by
  trans ⋃ i : s, (PrimeSpectrum.basicOpen i.1).1 = Set.univ
  · trans
      hU.fromSpec.1.base ⁻¹' (⨆ f : s, X.basicOpen (f : Γ(X, U))).1 =
        hU.fromSpec.1.base ⁻¹' U.1
    · refine ⟨fun h => by rw [h], ?_⟩
      intro h
      apply_fun Set.image hU.fromSpec.1.base at h
      rw [Set.image_preimage_eq_inter_range, Set.image_preimage_eq_inter_range, hU.range_fromSpec]
        at h
      simp only [Set.inter_self, Opens.carrier_eq_coe, Set.inter_eq_right] at h
      ext1
      refine Set.Subset.antisymm ?_ h
      simp only [Set.iUnion_subset_iff, SetCoe.forall, Opens.coe_iSup]
      intro x _
      exact X.basicOpen_le x
    · simp only [Opens.iSup_def, Subtype.coe_mk, Set.preimage_iUnion]
      congr! 1
      · refine congr_arg (Set.iUnion ·) ?_
        ext1 x
        exact congr_arg Opens.carrier (hU.fromSpec_preimage_basicOpen _)
      · exact congr_arg Opens.carrier hU.fromSpec_preimage_self
  · simp only [Opens.carrier_eq_coe, PrimeSpectrum.basicOpen_eq_zeroLocus_compl]
    rw [← Set.compl_iInter, Set.compl_univ_iff, ← PrimeSpectrum.zeroLocus_iUnion, ←
      PrimeSpectrum.zeroLocus_empty_iff_eq_top, PrimeSpectrum.zeroLocus_span]
    simp only [Set.iUnion_singleton_eq_range, Subtype.range_val_subtype, Set.setOf_mem_eq]
#align algebraic_geometry.is_affine_open.basic_open_union_eq_self_iff AlgebraicGeometry.IsAffineOpen.basicOpen_union_eq_self_iff

theorem self_le_basicOpen_union_iff (s : Set Γ(X, U)) :
    (U ≤ ⨆ f : s, X.basicOpen f.1) ↔ Ideal.span s = ⊤ := by
  rw [← hU.basicOpen_union_eq_self_iff, @comm _ Eq]
  refine ⟨fun h => le_antisymm h ?_, le_of_eq⟩
  simp only [iSup_le_iff, SetCoe.forall]
  intro x _
  exact X.basicOpen_le x
#align algebraic_geometry.is_affine_open.self_le_basic_open_union_iff AlgebraicGeometry.IsAffineOpen.self_le_basicOpen_union_iff

end IsAffineOpen

/-- Let `P` be a predicate on the affine open sets of `X` satisfying
1. If `P` holds on `U`, then `P` holds on the basic open set of every section on `U`.
2. If `P` holds for a family of basic open sets covering `U`, then `P` holds for `U`.
3. There exists an affine open cover of `X` each satisfying `P`.

Then `P` holds for every affine open of `X`.

This is also known as the **Affine communication lemma** in [*The rising sea*][RisingSea]. -/
@[elab_as_elim]
theorem of_affine_open_cover {X : Scheme} (V : X.affineOpens) (S : Set X.affineOpens)
    {P : X.affineOpens → Prop}
    (hP₁ : ∀ (U : X.affineOpens) (f : Γ(X, U)), P U → P (X.affineBasicOpen f))
    (hP₂ :
      ∀ (U : X.affineOpens) (s : Finset (Γ(X, U)))
        (_ : Ideal.span (s : Set (Γ(X, U))) = ⊤),
        (∀ f : s, P (X.affineBasicOpen f.1)) → P U)
    (hS : (⋃ i : S, i : Set X) = Set.univ) (hS' : ∀ U : S, P U) : P V := by
  classical
  have : ∀ (x : V.1), ∃ f : Γ(X, V), ↑x ∈ X.basicOpen f ∧ P (X.affineBasicOpen f) := by
    intro x
    obtain ⟨W, hW⟩ := Set.mem_iUnion.mp (by simpa only [← hS] using Set.mem_univ (x : X))
    obtain ⟨f, g, e, hf⟩ := exists_basicOpen_le_affine_inter V.prop W.1.prop x ⟨x.prop, hW⟩
    refine ⟨f, hf, ?_⟩
    convert hP₁ _ g (hS' W) using 1
    ext1
    exact e
  choose f hf₁ hf₂ using this
  suffices Ideal.span (Set.range f) = ⊤ by
    obtain ⟨t, ht₁, ht₂⟩ := (Ideal.span_eq_top_iff_finite _).mp this
    apply hP₂ V t ht₂
    rintro ⟨i, hi⟩
    obtain ⟨x, rfl⟩ := ht₁ hi
    exact hf₂ x
  rw [← V.prop.self_le_basicOpen_union_iff]
  intro x hx
  rw [iSup_range', SetLike.mem_coe, Opens.mem_iSup]
  exact ⟨_, hf₁ ⟨x, hx⟩⟩
#align algebraic_geometry.of_affine_open_cover AlgebraicGeometry.of_affine_open_cover

@[deprecated (since := "2024-06-21"), nolint defLemma]
alias isAffineAffineScheme := isAffine_affineScheme
@[deprecated (since := "2024-06-21"), nolint defLemma]
alias SpecIsAffine := isAffine_Spec
@[deprecated (since := "2024-06-21")]
alias isAffineOfIso := isAffine_of_isIso
@[deprecated (since := "2024-06-21")]
alias rangeIsAffineOpenOfOpenImmersion := isAffineOpen_opensRange
@[deprecated (since := "2024-06-21")]
alias topIsAffineOpen := isAffineOpen_top
@[deprecated (since := "2024-06-21"), nolint defLemma]
alias Scheme.affineCoverIsAffine := Scheme.isAffine_affineCover
@[deprecated (since := "2024-06-21"), nolint defLemma]
alias Scheme.affineBasisCoverIsAffine := Scheme.isAffine_affineBasisCover
@[deprecated (since := "2024-06-21")]
alias IsAffineOpen.fromSpec_range := IsAffineOpen.range_fromSpec
@[deprecated (since := "2024-06-21")]
alias IsAffineOpen.imageIsOpenImmersion := IsAffineOpen.image_of_isOpenImmersion
@[deprecated (since := "2024-06-21"), nolint defLemma]
alias Scheme.quasi_compact_of_affine := Scheme.compactSpace_of_isAffine
@[deprecated (since := "2024-06-21")]
alias IsAffineOpen.fromSpec_base_preimage := IsAffineOpen.fromSpec_preimage_self
@[deprecated (since := "2024-06-21")]
alias IsAffineOpen.fromSpec_map_basicOpen' := IsAffineOpen.fromSpec_preimage_basicOpen'
@[deprecated (since := "2024-06-21")]
alias IsAffineOpen.fromSpec_map_basicOpen := IsAffineOpen.fromSpec_preimage_basicOpen
@[deprecated (since := "2024-06-21")]
alias IsAffineOpen.opensFunctor_map_basicOpen := IsAffineOpen.fromSpec_image_basicOpen
@[deprecated (since := "2024-06-21")]
alias IsAffineOpen.basicOpenIsAffine := IsAffineOpen.basicOpen
@[deprecated (since := "2024-06-21")]
alias IsAffineOpen.mapRestrictBasicOpen := IsAffineOpen.ιOpens_preimage

end AlgebraicGeometry<|MERGE_RESOLUTION|>--- conflicted
+++ resolved
@@ -516,12 +516,7 @@
   rfl -- `rfl` was not needed before #13170
 #align algebraic_geometry.is_affine_open.from_Spec_prime_ideal_of AlgebraicGeometry.IsAffineOpen.fromSpec_primeIdealOf
 
-<<<<<<< HEAD
-theorem isLocalization_stalk'
-    (y : PrimeSpectrum (X.presheaf.obj <| op U)) (hy : hU.fromSpec.1.base y ∈ U) :
-=======
 theorem isLocalization_stalk' (y : PrimeSpectrum Γ(X, U)) (hy : hU.fromSpec.1.base y ∈ U) :
->>>>>>> a3001aa1
     @IsLocalization.AtPrime
       (R := Γ(X, U))
       (S := X.presheaf.stalk <| hU.fromSpec.1.base y) _ _
