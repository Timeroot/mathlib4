/-
Copyright (c) 2022 Andrew Yang. All rights reserved.
Released under Apache 2.0 license as described in the file LICENSE.
Authors: Andrew Yang
-/
import Mathlib.AlgebraicGeometry.Cover.Open
import Mathlib.AlgebraicGeometry.GammaSpecAdjunction
import Mathlib.AlgebraicGeometry.Restrict
import Mathlib.CategoryTheory.Limits.Opposites
import Mathlib.RingTheory.Localization.InvSubmonoid
import Mathlib.RingTheory.RingHom.Surjective
import Mathlib.Topology.Sheaves.CommRingCat

/-!
# Affine schemes

We define the category of `AffineScheme`s as the essential image of `Spec`.
We also define predicates about affine schemes and affine open sets.

## Main definitions

* `AlgebraicGeometry.AffineScheme`: The category of affine schemes.
* `AlgebraicGeometry.IsAffine`: A scheme is affine if the canonical map `X ⟶ Spec Γ(X)` is an
  isomorphism.
* `AlgebraicGeometry.Scheme.isoSpec`: The canonical isomorphism `X ≅ Spec Γ(X)` for an affine
  scheme.
* `AlgebraicGeometry.AffineScheme.equivCommRingCat`: The equivalence of categories
  `AffineScheme ≌ CommRingᵒᵖ` given by `AffineScheme.Spec : CommRingᵒᵖ ⥤ AffineScheme` and
  `AffineScheme.Γ : AffineSchemeᵒᵖ ⥤ CommRingCat`.
* `AlgebraicGeometry.IsAffineOpen`: An open subset of a scheme is affine if the open subscheme is
  affine.
* `AlgebraicGeometry.IsAffineOpen.fromSpec`: The immersion `Spec 𝒪ₓ(U) ⟶ X` for an affine `U`.

-/

-- Explicit universe annotations were used in this file to improve performance https://github.com/leanprover-community/mathlib4/issues/12737

noncomputable section

open CategoryTheory CategoryTheory.Limits Opposite TopologicalSpace

universe u

namespace AlgebraicGeometry

open Spec (structureSheaf)

/-- The category of affine schemes -/
def AffineScheme :=
  Scheme.Spec.EssImageSubcategory
deriving Category

/-- A Scheme is affine if the canonical map `X ⟶ Spec Γ(X)` is an isomorphism. -/
class IsAffine (X : Scheme) : Prop where
  affine : IsIso X.toSpecΓ

attribute [instance] IsAffine.affine

instance (X : Scheme.{u}) [IsAffine X] : IsIso (ΓSpec.adjunction.unit.app X) := @IsAffine.affine X _

/-- The canonical isomorphism `X ≅ Spec Γ(X)` for an affine scheme. -/
@[simps! -isSimp hom]
def Scheme.isoSpec (X : Scheme) [IsAffine X] : X ≅ Spec Γ(X, ⊤) :=
  asIso X.toSpecΓ

@[reassoc]
theorem Scheme.isoSpec_hom_naturality {X Y : Scheme} [IsAffine X] [IsAffine Y] (f : X ⟶ Y) :
    X.isoSpec.hom ≫ Spec.map (f.appTop) = f ≫ Y.isoSpec.hom := by
  simp only [isoSpec, asIso_hom, Scheme.toSpecΓ_naturality]

@[reassoc]
theorem Scheme.isoSpec_inv_naturality {X Y : Scheme} [IsAffine X] [IsAffine Y] (f : X ⟶ Y) :
    Spec.map (f.appTop) ≫ Y.isoSpec.inv = X.isoSpec.inv ≫ f := by
  rw [Iso.eq_inv_comp, isoSpec, asIso_hom, ← Scheme.toSpecΓ_naturality_assoc, isoSpec,
    asIso_inv, IsIso.hom_inv_id, Category.comp_id]

@[reassoc (attr := simp)]
lemma Scheme.toSpecΓ_isoSpec_inv (X : Scheme.{u}) [IsAffine X] :
    X.toSpecΓ ≫ X.isoSpec.inv  = 𝟙 _ :=
  X.isoSpec.hom_inv_id

@[reassoc (attr := simp)]
lemma Scheme.isoSpec_inv_toSpecΓ (X : Scheme.{u}) [IsAffine X] :
    X.isoSpec.inv ≫ X.toSpecΓ = 𝟙 _ :=
  X.isoSpec.inv_hom_id

/-- Construct an affine scheme from a scheme and the information that it is affine.
Also see `AffineScheme.of` for a typeclass version. -/
@[simps]
def AffineScheme.mk (X : Scheme) (_ : IsAffine X) : AffineScheme :=
  ⟨X, ΓSpec.adjunction.mem_essImage_of_unit_isIso _⟩

/-- Construct an affine scheme from a scheme. Also see `AffineScheme.mk` for a non-typeclass
version. -/
def AffineScheme.of (X : Scheme) [h : IsAffine X] : AffineScheme :=
  AffineScheme.mk X h

/-- Type check a morphism of schemes as a morphism in `AffineScheme`. -/
def AffineScheme.ofHom {X Y : Scheme} [IsAffine X] [IsAffine Y] (f : X ⟶ Y) :
    AffineScheme.of X ⟶ AffineScheme.of Y :=
  f

@[simp]
theorem essImage_Spec {X : Scheme} : Scheme.Spec.essImage X ↔ IsAffine X :=
  ⟨fun h => ⟨Functor.essImage.unit_isIso h⟩,
    fun _ => ΓSpec.adjunction.mem_essImage_of_unit_isIso _⟩

@[deprecated (since := "2025-04-08")] alias mem_Spec_essImage := essImage_Spec

instance isAffine_affineScheme (X : AffineScheme.{u}) : IsAffine X.obj :=
  ⟨Functor.essImage.unit_isIso X.property⟩

instance (R : CommRingCatᵒᵖ) : IsAffine (Scheme.Spec.obj R) :=
  AlgebraicGeometry.isAffine_affineScheme ⟨_, Scheme.Spec.obj_mem_essImage R⟩

instance isAffine_Spec (R : CommRingCat) : IsAffine (Spec R) :=
  AlgebraicGeometry.isAffine_affineScheme ⟨_, Scheme.Spec.obj_mem_essImage (op R)⟩

theorem IsAffine.of_isIso {X Y : Scheme} (f : X ⟶ Y) [IsIso f] [h : IsAffine Y] : IsAffine X := by
  rw [← essImage_Spec] at h ⊢; exact Functor.essImage.ofIso (asIso f).symm h

@[deprecated (since := "2025-03-31")] alias isAffine_of_isIso := IsAffine.of_isIso

/-- If `f : X ⟶ Y` is a morphism between affine schemes, the corresponding arrow is isomorphic
to the arrow of the morphism on prime spectra induced by the map on global sections. -/
noncomputable
def arrowIsoSpecΓOfIsAffine {X Y : Scheme} [IsAffine X] [IsAffine Y] (f : X ⟶ Y) :
    Arrow.mk f ≅ Arrow.mk (Spec.map f.appTop) :=
  Arrow.isoMk X.isoSpec Y.isoSpec (ΓSpec.adjunction.unit_naturality _)

/-- If `f : A ⟶ B` is a ring homomorphism, the corresponding arrow is isomorphic
to the arrow of the morphism induced on global sections by the map on prime spectra. -/
def arrowIsoΓSpecOfIsAffine {A B : CommRingCat} (f : A ⟶ B) :
    Arrow.mk f ≅ Arrow.mk ((Spec.map f).appTop) :=
  Arrow.isoMk (Scheme.ΓSpecIso _).symm (Scheme.ΓSpecIso _).symm
    (Scheme.ΓSpecIso_inv_naturality f).symm

theorem Scheme.isoSpec_Spec (R : CommRingCat.{u}) :
    (Spec R).isoSpec = Scheme.Spec.mapIso (Scheme.ΓSpecIso R).op :=
  Iso.ext (SpecMap_ΓSpecIso_hom R).symm

@[simp] theorem Scheme.isoSpec_Spec_hom (R : CommRingCat.{u}) :
    (Spec R).isoSpec.hom = Spec.map (Scheme.ΓSpecIso R).hom :=
  (SpecMap_ΓSpecIso_hom R).symm

@[simp] theorem Scheme.isoSpec_Spec_inv (R : CommRingCat.{u}) :
    (Spec R).isoSpec.inv = Spec.map (Scheme.ΓSpecIso R).inv :=
  congr($(isoSpec_Spec R).inv)

lemma ext_of_isAffine {X Y : Scheme} [IsAffine Y] {f g : X ⟶ Y} (e : f.appTop = g.appTop) :
    f = g := by
  rw [← cancel_mono Y.toSpecΓ, Scheme.toSpecΓ_naturality, Scheme.toSpecΓ_naturality, e]

namespace AffineScheme

/-- The `Spec` functor into the category of affine schemes. -/
def Spec : CommRingCatᵒᵖ ⥤ AffineScheme :=
  Scheme.Spec.toEssImage

/-! We copy over instances from `Scheme.Spec.toEssImage`. -/

instance Spec_full : Spec.Full := Functor.Full.toEssImage _

instance Spec_faithful : Spec.Faithful := Functor.Faithful.toEssImage _

instance Spec_essSurj : Spec.EssSurj := Functor.EssSurj.toEssImage (F := _)

/-- The forgetful functor `AffineScheme ⥤ Scheme`. -/
@[simps!]
def forgetToScheme : AffineScheme ⥤ Scheme :=
  Scheme.Spec.essImage.ι

/-! We copy over instances from `Scheme.Spec.essImageInclusion`. -/

instance forgetToScheme_full : forgetToScheme.Full :=
  inferInstanceAs Scheme.Spec.essImage.ι.Full

instance forgetToScheme_faithful : forgetToScheme.Faithful :=
  inferInstanceAs Scheme.Spec.essImage.ι.Faithful

/-- The global section functor of an affine scheme. -/
def Γ : AffineSchemeᵒᵖ ⥤ CommRingCat :=
  forgetToScheme.op ⋙ Scheme.Γ

/-- The category of affine schemes is equivalent to the category of commutative rings. -/
def equivCommRingCat : AffineScheme ≌ CommRingCatᵒᵖ :=
  equivEssImageOfReflective.symm

instance : Γ.{u}.rightOp.IsEquivalence := equivCommRingCat.isEquivalence_functor

instance : Γ.{u}.rightOp.op.IsEquivalence := equivCommRingCat.op.isEquivalence_functor

instance ΓIsEquiv : Γ.{u}.IsEquivalence :=
  inferInstanceAs (Γ.{u}.rightOp.op ⋙ (opOpEquivalence _).functor).IsEquivalence

instance hasColimits : HasColimits AffineScheme.{u} :=
  haveI := Adjunction.has_limits_of_equivalence.{u} Γ.{u}
  Adjunction.has_colimits_of_equivalence.{u} (opOpEquivalence AffineScheme.{u}).inverse

instance hasLimits : HasLimits AffineScheme.{u} := by
  haveI := Adjunction.has_colimits_of_equivalence Γ.{u}
  haveI : HasLimits AffineScheme.{u}ᵒᵖᵒᵖ := Limits.hasLimits_op_of_hasColimits
  exact Adjunction.has_limits_of_equivalence (opOpEquivalence AffineScheme.{u}).inverse

noncomputable instance Γ_preservesLimits : PreservesLimits Γ.{u}.rightOp := inferInstance

noncomputable instance forgetToScheme_preservesLimits : PreservesLimits forgetToScheme := by
  apply (config := { allowSynthFailures := true })
    @preservesLimits_of_natIso _ _ _ _ _ _
      (isoWhiskerRight equivCommRingCat.unitIso forgetToScheme).symm
  change PreservesLimits (equivCommRingCat.functor ⋙ Scheme.Spec)
  infer_instance

end AffineScheme

/-- An open subset of a scheme is affine if the open subscheme is affine. -/
def IsAffineOpen {X : Scheme} (U : X.Opens) : Prop :=
  IsAffine U

/-- The set of affine opens as a subset of `opens X`. -/
def Scheme.affineOpens (X : Scheme) : Set X.Opens :=
  {U : X.Opens | IsAffineOpen U}

instance {Y : Scheme.{u}} (U : Y.affineOpens) : IsAffine U :=
  U.property

theorem isAffineOpen_opensRange {X Y : Scheme} [IsAffine X] (f : X ⟶ Y)
    [H : IsOpenImmersion f] : IsAffineOpen (Scheme.Hom.opensRange f) := by
  refine .of_isIso (IsOpenImmersion.isoOfRangeEq f (Y.ofRestrict _) ?_).inv
  exact Subtype.range_val.symm

theorem isAffineOpen_top (X : Scheme) [IsAffine X] : IsAffineOpen (⊤ : X.Opens) := by
  convert isAffineOpen_opensRange (𝟙 X)
  ext1
  exact Set.range_id.symm

instance Scheme.isAffine_affineCover (X : Scheme) (i : X.affineCover.J) :
    IsAffine (X.affineCover.obj i) :=
  isAffine_Spec _

instance Scheme.isAffine_affineBasisCover (X : Scheme) (i : X.affineBasisCover.J) :
    IsAffine (X.affineBasisCover.obj i) :=
  isAffine_Spec _

instance Scheme.isAffine_affineOpenCover (X : Scheme) (𝒰 : X.AffineOpenCover) (i : 𝒰.J) :
    IsAffine (𝒰.openCover.obj i) :=
  inferInstanceAs (IsAffine (Spec (𝒰.obj i)))

instance {X} [IsAffine X] (i) :
    IsAffine ((Scheme.coverOfIsIso (P := @IsOpenImmersion) (𝟙 X)).obj i) := by
  dsimp; infer_instance

theorem isBasis_affine_open (X : Scheme) : Opens.IsBasis X.affineOpens := by
  rw [Opens.isBasis_iff_nbhd]
  rintro U x (hU : x ∈ (U : Set X))
  obtain ⟨S, hS, hxS, hSU⟩ := X.affineBasisCover_is_basis.exists_subset_of_mem_open hU U.isOpen
  refine ⟨⟨S, X.affineBasisCover_is_basis.isOpen hS⟩, ?_, hxS, hSU⟩
  rcases hS with ⟨i, rfl⟩
  exact isAffineOpen_opensRange _

theorem iSup_affineOpens_eq_top (X : Scheme) : ⨆ i : X.affineOpens, (i : X.Opens) = ⊤ := by
  apply Opens.ext
  rw [Opens.coe_iSup]
  apply IsTopologicalBasis.sUnion_eq
  rw [← Set.image_eq_range]
  exact isBasis_affine_open X

theorem Scheme.map_PrimeSpectrum_basicOpen_of_affine
    (X : Scheme) [IsAffine X] (f : Γ(X, ⊤)) :
    X.isoSpec.hom ⁻¹ᵁ PrimeSpectrum.basicOpen f = X.basicOpen f :=
  Scheme.toSpecΓ_preimage_basicOpen _ _

theorem isBasis_basicOpen (X : Scheme) [IsAffine X] :
    Opens.IsBasis (Set.range (X.basicOpen : Γ(X, ⊤) → X.Opens)) := by
  delta Opens.IsBasis
  convert PrimeSpectrum.isBasis_basic_opens.isInducing
    (TopCat.homeoOfIso (Scheme.forgetToTop.mapIso X.isoSpec)).isInducing using 1
  ext
  simp only [Set.mem_image, exists_exists_eq_and]
  constructor
  · rintro ⟨_, ⟨x, rfl⟩, rfl⟩
    refine ⟨_, ⟨_, ⟨x, rfl⟩, rfl⟩, ?_⟩
    exact congr_arg Opens.carrier (Scheme.toSpecΓ_preimage_basicOpen _ _)
  · rintro ⟨_, ⟨_, ⟨x, rfl⟩, rfl⟩, rfl⟩
    refine ⟨_, ⟨x, rfl⟩, ?_⟩
    exact congr_arg Opens.carrier (Scheme.toSpecΓ_preimage_basicOpen _ _).symm

/-- The canonical map `U ⟶ Spec Γ(X, U)` for an open `U ⊆ X`. -/
noncomputable
def Scheme.Opens.toSpecΓ {X : Scheme.{u}} (U : X.Opens) :
    U.toScheme ⟶ Spec Γ(X, U) :=
  U.toScheme.toSpecΓ ≫ Spec.map U.topIso.inv

@[reassoc (attr := simp)]
lemma Scheme.Opens.toSpecΓ_SpecMap_map {X : Scheme} (U V : X.Opens) (h : U ≤ V) :
    U.toSpecΓ ≫ Spec.map (X.presheaf.map (homOfLE h).op) = X.homOfLE h ≫ V.toSpecΓ := by
  delta Scheme.Opens.toSpecΓ
  simp [← Spec.map_comp, ← X.presheaf.map_comp, toSpecΓ_naturality_assoc]

@[simp]
lemma Scheme.Opens.toSpecΓ_top {X : Scheme} :
    (⊤ : X.Opens).toSpecΓ = (⊤ : X.Opens).ι ≫ X.toSpecΓ := by
  simp [Scheme.Opens.toSpecΓ, toSpecΓ_naturality]; rfl

@[reassoc]
lemma Scheme.Opens.toSpecΓ_appTop {X : Scheme.{u}} (U : X.Opens) :
    U.toSpecΓ.appTop = (Scheme.ΓSpecIso Γ(X, U)).hom ≫ U.topIso.inv := by
  simp [Scheme.Opens.toSpecΓ]

namespace IsAffineOpen

variable {X Y : Scheme.{u}} {U : X.Opens} (hU : IsAffineOpen U) (f : Γ(X, U))

attribute [-simp] eqToHom_op in
/-- The isomorphism `U ≅ Spec Γ(X, U)` for an affine `U`. -/
@[simps! -isSimp inv]
def isoSpec :
    ↑U ≅ Spec Γ(X, U) :=
  haveI : IsAffine U := hU
  U.toScheme.isoSpec ≪≫ Scheme.Spec.mapIso U.topIso.symm.op

lemma isoSpec_hom : hU.isoSpec.hom = U.toSpecΓ := rfl

@[reassoc (attr := simp)]
lemma toSpecΓ_isoSpec_inv : U.toSpecΓ ≫ hU.isoSpec.inv = 𝟙 _ := hU.isoSpec.hom_inv_id

@[reassoc (attr := simp)]
lemma isoSpec_inv_toSpecΓ : hU.isoSpec.inv ≫ U.toSpecΓ = 𝟙 _ := hU.isoSpec.inv_hom_id

open IsLocalRing in
lemma isoSpec_hom_base_apply (x : U) :
    hU.isoSpec.hom.base x = (Spec.map (X.presheaf.germ U x x.2)).base (closedPoint _) := by
  dsimp [IsAffineOpen.isoSpec_hom, Scheme.isoSpec_hom, Scheme.toSpecΓ_base, Scheme.Opens.toSpecΓ]
  rw [← Scheme.comp_base_apply, ← Spec.map_comp,
    (Iso.eq_comp_inv _).mpr (Scheme.Opens.germ_stalkIso_hom U (V := ⊤) x trivial),
    X.presheaf.germ_res_assoc, Spec.map_comp, Scheme.comp_base_apply]
  congr 1
  exact IsLocalRing.comap_closedPoint (U.stalkIso x).inv.hom

lemma isoSpec_inv_appTop :
    hU.isoSpec.inv.appTop = U.topIso.hom ≫ (Scheme.ΓSpecIso Γ(X, U)).inv := by
  simp_rw [Scheme.Opens.toScheme_presheaf_obj, isoSpec_inv, Scheme.isoSpec, asIso_inv,
    Scheme.comp_app, Scheme.Opens.topIso_hom, Scheme.ΓSpecIso_inv_naturality,
    Scheme.inv_appTop, -- `check_compositions` reports defeq problems starting after this step.
    IsIso.inv_comp_eq]
  rw [Scheme.toSpecΓ_appTop]
  -- We need `erw` here because the goal has
  -- `Scheme.ΓSpecIso Γ(↑U, ⊤)).hom ≫ Scheme.ΓSpecIso Γ(X, U.ι ''ᵁ ⊤)).inv`
  -- and `Γ(X, U.ι ''ᵁ ⊤)` is non-reducibly defeq to `Γ(↑U, ⊤)`.
  erw [Iso.hom_inv_id_assoc]
  simp only [Opens.map_top]

lemma isoSpec_hom_appTop :
    hU.isoSpec.hom.appTop = (Scheme.ΓSpecIso Γ(X, U)).hom ≫ U.topIso.inv := by
  have := congr(inv $hU.isoSpec_inv_appTop)
  rw [IsIso.inv_comp, IsIso.Iso.inv_inv, IsIso.Iso.inv_hom] at this
  have := (Scheme.Γ.map_inv hU.isoSpec.inv.op).trans this
  rwa [← op_inv, IsIso.Iso.inv_inv] at this

@[deprecated (since := "2024-11-16")] alias isoSpec_inv_app_top := isoSpec_inv_appTop
@[deprecated (since := "2024-11-16")] alias isoSpec_hom_app_top := isoSpec_hom_appTop

/-- The open immersion `Spec Γ(X, U) ⟶ X` for an affine `U`. -/
def fromSpec :
    Spec Γ(X, U) ⟶ X :=
  haveI : IsAffine U := hU
  hU.isoSpec.inv ≫ U.ι

instance isOpenImmersion_fromSpec :
    IsOpenImmersion hU.fromSpec := by
  delta fromSpec
  infer_instance

@[reassoc (attr := simp)]
lemma isoSpec_inv_ι : hU.isoSpec.inv ≫ U.ι = hU.fromSpec := rfl

@[reassoc (attr := simp)]
lemma toSpecΓ_fromSpec : U.toSpecΓ ≫ hU.fromSpec = U.ι := toSpecΓ_isoSpec_inv_assoc _ _

@[simp]
theorem range_fromSpec :
    Set.range hU.fromSpec.base = (U : Set X) := by
  delta IsAffineOpen.fromSpec; dsimp [IsAffineOpen.isoSpec_inv]
  rw [Set.range_comp, Set.range_eq_univ.mpr, Set.image_univ]
  · exact Subtype.range_coe
  rw [← TopCat.coe_comp, ← TopCat.epi_iff_surjective]
  infer_instance

@[simp]
theorem opensRange_fromSpec : hU.fromSpec.opensRange = U := Opens.ext (range_fromSpec hU)

@[reassoc (attr := simp)]
theorem map_fromSpec {V : X.Opens} (hV : IsAffineOpen V) (f : op U ⟶ op V) :
    Spec.map (X.presheaf.map f) ≫ hU.fromSpec = hV.fromSpec := by
  have : IsAffine U := hU
  haveI : IsAffine _ := hV
  conv_rhs =>
    rw [fromSpec, ← X.homOfLE_ι (V := U) f.unop.le, isoSpec_inv, Category.assoc,
      ← Scheme.isoSpec_inv_naturality_assoc,
      ← Spec.map_comp_assoc, Scheme.homOfLE_appTop, ← Functor.map_comp]
  rw [fromSpec, isoSpec_inv, Category.assoc, ← Spec.map_comp_assoc, ← Functor.map_comp]
  rfl

@[reassoc]
lemma Spec_map_appLE_fromSpec (f : X ⟶ Y) {V : X.Opens} {U : Y.Opens}
    (hU : IsAffineOpen U) (hV : IsAffineOpen V) (i : V ≤ f ⁻¹ᵁ U) :
    Spec.map (f.appLE U V i) ≫ hU.fromSpec = hV.fromSpec ≫ f := by
  have : IsAffine U := hU
  simp only [IsAffineOpen.fromSpec, Category.assoc, isoSpec_inv]
  simp_rw [← Scheme.homOfLE_ι _ i]
  rw [Category.assoc, ← morphismRestrict_ι,
    ← Category.assoc _ (f ∣_ U) U.ι, ← @Scheme.isoSpec_inv_naturality_assoc,
    ← Spec.map_comp_assoc, ← Spec.map_comp_assoc, Scheme.comp_appTop, morphismRestrict_appTop,
    Scheme.homOfLE_appTop, Scheme.Hom.app_eq_appLE, Scheme.Hom.appLE_map,
    Scheme.Hom.appLE_map, Scheme.Hom.appLE_map, Scheme.Hom.map_appLE]

lemma fromSpec_top [IsAffine X] : (isAffineOpen_top X).fromSpec = X.isoSpec.inv := by
  rw [fromSpec, isoSpec_inv, Category.assoc, ← @Scheme.isoSpec_inv_naturality,
    ← Spec.map_comp_assoc, Scheme.Opens.ι_appTop, ← X.presheaf.map_comp, ← op_comp,
    eqToHom_comp_homOfLE, ← eqToHom_eq_homOfLE rfl, eqToHom_refl, op_id, X.presheaf.map_id,
    Spec.map_id, Category.id_comp]

lemma fromSpec_app_of_le (V : X.Opens) (h : U ≤ V) :
    hU.fromSpec.app V = X.presheaf.map (homOfLE h).op ≫
      (Scheme.ΓSpecIso Γ(X, U)).inv ≫ (Spec _).presheaf.map (homOfLE le_top).op := by
  have : U.ι ⁻¹ᵁ V = ⊤ := eq_top_iff.mpr fun x _ ↦ h x.2
  rw [IsAffineOpen.fromSpec, Scheme.comp_app, Scheme.Opens.ι_app, Scheme.app_eq _ this,
    ← Scheme.Hom.appTop, IsAffineOpen.isoSpec_inv_appTop]
  simp only [Scheme.Opens.toScheme_presheaf_map, Scheme.Opens.topIso_hom,
    Category.assoc, ← X.presheaf.map_comp_assoc]
  rfl

include hU in
protected theorem isCompact :
    IsCompact (U : Set X) := by
  convert @IsCompact.image _ _ _ _ Set.univ hU.fromSpec.base PrimeSpectrum.compactSpace.1
    (by fun_prop)
  convert hU.range_fromSpec.symm
  exact Set.image_univ

include hU in
theorem image_of_isOpenImmersion (f : X ⟶ Y) [H : IsOpenImmersion f] :
    IsAffineOpen (f ''ᵁ U) := by
  have : IsAffine _ := hU
  convert isAffineOpen_opensRange (U.ι ≫ f)
  ext1
  exact Set.image_eq_range _ _

theorem preimage_of_isIso {U : Y.Opens} (hU : IsAffineOpen U) (f : X ⟶ Y) [IsIso f] :
    IsAffineOpen (f ⁻¹ᵁ U) :=
  haveI : IsAffine _ := hU
  .of_isIso (f ∣_ U)

theorem _root_.AlgebraicGeometry.Scheme.Hom.isAffineOpen_iff_of_isOpenImmersion
    (f : AlgebraicGeometry.Scheme.Hom X Y) [H : IsOpenImmersion f] {U : X.Opens} :
    IsAffineOpen (f ''ᵁ U) ↔ IsAffineOpen U where
  mp hU := by
    refine .of_isIso (IsOpenImmersion.isoOfRangeEq (X.ofRestrict U.isOpenEmbedding ≫ f)
      (Y.ofRestrict _) ?_).hom (h := hU)
    rw [Scheme.comp_base, TopCat.coe_comp, Set.range_comp]
    dsimp [Opens.coe_inclusion', Scheme.restrict]
    rw [Subtype.range_coe, Subtype.range_coe]
    rfl
  mpr hU := hU.image_of_isOpenImmersion f

/-- The affine open sets of an open subscheme corresponds to
the affine open sets containing in the image. -/
@[simps]
def _root_.AlgebraicGeometry.IsOpenImmersion.affineOpensEquiv (f : X ⟶ Y) [H : IsOpenImmersion f] :
    X.affineOpens ≃ { U : Y.affineOpens // U ≤ f.opensRange } where
  toFun U := ⟨⟨f ''ᵁ U, U.2.image_of_isOpenImmersion f⟩, Set.image_subset_range _ _⟩
  invFun U := ⟨f ⁻¹ᵁ U, f.isAffineOpen_iff_of_isOpenImmersion.mp (by
    rw [show f ''ᵁ f ⁻¹ᵁ U = U from Opens.ext (Set.image_preimage_eq_of_subset U.2)]; exact U.1.2)⟩
  left_inv _ := Subtype.ext (Opens.ext (Set.preimage_image_eq _ H.base_open.injective))
  right_inv U := Subtype.ext (Subtype.ext (Opens.ext (Set.image_preimage_eq_of_subset U.2)))

/-- The affine open sets of an open subscheme
corresponds to the affine open sets containing in the subset. -/
@[simps! apply_coe_coe]
def _root_.AlgebraicGeometry.affineOpensRestrict {X : Scheme.{u}} (U : X.Opens) :
    U.toScheme.affineOpens ≃ { V : X.affineOpens // V ≤ U } :=
  (IsOpenImmersion.affineOpensEquiv U.ι).trans (Equiv.subtypeEquivProp (by simp))

@[simp]
lemma _root_.AlgebraicGeometry.affineOpensRestrict_symm_apply_coe
    {X : Scheme.{u}} (U : X.Opens) (V) :
    ((affineOpensRestrict U).symm V).1 = U.ι ⁻¹ᵁ V := rfl

instance (priority := 100) _root_.AlgebraicGeometry.Scheme.compactSpace_of_isAffine
    (X : Scheme) [IsAffine X] :
    CompactSpace X :=
  ⟨(isAffineOpen_top X).isCompact⟩

@[simp]
theorem fromSpec_preimage_self :
    hU.fromSpec ⁻¹ᵁ U = ⊤ := by
  ext1
  rw [Opens.map_coe, Opens.coe_top, ← hU.range_fromSpec, ← Set.image_univ]
  exact Set.preimage_image_eq _ PresheafedSpace.IsOpenImmersion.base_open.injective

theorem ΓSpecIso_hom_fromSpec_app :
    (Scheme.ΓSpecIso Γ(X, U)).hom ≫ hU.fromSpec.app U =
      (Spec Γ(X, U)).presheaf.map (eqToHom hU.fromSpec_preimage_self).op := by
  simp only [fromSpec, Scheme.comp_coeBase, Opens.map_comp_obj, Scheme.comp_app,
    Scheme.Opens.ι_app_self, eqToHom_op, Scheme.app_eq _ U.ι_preimage_self,
    Scheme.Opens.toScheme_presheaf_map, eqToHom_unop, eqToHom_map U.ι.opensFunctor, Opens.map_top,
    isoSpec_inv_appTop, Scheme.Opens.topIso_hom, Category.assoc, ← Functor.map_comp_assoc,
    eqToHom_trans, eqToHom_refl, X.presheaf.map_id, Category.id_comp, Iso.hom_inv_id_assoc]

@[elementwise]
theorem fromSpec_app_self :
    hU.fromSpec.app U = (Scheme.ΓSpecIso Γ(X, U)).inv ≫
      (Spec Γ(X, U)).presheaf.map (eqToHom hU.fromSpec_preimage_self).op := by
  rw [← hU.ΓSpecIso_hom_fromSpec_app, Iso.inv_hom_id_assoc]

theorem fromSpec_preimage_basicOpen' :
    hU.fromSpec ⁻¹ᵁ X.basicOpen f = (Spec Γ(X, U)).basicOpen ((Scheme.ΓSpecIso Γ(X, U)).inv f) := by
  rw [Scheme.preimage_basicOpen, hU.fromSpec_app_self]
  exact Scheme.basicOpen_res_eq _ _ (eqToHom hU.fromSpec_preimage_self).op

theorem fromSpec_preimage_basicOpen :
    hU.fromSpec ⁻¹ᵁ X.basicOpen f = PrimeSpectrum.basicOpen f := by
  rw [fromSpec_preimage_basicOpen', ← basicOpen_eq_of_affine]

theorem fromSpec_image_basicOpen :
    hU.fromSpec ''ᵁ (PrimeSpectrum.basicOpen f) = X.basicOpen f := by
  rw [← hU.fromSpec_preimage_basicOpen]
  ext1
  change hU.fromSpec.base '' (hU.fromSpec.base ⁻¹' (X.basicOpen f : Set X)) = _
  rw [Set.image_preimage_eq_inter_range, Set.inter_eq_left, hU.range_fromSpec]
  exact Scheme.basicOpen_le _ _

@[simp]
theorem basicOpen_fromSpec_app :
    (Spec Γ(X, U)).basicOpen (hU.fromSpec.app U f) = PrimeSpectrum.basicOpen f := by
  rw [← hU.fromSpec_preimage_basicOpen, Scheme.preimage_basicOpen]

include hU in
theorem basicOpen :
    IsAffineOpen (X.basicOpen f) := by
  rw [← hU.fromSpec_image_basicOpen, Scheme.Hom.isAffineOpen_iff_of_isOpenImmersion]
  convert isAffineOpen_opensRange
    (Spec.map (CommRingCat.ofHom <| algebraMap Γ(X, U) (Localization.Away f)))
  exact Opens.ext (PrimeSpectrum.localization_away_comap_range (Localization.Away f) f).symm

lemma Spec_basicOpen {R : CommRingCat} (f : R) :
    IsAffineOpen (X := Spec R) (PrimeSpectrum.basicOpen f) :=
  basicOpen_eq_of_affine f ▸ (isAffineOpen_top (Spec (.of R))).basicOpen _

instance [IsAffine X] (r : Γ(X, ⊤)) : IsAffine (X.basicOpen r) :=
  (isAffineOpen_top X).basicOpen _

include hU in
theorem ι_basicOpen_preimage (r : Γ(X, ⊤)) :
    IsAffineOpen ((X.basicOpen r).ι ⁻¹ᵁ U) := by
  apply (X.basicOpen r).ι.isAffineOpen_iff_of_isOpenImmersion.mp
  dsimp [Scheme.Hom.opensFunctor, LocallyRingedSpace.IsOpenImmersion.opensFunctor]
  rw [Opens.functor_obj_map_obj, Opens.isOpenEmbedding_obj_top, inf_comm,
    ← Scheme.basicOpen_res _ _ (homOfLE le_top).op]
  exact hU.basicOpen _

include hU in
theorem exists_basicOpen_le {V : X.Opens} (x : V) (h : ↑x ∈ U) :
    ∃ f : Γ(X, U), X.basicOpen f ≤ V ∧ ↑x ∈ X.basicOpen f := by
  have : IsAffine _ := hU
  obtain ⟨_, ⟨_, ⟨r, rfl⟩, rfl⟩, h₁, h₂⟩ :=
    (isBasis_basicOpen U).exists_subset_of_mem_open (x.2 : (⟨x, h⟩ : U) ∈ _)
      ((Opens.map U.inclusion').obj V).isOpen
  have :
    U.ι ''ᵁ (U.toScheme.basicOpen r) =
      X.basicOpen (X.presheaf.map (eqToHom U.isOpenEmbedding_obj_top.symm).op r) := by
    refine (Scheme.image_basicOpen U.ι r).trans ?_
    rw [Scheme.basicOpen_res_eq]
    simp only [Scheme.Opens.toScheme_presheaf_obj, Scheme.Opens.ι_appIso, Iso.refl_inv,
      CommRingCat.id_apply]
  use X.presheaf.map (eqToHom U.isOpenEmbedding_obj_top.symm).op r
  rw [← this]
  exact ⟨Set.image_subset_iff.mpr h₂, ⟨_, h⟩, h₁, rfl⟩

noncomputable
instance {R : CommRingCat} {U} : Algebra R Γ(Spec R, U) :=
  ((Scheme.ΓSpecIso R).inv ≫ (Spec R).presheaf.map (homOfLE le_top).op).hom.toAlgebra

@[simp]
lemma algebraMap_Spec_obj {R : CommRingCat} {U} : algebraMap R Γ(Spec R, U) =
    ((Scheme.ΓSpecIso R).inv ≫ (Spec R).presheaf.map (homOfLE le_top).op).hom := rfl

instance {R : CommRingCat} {f : R} :
    IsLocalization.Away f Γ(Spec R, PrimeSpectrum.basicOpen f) :=
  inferInstanceAs (IsLocalization.Away f
    ((Spec.structureSheaf R).val.obj (op <| PrimeSpectrum.basicOpen f)))

/-- Given an affine open U and some `f : U`,
this is the canonical map `Γ(𝒪ₓ, D(f)) ⟶ Γ(Spec 𝒪ₓ(U), D(f))`
This is an isomorphism, as witnessed by an `IsIso` instance. -/
def basicOpenSectionsToAffine :
    Γ(X, X.basicOpen f) ⟶ Γ(Spec Γ(X, U), PrimeSpectrum.basicOpen f) :=
  hU.fromSpec.c.app (op <| X.basicOpen f) ≫
    (Spec Γ(X, U)).presheaf.map (eqToHom <| (hU.fromSpec_preimage_basicOpen f).symm).op

instance basicOpenSectionsToAffine_isIso :
    IsIso (basicOpenSectionsToAffine hU f) := by
  delta basicOpenSectionsToAffine
  refine IsIso.comp_isIso' ?_ inferInstance
  apply PresheafedSpace.IsOpenImmersion.isIso_of_subset
  rw [hU.range_fromSpec]
  exact RingedSpace.basicOpen_le _ _

include hU in
theorem isLocalization_basicOpen :
    IsLocalization.Away f Γ(X, X.basicOpen f) := by
  apply
    (IsLocalization.isLocalization_iff_of_ringEquiv (Submonoid.powers f)
      (asIso <| basicOpenSectionsToAffine hU f).commRingCatIsoToRingEquiv).mpr
  convert StructureSheaf.IsLocalization.to_basicOpen _ f using 1
  -- Porting note: more hand holding is required here, the next 3 lines were not necessary
  congr 1
  dsimp [CommRingCat.ofHom, RingHom.algebraMap_toAlgebra, ← CommRingCat.hom_comp,
    basicOpenSectionsToAffine]
  rw [hU.fromSpec.naturality_assoc, hU.fromSpec_app_self]
  simp only [Category.assoc, ← Functor.map_comp, ← op_comp]
  exact CommRingCat.hom_ext_iff.mp (StructureSheaf.toOpen_res _ _ _ _)

instance _root_.AlgebraicGeometry.isLocalization_away_of_isAffine
    [IsAffine X] (r : Γ(X, ⊤)) :
    IsLocalization.Away r Γ(X, X.basicOpen r) :=
  isLocalization_basicOpen (isAffineOpen_top X) r

lemma appLE_eq_away_map {X Y : Scheme.{u}} (f : X ⟶ Y) {U : Y.Opens} (hU : IsAffineOpen U)
    {V : X.Opens} (hV : IsAffineOpen V) (e) (r : Γ(Y, U)) :
    letI := hU.isLocalization_basicOpen r
    letI := hV.isLocalization_basicOpen (f.appLE U V e r)
    f.appLE (Y.basicOpen r) (X.basicOpen (f.appLE U V e r)) (by simp [Scheme.Hom.appLE]) =
        CommRingCat.ofHom (IsLocalization.Away.map _ _ (f.appLE U V e).hom r) := by
  letI := hU.isLocalization_basicOpen r
  letI := hV.isLocalization_basicOpen (f.appLE U V e r)
  ext : 1
  apply IsLocalization.ringHom_ext (.powers r)
  rw [IsLocalization.Away.map, CommRingCat.hom_ofHom, IsLocalization.map_comp,
    RingHom.algebraMap_toAlgebra, RingHom.algebraMap_toAlgebra, ← CommRingCat.hom_comp,
    ← CommRingCat.hom_comp, Scheme.Hom.appLE_map, Scheme.Hom.map_appLE]

lemma app_basicOpen_eq_away_map {X Y : Scheme.{u}} (f : X ⟶ Y) {U : Y.Opens}
    (hU : IsAffineOpen U) (h : IsAffineOpen (f ⁻¹ᵁ U)) (r : Γ(Y, U)) :
    haveI := hU.isLocalization_basicOpen r
    haveI := h.isLocalization_basicOpen (f.app U r)
    f.app (Y.basicOpen r) =
      (CommRingCat.ofHom
        (IsLocalization.Away.map Γ(Y, Y.basicOpen r) Γ(X, X.basicOpen (f.app U r)) (f.app U).hom r)
        ≫ X.presheaf.map (eqToHom (by simp)).op) := by
  haveI := hU.isLocalization_basicOpen r
  haveI := h.isLocalization_basicOpen (f.app U r)
  ext : 1
  apply IsLocalization.ringHom_ext (.powers r)
  rw [IsLocalization.Away.map, CommRingCat.hom_comp, RingHom.comp_assoc, CommRingCat.hom_ofHom,
    IsLocalization.map_comp, RingHom.algebraMap_toAlgebra,
    RingHom.algebraMap_toAlgebra, ← RingHom.comp_assoc, ← CommRingCat.hom_comp,
    ← CommRingCat.hom_comp, ← X.presheaf.map_comp]
  simp

/-- `f.app (Y.basicOpen r)` is isomorphic to map induced on localizations
`Γ(Y, Y.basicOpen r) ⟶ Γ(X, X.basicOpen (f.app U r))` -/
def appBasicOpenIsoAwayMap {X Y : Scheme.{u}} (f : X ⟶ Y) {U : Y.Opens}
    (hU : IsAffineOpen U) (h : IsAffineOpen (f ⁻¹ᵁ U)) (r : Γ(Y, U)) :
    haveI := hU.isLocalization_basicOpen r
    haveI := h.isLocalization_basicOpen (f.app U r)
    Arrow.mk (f.app (Y.basicOpen r)) ≅
      Arrow.mk (CommRingCat.ofHom (IsLocalization.Away.map Γ(Y, Y.basicOpen r)
        Γ(X, X.basicOpen (f.app U r)) (f.app U).hom r)) :=
  Arrow.isoMk (Iso.refl _) (X.presheaf.mapIso (eqToIso (by simp)).op) <| by
    simp [hU.app_basicOpen_eq_away_map f h]

include hU in
theorem isLocalization_of_eq_basicOpen {V : X.Opens} (i : V ⟶ U) (e : V = X.basicOpen f) :
    @IsLocalization.Away _ _ f Γ(X, V) _ (X.presheaf.map i.op).hom.toAlgebra := by
  subst e; convert isLocalization_basicOpen hU f using 3

instance _root_.AlgebraicGeometry.Γ_restrict_isLocalization
    (X : Scheme.{u}) [IsAffine X] (r : Γ(X, ⊤)) :
    IsLocalization.Away r Γ(X.basicOpen r, ⊤) :=
  (isAffineOpen_top X).isLocalization_of_eq_basicOpen r _ (Opens.isOpenEmbedding_obj_top _)

include hU in
theorem basicOpen_basicOpen_is_basicOpen (g : Γ(X, X.basicOpen f)) :
    ∃ f' : Γ(X, U), X.basicOpen f' = X.basicOpen g := by
  have := isLocalization_basicOpen hU f
  obtain ⟨x, ⟨_, n, rfl⟩, rfl⟩ := IsLocalization.surj'' (Submonoid.powers f) g
  use f * x
  rw [Algebra.smul_def, Scheme.basicOpen_mul, Scheme.basicOpen_mul, RingHom.algebraMap_toAlgebra,
    Scheme.basicOpen_res]
  refine (inf_eq_left.mpr (inf_le_left.trans_eq (Scheme.basicOpen_of_isUnit _ ?_).symm)).symm
  exact
    Submonoid.leftInv_le_isUnit _
      (IsLocalization.toInvSubmonoid (Submonoid.powers f) (Γ(X, X.basicOpen f))
        _).prop

include hU in
theorem _root_.AlgebraicGeometry.exists_basicOpen_le_affine_inter
    {V : X.Opens} (hV : IsAffineOpen V) (x : X) (hx : x ∈ U ⊓ V) :
    ∃ (f : Γ(X, U)) (g : Γ(X, V)), X.basicOpen f = X.basicOpen g ∧ x ∈ X.basicOpen f := by
  obtain ⟨f, hf₁, hf₂⟩ := hU.exists_basicOpen_le ⟨x, hx.2⟩ hx.1
  obtain ⟨g, hg₁, hg₂⟩ := hV.exists_basicOpen_le ⟨x, hf₂⟩ hx.2
  obtain ⟨f', hf'⟩ :=
    basicOpen_basicOpen_is_basicOpen hU f (X.presheaf.map (homOfLE hf₁ : _ ⟶ V).op g)
  replace hf' := (hf'.trans (RingedSpace.basicOpen_res _ _ _)).trans (inf_eq_right.mpr hg₁)
  exact ⟨f', g, hf', hf'.symm ▸ hg₂⟩

/-- The prime ideal of `𝒪ₓ(U)` corresponding to a point `x : U`. -/
noncomputable def primeIdealOf (x : U) :
    PrimeSpectrum Γ(X, U) :=
  hU.isoSpec.hom.base x

theorem fromSpec_primeIdealOf (x : U) :
    hU.fromSpec.base (hU.primeIdealOf x) = x.1 := by
  dsimp only [IsAffineOpen.fromSpec, Subtype.coe_mk, IsAffineOpen.primeIdealOf]
<<<<<<< HEAD
  -- Porting note: in the porting note of `Scheme.comp_val_base`, it says that `elementwise` is
  -- unnecessary, indeed, the linter did not like it, so I just use `elementwise_of%` instead of
  -- adding the corresponding lemma in `Scheme.lean` file
  erw [← elementwise_of% Scheme.comp_val_base] -- now `erw` after #13170
  simp only [Scheme.Γ_obj, unop_op, Scheme.restrict_presheaf_obj, Category.assoc, ←
    Functor.map_comp_assoc, ← op_comp, ← Functor.map_comp, eqToHom_trans, eqToHom_refl, op_id,
    CategoryTheory.Functor.map_id, Category.id_comp, Iso.hom_inv_id_assoc,
    Scheme.ofRestrict_val_base, Scheme.restrict_carrier, Opens.coe_inclusion]
  rfl -- `rfl` was not needed before #13170
#align algebraic_geometry.is_affine_open.from_Spec_prime_ideal_of AlgebraicGeometry.IsAffineOpen.fromSpec_primeIdealOf

/-set_option {optN.getId.toString} {opt.getId.toString} in-/ -- See https://github.com/leanprover-community/mathlib4/issues/12534
theorem isLocalization_stalk'
    (y : PrimeSpectrum (X.presheaf.obj <| op U)) (hy : hU.fromSpec.1.base y ∈ U) :
=======
  rw [← Scheme.comp_base_apply, Iso.hom_inv_id_assoc]
  rfl

open IsLocalRing in
theorem primeIdealOf_eq_map_closedPoint (x : U) :
    hU.primeIdealOf x = (Spec.map (X.presheaf.germ _ x x.2)).base (closedPoint _) :=
  hU.isoSpec_hom_base_apply _

theorem isLocalization_stalk' (y : PrimeSpectrum Γ(X, U)) (hy : hU.fromSpec.base y ∈ U) :
>>>>>>> 9c5455a1
    @IsLocalization.AtPrime
      (R := Γ(X, U))
      (S := X.presheaf.stalk <| hU.fromSpec.base y) _ _
      ((TopCat.Presheaf.algebra_section_stalk X.presheaf _)) y.asIdeal _ := by
  apply
    (@IsLocalization.isLocalization_iff_of_ringEquiv (R := Γ(X, U))
      (S := X.presheaf.stalk (hU.fromSpec.base y)) _ y.asIdeal.primeCompl _
      (TopCat.Presheaf.algebra_section_stalk X.presheaf ⟨hU.fromSpec.base y, hy⟩) _ _
      (asIso <| hU.fromSpec.stalkMap y).commRingCatIsoToRingEquiv).mpr
  convert StructureSheaf.IsLocalization.to_stalk Γ(X, U) y using 1
  delta IsLocalization.AtPrime StructureSheaf.stalkAlgebra
  rw [RingHom.algebraMap_toAlgebra, RingEquiv.toRingHom_eq_coe,
    CategoryTheory.Iso.commRingCatIsoToRingEquiv_toRingHom, asIso_hom, ← CommRingCat.hom_comp,
    Scheme.stalkMap_germ, IsAffineOpen.fromSpec_app_self, Category.assoc, TopCat.Presheaf.germ_res]
  rfl

theorem isLocalization_stalk (x : U) :
    IsLocalization.AtPrime (X.presheaf.stalk x) (hU.primeIdealOf x).asIdeal := by
  rcases x with ⟨x, hx⟩
  set y := hU.primeIdealOf ⟨x, hx⟩ with hy
  have : hU.fromSpec.base y = x := hy ▸ hU.fromSpec_primeIdealOf ⟨x, hx⟩
  clear_value y
  subst this
  exact hU.isLocalization_stalk' y hx

lemma stalkMap_injective (f : X ⟶ Y) {U : Opens Y} (hU : IsAffineOpen U) (x : X)
    (hx : f.base x ∈ U)
    (h : ∀ g, f.stalkMap x (Y.presheaf.germ U (f.base x) hx g) = 0 →
      Y.presheaf.germ U (f.base x) hx g = 0) :
    Function.Injective (f.stalkMap x) := by
  letI := Y.presheaf.algebra_section_stalk ⟨f.base x, hx⟩
  apply (hU.isLocalization_stalk ⟨f.base x, hx⟩).injective_of_map_algebraMap_zero
  exact h

include hU in
lemma mem_ideal_iff {s : Γ(X, U)} {I : Ideal Γ(X, U)} :
    s ∈ I ↔ ∀ (x : X) (h : x ∈ U), X.presheaf.germ U x h s ∈ I.map (X.presheaf.germ U x h).hom := by
  refine ⟨fun hs x hxU ↦ Ideal.mem_map_of_mem _ hs, fun H ↦ ?_⟩
  letI (x) : Algebra Γ(X, U) (X.presheaf.stalk (hU.fromSpec.base x)) :=
    TopCat.Presheaf.algebra_section_stalk X.presheaf _
  have (P : Ideal Γ(X, U)) [hP : P.IsPrime] : IsLocalization.AtPrime _ P :=
      hU.isLocalization_stalk' ⟨P, hP⟩ (hU.isoSpec.inv.base _).2
  have (P : Ideal Γ(X, U)) [hP : P.IsPrime] : IsLocalizedModule P.primeCompl _ :=
    (@isLocalizedModule_iff_isLocalization' ..).mpr (this P)
  refine Submodule.mem_of_localization_maximal
      (fun P hP ↦ X.presheaf.stalk (hU.fromSpec.base ⟨P, hP.isPrime⟩))
      (fun P hP ↦ Algebra.linearMap _ _) _ _ ?_
  intro P hP
  rw [Ideal.localized₀_eq_restrictScalars_map]
  exact H _ _

include hU in
lemma ideal_le_iff {I J : Ideal Γ(X, U)} :
    I ≤ J ↔ ∀ (x : X) (h : x ∈ U),
      I.map (X.presheaf.germ U x h).hom ≤ J.map (X.presheaf.germ U x h).hom :=
  ⟨fun h _ _ ↦ Ideal.map_mono h,
    fun H _ hs ↦ hU.mem_ideal_iff.mpr fun x hx ↦ H x hx (Ideal.mem_map_of_mem _ hs)⟩

include hU in
lemma ideal_ext_iff {I J : Ideal Γ(X, U)} :
    I = J ↔ ∀ (x : X) (h : x ∈ U),
      I.map (X.presheaf.germ U x h).hom = J.map (X.presheaf.germ U x h).hom := by
  simp_rw [le_antisymm_iff, hU.ideal_le_iff, forall_and]

/-- The basic open set of a section `f` on an affine open as an `X.affineOpens`. -/
@[simps]
def _root_.AlgebraicGeometry.Scheme.affineBasicOpen
    (X : Scheme) {U : X.affineOpens} (f : Γ(X, U)) : X.affineOpens :=
  ⟨X.basicOpen f, U.prop.basicOpen f⟩

lemma _root_.AlgebraicGeometry.Scheme.affineBasicOpen_le
    (X : Scheme) {V : X.affineOpens} (f : Γ(X, V.1)) : X.affineBasicOpen f ≤ V :=
  X.basicOpen_le f

include hU in
/--
In an affine open set `U`, a family of basic open covers `U` iff the sections span `Γ(X, U)`.
See `iSup_basicOpen_of_span_eq_top` for the inverse direction without the affine-ness assumption.
-/
theorem basicOpen_union_eq_self_iff (s : Set Γ(X, U)) :
    ⨆ f : s, X.basicOpen (f : Γ(X, U)) = U ↔ Ideal.span s = ⊤ := by
  trans ⋃ i : s, (PrimeSpectrum.basicOpen i.1).1 = Set.univ
  · trans
      hU.fromSpec.base ⁻¹' (⨆ f : s, X.basicOpen (f : Γ(X, U))).1 =
        hU.fromSpec.base ⁻¹' U.1
    · refine ⟨fun h => by rw [h], ?_⟩
      intro h
      apply_fun Set.image hU.fromSpec.base at h
      rw [Set.image_preimage_eq_inter_range, Set.image_preimage_eq_inter_range, hU.range_fromSpec]
        at h
      simp only [Set.inter_self, Opens.carrier_eq_coe, Set.inter_eq_right] at h
      ext1
      refine Set.Subset.antisymm ?_ h
      simp only [Set.iUnion_subset_iff, SetCoe.forall, Opens.coe_iSup]
      intro x _
      exact X.basicOpen_le x
    · simp only [Opens.iSup_def, Subtype.coe_mk, Set.preimage_iUnion]
      congr! 1
      · refine congr_arg (Set.iUnion ·) ?_
        ext1 x
        exact congr_arg Opens.carrier (hU.fromSpec_preimage_basicOpen _)
      · exact congr_arg Opens.carrier hU.fromSpec_preimage_self
  · simp only [Opens.carrier_eq_coe, PrimeSpectrum.basicOpen_eq_zeroLocus_compl]
    rw [← Set.compl_iInter, Set.compl_univ_iff, ← PrimeSpectrum.zeroLocus_iUnion, ←
      PrimeSpectrum.zeroLocus_empty_iff_eq_top, PrimeSpectrum.zeroLocus_span]
    simp only [Set.iUnion_singleton_eq_range, Subtype.range_val_subtype, Set.setOf_mem_eq]

include hU in
theorem self_le_basicOpen_union_iff (s : Set Γ(X, U)) :
    (U ≤ ⨆ f : s, X.basicOpen f.1) ↔ Ideal.span s = ⊤ := by
  rw [← hU.basicOpen_union_eq_self_iff, @comm _ Eq]
  refine ⟨fun h => le_antisymm h ?_, le_of_eq⟩
  simp only [iSup_le_iff, SetCoe.forall]
  intro x _
  exact X.basicOpen_le x

end IsAffineOpen

open _root_.PrimeSpectrum in
/-- The restriction of `Spec.map f` to a basic open `D(r)` is isomorphic to `Spec.map` of the
localization of `f` away from `r`. -/
noncomputable
def SpecMapRestrictBasicOpenIso {R S : CommRingCat} (f : R ⟶ S) (r : R) :
    Arrow.mk (Spec.map f ∣_ (PrimeSpectrum.basicOpen r)) ≅
      Arrow.mk (Spec.map <| CommRingCat.ofHom (Localization.awayMap f.hom r)) := by
  letI e₁ : Localization.Away r ≃ₐ[R] Γ(Spec R, basicOpen r) :=
    IsLocalization.algEquiv (Submonoid.powers r) _ _
  letI e₂ : Localization.Away (f.hom r) ≃ₐ[S] Γ(Spec S, basicOpen (f.hom r)) :=
    IsLocalization.algEquiv (Submonoid.powers (f.hom r)) _ _
  refine Arrow.isoMk ?_ ?_ ?_
  · exact (Spec (.of S)).isoOfEq (comap_basicOpen _ _) ≪≫
      (IsAffineOpen.Spec_basicOpen (f.hom r)).isoSpec ≪≫ Scheme.Spec.mapIso e₂.toCommRingCatIso.op
  · exact (IsAffineOpen.Spec_basicOpen r).isoSpec ≪≫ Scheme.Spec.mapIso e₁.toCommRingCatIso.op
  · have := AlgebraicGeometry.IsOpenImmersion.of_isLocalization
      (S := (Localization.Away r)) r
    rw [← cancel_mono (Spec.map (CommRingCat.ofHom (algebraMap R (Localization.Away r))))]
    simp only [Arrow.mk_left, Arrow.mk_right, Functor.id_obj, Scheme.isoOfEq_rfl, Iso.refl_trans,
      Iso.trans_hom, Functor.mapIso_hom, Iso.op_hom, Scheme.Spec_map, Quiver.Hom.unop_op,
      Arrow.mk_hom, Category.assoc, ← Spec.map_comp]
    conv =>
      congr
      · enter [2, 1]; tactic =>
        show _ =
          (f ≫ (Scheme.ΓSpecIso S).inv ≫ (Spec S).presheaf.map (homOfLE le_top).op)
        ext
        simp only [Localization.awayMap, IsLocalization.Away.map, AlgEquiv.toRingEquiv_eq_coe,
          RingEquiv.toCommRingCatIso_hom, AlgEquiv.toRingEquiv_toRingHom, CommRingCat.hom_comp,
          CommRingCat.hom_ofHom, RingHom.comp_apply, IsLocalization.map_eq, RingHom.coe_coe,
          AlgEquiv.commutes, IsAffineOpen.algebraMap_Spec_obj]
      · enter [2, 2, 1]; tactic =>
        show _ = (Scheme.ΓSpecIso R).inv ≫ (Spec R).presheaf.map (homOfLE le_top).op
        ext
        simp only [AlgEquiv.toRingEquiv_eq_coe, RingEquiv.toCommRingCatIso_hom,
          AlgEquiv.toRingEquiv_toRingHom, CommRingCat.hom_comp, CommRingCat.hom_ofHom,
          RingHom.coe_comp, RingHom.coe_coe, Function.comp_apply, AlgEquiv.commutes,
          IsAffineOpen.algebraMap_Spec_obj, homOfLE_leOfHom]
    simp only [IsAffineOpen.isoSpec_hom, homOfLE_leOfHom, Spec.map_comp, Category.assoc,
      Scheme.Opens.toSpecΓ_SpecMap_map_assoc, Scheme.Opens.toSpecΓ_top, Scheme.homOfLE_ι_assoc,
      morphismRestrict_ι_assoc]
    simp only [← SpecMap_ΓSpecIso_hom, ← Spec.map_comp, Category.assoc, Iso.inv_hom_id,
      Category.comp_id, Category.id_comp]
    rfl

lemma stalkMap_injective_of_isAffine {X Y : Scheme} (f : X ⟶ Y) [IsAffine Y] (x : X)
    (h : ∀ g, f.stalkMap x (Y.presheaf.Γgerm (f.base x) g) = 0 →
      Y.presheaf.Γgerm (f.base x) g = 0) :
    Function.Injective (f.stalkMap x) :=
  (isAffineOpen_top Y).stalkMap_injective f x trivial h

/--
Given a spanning set of `Γ(X, U)`, the corresponding basic open sets cover `U`.
See `IsAffineOpen.basicOpen_union_eq_self_iff` for the inverse direction for affine open sets.
-/
lemma iSup_basicOpen_of_span_eq_top {X : Scheme} (U) (s : Set Γ(X, U))
    (hs : Ideal.span s = ⊤) : (⨆ i ∈ s, X.basicOpen i) = U := by
  apply le_antisymm
  · rw [iSup₂_le_iff]
    exact fun i _ ↦ X.basicOpen_le i
  · intro x hx
    obtain ⟨_, ⟨V, hV, rfl⟩, hxV, hVU⟩ := (isBasis_affine_open X).exists_subset_of_mem_open hx U.2
    refine SetLike.mem_of_subset ?_ hxV
    rw [← (hV.basicOpen_union_eq_self_iff (X.presheaf.map (homOfLE hVU).op '' s)).mpr
      (by rw [← Ideal.map_span, hs, Ideal.map_top])]
    simp only [Opens.iSup_mk, Opens.carrier_eq_coe, Set.iUnion_coe_set, Set.mem_image,
      Set.iUnion_exists, Set.biUnion_and', Set.iUnion_iUnion_eq_right, Scheme.basicOpen_res,
      Opens.coe_inf, Opens.coe_mk, Set.iUnion_subset_iff]
    exact fun i hi ↦ (Set.inter_subset_right.trans
      (Set.subset_iUnion₂ (s := fun x _ ↦ (X.basicOpen x : Set X)) i hi))

/-- Let `P` be a predicate on the affine open sets of `X` satisfying
1. If `P` holds on `U`, then `P` holds on the basic open set of every section on `U`.
2. If `P` holds for a family of basic open sets covering `U`, then `P` holds for `U`.
3. There exists an affine open cover of `X` each satisfying `P`.

Then `P` holds for every affine open of `X`.

This is also known as the **Affine communication lemma** in [*The rising sea*][RisingSea]. -/
@[elab_as_elim]
theorem of_affine_open_cover {X : Scheme} {P : X.affineOpens → Prop}
    {ι} (U : ι → X.affineOpens) (iSup_U : (⨆ i, U i : X.Opens) = ⊤)
    (V : X.affineOpens)
    (basicOpen : ∀ (U : X.affineOpens) (f : Γ(X, U)), P U → P (X.affineBasicOpen f))
    (openCover :
      ∀ (U : X.affineOpens) (s : Finset (Γ(X, U)))
        (_ : Ideal.span (s : Set (Γ(X, U))) = ⊤),
        (∀ f : s, P (X.affineBasicOpen f.1)) → P U)
    (hU : ∀ i, P (U i)) : P V := by
  classical
  have : ∀ (x : V.1), ∃ f : Γ(X, V), ↑x ∈ X.basicOpen f ∧ P (X.affineBasicOpen f) := by
    intro x
    obtain ⟨i, hi⟩ := Opens.mem_iSup.mp (show x.1 ∈ (⨆ i, U i : X.Opens) from iSup_U ▸ trivial)
    obtain ⟨f, g, e, hf⟩ := exists_basicOpen_le_affine_inter V.prop (U i).prop x ⟨x.prop, hi⟩
    refine ⟨f, hf, ?_⟩
    convert basicOpen _ g (hU i) using 1
    ext1
    exact e
  choose f hf₁ hf₂ using this
  suffices Ideal.span (Set.range f) = ⊤ by
    obtain ⟨t, ht₁, ht₂⟩ := (Ideal.span_eq_top_iff_finite _).mp this
    apply openCover V t ht₂
    rintro ⟨i, hi⟩
    obtain ⟨x, rfl⟩ := ht₁ hi
    exact hf₂ x
  rw [← V.prop.self_le_basicOpen_union_iff]
  intro x hx
  rw [iSup_range', SetLike.mem_coe, Opens.mem_iSup]
  exact ⟨_, hf₁ ⟨x, hx⟩⟩

section ZeroLocus

namespace Scheme

open ConcreteCategory

variable (X : Scheme.{u})

/-- On a scheme `X`, the preimage of the zero locus of the prime spectrum
of `Γ(X, ⊤)` under `X.toSpecΓ : X ⟶ Spec Γ(X, ⊤)` agrees with the associated zero locus on `X`. -/
lemma toSpecΓ_preimage_zeroLocus (s : Set Γ(X, ⊤)) :
    X.toSpecΓ.base ⁻¹' PrimeSpectrum.zeroLocus s = X.zeroLocus s :=
  LocallyRingedSpace.toΓSpec_preimage_zeroLocus_eq s

@[deprecated (since := "2025-01-17")] alias toΓSpec_preimage_zeroLocus_eq :=
  toSpecΓ_preimage_zeroLocus

/-- If `X` is affine, the image of the zero locus of global sections of `X` under `X.isoSpec`
is the zero locus in terms of the prime spectrum of `Γ(X, ⊤)`. -/
lemma isoSpec_image_zeroLocus [IsAffine X]
    (s : Set Γ(X, ⊤)) :
    X.isoSpec.hom.base '' X.zeroLocus s = PrimeSpectrum.zeroLocus s := by
  rw [← X.toSpecΓ_preimage_zeroLocus]
  erw [Set.image_preimage_eq]
  exact (bijective_of_isIso X.isoSpec.hom.base).surjective

lemma toSpecΓ_image_zeroLocus [IsAffine X] (s : Set Γ(X, ⊤)) :
    X.toSpecΓ.base '' X.zeroLocus s = PrimeSpectrum.zeroLocus s :=
  X.isoSpec_image_zeroLocus _

lemma isoSpec_inv_preimage_zeroLocus [IsAffine X] (s : Set Γ(X, ⊤)) :
    X.isoSpec.inv.base ⁻¹' X.zeroLocus s = PrimeSpectrum.zeroLocus s := by
  rw [← toSpecΓ_preimage_zeroLocus, ← Set.preimage_comp, ← TopCat.coe_comp, ← Scheme.comp_base,
    X.isoSpec_inv_toSpecΓ]
  rfl

lemma isoSpec_inv_image_zeroLocus [IsAffine X] (s : Set Γ(X, ⊤)) :
    X.isoSpec.inv.base '' PrimeSpectrum.zeroLocus s = X.zeroLocus s := by
  rw [← isoSpec_inv_preimage_zeroLocus, Set.image_preimage_eq]
  exact (bijective_of_isIso X.isoSpec.inv.base).surjective

@[deprecated (since := "2025-01-17")] alias toΓSpec_image_zeroLocus_eq_of_isAffine :=
  Scheme.isoSpec_image_zeroLocus

/-- If `X` is an affine scheme, every closed set of `X` is the zero locus
of a set of global sections. -/
lemma eq_zeroLocus_of_isClosed_of_isAffine [IsAffine X] (s : Set X) :
    IsClosed s ↔ ∃ I : Ideal (Γ(X, ⊤)), s = X.zeroLocus (I : Set Γ(X, ⊤)) := by
  refine ⟨fun hs ↦ ?_, ?_⟩
  · let Z : Set (Spec <| Γ(X, ⊤)) := X.toΓSpecFun '' s
    have hZ : IsClosed Z := (X.isoSpec.hom.homeomorph).isClosedMap _ hs
    obtain ⟨I, (hI : Z = _)⟩ := (PrimeSpectrum.isClosed_iff_zeroLocus_ideal _).mp hZ
    use I
    simp only [← Scheme.toSpecΓ_preimage_zeroLocus, ← hI, Z]
    symm
    exact Set.preimage_image_eq _ (bijective_of_isIso X.isoSpec.hom.base).injective
  · rintro ⟨I, rfl⟩
    exact zeroLocus_isClosed X I.carrier

open Set.Notation in
lemma Opens.toSpecΓ_preimage_zeroLocus {X : Scheme.{u}} (U : X.Opens)
    (s : Set Γ(X, U)) :
    U.toSpecΓ.base ⁻¹' PrimeSpectrum.zeroLocus s = U.1 ↓∩ X.zeroLocus s := by
  rw [toSpecΓ, Scheme.comp_base, TopCat.coe_comp, Set.preimage_comp, Spec.map_base, hom_ofHom]
  erw [PrimeSpectrum.preimage_comap_zeroLocus]
  rw [Scheme.toSpecΓ_preimage_zeroLocus]
  show _ = U.ι.base ⁻¹' (X.zeroLocus s)
  rw [Scheme.preimage_zeroLocus, U.ι_app_self, ← zeroLocus_map_of_eq _ U.ι_preimage_self,
    ← Set.image_comp, ← RingHom.coe_comp, ← CommRingCat.hom_comp]
  congr!
  simp [← Functor.map_comp]
  rfl

end Scheme

lemma IsAffineOpen.fromSpec_preimage_zeroLocus {X : Scheme.{u}} {U : X.Opens}
    (hU : IsAffineOpen U) (s : Set Γ(X, U)) :
    hU.fromSpec.base ⁻¹' X.zeroLocus s = PrimeSpectrum.zeroLocus s := by
  ext x
  suffices (∀ f ∈ s, ¬¬ f ∈ x.asIdeal) ↔ s ⊆ x.asIdeal by
    simpa [← hU.fromSpec_image_basicOpen, -not_not] using this
  simp_rw [not_not]
  rfl

lemma IsAffineOpen.fromSpec_image_zeroLocus {X : Scheme.{u}} {U : X.Opens}
    (hU : IsAffineOpen U) (s : Set Γ(X, U)) :
    hU.fromSpec.base '' PrimeSpectrum.zeroLocus s = X.zeroLocus s ∩ U := by
  rw [← hU.fromSpec_preimage_zeroLocus, Set.image_preimage_eq_inter_range, range_fromSpec]

open Set.Notation in
lemma Scheme.zeroLocus_inf (X : Scheme.{u}) {U : X.Opens} (I J : Ideal Γ(X, U)) :
    X.zeroLocus (U := U) ↑(I ⊓ J) = X.zeroLocus (U := U) I ∪ X.zeroLocus (U := U) J := by
  suffices U.1 ↓∩ (X.zeroLocus (U := U) ↑(I ⊓ J)) =
      U.1 ↓∩ (X.zeroLocus (U := U) I ∪ X.zeroLocus (U := U) J) by
    ext x
    by_cases hxU : x ∈ U
    · simpa [hxU] using congr(⟨x, hxU⟩ ∈ $this)
    · simp only [Submodule.inf_coe, Set.mem_union,
        codisjoint_iff_compl_le_left.mp (X.codisjoint_zeroLocus (U := U) (I ∩ J)) hxU,
        codisjoint_iff_compl_le_left.mp (X.codisjoint_zeroLocus (U := U) I) hxU, true_or]
  simp only [← U.toSpecΓ_preimage_zeroLocus, PrimeSpectrum.zeroLocus_inf I J,
    Set.preimage_union]

lemma Scheme.zeroLocus_biInf
    {X : Scheme.{u}} {U : X.Opens} {ι : Type*}
    (I : ι → Ideal Γ(X, U)) {t : Set ι} (ht : t.Finite) :
    X.zeroLocus (U := U) ↑(⨅ i ∈ t, I i) = (⋃ i ∈ t, X.zeroLocus (U := U) (I i)) ∪ (↑U)ᶜ := by
  refine ht.induction_on _ (by simp) fun {i t} hit ht IH ↦ ?_
  simp only [Set.mem_insert_iff, Set.iUnion_iUnion_eq_or_left, ← IH, ← zeroLocus_inf,
    Submodule.inf_coe, Set.union_assoc]
  congr!
  simp

lemma Scheme.zeroLocus_biInf_of_nonempty
    {X : Scheme.{u}} {U : X.Opens} {ι : Type*}
    (I : ι → Ideal Γ(X, U)) {t : Set ι} (ht : t.Finite) (ht' : t.Nonempty) :
    X.zeroLocus (U := U) ↑(⨅ i ∈ t, I i) = ⋃ i ∈ t, X.zeroLocus (U := U) (I i) := by
  rw [zeroLocus_biInf I ht, Set.union_eq_left]
  obtain ⟨i, hi⟩ := ht'
  exact fun x hx ↦ Set.mem_iUnion₂_of_mem hi
    (codisjoint_iff_compl_le_left.mp (X.codisjoint_zeroLocus (U := U) (I i)) hx)

lemma Scheme.zeroLocus_iInf
    {X : Scheme.{u}} {U : X.Opens} {ι : Type*}
    (I : ι → Ideal Γ(X, U)) [Finite ι] :
    X.zeroLocus (U := U) ↑(⨅ i, I i) = (⋃ i, X.zeroLocus (U := U) (I i)) ∪ (↑U)ᶜ := by
  simpa using zeroLocus_biInf I Set.finite_univ

lemma Scheme.zeroLocus_iInf_of_nonempty
    {X : Scheme.{u}} {U : X.Opens} {ι : Type*}
    (I : ι → Ideal Γ(X, U)) [Finite ι] [Nonempty ι] :
    X.zeroLocus (U := U) ↑(⨅ i, I i) = ⋃ i, X.zeroLocus (U := U) (I i) := by
  simpa using zeroLocus_biInf_of_nonempty I Set.finite_univ

end ZeroLocus

section Factorization

variable {X : Scheme.{u}} {A : CommRingCat}

/-- Given `f : X ⟶ Spec A` and some ideal `I ≤ ker(A ⟶ Γ(X, ⊤))`,
this is the lift to `X ⟶ Spec (A ⧸ I)`. -/
def Scheme.Hom.liftQuotient (f : X.Hom (Spec A)) (I : Ideal A)
    (hI : I ≤ RingHom.ker ((Scheme.ΓSpecIso A).inv ≫ f.appTop).hom) :
    X ⟶ Spec (.of (A ⧸ I)) :=
  X.toSpecΓ ≫ Spec.map (CommRingCat.ofHom
    (Ideal.Quotient.lift _ ((Scheme.ΓSpecIso _).inv ≫ f.appTop).hom hI))

@[reassoc]
lemma Scheme.Hom.liftQuotient_comp (f : X.Hom (Spec A)) (I : Ideal A)
    (hI : I ≤ RingHom.ker ((Scheme.ΓSpecIso A).inv ≫ f.appTop).hom) :
    f.liftQuotient I hI ≫ Spec.map (CommRingCat.ofHom (Ideal.Quotient.mk _)) = f := by
  rw [Scheme.Hom.liftQuotient, Category.assoc, ← Spec.map_comp, ← CommRingCat.ofHom_comp,
    Ideal.Quotient.lift_comp_mk]
  simp only [CommRingCat.hom_comp, CommRingCat.ofHom_comp, CommRingCat.ofHom_hom, Spec.map_comp, ←
    Scheme.toSpecΓ_naturality_assoc, ← SpecMap_ΓSpecIso_hom]
  simp only [← Spec.map_comp, Iso.inv_hom_id, Spec.map_id, Category.comp_id]

/-- If `X ⟶ Spec A` is a morphism of schemes, then `Spec` of `A ⧸ specTargetImage f`
is the scheme-theoretic image of `f`. For this quotient as an object of `CommRingCat` see
`specTargetImage` below. -/
def specTargetImageIdeal (f : X ⟶ Spec A) : Ideal A :=
  (RingHom.ker <| (((ΓSpec.adjunction).homEquiv X (op A)).symm f).unop.hom)

/-- If `X ⟶ Spec A` is a morphism of schemes, then `Spec` of `specTargetImage f` is the
scheme-theoretic image of `f` and `f` factors as
`specTargetImageFactorization f ≫ Spec.map (specTargetImageRingHom f)`
(see `specTargetImageFactorization_comp`). -/
def specTargetImage (f : X ⟶ Spec A) : CommRingCat :=
  CommRingCat.of (A ⧸ specTargetImageIdeal f)

/-- If `f : X ⟶ Spec A` is a morphism of schemes, then `f` factors via
the inclusion of `Spec (specTargetImage f)` into `X`. -/
def specTargetImageFactorization (f : X ⟶ Spec A) : X ⟶ Spec (specTargetImage f) :=
  f.liftQuotient _ le_rfl

/-- If `f : X ⟶ Spec A` is a morphism of schemes, the induced morphism on spectra of
`specTargetImageRingHom f` is the inclusion of the scheme-theoretic image of `f` into `Spec A`. -/
def specTargetImageRingHom (f : X ⟶ Spec A) : A ⟶ specTargetImage f :=
  CommRingCat.ofHom (Ideal.Quotient.mk (specTargetImageIdeal f))

variable (f : X ⟶ Spec A)

lemma specTargetImageRingHom_surjective : Function.Surjective (specTargetImageRingHom f) :=
  Ideal.Quotient.mk_surjective

lemma specTargetImageFactorization_app_injective :
    Function.Injective <| (specTargetImageFactorization f).appTop := by
  let φ : A ⟶ Γ(X, ⊤) := (((ΓSpec.adjunction).homEquiv X (op A)).symm f).unop
  let φ' : specTargetImage f ⟶ Scheme.Γ.obj (op X) := CommRingCat.ofHom (RingHom.kerLift φ.hom)
  show Function.Injective <| ((ΓSpec.adjunction.homEquiv X _) φ'.op).appTop
  rw [ΓSpec_adjunction_homEquiv_eq]
  apply (RingHom.kerLift_injective φ.hom).comp
  exact ((ConcreteCategory.isIso_iff_bijective (Scheme.ΓSpecIso _).hom).mp inferInstance).injective

@[reassoc (attr := simp)]
lemma specTargetImageFactorization_comp :
    specTargetImageFactorization f ≫ Spec.map (specTargetImageRingHom f) = f :=
  f.liftQuotient_comp _ _

open RingHom

variable {Y : Scheme.{u}} [IsAffine Y] (f : X ⟶ Y)

/-- The scheme-theoretic image of a morphism `f : X ⟶ Y` with affine target.
`f` factors as `affineTargetImageFactorization f ≫ affineTargetImageInclusion f`
(see `affineTargetImageFactorization_comp`). -/
def affineTargetImage (f : X ⟶ Y) : Scheme.{u} :=
  Spec <| specTargetImage (f ≫ Y.isoSpec.hom)

instance : IsAffine (affineTargetImage f) := inferInstanceAs <| IsAffine <| Spec _

/-- The inclusion of the scheme-theoretic image of a morphism with affine target. -/
def affineTargetImageInclusion (f : X ⟶ Y) : affineTargetImage f ⟶ Y :=
  Spec.map (specTargetImageRingHom (f ≫ Y.isoSpec.hom)) ≫ Y.isoSpec.inv

lemma affineTargetImageInclusion_app_surjective :
    Function.Surjective <| (affineTargetImageInclusion f).appTop := by
  simp only [Scheme.comp_coeBase, Opens.map_comp_obj, Opens.map_top, Scheme.comp_app,
    CommRingCat.hom_comp, affineTargetImageInclusion, RingHom.coe_comp]
  apply Function.Surjective.comp
  · haveI : (toMorphismProperty (fun f ↦ Function.Surjective f)).RespectsIso := by
      rw [← toMorphismProperty_respectsIso_iff]
      exact surjective_respectsIso
    exact (MorphismProperty.arrow_mk_iso_iff
      (toMorphismProperty (fun f ↦ Function.Surjective f))
      (arrowIsoΓSpecOfIsAffine (specTargetImageRingHom (f ≫ Y.isoSpec.hom))).symm).mpr <|
        specTargetImageRingHom_surjective (f ≫ Y.isoSpec.hom)
  · apply Function.Bijective.surjective
    exact ConcreteCategory.bijective_of_isIso (Scheme.Hom.app Y.isoSpec.inv ⊤)

/-- The induced morphism from `X` to the scheme-theoretic image
of a morphism `f : X ⟶ Y` with affine target. -/
def affineTargetImageFactorization (f : X ⟶ Y) : X ⟶ affineTargetImage f :=
  specTargetImageFactorization (f ≫ Y.isoSpec.hom)

lemma affineTargetImageFactorization_app_injective :
    Function.Injective <| (affineTargetImageFactorization f).appTop :=
  specTargetImageFactorization_app_injective (f ≫ Y.isoSpec.hom)

@[reassoc (attr := simp)]
lemma affineTargetImageFactorization_comp :
    affineTargetImageFactorization f ≫ affineTargetImageInclusion f = f := by
  simp [affineTargetImageFactorization, affineTargetImageInclusion]

end Factorization

section Stalks

/-- Variant of `AlgebraicGeometry.localRingHom_comp_stalkIso` for `Spec.map`. -/
@[elementwise]
lemma Scheme.localRingHom_comp_stalkIso {R S : CommRingCat.{u}} (f : R ⟶ S) (p : PrimeSpectrum S) :
    (StructureSheaf.stalkIso R (PrimeSpectrum.comap f.hom p)).hom ≫
      (CommRingCat.ofHom <| Localization.localRingHom
        (PrimeSpectrum.comap f.hom p).asIdeal p.asIdeal f.hom rfl) ≫
      (StructureSheaf.stalkIso S p).inv = (Spec.map f).stalkMap p :=
  AlgebraicGeometry.localRingHom_comp_stalkIso f p

/-- Given a morphism of rings `f : R ⟶ S`, the stalk map of `Spec S ⟶ Spec R` at
a prime of `S` is isomorphic to the localized ring homomorphism. -/
def Scheme.arrowStalkMapSpecIso {R S : CommRingCat.{u}} (f : R ⟶ S) (p : PrimeSpectrum S) :
    Arrow.mk ((Spec.map f).stalkMap p) ≅ Arrow.mk (CommRingCat.ofHom <| Localization.localRingHom
      (PrimeSpectrum.comap f.hom p).asIdeal p.asIdeal f.hom rfl) := Arrow.isoMk
  (StructureSheaf.stalkIso R (PrimeSpectrum.comap f.hom p))
  (StructureSheaf.stalkIso S p) <| by
    rw [← Scheme.localRingHom_comp_stalkIso]
    simp

end Stalks
end AlgebraicGeometry<|MERGE_RESOLUTION|>--- conflicted
+++ resolved
@@ -713,22 +713,6 @@
 theorem fromSpec_primeIdealOf (x : U) :
     hU.fromSpec.base (hU.primeIdealOf x) = x.1 := by
   dsimp only [IsAffineOpen.fromSpec, Subtype.coe_mk, IsAffineOpen.primeIdealOf]
-<<<<<<< HEAD
-  -- Porting note: in the porting note of `Scheme.comp_val_base`, it says that `elementwise` is
-  -- unnecessary, indeed, the linter did not like it, so I just use `elementwise_of%` instead of
-  -- adding the corresponding lemma in `Scheme.lean` file
-  erw [← elementwise_of% Scheme.comp_val_base] -- now `erw` after #13170
-  simp only [Scheme.Γ_obj, unop_op, Scheme.restrict_presheaf_obj, Category.assoc, ←
-    Functor.map_comp_assoc, ← op_comp, ← Functor.map_comp, eqToHom_trans, eqToHom_refl, op_id,
-    CategoryTheory.Functor.map_id, Category.id_comp, Iso.hom_inv_id_assoc,
-    Scheme.ofRestrict_val_base, Scheme.restrict_carrier, Opens.coe_inclusion]
-  rfl -- `rfl` was not needed before #13170
-#align algebraic_geometry.is_affine_open.from_Spec_prime_ideal_of AlgebraicGeometry.IsAffineOpen.fromSpec_primeIdealOf
-
-/-set_option {optN.getId.toString} {opt.getId.toString} in-/ -- See https://github.com/leanprover-community/mathlib4/issues/12534
-theorem isLocalization_stalk'
-    (y : PrimeSpectrum (X.presheaf.obj <| op U)) (hy : hU.fromSpec.1.base y ∈ U) :
-=======
   rw [← Scheme.comp_base_apply, Iso.hom_inv_id_assoc]
   rfl
 
@@ -738,7 +722,6 @@
   hU.isoSpec_hom_base_apply _
 
 theorem isLocalization_stalk' (y : PrimeSpectrum Γ(X, U)) (hy : hU.fromSpec.base y ∈ U) :
->>>>>>> 9c5455a1
     @IsLocalization.AtPrime
       (R := Γ(X, U))
       (S := X.presheaf.stalk <| hU.fromSpec.base y) _ _
