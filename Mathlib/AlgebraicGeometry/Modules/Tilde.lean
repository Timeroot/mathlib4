/-
Copyright (c) 2024 Weihong Xu. All rights reserved.
Released under Apache 2.0 license as described in the file LICENSE.
Authors: Kevin Buzzard, Johan Commelin, Amelia Livingston, Sophie Morel, Jujian Zhang, Weihong Xu
-/

import Mathlib.Algebra.Module.LocalizedModule
import Mathlib.AlgebraicGeometry.StructureSheaf
import Mathlib.AlgebraicGeometry.Modules.Sheaf
import Mathlib.Algebra.Category.ModuleCat.Sheaf
import Mathlib.Algebra.Category.ModuleCat.FilteredColimits
import Mathlib.CategoryTheory.Limits.ConcreteCategory.WithAlgebraicStructures

/-!

# Construction of M^~

Given any commutative ring `R` and `R`-module `M`, we construct the sheaf `M^~` of `𝒪_SpecR`-modules
such that `M^~(U)` is the set of dependent functions that are locally fractions.

## Main definitions

* `ModuleCat.tildeInType` : `M^~` as a sheaf of types groups.
* `ModuleCat.tilde` : `M^~` as a sheaf of `𝒪_{Spec R}`-modules.

## Technical note

To get the `R`-module structure on the stalks on `M^~`, we had to define
`ModuleCat.tildeInModuleCat`, which is `M^~` seen as sheaf of `R`-modules. We get it by
applying a forgetful functor to `ModuleCat.tilde M`.

-/

universe u

open TopCat AlgebraicGeometry TopologicalSpace CategoryTheory Opposite

variable {R : Type u} [CommRing R] (M : ModuleCat.{u} R)

namespace ModuleCat

namespace Tilde

/-- For an `R`-module `M` and a point `P` in `Spec R`, `Localizations P` is the localized module
`M` at the prime ideal `P`. -/
abbrev Localizations (P : PrimeSpectrum.Top R) :=
LocalizedModule P.asIdeal.primeCompl M

/-- For any open subset `U ⊆ Spec R`, `IsFraction` is the predicate expressing that a function
`f : ∏_{x ∈ U}, Mₓ` is such that for any `𝔭 ∈ U`, `f 𝔭 = m / s` for some `m : M` and `s ∉ 𝔭`.
In short `f` is a fraction on `U`. -/
def isFraction {U : Opens (PrimeSpectrum R)} (f : ∀ 𝔭 : U, Localizations M 𝔭.1) : Prop :=
  ∃ (m : M) (s : R),
    ∀ x : U, ¬s ∈ x.1.asIdeal ∧ s • f x = LocalizedModule.mkLinearMap x.1.asIdeal.primeCompl M m

/--
The property of a function `f : ∏_{x ∈ U}, Mₓ` being a fraction is stable under restriction.
-/
def isFractionPrelocal : PrelocalPredicate (Localizations M) where
  pred {_} f := isFraction M f
  res := by rintro V U i f ⟨m, s, w⟩; exact ⟨m, s, fun x => w (i x)⟩

/--
For any open subset `U ⊆ Spec R`, `IsLocallyFraction` is the predicate expressing that a function
`f : ∏_{x ∈ U}, Mₓ` is such that for any `𝔭 ∈ U`, there exists an open neighbourhood `V ∋ 𝔭`, such
that for any `𝔮 ∈ V`, `f 𝔮 = m / s` for some `m : M` and `s ∉ 𝔮`.
In short `f` is locally a fraction on `U`.
-/
def isLocallyFraction : LocalPredicate (Localizations M) := (isFractionPrelocal M).sheafify

@[simp]
theorem isLocallyFraction_pred {U : Opens (PrimeSpectrum.Top R)}
    (f : ∀ x : U, Localizations M x) :
    (isLocallyFraction M).pred f =
      ∀ y : U,
        ∃ (V : _) (_ : y.1 ∈ V) (i : V ⟶ U),
          ∃ (m : M) (s: R), ∀ x : V, ¬s ∈ x.1.asIdeal ∧ s • f (i x) =
            LocalizedModule.mkLinearMap x.1.asIdeal.primeCompl M m :=
  rfl

/- M_x is an O_SpecR(U)-module when x is in U -/
noncomputable instance (U : (Opens (PrimeSpectrum.Top R))ᵒᵖ) (x : U.unop):
    Module ((Spec.structureSheaf R).val.obj U) (Localizations M x):=
  Module.compHom (R := (Localization.AtPrime x.1.asIdeal)) _
    (StructureSheaf.openToLocalization R U.unop x x.2 :
      (Spec.structureSheaf R).val.obj U →+* Localization.AtPrime x.1.asIdeal)

@[simp]
lemma sections_smul_localizations_def
    {U : (Opens (PrimeSpectrum.Top R))ᵒᵖ} (x : U.unop)
    (r : (Spec.structureSheaf R).val.obj U)
    (m : Localizations M ↑x) :
  r • m = r.1 x • m := rfl

/--
For any `R`-module `M` and any open subset `U ⊆ Spec R`, `M^~(U)` is an `𝒪_{Spec R}(U)`-submodule
of `∏_{𝔭 ∈ U} M_𝔭`. -/
def sectionsSubmodule (U : (Opens (PrimeSpectrum R))ᵒᵖ) :
    Submodule ((Spec.structureSheaf R).1.obj U) (∀ x : U.unop, Localizations M x.1) where
  carrier := { f | (isLocallyFraction M).pred f }
  zero_mem' x := ⟨unop U, x.2, 𝟙 _, 0, 1, fun y =>
    ⟨Ideal.ne_top_iff_one _ |>.1 y.1.isPrime.1, by simp⟩⟩
  add_mem' := by
    intro a b ha hb x
    rcases ha x with ⟨Va, ma, ia, ra, sa, wa⟩
    rcases hb x with ⟨Vb, mb, ib, rb, sb, wb⟩
    refine ⟨Va ⊓ Vb, ⟨ma, mb⟩, Opens.infLELeft _ _ ≫ ia,  sb• ra+ sa•rb , sa * sb, ?_⟩
    intro y
    rcases wa (Opens.infLELeft _ _ y : Va) with ⟨nma, wa⟩
    rcases wb (Opens.infLERight _ _ y : Vb) with ⟨nmb, wb⟩
    fconstructor
    · intro H; cases y.1.isPrime.mem_or_mem H <;> contradiction
    · simp only [Opens.coe_inf, Pi.add_apply, smul_add, map_add,
        LinearMapClass.map_smul] at wa wb ⊢
      rw [← wa, ← wb, ← mul_smul, ← mul_smul]
      congr 2
      simp [mul_comm]
  smul_mem' := by
    intro r a ha x
    rcases ha x with ⟨Va, ma, ia, ra, sa, wa⟩
    rcases r.2 x with ⟨Vr, mr, ir, rr, sr, wr⟩
    refine ⟨Va ⊓ Vr, ⟨ma, mr⟩, Opens.infLELeft _ _ ≫ ia, rr•ra, sr*sa, ?_⟩
    intro y
    rcases wa (Opens.infLELeft _ _ y : Va) with ⟨nma, wa⟩
    rcases wr (Opens.infLERight _ _ y) with ⟨nmr, wr⟩
    fconstructor
    · intro H; cases y.1.isPrime.mem_or_mem H <;> contradiction
    · simp only [Opens.coe_inf, Pi.smul_apply, LinearMapClass.map_smul] at wa wr ⊢
      rw [mul_comm, ← Algebra.smul_def] at wr
      rw [sections_smul_localizations_def, ← wa, ← mul_smul, ← smul_assoc, mul_comm sr, mul_smul,
        wr, mul_comm rr, Algebra.smul_def, ← map_mul]
      rfl

end Tilde

/--
For any `R`-module `M`, `TildeInType R M` is the sheaf of set on `Spec R` whose sections on `U` are
the dependent functions that are locally fractions. This is often denoted by `M^~`.

See also `Tilde.isLocallyFraction`.
-/
def tildeInType : Sheaf (Type u) (PrimeSpectrum.Top R) :=
  subsheafToTypes (Tilde.isLocallyFraction M)

instance (U : (Opens (PrimeSpectrum.Top R))ᵒᵖ) :
    AddCommGroup (M.tildeInType.1.obj U) :=
  inferInstanceAs <| AddCommGroup (Tilde.sectionsSubmodule M U)

noncomputable instance (U : (Opens (PrimeSpectrum.Top R))ᵒᵖ) :
    Module ((Spec (.of R)).ringCatSheaf.1.obj U) (M.tildeInType.1.obj U) :=
  inferInstanceAs <| Module _ (Tilde.sectionsSubmodule M U)

/--
`M^~` as a sheaf of `𝒪_{Spec R}`-modules
-/
<<<<<<< HEAD
def preTildeInAddCommGrp : Presheaf AddCommGrp (PrimeSpectrum.Top R) where
  obj U := .of ((M.tildeInType).1.obj U)
  map {_ _} i :=
    { toFun := M.tildeInType.1.map i
      map_zero' := rfl
      map_add' := fun _ _ => rfl}
=======
noncomputable def tilde : (Spec (CommRingCat.of R)).Modules where
  val :=
    { obj := fun U ↦ ModuleCat.of _ (M.tildeInType.val.obj U)
      map := fun {U V} i ↦
        { toFun := M.tildeInType.val.map i
          map_smul' := by intros; rfl
          map_add' := by intros; rfl } }
  isSheaf := (TopCat.Presheaf.isSheaf_iff_isSheaf_comp (forget AddCommGrp) _ ).2
    M.tildeInType.2
>>>>>>> e553fb08

/--
This is `M^~` as a sheaf of `R`-modules.
-/
noncomputable def tildeInModuleCat :
    TopCat.Presheaf (ModuleCat R) (PrimeSpectrum.Top R) :=
  (PresheafOfModules.forgetToPresheafModuleCat (op ⊤) <|
    Limits.initialOpOfTerminal Limits.isTerminalTop).obj (tilde M).1 ⋙
  ModuleCat.restrictScalars (StructureSheaf.globalSectionsIso R).hom

namespace Tilde

@[simp]
theorem res_apply (U V : Opens (PrimeSpectrum.Top R)) (i : V ⟶ U)
    (s : (tildeInModuleCat M).obj (op U)) (x : V) :
    ((tildeInModuleCat M).map i.op s).1 x = (s.1 (i x) : _) :=
  rfl

lemma smul_section_apply (r : R) (U : Opens (PrimeSpectrum.Top R))
    (s : (tildeInModuleCat M).1.obj (op U)) (x : U) :
    (r • s).1 x = r • (s.1 x) := rfl

lemma smul_stalk_no_nonzero_divisor {x : PrimeSpectrum R}
    (r : x.asIdeal.primeCompl) (st : (tildeInModuleCat M).stalk x) (hst : r.1 • st = 0) :
    st = 0 := by
  refine Limits.Concrete.colimit_no_zero_smul_divisor
    _ _ _ ⟨op ⟨PrimeSpectrum.basicOpen r.1, r.2⟩, fun U i s hs ↦ Subtype.eq <| funext fun pt ↦ ?_⟩
    _ hst
  apply LocalizedModule.eq_zero_of_smul_eq_zero _ (i.unop pt).2 _
    (congr_fun (Subtype.ext_iff.1 hs) pt)

/--
If `U` is an open subset of `Spec R`, this is the morphism of `R`-modules from `M` to
`M^~(U)`.
-/
def toOpen (U : Opens (PrimeSpectrum.Top R)) :
    ModuleCat.of R M ⟶ (tildeInModuleCat M).1.obj (op U) where
  toFun f :=
  ⟨fun x ↦ LocalizedModule.mkLinearMap _ _ f, fun x ↦
    ⟨U, x.2, 𝟙 _, f, 1, fun y ↦ ⟨(Ideal.ne_top_iff_one _).1 y.1.2.1, by simp⟩⟩⟩
  map_add' f g := Subtype.eq <| funext fun x ↦ LinearMap.map_add _ _ _
  map_smul' r m := by
    simp only [isLocallyFraction_pred, LocalizedModule.mkLinearMap_apply, LinearMapClass.map_smul,
      RingHom.id_apply]
    rfl

@[simp]
theorem toOpen_res (U V : Opens (PrimeSpectrum.Top R)) (i : V ⟶ U) :
    toOpen M U ≫ (tildeInModuleCat M).map i.op = toOpen M V :=
  rfl

/--
If `x` is a point of `Spec R`, this is the morphism of `R`-modules from `M` to the stalk of
`M^~` at `x`.
-/
noncomputable def toStalk (x : PrimeSpectrum.Top R) :
    ModuleCat.of R M ⟶ TopCat.Presheaf.stalk (tildeInModuleCat M) x :=
  (toOpen M ⊤ ≫ TopCat.Presheaf.germ (tildeInModuleCat M) ⊤ x (by trivial))

open LocalizedModule TopCat.Presheaf in
lemma isUnit_toStalk (x : PrimeSpectrum.Top R) (r : x.asIdeal.primeCompl) :
    IsUnit ((algebraMap R (Module.End R ((tildeInModuleCat M).stalk x))) r) := by
  rw [Module.End_isUnit_iff]
  refine ⟨LinearMap.ker_eq_bot.1 <| eq_bot_iff.2 fun st (h : r.1 • st = 0) ↦
    smul_stalk_no_nonzero_divisor M r st h, fun st ↦ ?_⟩
  obtain ⟨U, mem, s, rfl⟩ := germ_exist (F := M.tildeInModuleCat) x st
  let O := U ⊓ (PrimeSpectrum.basicOpen r)
  refine ⟨germ M.tildeInModuleCat O x ⟨mem, r.2⟩
    ⟨fun q ↦ (Localization.mk 1 ⟨r, q.2.2⟩ : Localization.AtPrime q.1.asIdeal) • s.1
      ⟨q.1, q.2.1⟩, fun q ↦ ?_⟩, by
        simpa only [Module.algebraMap_end_apply, ← map_smul] using
          germ_ext (W := O) (hxW := ⟨mem, r.2⟩) (iWU := 𝟙 _) (iWV := homOfLE inf_le_left) _ <|
          Subtype.eq <| funext fun y ↦ smul_eq_iff_of_mem (S := y.1.1.primeCompl) r _ _ _ |>.2 rfl⟩
  obtain ⟨V, mem_V, iV, num, den, hV⟩ := s.2 ⟨q.1, q.2.1⟩
  refine ⟨V ⊓ O, ⟨mem_V, q.2⟩, homOfLE inf_le_right, num, r * den, fun y ↦ ?_⟩
  obtain ⟨h1, h2⟩ := hV ⟨y, y.2.1⟩
  refine ⟨y.1.asIdeal.primeCompl.mul_mem y.2.2.2 h1, ?_⟩
  simp only [Opens.coe_inf, isLocallyFraction_pred, mkLinearMap_apply,
    smul_eq_iff_of_mem (S := y.1.1.primeCompl) (hr := h1), mk_smul_mk, one_smul, mul_one] at h2 ⊢
  simpa only [h2, mk_smul_mk, one_smul, smul'_mk, mk_eq] using ⟨1, by simp only [one_smul]; rfl⟩

/--
The morphism of `R`-modules from the localization of `M` at the prime ideal corresponding to `x`
to the stalk of `M^~` at `x`.
-/
noncomputable def localizationToStalk (x : PrimeSpectrum.Top R) :
    ModuleCat.of R (LocalizedModule x.asIdeal.primeCompl M) ⟶
    (TopCat.Presheaf.stalk (tildeInModuleCat M) x) :=
  LocalizedModule.lift _ (toStalk M x) <| isUnit_toStalk M x

end Tilde

end ModuleCat<|MERGE_RESOLUTION|>--- conflicted
+++ resolved
@@ -146,21 +146,32 @@
     AddCommGroup (M.tildeInType.1.obj U) :=
   inferInstanceAs <| AddCommGroup (Tilde.sectionsSubmodule M U)
 
-noncomputable instance (U : (Opens (PrimeSpectrum.Top R))ᵒᵖ) :
-    Module ((Spec (.of R)).ringCatSheaf.1.obj U) (M.tildeInType.1.obj U) :=
-  inferInstanceAs <| Module _ (Tilde.sectionsSubmodule M U)
-
-/--
-`M^~` as a sheaf of `𝒪_{Spec R}`-modules
--/
-<<<<<<< HEAD
+/--
+`M^~` as a presheaf of abelian groups over `Spec R`
+-/
 def preTildeInAddCommGrp : Presheaf AddCommGrp (PrimeSpectrum.Top R) where
   obj U := .of ((M.tildeInType).1.obj U)
   map {_ _} i :=
     { toFun := M.tildeInType.1.map i
       map_zero' := rfl
       map_add' := fun _ _ => rfl}
-=======
+
+/--
+`M^~` as a sheaf of abelian groups over `Spec R`
+-/
+def tildeInAddCommGrp : Sheaf AddCommGrp (PrimeSpectrum.Top R) :=
+  ⟨M.preTildeInAddCommGrp,
+    TopCat.Presheaf.isSheaf_iff_isSheaf_comp (forget AddCommGrp) _ |>.mpr
+      (TopCat.Presheaf.isSheaf_of_iso (NatIso.ofComponents (fun _ => Iso.refl _) fun _ => rfl)
+        M.tildeInType.2)⟩
+
+noncomputable instance (U : (Opens (PrimeSpectrum.Top R))ᵒᵖ) :
+    Module ((Spec (.of R)).ringCatSheaf.1.obj U) (M.tildeInType.1.obj U) :=
+  inferInstanceAs <| Module _ (Tilde.sectionsSubmodule M U)
+
+/--
+`M^~` as a sheaf of `𝒪_{Spec R}`-modules
+-/
 noncomputable def tilde : (Spec (CommRingCat.of R)).Modules where
   val :=
     { obj := fun U ↦ ModuleCat.of _ (M.tildeInType.val.obj U)
@@ -170,7 +181,6 @@
           map_add' := by intros; rfl } }
   isSheaf := (TopCat.Presheaf.isSheaf_iff_isSheaf_comp (forget AddCommGrp) _ ).2
     M.tildeInType.2
->>>>>>> e553fb08
 
 /--
 This is `M^~` as a sheaf of `R`-modules.
