--- conflicted
+++ resolved
@@ -155,12 +155,7 @@
 variable {S T U : Ideal R} [S.IsTwoSided] [T.IsTwoSided] [U.IsTwoSided]
 
 /-- The ring homomorphism from the quotient by a smaller ideal to the quotient by a larger ideal.
-<<<<<<< HEAD
-
-This is the `Ideal.Quotient` version of `Quot.factor` -/
-=======
 This is the `Ideal.Quotient` version of `Quot.Factor` -/
->>>>>>> 8880d49e
 def factor (H : S ≤ T) : R ⧸ S →+* R ⧸ T :=
   Ideal.Quotient.lift S (mk T) fun _ hx => eq_zero_iff_mem.2 (H hx)
 
@@ -179,17 +174,6 @@
   rw [RingHom.comp_apply, factor_mk]
 
 @[simp]
-<<<<<<< HEAD
-theorem factor_factor (H₁ : S ≤ T) (H₂ : T ≤ U) (x : R ⧸ S) :
-    factor T U H₂ (factor S T H₁ x) = factor S U (H₁.trans H₂) x := by
-  obtain ⟨r, rfl⟩ := mk_surjective x
-  simp only [factor_mk]
-
-@[simp]
-theorem factor_comp_factor (H₁ : S ≤ T) (H₂ : T ≤ U) :
-    (factor T U H₂).comp (factor S T H₁) = factor S U (H₁.trans H₂) :=
-  RingHom.ext <| Ideal.Quotient.factor_factor S T U H₁ H₂
-=======
 theorem factor_comp (H1 : S ≤ T) (H2 : T ≤ U) :
     (factor H2).comp (factor H1) = factor (H1.trans H2) := by
   ext
@@ -203,7 +187,6 @@
 
 lemma factor_surjective (H : S ≤ T) : Function.Surjective (factor H) :=
   Ideal.Quotient.lift_surjective_of_surjective _ _ Ideal.Quotient.mk_surjective
->>>>>>> 8880d49e
 
 end Quotient
 
