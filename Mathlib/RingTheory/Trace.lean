/-
Copyright (c) 2020 Anne Baanen. All rights reserved.
Released under Apache 2.0 license as described in the file LICENSE.
Authors: Anne Baanen
-/
import Mathlib.LinearAlgebra.Matrix.BilinearForm
import Mathlib.LinearAlgebra.Matrix.Charpoly.Minpoly
import Mathlib.LinearAlgebra.Determinant
import Mathlib.LinearAlgebra.FiniteDimensional
import Mathlib.LinearAlgebra.Vandermonde
import Mathlib.LinearAlgebra.Trace
import Mathlib.FieldTheory.IsAlgClosed.AlgebraicClosure
import Mathlib.FieldTheory.PrimitiveElement
import Mathlib.FieldTheory.Galois
import Mathlib.RingTheory.PowerBasis

#align_import ring_theory.trace from "leanprover-community/mathlib"@"3e068ece210655b7b9a9477c3aff38a492400aa1"

/-!
# Trace for (finite) ring extensions.

Suppose we have an `R`-algebra `S` with a finite basis. For each `s : S`,
the trace of the linear map given by multiplying by `s` gives information about
the roots of the minimal polynomial of `s` over `R`.

## Main definitions

 * `Algebra.trace R S x`: the trace of an element `s` of an `R`-algebra `S`
 * `Algebra.traceForm R S`: bilinear form sending `x`, `y` to the trace of `x * y`
 * `Algebra.traceMatrix R b`: the matrix whose `(i j)`-th element is the trace of `b i * b j`.
 * `Algebra.embeddingsMatrix A C b : Matrix κ (B →ₐ[A] C) C` is the matrix whose
   `(i, σ)` coefficient is `σ (b i)`.
 * `Algebra.embeddingsMatrixReindex A C b e : Matrix κ κ C` is the matrix whose `(i, j)`
   coefficient is `σⱼ (b i)`, where `σⱼ : B →ₐ[A] C` is the embedding corresponding to `j : κ`
   given by a bijection `e : κ ≃ (B →ₐ[A] C)`.

## Main results

 * `trace_algebraMap_of_basis`, `trace_algebraMap`: if `x : K`, then `Tr_{L/K} x = [L : K] x`
 * `trace_trace_of_basis`, `trace_trace`: `Tr_{L/K} (Tr_{F/L} x) = Tr_{F/K} x`
 * `trace_eq_sum_roots`: the trace of `x : K(x)` is the sum of all conjugate roots of `x`
 * `trace_eq_sum_embeddings`: the trace of `x : K(x)` is the sum of all embeddings of `x` into an
   algebraically closed field
 * `traceForm_nondegenerate`: the trace form over a separable extension is a nondegenerate
   bilinear form

## Implementation notes

Typically, the trace is defined specifically for finite field extensions.
The definition is as general as possible and the assumption that we have
fields or that the extension is finite is added to the lemmas as needed.

We only define the trace for left multiplication (`Algebra.leftMulMatrix`,
i.e. `LinearMap.mulLeft`).
For now, the definitions assume `S` is commutative, so the choice doesn't matter anyway.

## References

 * https://en.wikipedia.org/wiki/Field_trace

-/


universe u v w z

variable {R S T : Type*} [CommRing R] [CommRing S] [CommRing T]

variable [Algebra R S] [Algebra R T]

variable {K L : Type*} [Field K] [Field L] [Algebra K L]

variable {ι κ : Type w} [Fintype ι]

open FiniteDimensional

open LinearMap

open Matrix

open scoped BigOperators

open scoped Matrix

namespace Algebra

variable (b : Basis ι R S)

variable (R S)

/-- The trace of an element `s` of an `R`-algebra is the trace of `(*) s`,
as an `R`-linear map. -/
noncomputable def trace : S →ₗ[R] R :=
  (LinearMap.trace R S).comp (lmul R S).toLinearMap
#align algebra.trace Algebra.trace

variable {S}

-- Not a `simp` lemma since there are more interesting ways to rewrite `trace R S x`,
-- for example `trace_trace`
theorem trace_apply (x) : trace R S x = LinearMap.trace R S (lmul R S x) :=
  rfl
#align algebra.trace_apply Algebra.trace_apply

theorem trace_eq_zero_of_not_exists_basis (h : ¬∃ s : Finset S, Nonempty (Basis s R S)) :
    trace R S = 0 := by ext s; simp [trace_apply, LinearMap.trace, h]
#align algebra.trace_eq_zero_of_not_exists_basis Algebra.trace_eq_zero_of_not_exists_basis

variable {R}

-- Can't be a `simp` lemma because it depends on a choice of basis
theorem trace_eq_matrix_trace [DecidableEq ι] (b : Basis ι R S) (s : S) :
    trace R S s = Matrix.trace (Algebra.leftMulMatrix b s) := by
  rw [trace_apply, LinearMap.trace_eq_matrix_trace _ b, ← toMatrix_lmul_eq]; rfl
#align algebra.trace_eq_matrix_trace Algebra.trace_eq_matrix_trace

/-- If `x` is in the base field `K`, then the trace is `[L : K] * x`. -/
theorem trace_algebraMap_of_basis (x : R) : trace R S (algebraMap R S x) = Fintype.card ι • x := by
  haveI := Classical.decEq ι
  rw [trace_apply, LinearMap.trace_eq_matrix_trace R b, Matrix.trace]
  convert Finset.sum_const x
-- Porting note: was `simp [-coe_lmul_eq_mul]`.
  simp only [AlgHom.commutes, toMatrix_algebraMap, diag_apply, Matrix.scalar_apply_eq]

#align algebra.trace_algebra_map_of_basis Algebra.trace_algebraMap_of_basis

/-- If `x` is in the base field `K`, then the trace is `[L : K] * x`.

(If `L` is not finite-dimensional over `K`, then `trace` and `finrank` return `0`.)
-/
@[simp]
theorem trace_algebraMap (x : K) : trace K L (algebraMap K L x) = finrank K L • x := by
  by_cases H : ∃ s : Finset L, Nonempty (Basis s K L)
  · rw [trace_algebraMap_of_basis H.choose_spec.some, finrank_eq_card_basis H.choose_spec.some]
  · simp [trace_eq_zero_of_not_exists_basis K H, finrank_eq_zero_of_not_exists_basis_finset H]
#align algebra.trace_algebra_map Algebra.trace_algebraMap

theorem trace_trace_of_basis [Algebra S T] [IsScalarTower R S T] {ι κ : Type*} [Finite ι]
    [Finite κ] (b : Basis ι R S) (c : Basis κ S T) (x : T) :
    trace R S (trace S T x) = trace R T x := by
  haveI := Classical.decEq ι
  haveI := Classical.decEq κ
  cases nonempty_fintype ι
  cases nonempty_fintype κ
  rw [trace_eq_matrix_trace (b.smul c), trace_eq_matrix_trace b, trace_eq_matrix_trace c,
    Matrix.trace, Matrix.trace, Matrix.trace, ← Finset.univ_product_univ, Finset.sum_product]
  refine' Finset.sum_congr rfl fun i _ => _
  simp only [AlgHom.map_sum, smul_leftMulMatrix, Finset.sum_apply,
    Matrix.diag]
-- Porting note: the `rw` was inside `simp only`, but it doesn't work anymore.
  rw [Finset.sum_apply
      i (Finset.univ : Finset κ) fun y => leftMulMatrix b (leftMulMatrix c x y y)]
  apply Finset.sum_apply
#align algebra.trace_trace_of_basis Algebra.trace_trace_of_basis

theorem trace_comp_trace_of_basis [Algebra S T] [IsScalarTower R S T] {ι κ : Type*} [Finite ι]
    [Fintype κ] (b : Basis ι R S) (c : Basis κ S T) :
    (trace R S).comp ((trace S T).restrictScalars R) = trace R T := by
  ext
  rw [LinearMap.comp_apply, LinearMap.restrictScalars_apply, trace_trace_of_basis b c]
#align algebra.trace_comp_trace_of_basis Algebra.trace_comp_trace_of_basis

@[simp]
theorem trace_trace [Algebra K T] [Algebra L T] [IsScalarTower K L T] [FiniteDimensional K L]
    [FiniteDimensional L T] (x : T) : trace K L (trace L T x) = trace K T x :=
  trace_trace_of_basis (Basis.ofVectorSpace K L) (Basis.ofVectorSpace L T) x
#align algebra.trace_trace Algebra.trace_trace

@[simp]
theorem trace_comp_trace [Algebra K T] [Algebra L T] [IsScalarTower K L T] [FiniteDimensional K L]
    [FiniteDimensional L T] : (trace K L).comp ((trace L T).restrictScalars K) = trace K T := by
  ext; rw [LinearMap.comp_apply, LinearMap.restrictScalars_apply, trace_trace]
#align algebra.trace_comp_trace Algebra.trace_comp_trace

@[simp]
theorem trace_prod_apply [Module.Free R S] [Module.Free R T] [Module.Finite R S] [Module.Finite R T]
    (x : S × T) : trace R (S × T) x = trace R S x.fst + trace R T x.snd := by
  nontriviality R
  let f := (lmul R S).toLinearMap.prodMap (lmul R T).toLinearMap
  have : (lmul R (S × T)).toLinearMap = (prodMapLinear R S T S T R).comp f :=
    LinearMap.ext₂ Prod.mul_def
  simp_rw [trace, this]
  exact trace_prodMap' _ _
#align algebra.trace_prod_apply Algebra.trace_prod_apply

theorem trace_prod [Module.Free R S] [Module.Free R T] [Module.Finite R S] [Module.Finite R T] :
    trace R (S × T) = (trace R S).coprod (trace R T) :=
  LinearMap.ext fun p => by rw [coprod_apply, trace_prod_apply]
#align algebra.trace_prod Algebra.trace_prod

section TraceForm

variable (R S)

/-- The `traceForm` maps `x y : S` to the trace of `x * y`.
It is a symmetric bilinear form and is nondegenerate if the extension is separable. -/
noncomputable def traceForm : BilinForm R S :=
-- Porting note: dot notation `().toBilin` does not work anymore.
  LinearMap.toBilin (LinearMap.compr₂ (lmul R S).toLinearMap (trace R S))
#align algebra.trace_form Algebra.traceForm

variable {S}

-- This is a nicer lemma than the one produced by `@[simps] def traceForm`.
@[simp]
theorem traceForm_apply (x y : S) : traceForm R S x y = trace R S (x * y) :=
  rfl
#align algebra.trace_form_apply Algebra.traceForm_apply

theorem traceForm_isSymm : (traceForm R S).IsSymm := fun _ _ => congr_arg (trace R S) (mul_comm _ _)
#align algebra.trace_form_is_symm Algebra.traceForm_isSymm

theorem traceForm_toMatrix [DecidableEq ι] (i j) :
    BilinForm.toMatrix b (traceForm R S) i j = trace R S (b i * b j) := by
  rw [BilinForm.toMatrix_apply, traceForm_apply]
#align algebra.trace_form_to_matrix Algebra.traceForm_toMatrix

theorem traceForm_toMatrix_powerBasis (h : PowerBasis R S) :
    BilinForm.toMatrix h.basis (traceForm R S) = of fun i j => trace R S (h.gen ^ (i.1 + j.1)) :=
  by ext; rw [traceForm_toMatrix, of_apply, pow_add, h.basis_eq_pow, h.basis_eq_pow]
#align algebra.trace_form_to_matrix_power_basis Algebra.traceForm_toMatrix_powerBasis

end TraceForm

end Algebra

section EqSumRoots

open Algebra Polynomial

variable {F : Type*} [Field F]

variable [Algebra K S] [Algebra K F]

/-- Given `pb : PowerBasis K S`, the trace of `pb.gen` is `-(minpoly K pb.gen).nextCoeff`. -/
theorem PowerBasis.trace_gen_eq_nextCoeff_minpoly [Nontrivial S] (pb : PowerBasis K S) :
    Algebra.trace K S pb.gen = -(minpoly K pb.gen).nextCoeff := by
  have d_pos : 0 < pb.dim := PowerBasis.dim_pos pb
  have d_pos' : 0 < (minpoly K pb.gen).natDegree := by simpa
  haveI : Nonempty (Fin pb.dim) := ⟨⟨0, d_pos⟩⟩
  rw [trace_eq_matrix_trace pb.basis, trace_eq_neg_charpoly_coeff, charpoly_leftMulMatrix, ←
    pb.natDegree_minpoly, Fintype.card_fin, ← nextCoeff_of_pos_natDegree _ d_pos']
#align power_basis.trace_gen_eq_next_coeff_minpoly PowerBasis.trace_gen_eq_nextCoeff_minpoly

/-- Given `pb : PowerBasis K S`, then the trace of `pb.gen` is
`((minpoly K pb.gen).aroots F).sum`. -/
theorem PowerBasis.trace_gen_eq_sum_roots [Nontrivial S] (pb : PowerBasis K S)
    (hf : (minpoly K pb.gen).Splits (algebraMap K F)) :
    algebraMap K F (trace K S pb.gen) = ((minpoly K pb.gen).aroots F).sum := by
  rw [PowerBasis.trace_gen_eq_nextCoeff_minpoly, RingHom.map_neg, ←
    nextCoeff_map (algebraMap K F).injective,
    sum_roots_eq_nextCoeff_of_monic_of_split ((minpoly.monic (PowerBasis.isIntegral_gen _)).map _)
      ((splits_id_iff_splits _).2 hf),
    neg_neg]
#align power_basis.trace_gen_eq_sum_roots PowerBasis.trace_gen_eq_sum_roots

namespace IntermediateField.AdjoinSimple

open IntermediateField

theorem trace_gen_eq_zero {x : L} (hx : ¬IsIntegral K x) :
    Algebra.trace K K⟮x⟯ (AdjoinSimple.gen K x) = 0 := by
  rw [trace_eq_zero_of_not_exists_basis, LinearMap.zero_apply]
  contrapose! hx
  obtain ⟨s, ⟨b⟩⟩ := hx
<<<<<<< HEAD
  refine' IsIntegral.of_mem_of_fg K⟮x⟯.toSubalgebra _ x _
=======
  refine' .of_mem_of_fg K⟮x⟯.toSubalgebra _ x _
>>>>>>> 36fe2fcd
  · exact (Submodule.fg_iff_finiteDimensional _).mpr (FiniteDimensional.of_fintype_basis b)
  · exact subset_adjoin K _ (Set.mem_singleton x)
#align intermediate_field.adjoin_simple.trace_gen_eq_zero IntermediateField.AdjoinSimple.trace_gen_eq_zero

theorem trace_gen_eq_sum_roots (x : L) (hf : (minpoly K x).Splits (algebraMap K F)) :
    algebraMap K F (trace K K⟮x⟯ (AdjoinSimple.gen K x)) =
      ((minpoly K x).aroots F).sum := by
  have injKxL := (algebraMap K⟮x⟯ L).injective
  by_cases hx : IsIntegral K x; swap
  · simp [minpoly.eq_zero hx, trace_gen_eq_zero hx, aroots_def]
  rw [← adjoin.powerBasis_gen hx, (adjoin.powerBasis hx).trace_gen_eq_sum_roots] <;>
    rw [adjoin.powerBasis_gen hx, ← minpoly.algebraMap_eq injKxL] <;>
    try simp only [AdjoinSimple.algebraMap_gen _ _]
  exact hf
#align intermediate_field.adjoin_simple.trace_gen_eq_sum_roots IntermediateField.AdjoinSimple.trace_gen_eq_sum_roots

end IntermediateField.AdjoinSimple

open IntermediateField

variable (K)

theorem trace_eq_trace_adjoin [FiniteDimensional K L] (x : L) :
    Algebra.trace K L x = finrank K⟮x⟯ L • trace K K⟮x⟯ (AdjoinSimple.gen K x) := by
-- Porting note: `conv` was `conv in x => rw [← IntermediateField.AdjoinSimple.algebraMap_gen K x]`
-- and it was after the first `rw`.
  conv =>
    lhs
    rw [← IntermediateField.AdjoinSimple.algebraMap_gen K x]
  rw [← @trace_trace _ _ K K⟮x⟯ _ _ _ _ _ _ _ _ _, trace_algebraMap, LinearMap.map_smul_of_tower]
#align trace_eq_trace_adjoin trace_eq_trace_adjoin

variable {K}

theorem trace_eq_sum_roots [FiniteDimensional K L] {x : L}
    (hF : (minpoly K x).Splits (algebraMap K F)) :
    algebraMap K F (Algebra.trace K L x) =
      finrank K⟮x⟯ L • ((minpoly K x).aroots F).sum := by
  rw [trace_eq_trace_adjoin K x, Algebra.smul_def, RingHom.map_mul, ← Algebra.smul_def,
    IntermediateField.AdjoinSimple.trace_gen_eq_sum_roots _ hF, IsScalarTower.algebraMap_smul]
#align trace_eq_sum_roots trace_eq_sum_roots

end EqSumRoots

variable {F : Type*} [Field F]

variable [Algebra R L] [Algebra L F] [Algebra R F] [IsScalarTower R L F]

open Polynomial

attribute [-instance] Field.toEuclideanDomain

theorem Algebra.isIntegral_trace [FiniteDimensional L F] {x : F} (hx : IsIntegral R x) :
    IsIntegral R (Algebra.trace L F x) := by
  have hx' : IsIntegral L x := hx.tower_top
  rw [← isIntegral_algebraMap_iff (algebraMap L (AlgebraicClosure F)).injective, trace_eq_sum_roots]
  · refine' (IsIntegral.multiset_sum _).nsmul _
    intro y hy
    rw [mem_roots_map (minpoly.ne_zero hx')] at hy
    use minpoly R x, minpoly.monic hx
    rw [← aeval_def] at hy ⊢
    exact minpoly.aeval_of_isScalarTower R x y hy
  · apply IsAlgClosed.splits_codomain
#align algebra.is_integral_trace Algebra.isIntegral_trace

section EqSumEmbeddings

variable [Algebra K F] [IsScalarTower K L F]

open Algebra IntermediateField

variable (F) (E : Type*) [Field E] [Algebra K E]

theorem trace_eq_sum_embeddings_gen (pb : PowerBasis K L)
    (hE : (minpoly K pb.gen).Splits (algebraMap K E)) (hfx : (minpoly K pb.gen).Separable) :
    algebraMap K E (Algebra.trace K L pb.gen) =
      (@Finset.univ _ (PowerBasis.AlgHom.fintype pb)).sum fun σ => σ pb.gen := by
  letI := Classical.decEq E
-- Porting note: the following `letI` was not needed.
  letI : Fintype (L →ₐ[K] E) := (PowerBasis.AlgHom.fintype pb)
  rw [pb.trace_gen_eq_sum_roots hE, Fintype.sum_equiv pb.liftEquiv', Finset.sum_mem_multiset,
    Finset.sum_eq_multiset_sum, Multiset.toFinset_val, Multiset.dedup_eq_self.mpr _,
    Multiset.map_id]
  · exact nodup_roots ((separable_map _).mpr hfx)
-- Porting note: the following goal does not exist in mathlib3.
  · exact (fun x => x.1)
  · intro x; rfl
  · intro σ
    rw [PowerBasis.liftEquiv'_apply_coe]
#align trace_eq_sum_embeddings_gen trace_eq_sum_embeddings_gen

variable [IsAlgClosed E]

theorem sum_embeddings_eq_finrank_mul [FiniteDimensional K F] [IsSeparable K F]
    (pb : PowerBasis K L) :
    ∑ σ : F →ₐ[K] E, σ (algebraMap L F pb.gen) =
      finrank L F •
        (@Finset.univ _ (PowerBasis.AlgHom.fintype pb)).sum fun σ : L →ₐ[K] E => σ pb.gen := by
  haveI : FiniteDimensional L F := FiniteDimensional.right K L F
  haveI : IsSeparable L F := isSeparable_tower_top_of_isSeparable K L F
  letI : Fintype (L →ₐ[K] E) := PowerBasis.AlgHom.fintype pb
  letI : ∀ f : L →ₐ[K] E, Fintype (@AlgHom L F E _ _ _ _ f.toRingHom.toAlgebra) := ?_
  rw [Fintype.sum_equiv algHomEquivSigma (fun σ : F →ₐ[K] E => _) fun σ => σ.1 pb.gen, ←
    Finset.univ_sigma_univ, Finset.sum_sigma, ← Finset.sum_nsmul]
  refine' Finset.sum_congr rfl fun σ _ => _
  · letI : Algebra L E := σ.toRingHom.toAlgebra
-- Porting note: `Finset.card_univ` was inside `simp only`.
    simp only [Finset.sum_const]
    congr
    rw [← AlgHom.card L F E]
    exact Finset.card_univ (α := F →ₐ[L] E)
  · intro σ
    simp only [algHomEquivSigma, Equiv.coe_fn_mk, AlgHom.restrictDomain, AlgHom.comp_apply,
      IsScalarTower.coe_toAlgHom']
#align sum_embeddings_eq_finrank_mul sum_embeddings_eq_finrank_mul

theorem trace_eq_sum_embeddings [FiniteDimensional K L] [IsSeparable K L] {x : L} :
    algebraMap K E (Algebra.trace K L x) = ∑ σ : L →ₐ[K] E, σ x := by
  have hx := IsSeparable.isIntegral K x
  let pb := (adjoin.powerBasis hx)
  rw [trace_eq_trace_adjoin K x, Algebra.smul_def, RingHom.map_mul, ← adjoin.powerBasis_gen hx,
    trace_eq_sum_embeddings_gen E pb (IsAlgClosed.splits_codomain _)]
-- Porting note: the following `convert` was `exact`, with `← algebra.smul_def, algebra_map_smul`
-- in the previous `rw`.
  · convert (sum_embeddings_eq_finrank_mul L E pb).symm
    ext
    simp
  · haveI := isSeparable_tower_bot_of_isSeparable K K⟮x⟯ L
    exact IsSeparable.separable K _
#align trace_eq_sum_embeddings trace_eq_sum_embeddings

theorem trace_eq_sum_automorphisms (x : L) [FiniteDimensional K L] [IsGalois K L] :
    algebraMap K L (Algebra.trace K L x) = ∑ σ : L ≃ₐ[K] L, σ x := by
  apply NoZeroSMulDivisors.algebraMap_injective L (AlgebraicClosure L)
  rw [_root_.map_sum (algebraMap L (AlgebraicClosure L))]
  rw [← Fintype.sum_equiv (Normal.algHomEquivAut K (AlgebraicClosure L) L)]
  · rw [← trace_eq_sum_embeddings (AlgebraicClosure L)]
    · simp only [algebraMap_eq_smul_one]
-- Porting note: `smul_one_smul` was in the `simp only`.
      apply smul_one_smul
  · intro σ
    simp only [Normal.algHomEquivAut, AlgHom.restrictNormal', Equiv.coe_fn_mk,
      AlgEquiv.coe_ofBijective, AlgHom.restrictNormal_commutes, id.map_eq_id, RingHom.id_apply]
#align trace_eq_sum_automorphisms trace_eq_sum_automorphisms

end EqSumEmbeddings

section DetNeZero

namespace Algebra

variable (A : Type u) {B : Type v} (C : Type z)

variable [CommRing A] [CommRing B] [Algebra A B] [CommRing C] [Algebra A C]

open Finset

/-- Given an `A`-algebra `B` and `b`, a `κ`-indexed family of elements of `B`, we define
`traceMatrix A b` as the matrix whose `(i j)`-th element is the trace of `b i * b j`. -/
noncomputable def traceMatrix (b : κ → B) : Matrix κ κ A :=
  of fun i j => traceForm A B (b i) (b j)
#align algebra.trace_matrix Algebra.traceMatrix

-- TODO: set as an equation lemma for `traceMatrix`, see mathlib4#3024
@[simp]
theorem traceMatrix_apply (b : κ → B) (i j) : traceMatrix A b i j = traceForm A B (b i) (b j) :=
  rfl
#align algebra.trace_matrix_apply Algebra.traceMatrix_apply

theorem traceMatrix_reindex {κ' : Type*} (b : Basis κ A B) (f : κ ≃ κ') :
    traceMatrix A (b.reindex f) = reindex f f (traceMatrix A b) := by ext (x y); simp
#align algebra.trace_matrix_reindex Algebra.traceMatrix_reindex

variable {A}

theorem traceMatrix_of_matrix_vecMul [Fintype κ] (b : κ → B) (P : Matrix κ κ A) :
    traceMatrix A ((P.map (algebraMap A B)).vecMul b) = Pᵀ * traceMatrix A b * P := by
  ext (α β)
  rw [traceMatrix_apply, vecMul, dotProduct, vecMul, dotProduct, Matrix.mul_apply,
    BilinForm.sum_left,
    Fintype.sum_congr _ _ fun i : κ =>
      @BilinForm.sum_right _ _ _ _ _ _ _ _ (b i * P.map (algebraMap A B) i α) fun y : κ =>
        b y * P.map (algebraMap A B) y β,
    sum_comm]
  congr; ext x
  rw [Matrix.mul_apply, sum_mul]
  congr; ext y
  rw [map_apply, traceForm_apply, mul_comm (b y), ← smul_def]
  simp only [id.smul_eq_mul, RingHom.id_apply, map_apply, transpose_apply, LinearMap.map_smulₛₗ,
    traceForm_apply, Algebra.smul_mul_assoc]
  rw [mul_comm (b x), ← smul_def]
  ring_nf
  rw [mul_assoc]
  simp [mul_comm]
#align algebra.trace_matrix_of_matrix_vec_mul Algebra.traceMatrix_of_matrix_vecMul

theorem traceMatrix_of_matrix_mulVec [Fintype κ] (b : κ → B) (P : Matrix κ κ A) :
    traceMatrix A ((P.map (algebraMap A B)).mulVec b) = P * traceMatrix A b * Pᵀ := by
  refine' AddEquiv.injective (transposeAddEquiv κ κ A) _
  rw [transposeAddEquiv_apply, transposeAddEquiv_apply, ← vecMul_transpose, ← transpose_map,
    traceMatrix_of_matrix_vecMul, transpose_transpose, transpose_mul, transpose_transpose,
    transpose_mul]
#align algebra.trace_matrix_of_matrix_mul_vec Algebra.traceMatrix_of_matrix_mulVec

theorem traceMatrix_of_basis [Fintype κ] [DecidableEq κ] (b : Basis κ A B) :
    traceMatrix A b = BilinForm.toMatrix b (traceForm A B) := by
  ext (i j)
  rw [traceMatrix_apply, traceForm_apply, traceForm_toMatrix]
#align algebra.trace_matrix_of_basis Algebra.traceMatrix_of_basis

theorem traceMatrix_of_basis_mulVec (b : Basis ι A B) (z : B) :
    (traceMatrix A b).mulVec (b.equivFun z) = fun i => trace A B (z * b i) := by
  ext i
  rw [← col_apply ((traceMatrix A b).mulVec (b.equivFun z)) i Unit.unit, col_mulVec,
    Matrix.mul_apply, traceMatrix]
  simp only [col_apply, traceForm_apply]
  conv_lhs =>
    congr
    rfl
    ext
    rw [mul_comm _ (b.equivFun z _), ← smul_eq_mul, of_apply, ← LinearMap.map_smul]
  rw [← _root_.map_sum]
  congr
  conv_lhs =>
    congr
    rfl
    ext
    rw [← mul_smul_comm]
  rw [← Finset.mul_sum, mul_comm z]
  congr
  rw [b.sum_equivFun]
#align algebra.trace_matrix_of_basis_mul_vec Algebra.traceMatrix_of_basis_mulVec

variable (A)

/-- `embeddingsMatrix A C b : Matrix κ (B →ₐ[A] C) C` is the matrix whose `(i, σ)` coefficient is
  `σ (b i)`. It is mostly useful for fields when `Fintype.card κ = finrank A B` and `C` is
  algebraically closed. -/
def embeddingsMatrix (b : κ → B) : Matrix κ (B →ₐ[A] C) C :=
  of fun i (σ : B →ₐ[A] C) => σ (b i)
#align algebra.embeddings_matrix Algebra.embeddingsMatrix

-- TODO: set as an equation lemma for `embeddingsMatrix`, see mathlib4#3024
@[simp]
theorem embeddingsMatrix_apply (b : κ → B) (i) (σ : B →ₐ[A] C) :
    embeddingsMatrix A C b i σ = σ (b i) :=
  rfl
#align algebra.embeddings_matrix_apply Algebra.embeddingsMatrix_apply

/-- `embeddingsMatrixReindex A C b e : Matrix κ κ C` is the matrix whose `(i, j)` coefficient
  is `σⱼ (b i)`, where `σⱼ : B →ₐ[A] C` is the embedding corresponding to `j : κ` given by a
  bijection `e : κ ≃ (B →ₐ[A] C)`. It is mostly useful for fields and `C` is algebraically closed.
  In this case, in presence of `h : Fintype.card κ = finrank A B`, one can take
  `e := equivOfCardEq ((AlgHom.card A B C).trans h.symm)`. -/
def embeddingsMatrixReindex (b : κ → B) (e : κ ≃ (B →ₐ[A] C)) :=
  reindex (Equiv.refl κ) e.symm (embeddingsMatrix A C b)
#align algebra.embeddings_matrix_reindex Algebra.embeddingsMatrixReindex

variable {A}

theorem embeddingsMatrixReindex_eq_vandermonde (pb : PowerBasis A B)
    (e : Fin pb.dim ≃ (B →ₐ[A] C)) :
    embeddingsMatrixReindex A C pb.basis e = (vandermonde fun i => e i pb.gen)ᵀ := by
  ext i j
  simp [embeddingsMatrixReindex, embeddingsMatrix]
#align algebra.embeddings_matrix_reindex_eq_vandermonde Algebra.embeddingsMatrixReindex_eq_vandermonde

section Field

variable (K) (E : Type z) [Field E]

variable [Algebra K E]

variable [Module.Finite K L] [IsSeparable K L] [IsAlgClosed E]

variable (b : κ → L) (pb : PowerBasis K L)

theorem traceMatrix_eq_embeddingsMatrix_mul_trans :
    (traceMatrix K b).map (algebraMap K E) = embeddingsMatrix K E b * (embeddingsMatrix K E b)ᵀ :=
  by ext (i j); simp [trace_eq_sum_embeddings, embeddingsMatrix, Matrix.mul_apply]
#align algebra.trace_matrix_eq_embeddings_matrix_mul_trans Algebra.traceMatrix_eq_embeddingsMatrix_mul_trans

theorem traceMatrix_eq_embeddingsMatrixReindex_mul_trans [Fintype κ] (e : κ ≃ (L →ₐ[K] E)) :
    (traceMatrix K b).map (algebraMap K E) =
      embeddingsMatrixReindex K E b e * (embeddingsMatrixReindex K E b e)ᵀ := by
  rw [traceMatrix_eq_embeddingsMatrix_mul_trans, embeddingsMatrixReindex, reindex_apply,
    transpose_submatrix, ← submatrix_mul_transpose_submatrix, ← Equiv.coe_refl, Equiv.refl_symm]
#align algebra.trace_matrix_eq_embeddings_matrix_reindex_mul_trans Algebra.traceMatrix_eq_embeddingsMatrixReindex_mul_trans

end Field

end Algebra

open Algebra

variable (pb : PowerBasis K L)

theorem det_traceMatrix_ne_zero' [IsSeparable K L] : det (traceMatrix K pb.basis) ≠ 0 := by
  suffices algebraMap K (AlgebraicClosure L) (det (traceMatrix K pb.basis)) ≠ 0 by
    refine' mt (fun ht => _) this
    rw [ht, RingHom.map_zero]
  haveI : FiniteDimensional K L := pb.finiteDimensional
  let e : Fin pb.dim ≃ (L →ₐ[K] AlgebraicClosure L) := (Fintype.equivFinOfCardEq ?_).symm
  rw [RingHom.map_det, RingHom.mapMatrix_apply,
    traceMatrix_eq_embeddingsMatrixReindex_mul_trans K _ _ e,
    embeddingsMatrixReindex_eq_vandermonde, det_mul, det_transpose]
-- Porting note: the following is necessary.
  haveI := IsDomain.to_noZeroDivisors (AlgebraicClosure L)
  refine' mt mul_self_eq_zero.mp _
  · simp only [det_vandermonde, Finset.prod_eq_zero_iff, not_exists, sub_eq_zero]
    rintro i ⟨_, j, hij, h⟩
    exact (Finset.mem_Ioi.mp hij).ne' (e.injective <| pb.algHom_ext h)
  · rw [AlgHom.card, pb.finrank]
#align det_trace_matrix_ne_zero' det_traceMatrix_ne_zero'

theorem det_traceForm_ne_zero [IsSeparable K L] [DecidableEq ι] (b : Basis ι K L) :
    det (BilinForm.toMatrix b (traceForm K L)) ≠ 0 := by
  haveI : FiniteDimensional K L := FiniteDimensional.of_fintype_basis b
  let pb : PowerBasis K L := Field.powerBasisOfFiniteOfSeparable _ _
  rw [← BilinForm.toMatrix_mul_basis_toMatrix pb.basis b, ←
    det_comm' (pb.basis.toMatrix_mul_toMatrix_flip b) _, ← Matrix.mul_assoc, det_mul]
  swap; · apply Basis.toMatrix_mul_toMatrix_flip
  refine'
    mul_ne_zero
      (isUnit_of_mul_eq_one _ ((b.toMatrix pb.basis)ᵀ * b.toMatrix pb.basis).det _).ne_zero _
  · calc
      (pb.basis.toMatrix b * (pb.basis.toMatrix b)ᵀ).det *
            ((b.toMatrix pb.basis)ᵀ * b.toMatrix pb.basis).det =
          (pb.basis.toMatrix b * (b.toMatrix pb.basis * pb.basis.toMatrix b)ᵀ *
              b.toMatrix pb.basis).det :=
        by simp only [← det_mul, Matrix.mul_assoc, Matrix.transpose_mul]
      _ = 1 := by
        simp only [Basis.toMatrix_mul_toMatrix_flip, Matrix.transpose_one, Matrix.mul_one,
          Matrix.det_one]
  simpa only [traceMatrix_of_basis] using det_traceMatrix_ne_zero' pb
#align det_trace_form_ne_zero det_traceForm_ne_zero

variable (K L)

theorem traceForm_nondegenerate [FiniteDimensional K L] [IsSeparable K L] :
    (traceForm K L).Nondegenerate :=
  BilinForm.nondegenerate_of_det_ne_zero (traceForm K L) _
    (det_traceForm_ne_zero (FiniteDimensional.finBasis K L))
#align trace_form_nondegenerate traceForm_nondegenerate

end DetNeZero<|MERGE_RESOLUTION|>--- conflicted
+++ resolved
@@ -262,11 +262,7 @@
   rw [trace_eq_zero_of_not_exists_basis, LinearMap.zero_apply]
   contrapose! hx
   obtain ⟨s, ⟨b⟩⟩ := hx
-<<<<<<< HEAD
-  refine' IsIntegral.of_mem_of_fg K⟮x⟯.toSubalgebra _ x _
-=======
   refine' .of_mem_of_fg K⟮x⟯.toSubalgebra _ x _
->>>>>>> 36fe2fcd
   · exact (Submodule.fg_iff_finiteDimensional _).mpr (FiniteDimensional.of_fintype_basis b)
   · exact subset_adjoin K _ (Set.mem_singleton x)
 #align intermediate_field.adjoin_simple.trace_gen_eq_zero IntermediateField.AdjoinSimple.trace_gen_eq_zero
@@ -306,7 +302,9 @@
     algebraMap K F (Algebra.trace K L x) =
       finrank K⟮x⟯ L • ((minpoly K x).aroots F).sum := by
   rw [trace_eq_trace_adjoin K x, Algebra.smul_def, RingHom.map_mul, ← Algebra.smul_def,
-    IntermediateField.AdjoinSimple.trace_gen_eq_sum_roots _ hF, IsScalarTower.algebraMap_smul]
+    IntermediateField.AdjoinSimple.trace_gen_eq_sum_roots _ hF]
+-- Porting note: last `simp` was `IsScalarTower.algebraMap_smul` inside the `rw`.
+  simp only [eq_natCast, map_natCast, nsmul_eq_mul]
 #align trace_eq_sum_roots trace_eq_sum_roots
 
 end EqSumRoots
