/-
Copyright (c) 2023 Scott Carnahan. All rights reserved.
Released under Apache 2.0 license as described in the file LICENSE.
Authors: Scott Carnahan
-/
import Mathlib.Algebra.Polynomial.Smeval
import Mathlib.GroupTheory.GroupAction.Ring
import Mathlib.RingTheory.Polynomial.Pochhammer

/-!
# Binomial rings

In this file we introduce the binomial property as a mixin, and define the `multichoose`
and `choose` functions generalizing binomial coefficients.

According to our main reference [elliott2006binomial] (which lists many equivalent conditions), a
binomial ring is a torsion-free commutative ring `R` such that for any `x ∈ R` and any `k ∈ ℕ`, the
product `x(x-1)⋯(x-k+1)` is divisible by `k!`. The torsion-free condition lets us divide by `k!`
unambiguously, so we get uniquely defined binomial coefficients.

The defining condition doesn't require commutativity (or associativity), and we get a theory with
essentially the same power by replacing subtraction with addition. Thus, we consider any
`AddCommMonoid` `R` with natural number powers in which multiplication by factorials is injective,
and demand that the evaluation of the ascending Pochhammer polynomial `X(X+1)⋯(X+(k-1))` at any
element is divisible by `k!`. The quotient is called `multichoose r k`, following the convention
given for natural numbers.

## References

* [J. Elliott, *Binomial rings, integer-valued polynomials, and λ-rings*][elliott2006binomial]

## TODO

<<<<<<< HEAD
=======
* Generalized versions of basic identities of Nat.choose.
Further results in Elliot's paper:
* A CommRing is binomial if and only if it admits a λ-ring structure with trivial Adams operations.
* The free commutative binomial ring on a set `X` is the ring of integer-valued polynomials in the
variables `X`.  (also, noncommutative version?)
* Given a commutative binomial ring `A` and an `A`-algebra `B` that is complete with respect to an
ideal `I`, formal exponentiation induces an `A`-module structure on the multiplicative subgroup
`1 + I`.

>>>>>>> 3415a86b
-/

section Multichoose

open Function Polynomial

/-- A binomial ring is a ring for which ascending Pochhammer evaluations are uniquely divisible by
suitable factorials.   We define this notion as a mixin for additive commutative monoids with
natural number exponentiation, but retain the ring name.  We introduce `Ring.multichoose` as the
uniquely defined quotient. -/
class BinomialRing (R : Type*) [AddCommMonoid R] [Pow R ℕ] where
  /-- Scalar multiplication by positive integers is injective -/
  nsmul_right_injective (n : ℕ) (h : n ≠ 0) : Injective (n • · : R → R)
  /-- A multichoose function, giving the quotient of Pochhammer evaluations by factorials. -/
  multichoose : R → ℕ → R
  /-- The `n`th ascending Pochhammer polynomial evaluated at any element is divisible by `n!`. -/
  factorial_nsmul_multichoose : ∀ (r : R) (n : ℕ),
    n.factorial • multichoose r n = Polynomial.smeval (ascPochhammer ℕ n) r

namespace Ring

variable {R : Type*} [AddCommMonoid R] [Pow R ℕ] [BinomialRing R]

theorem nsmul_right_injective (n : ℕ) (h : n ≠ 0) :
    Injective (n • · : R → R) := BinomialRing.nsmul_right_injective n h

/-- The multichoose function is the quotient of ascending Pochhammer evaluation by the corresponding
factorial. When applied to natural numbers, `multichoose k n` describes choosing a multiset of `n`
items from a type of size `k`, i.e., choosing with replacement. -/
def multichoose (r : R) (n : ℕ) : R := BinomialRing.multichoose r n

@[simp]
theorem multichoose_eq_multichoose (r : R) (n : ℕ) :
    BinomialRing.multichoose r n = multichoose r n := rfl

theorem factorial_nsmul_multichoose_eq_ascPochhammer (r : R) (n : ℕ) :
    n.factorial • multichoose r n = smeval (ascPochhammer ℕ n) r :=
  BinomialRing.factorial_nsmul_multichoose r n

@[simp]
theorem multichoose_zero_right' (r : R) : multichoose r 0 = r ^ 0 := by
  refine nsmul_right_injective (Nat.factorial 0) (Nat.factorial_ne_zero 0) ?_
  simp only
  rw [factorial_nsmul_multichoose_eq_ascPochhammer, ascPochhammer_zero, smeval_one, Nat.factorial]

theorem multichoose_zero_right [MulOneClass R] [NatPowAssoc R]
    (r : R) : multichoose r 0 = 1 := by
  rw [multichoose_zero_right', npow_zero]

@[simp]
theorem multichoose_one_right' (r : R) : multichoose r 1 = r ^ 1 := by
  refine nsmul_right_injective (Nat.factorial 1) (Nat.factorial_ne_zero 1) ?_
  simp only
  rw [factorial_nsmul_multichoose_eq_ascPochhammer, ascPochhammer_one, smeval_X, Nat.factorial_one,
    one_smul]

theorem multichoose_one_right [MulOneClass R] [NatPowAssoc R] (r : R) : multichoose r 1 = r := by
  rw [multichoose_one_right', npow_one]

variable {R : Type*} [NonAssocSemiring R] [Pow R ℕ] [NatPowAssoc R] [BinomialRing R]

@[simp]
theorem multichoose_zero_succ (k : ℕ) : multichoose (0 : R) (k + 1) = 0 := by
  refine nsmul_right_injective (Nat.factorial (k + 1)) (Nat.factorial_ne_zero (k + 1)) ?_
  simp only
  rw [factorial_nsmul_multichoose_eq_ascPochhammer, smul_zero, ascPochhammer_succ_left,
    smeval_X_mul, zero_mul]

theorem ascPochhammer_succ_succ (r : R) (k : ℕ) :
    smeval (ascPochhammer ℕ (k + 1)) (r + 1) = Nat.factorial (k + 1) • multichoose (r + 1) k +
    smeval (ascPochhammer ℕ (k + 1)) r := by
  nth_rw 1 [ascPochhammer_succ_right, ascPochhammer_succ_left, mul_comm (ascPochhammer ℕ k)]
  simp only [smeval_mul, smeval_comp ℕ _ _ r, smeval_add, smeval_X]
  rw [Nat.factorial, mul_smul, factorial_nsmul_multichoose_eq_ascPochhammer]
  simp only [smeval_one, npow_one, npow_zero, one_smul]
  rw [← C_eq_natCast, smeval_C, npow_zero, add_assoc, add_mul, add_comm 1, @nsmul_one, add_mul]
  rw [← @nsmul_eq_mul, @add_rotate', @succ_nsmul, add_assoc]
  simp_all only [Nat.cast_id, nsmul_eq_mul, one_mul]

theorem multichoose_succ_succ (r : R) (k : ℕ) :
    multichoose (r + 1) (k + 1) = multichoose r (k + 1) + multichoose (r + 1) k := by
  refine nsmul_right_injective (Nat.factorial (k + 1)) (Nat.factorial_ne_zero (k + 1)) ?_
  simp only [factorial_nsmul_multichoose_eq_ascPochhammer, smul_add]
<<<<<<< HEAD
  rw [add_comm (smeval (ascPochhammer ℕ (k+1)) r)]
  exact ascPochhammer_succ_succ r k
=======
  rw [add_comm (smeval (ascPochhammer ℕ (k+1)) r), ascPochhammer_succ_succ r k]
>>>>>>> 3415a86b

@[simp]
theorem multichoose_one (k : ℕ) : multichoose (1 : R) k = 1 := by
  induction k with
  | zero => exact multichoose_zero_right 1
  | succ n ih =>
    rw [show (1 : R) = 0 + 1 by exact (@zero_add R _ 1).symm, multichoose_succ_succ,
      multichoose_zero_succ, zero_add, zero_add, ih]

<<<<<<< HEAD
@[simp]
=======
>>>>>>> 3415a86b
theorem multichoose_two (k : ℕ) : multichoose (2 : R) k = k + 1 := by
  induction k with
  | zero =>
    rw [multichoose_zero_right, Nat.cast_zero, zero_add]
  | succ n ih =>
    rw [one_add_one_eq_two.symm, multichoose_succ_succ, multichoose_one, one_add_one_eq_two, ih,
      Nat.cast_succ, add_comm]

end Ring

end Multichoose

section Pochhammer

namespace Polynomial

@[simp]
theorem ascPochhammer_smeval_cast (R : Type*) [Semiring R] {S : Type*} [NonAssocSemiring S]
    [Pow S ℕ] [Module R S] [IsScalarTower R S S] [NatPowAssoc S]
    (x : S) (n : ℕ) : (ascPochhammer R n).smeval x = (ascPochhammer ℕ n).smeval x := by
  induction' n with n hn
  · simp only [Nat.zero_eq, ascPochhammer_zero, smeval_one, one_smul]
  · simp only [ascPochhammer_succ_right, mul_add, smeval_add, smeval_mul_X, ← Nat.cast_comm]
    simp only [← C_eq_natCast, smeval_C_mul, hn, ← nsmul_eq_smul_cast R n]
    simp only [nsmul_eq_mul, Nat.cast_id]

variable {R S : Type*}

theorem ascPochhammer_smeval_eq_eval [Semiring R] (r : R) (n : ℕ) :
    (ascPochhammer ℕ n).smeval r = (ascPochhammer R n).eval r := by
  rw [eval_eq_smeval, ascPochhammer_smeval_cast R]

variable [NonAssocRing R] [Pow R ℕ] [NatPowAssoc R]

theorem descPochhammer_smeval_eq_ascPochhammer (r : R) (n : ℕ) :
    (descPochhammer ℤ n).smeval r = (ascPochhammer ℕ n).smeval (r - n + 1) := by
  induction n with
  | zero => simp only [descPochhammer_zero, ascPochhammer_zero, smeval_one, npow_zero]
  | succ n ih =>
    rw [Nat.cast_succ, sub_add, add_sub_cancel_right, descPochhammer_succ_right, smeval_mul, ih,
      ascPochhammer_succ_left, X_mul, smeval_mul_X, smeval_comp, smeval_sub, ← C_eq_natCast,
      smeval_add, smeval_one, smeval_C]
    simp only [smeval_X, npow_one, npow_zero, zsmul_one, Int.cast_natCast, one_smul]

theorem descPochhammer_smeval_eq_descFactorial (n k : ℕ) :
    (descPochhammer ℤ k).smeval (n : R) = n.descFactorial k := by
  induction k with
  | zero =>
    rw [descPochhammer_zero, Nat.descFactorial_zero, Nat.cast_one, smeval_one, npow_zero, one_smul]
  | succ k ih =>
    rw [descPochhammer_succ_right, Nat.descFactorial_succ, smeval_mul, ih, mul_comm, Nat.cast_mul,
      smeval_sub, smeval_X, smeval_natCast, npow_one, npow_zero, nsmul_one]
    by_cases h : n < k
    · simp only [Nat.descFactorial_eq_zero_iff_lt.mpr h, Nat.cast_zero, zero_mul]
    · rw [Nat.cast_sub <| not_lt.mp h]

theorem ascPochhammer_smeval_neg_eq_descPochhammer (r : R) (k : ℕ) :
    (ascPochhammer ℕ k).smeval (-r) = (-1)^k * (descPochhammer ℤ k).smeval r := by
  induction k with
  | zero => simp only [ascPochhammer_zero, descPochhammer_zero, smeval_one, npow_zero, one_mul]
  | succ k ih =>
    simp only [ascPochhammer_succ_right, smeval_mul, ih, descPochhammer_succ_right, sub_eq_add_neg]
    have h : (X + (k : ℕ[X])).smeval (-r) = - (X + (-k : ℤ[X])).smeval r := by
      simp only [smeval_add, smeval_X, npow_one, smeval_neg, smeval_natCast, npow_zero, nsmul_one]
      abel
    rw [h, ← neg_mul_comm, neg_mul_eq_neg_mul, ← mul_neg_one, ← neg_npow_assoc, npow_add, npow_one]

end Polynomial

end Pochhammer

section Nat_Int

open Polynomial

instance Nat.instBinomialRing : BinomialRing ℕ where
  nsmul_right_injective n hn r s hrs := Nat.eq_of_mul_eq_mul_left (Nat.pos_of_ne_zero hn) hrs
  multichoose := Nat.multichoose
  factorial_nsmul_multichoose r n := by
    rw [smul_eq_mul, Nat.multichoose_eq r n, ← Nat.descFactorial_eq_factorial_mul_choose,
      ← eval_eq_smeval r (ascPochhammer ℕ n), ascPochhammer_nat_eq_descFactorial]

theorem multichoose_eq (n k : ℕ) : Ring.multichoose n k = Nat.multichoose n k := rfl

/-- The multichoose function for integers. -/
def Int.multichoose (n : ℤ) (k : ℕ) : ℤ :=
  match n with
  | ofNat n => (Nat.choose (n + k - 1) k : ℤ)
  | negSucc n => (-1) ^ k * Nat.choose (n + 1) k

instance Int.instBinomialRing : BinomialRing ℤ where
  nsmul_right_injective n hn r s hrs := Int.eq_of_mul_eq_mul_left (Int.ofNat_ne_zero.mpr hn) hrs
  multichoose := Int.multichoose
  factorial_nsmul_multichoose r k := by
    rw [Int.multichoose, nsmul_eq_mul]
    cases r with
    | ofNat n =>
      simp only [multichoose, nsmul_eq_mul, Int.ofNat_eq_coe, Int.ofNat_mul_out]
      rw [← Nat.descFactorial_eq_factorial_mul_choose, smeval_at_natCast, ← eval_eq_smeval n,
        ascPochhammer_nat_eq_descFactorial]
    | negSucc n =>
      simp only [Int.multichoose, nsmul_eq_mul]
      rw [mul_comm, mul_assoc, ← Nat.cast_mul, mul_comm _ (k.factorial),
        ← Nat.descFactorial_eq_factorial_mul_choose, ← descPochhammer_smeval_eq_descFactorial,
        ← Int.neg_ofNat_succ, ascPochhammer_smeval_neg_eq_descPochhammer]

noncomputable instance {R : Type*} [AddCommMonoid R] [Module ℚ≥0 R] [Pow R ℕ] : BinomialRing R where
  nsmul_right_injective n hn r s hrs := by
    rw [← one_smul ℚ≥0 r, ← one_smul ℚ≥0 s, show 1 = (n : ℚ≥0)⁻¹ • (n : ℚ≥0) by simp_all]
    simp_all only [smul_assoc, ← nsmul_eq_smul_cast]
  multichoose r n := (n.factorial : ℚ≥0)⁻¹ • Polynomial.smeval (ascPochhammer ℕ n) r
  factorial_nsmul_multichoose r n := by
    simp only [← smul_assoc]
    field_simp

end Nat_Int

section Neg

namespace Ring

open Polynomial

variable {R : Type*} [NonAssocRing R] [Pow R ℕ] [BinomialRing R]

theorem ascPochhammer_smeval_neg_self : ∀(n : ℕ),
    smeval (ascPochhammer ℕ n) (-n : ℤ) = (-1)^n * n.factorial
  | 0 => by
    rw [Nat.cast_zero, neg_zero, ascPochhammer_zero, Nat.factorial_zero, smeval_one, pow_zero,
      one_smul, pow_zero, Nat.cast_one, one_mul]
  | n + 1 => by
    rw [ascPochhammer_succ_left, smeval_X_mul, smeval_comp, smeval_add, smeval_X, smeval_one,
      pow_zero, pow_one, one_smul, Nat.cast_add, Nat.cast_one, neg_add_rev, neg_add_cancel_comm,
      ascPochhammer_smeval_neg_self n, ← mul_assoc, mul_comm _ ((-1) ^ n),
      show (-1 + -↑n = (-1 : ℤ) * (n + 1)) by linarith, ← mul_assoc, pow_add, pow_one,
      Nat.factorial, Nat.cast_mul, ← mul_assoc, Nat.cast_succ]

theorem ascPochhammer_succ_smeval_neg (n : ℕ) :
    smeval (ascPochhammer ℕ (n + 1)) (-n : ℤ) = 0 := by
  rw [ascPochhammer_succ_right, smeval_mul, smeval_add, smeval_X, ← C_eq_natCast, smeval_C,
    pow_zero, pow_one, Nat.cast_id, nsmul_eq_mul, mul_one, add_left_neg, mul_zero]

theorem ascPochhammer_smeval_neg_add (n : ℕ) : ∀(k : ℕ),
    smeval (ascPochhammer ℕ (n + k + 1)) (-n : ℤ) = 0
  | 0 => by
    rw [add_zero, ascPochhammer_succ_smeval_neg]
  | k + 1 => by
    rw [ascPochhammer_succ_right, smeval_mul, ← add_assoc, ascPochhammer_smeval_neg_add n k,
      zero_mul]

theorem ascPochhammer_smeval_neg_lt (n k : ℕ) (h : n < k) :
    smeval (ascPochhammer ℕ k) (-n : ℤ) = 0 := by
  have hk : k = n + (k - n - 1) + 1 := by
    rw [add_rotate, Nat.sub_sub, Nat.add_right_comm, Nat.add_assoc, Nat.sub_add_cancel h]
  rw [hk, ascPochhammer_smeval_neg_add]

theorem ascPochhammer_smeval_nat_cast [NatPowAssoc R] (n k : ℕ) :
    smeval (ascPochhammer ℕ k) (n : R) = smeval (ascPochhammer ℕ k) n := by
  rw [smeval_at_natCast (ascPochhammer ℕ k) n]

theorem multichoose_neg (n : ℕ) : multichoose (-n : ℤ) n = (-1)^n := by
    refine @nsmul_right_injective ℤ _ _ _ (Nat.factorial n) (Nat.factorial_ne_zero n)
      (multichoose (-n : ℤ) n) ((-1)^n) ?_
    simp only
    rw [factorial_nsmul_multichoose_eq_ascPochhammer, ascPochhammer_smeval_neg_self, nsmul_eq_mul,
      Nat.cast_comm]

theorem multichoose_succ_neg (n : ℕ) : multichoose (-n : ℤ) (n + 1) = 0 := by
  refine @nsmul_right_injective ℤ _ _ _ (Nat.factorial (n + 1)) (Nat.factorial_ne_zero (n + 1))
    (multichoose (-n : ℤ) (n + 1)) 0 ?_
  simp only
  rw [factorial_nsmul_multichoose_eq_ascPochhammer, ascPochhammer_succ_smeval_neg, smul_zero]

theorem multichoose_neg_add (n k : ℕ) : multichoose (-n : ℤ) (n + k + 1) = 0 := by
  refine nsmul_right_injective (Nat.factorial (n + k + 1)) (Nat.factorial_ne_zero (n + k + 1)) ?_
  simp only
  rw [factorial_nsmul_multichoose_eq_ascPochhammer, ascPochhammer_smeval_neg_add, smul_zero]

theorem multichoose_neg_lt (n k : ℕ) (h : n < k) : multichoose (-n : ℤ) k = 0 := by
  refine nsmul_right_injective (Nat.factorial k) (Nat.factorial_ne_zero k) ?_
  simp only
  rw [factorial_nsmul_multichoose_eq_ascPochhammer, ascPochhammer_smeval_neg_lt n k h, smul_zero]

theorem multichoose_succ_neg_cast [NatPowAssoc R] (n : ℕ) :
    multichoose (-n : R) (n + 1) = 0 := by
  refine nsmul_right_injective (Nat.factorial (n + 1)) (Nat.factorial_ne_zero (n + 1)) ?_
  simp only
  rw [factorial_nsmul_multichoose_eq_ascPochhammer, smul_zero, smeval_at_neg_nat,
    ascPochhammer_succ_smeval_neg, Int.cast_zero]

theorem ascPochhammer_smeval_nat_int [NatPowAssoc R] (r : R) : ∀(n : ℕ),
    smeval (ascPochhammer ℤ n) r = smeval (ascPochhammer ℕ n) r
  | 0 => by
    simp only [ascPochhammer_zero, smeval_one]
  | n + 1 => by
    simp only [ascPochhammer_succ_right, smeval_mul]
    rw [ascPochhammer_smeval_nat_int r n]
    simp only [smeval_add, smeval_X, ← C_eq_natCast, smeval_C, natCast_zsmul, nsmul_eq_mul,
    Nat.cast_id]

end Ring

end Neg

section Choose

namespace Ring

open Polynomial

variable {R : Type*}

/-- The binomial coefficient `choose r n` generalizes the natural number choose function,
  interpreted in terms of choosing without replacement. -/
def choose {R: Type _} [AddCommGroupWithOne R] [Pow R ℕ] [BinomialRing R] (r : R) (n : ℕ): R :=
  multichoose (r - n + 1) n

variable [NonAssocRing R] [Pow R ℕ] [BinomialRing R]

theorem descPochhammer_eq_factorial_smul_choose [NatPowAssoc R] (r : R) (n : ℕ) :
    smeval (descPochhammer ℤ n) r = n.factorial • choose r n := by
  rw [choose, factorial_nsmul_multichoose_eq_ascPochhammer, descPochhammer_eq_ascPochhammer,
    smeval_comp ℤ _ _ r, add_comm_sub, smeval_add, smeval_X, npow_one]
  have h : smeval (1 - n : Polynomial ℤ) r = 1 - n := by
    rw [← C_eq_natCast, ← C_1, ← C_sub, smeval_C]
    simp only [npow_zero, zsmul_one, Int.cast_sub, Int.cast_one, Int.cast_natCast]
  rw [h, ascPochhammer_smeval_nat_int, add_comm_sub]

theorem choose_natCast [NatPowAssoc R] (n k : ℕ) : choose (n : R) k = Nat.choose n k := by
  refine nsmul_right_injective (Nat.factorial k) (Nat.factorial_ne_zero k) ?_
  simp only
  rw [← descPochhammer_eq_factorial_smul_choose, nsmul_eq_mul, ← Nat.cast_mul,
    ← Nat.descFactorial_eq_factorial_mul_choose, ← descPochhammer_smeval_eq_descFactorial]

@[deprecated (since := "2024-04-17")]
alias choose_nat_cast := choose_natCast

@[simp]
theorem choose_zero_right' (r : R) : choose r 0 = (r + 1) ^ 0 := by
  unfold choose
  refine nsmul_right_injective (Nat.factorial 0) (Nat.factorial_ne_zero 0) ?_
  simp only
  rw [factorial_nsmul_multichoose_eq_ascPochhammer, Nat.factorial_zero, ascPochhammer_zero,
    smeval_one, one_smul, one_smul, Nat.cast_zero, sub_zero]

theorem choose_zero_right [NatPowAssoc R] (r : R) : choose r 0 = 1 := by
  rw [choose_zero_right', npow_zero]

@[simp]
theorem choose_zero_succ (S : Type*) [NonAssocRing S] [Pow S ℕ] [NatPowAssoc S] [BinomialRing S]
    (n : ℕ) : choose (0 : S) (Nat.succ n) = 0 := by
  unfold choose
  rw [Nat.cast_succ, zero_sub, neg_add, neg_add_cancel_right, ← Nat.add_one,
    multichoose_succ_neg_cast]

theorem choose_zero_pos (S : Type*) [NonAssocRing S] [Pow S ℕ] [NatPowAssoc S] [BinomialRing S]
    {k : ℕ} (h_pos: 0 < k) : choose (0 : S) k = 0 := by
  rw [← Nat.succ_pred_eq_of_pos h_pos, choose_zero_succ]

theorem choose_zero_ite (S : Type*) [NonAssocRing S] [Pow S ℕ] [NatPowAssoc S] [BinomialRing S]
    (k : ℕ) : choose (0 : S) k = if k = 0 then 1 else 0 := by
  rw [eq_ite_iff]
  by_cases hk: k = 0
  · refine Or.inl ⟨hk, hk ▸ choose_zero_right 0⟩
  · exact Or.inr ⟨hk, choose_zero_pos S <| Nat.zero_lt_of_ne_zero hk⟩

theorem choose_one_right' (r : R) : choose r 1 = r ^ 1 := by
  rw [choose, Nat.cast_one, sub_add_cancel, multichoose_one_right']

theorem choose_one_right [NatPowAssoc R] (r : R) : choose r 1 = r := by
  rw [choose_one_right', npow_one]

theorem descPochhammer_succ_succ_smeval {S : Type*} [NonAssocRing S] [Pow S ℕ] [NatPowAssoc S]
    (r : S) (k : ℕ) : smeval (descPochhammer ℤ (Nat.succ k)) (r + 1) =
    (k + 1) • smeval (descPochhammer ℤ k) r + smeval (descPochhammer ℤ (Nat.succ k)) r := by
  nth_rw 1 [descPochhammer_succ_left]
  rw [descPochhammer_succ_right, mul_comm (descPochhammer ℤ k)]
  simp only [smeval_comp ℤ _ _ (r + 1), smeval_sub, smeval_add, smeval_mul, smeval_X, smeval_one,
  npow_one, npow_zero, one_smul, add_sub_cancel_right, sub_mul, add_mul, add_smul, one_mul]
  rw [← C_eq_natCast, smeval_C, npow_zero, add_comm (k • smeval (descPochhammer ℤ k) r) _,
    add_assoc, add_comm (k • smeval (descPochhammer ℤ k) r) _, ← add_assoc,  ← add_sub_assoc,
    nsmul_eq_mul, zsmul_one, Int.cast_natCast, sub_add_cancel, add_comm]

theorem choose_succ_succ [NatPowAssoc R] (r:R) (k : ℕ) :
    choose (r+1) (Nat.succ k) = choose r k + choose r (Nat.succ k) := by
  refine nsmul_right_injective (Nat.factorial (k + 1)) (Nat.factorial_ne_zero (k + 1)) ?_
  simp only [smul_add, ← descPochhammer_eq_factorial_smul_choose]
  rw [Nat.factorial_succ, mul_smul,
    ← descPochhammer_eq_factorial_smul_choose r, descPochhammer_succ_succ_smeval r k]

theorem choose_mul [NatPowAssoc R] (r : R) (n k : ℕ) (hkn : k ≤ n) :
    (Nat.choose n k) • choose r n = choose r k * choose (r - k) (n - k) := by
  refine nsmul_right_injective (Nat.factorial n) (Nat.factorial_ne_zero n) ?_
  simp only
  rw [nsmul_left_comm, ← descPochhammer_eq_factorial_smul_choose,
    ← Nat.choose_mul_factorial_mul_factorial hkn, ← smul_mul_smul,
    ← descPochhammer_eq_factorial_smul_choose, mul_nsmul',
    ← descPochhammer_eq_factorial_smul_choose, smul_mul_assoc]
  nth_rw 2 [← Nat.sub_add_cancel hkn]
  rw [add_comm, ← descPochhammer_mul, smeval_mul, smeval_comp, smeval_sub, smeval_X,
    ← C_eq_natCast, smeval_C, npow_one, npow_zero, zsmul_one, Int.cast_natCast, nsmul_eq_mul]

theorem choose_mul' [NatPowAssoc R] (r : R) (n k : ℕ) :
    (Nat.choose (n + k) k) • choose (r + k) (n + k) = choose (r + k) k * choose r n := by
  rw [choose_mul (r + k) (n + k) k (Nat.le_add_left k n), Nat.add_sub_cancel, add_sub_cancel_right]

end Ring

end Choose<|MERGE_RESOLUTION|>--- conflicted
+++ resolved
@@ -31,8 +31,6 @@
 
 ## TODO
 
-<<<<<<< HEAD
-=======
 * Generalized versions of basic identities of Nat.choose.
 Further results in Elliot's paper:
 * A CommRing is binomial if and only if it admits a λ-ring structure with trivial Adams operations.
@@ -42,9 +40,7 @@
 ideal `I`, formal exponentiation induces an `A`-module structure on the multiplicative subgroup
 `1 + I`.
 
->>>>>>> 3415a86b
 -/
-
 section Multichoose
 
 open Function Polynomial
@@ -126,12 +122,7 @@
     multichoose (r + 1) (k + 1) = multichoose r (k + 1) + multichoose (r + 1) k := by
   refine nsmul_right_injective (Nat.factorial (k + 1)) (Nat.factorial_ne_zero (k + 1)) ?_
   simp only [factorial_nsmul_multichoose_eq_ascPochhammer, smul_add]
-<<<<<<< HEAD
-  rw [add_comm (smeval (ascPochhammer ℕ (k+1)) r)]
-  exact ascPochhammer_succ_succ r k
-=======
   rw [add_comm (smeval (ascPochhammer ℕ (k+1)) r), ascPochhammer_succ_succ r k]
->>>>>>> 3415a86b
 
 @[simp]
 theorem multichoose_one (k : ℕ) : multichoose (1 : R) k = 1 := by
@@ -141,10 +132,7 @@
     rw [show (1 : R) = 0 + 1 by exact (@zero_add R _ 1).symm, multichoose_succ_succ,
       multichoose_zero_succ, zero_add, zero_add, ih]
 
-<<<<<<< HEAD
-@[simp]
-=======
->>>>>>> 3415a86b
+@[simp]
 theorem multichoose_two (k : ℕ) : multichoose (2 : R) k = k + 1 := by
   induction k with
   | zero =>
