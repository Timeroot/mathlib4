/-
Copyright (c) 2023 Scott Carnahan. All rights reserved.
Released under Apache 2.0 license as described in the file LICENSE.
Authors: Scott Carnahan
-/
import Mathlib.Algebra.Polynomial.Smeval
<<<<<<< HEAD
import Mathlib.Data.Nat.Choose.Multinomial
=======
>>>>>>> e52bfb49
import Mathlib.GroupTheory.GroupAction.Ring
import Mathlib.RingTheory.Polynomial.Pochhammer

/-!
# Binomial rings

In this file we introduce the binomial property as a mixin, and define the `multichoose`
and `choose` functions generalizing binomial coefficients.

According to our main reference [elliott2006binomial] (which lists many equivalent conditions), a
binomial ring is a torsion-free commutative ring `R` such that for any `x ∈ R` and any `k ∈ ℕ`, the
product `x(x-1)⋯(x-k+1)` is divisible by `k!`. The torsion-free condition lets us divide by `k!`
unambiguously, so we get uniquely defined binomial coefficients.

The defining condition doesn't require commutativity or associativity, and we get a theory with
essentially the same power by replacing subtraction with addition. Thus, we consider any additive
commutative monoid with a notion of natural number exponents in which multiplication by positive
integers is injective, and demand that the evaluation of the ascending Pochhammer polynomial
`X(X+1)⋯(X+(k-1))` at any element is divisible by `k!`. The quotient is called `multichoose r k`,
because for `r` a natural number, it is the number of multisets of cardinality `k` taken from a type
of cardinality `n`.

## Definitions

* `BinomialRing`: a mixin class specifying a suitable `multichoose` function.
* `Ring.multichoose`: the quotient of an ascending Pochhammer evaluation by a factorial.
* `Ring.choose`: the quotient of a descending Pochhammer evaluation by a factorial.

## Results

* Basic results with choose and multichoose, e.g., `choose_zero_right`
* Relations between choose and multichoose, negated input.
* Fundamental recursion: `choose_succ_succ`
* Chu-Vandermonde identity: `add_choose_eq`
* Pochhammer API

## References

* [J. Elliott, *Binomial rings, integer-valued polynomials, and λ-rings*][elliott2006binomial]

## TODO

Further results in Elliot's paper:
* A CommRing is binomial if and only if it admits a λ-ring structure with trivial Adams operations.
* The free commutative binomial ring on a set `X` is the ring of integer-valued polynomials in the
variables `X`.  (also, noncommutative version?)
* Given a commutative binomial ring `A` and an `A`-algebra `B` that is complete with respect to an
ideal `I`, formal exponentiation induces an `A`-module structure on the multiplicative subgroup
`1 + I`.

-/
section Multichoose

open Function Polynomial

/-- A binomial ring is a ring for which ascending Pochhammer evaluations are uniquely divisible by
suitable factorials. We define this notion as a mixin for additive commutative monoids with natural
number powers, but retain the ring name. We introduce `Ring.multichoose` as the uniquely defined
quotient. -/
class BinomialRing (R : Type*) [AddCommMonoid R] [Pow R ℕ] where
  /-- Scalar multiplication by positive integers is injective -/
  nsmul_right_injective {n : ℕ} (h : n ≠ 0) : Injective (n • · : R → R)
  /-- A multichoose function, giving the quotient of Pochhammer evaluations by factorials. -/
  multichoose : R → ℕ → R
  /-- The `n`th ascending Pochhammer polynomial evaluated at any element is divisible by `n!` -/
  factorial_nsmul_multichoose (r : R) (n : ℕ) :
    n.factorial • multichoose r n = (ascPochhammer ℕ n).smeval r

namespace Ring

variable {R : Type*} [AddCommMonoid R] [Pow R ℕ] [BinomialRing R]

theorem nsmul_right_injective {n : ℕ} (h : n ≠ 0) :
    Injective (n • · : R → R) := BinomialRing.nsmul_right_injective h

/-- The multichoose function is the quotient of ascending Pochhammer evaluation by the corresponding
factorial. When applied to natural numbers, `multichoose k n` describes choosing a multiset of `n`
items from a type of size `k`, i.e., choosing with replacement. -/
def multichoose (r : R) (n : ℕ) : R := BinomialRing.multichoose r n

@[simp]
theorem multichoose_eq_multichoose (r : R) (n : ℕ) :
    BinomialRing.multichoose r n = multichoose r n := rfl

theorem factorial_nsmul_multichoose_eq_ascPochhammer (r : R) (n : ℕ) :
    n.factorial • multichoose r n = (ascPochhammer ℕ n).smeval r :=
  BinomialRing.factorial_nsmul_multichoose r n

@[simp]
theorem multichoose_zero_right' (r : R) : multichoose r 0 = r ^ 0 := by
  refine nsmul_right_injective (Nat.factorial_ne_zero 0) ?_
  simp only
  rw [factorial_nsmul_multichoose_eq_ascPochhammer, ascPochhammer_zero, smeval_one, Nat.factorial]

theorem multichoose_zero_right [MulOneClass R] [NatPowAssoc R]
    (r : R) : multichoose r 0 = 1 := by
  rw [multichoose_zero_right', npow_zero]

@[simp]
theorem multichoose_one_right' (r : R) : multichoose r 1 = r ^ 1 := by
  refine nsmul_right_injective (Nat.factorial_ne_zero 1) ?_
  simp only
  rw [factorial_nsmul_multichoose_eq_ascPochhammer, ascPochhammer_one, smeval_X, Nat.factorial_one,
    one_smul]

theorem multichoose_one_right [MulOneClass R] [NatPowAssoc R] (r : R) : multichoose r 1 = r := by
  rw [multichoose_one_right', npow_one]

variable {R : Type*} [NonAssocSemiring R] [Pow R ℕ] [NatPowAssoc R] [BinomialRing R]

@[simp]
theorem multichoose_zero_succ (k : ℕ) : multichoose (0 : R) (k + 1) = 0 := by
  refine nsmul_right_injective (Nat.factorial_ne_zero (k + 1)) ?_
  simp only
  rw [factorial_nsmul_multichoose_eq_ascPochhammer, smul_zero, ascPochhammer_succ_left,
    smeval_X_mul, zero_mul]

theorem ascPochhammer_succ_succ (r : R) (k : ℕ) :
    smeval (ascPochhammer ℕ (k + 1)) (r + 1) = Nat.factorial (k + 1) • multichoose (r + 1) k +
    smeval (ascPochhammer ℕ (k + 1)) r := by
  nth_rw 1 [ascPochhammer_succ_right, ascPochhammer_succ_left, mul_comm (ascPochhammer ℕ k)]
  simp only [smeval_mul, smeval_comp, smeval_add, smeval_X]
  rw [Nat.factorial, mul_smul, factorial_nsmul_multichoose_eq_ascPochhammer]
  simp only [smeval_one, npow_one, npow_zero, one_smul]
  rw [← C_eq_natCast, smeval_C, npow_zero, add_assoc, add_mul, add_comm 1, @nsmul_one, add_mul]
  rw [← @nsmul_eq_mul, @add_rotate', @succ_nsmul, add_assoc]
  simp_all only [Nat.cast_id, nsmul_eq_mul, one_mul]

theorem multichoose_succ_succ (r : R) (k : ℕ) :
    multichoose (r + 1) (k + 1) = multichoose r (k + 1) + multichoose (r + 1) k := by
  refine nsmul_right_injective (Nat.factorial_ne_zero (k + 1)) ?_
  simp only [factorial_nsmul_multichoose_eq_ascPochhammer, smul_add]
  rw [add_comm (smeval (ascPochhammer ℕ (k+1)) r), ascPochhammer_succ_succ r k]

@[simp]
theorem multichoose_one (k : ℕ) : multichoose (1 : R) k = 1 := by
  induction k with
  | zero => exact multichoose_zero_right 1
  | succ n ih =>
    rw [show (1 : R) = 0 + 1 by exact (@zero_add R _ 1).symm, multichoose_succ_succ,
      multichoose_zero_succ, zero_add, zero_add, ih]

@[simp]
theorem multichoose_two (k : ℕ) : multichoose (2 : R) k = k + 1 := by
  induction k with
  | zero =>
    rw [multichoose_zero_right, Nat.cast_zero, zero_add]
  | succ n ih =>
    rw [one_add_one_eq_two.symm, multichoose_succ_succ, multichoose_one, one_add_one_eq_two, ih,
      Nat.cast_succ, add_comm]

end Ring

end Multichoose

section Pochhammer

namespace Polynomial

@[simp]
theorem ascPochhammer_smeval_cast (R : Type*) [Semiring R] {S : Type*} [NonAssocSemiring S]
    [Pow S ℕ] [Module R S] [IsScalarTower R S S] [NatPowAssoc S]
    (x : S) (n : ℕ) : (ascPochhammer R n).smeval x = (ascPochhammer ℕ n).smeval x := by
  induction n with
  | zero => simp only [ascPochhammer_zero, smeval_one, one_smul]
  | succ n hn =>
    simp only [ascPochhammer_succ_right, mul_add, smeval_add, smeval_mul_X, ← Nat.cast_comm]
    simp only [← C_eq_natCast, smeval_C_mul, hn, Nat.cast_smul_eq_nsmul R n]
    simp only [nsmul_eq_mul, Nat.cast_id]

variable {R : Type*}

theorem ascPochhammer_smeval_eq_eval [Semiring R] (r : R) (n : ℕ) :
    (ascPochhammer ℕ n).smeval r = (ascPochhammer R n).eval r := by
  rw [eval_eq_smeval, ascPochhammer_smeval_cast R]

variable [NonAssocRing R] [Pow R ℕ] [NatPowAssoc R]

theorem descPochhammer_smeval_eq_ascPochhammer (r : R) (n : ℕ) :
    (descPochhammer ℤ n).smeval r = (ascPochhammer ℕ n).smeval (r - n + 1) := by
  induction n with
  | zero => simp only [descPochhammer_zero, ascPochhammer_zero, smeval_one, npow_zero]
  | succ n ih =>
    rw [Nat.cast_succ, sub_add, add_sub_cancel_right, descPochhammer_succ_right, smeval_mul, ih,
      ascPochhammer_succ_left, X_mul, smeval_mul_X, smeval_comp, smeval_sub, ← C_eq_natCast,
      smeval_add, smeval_one, smeval_C]
    simp only [smeval_X, npow_one, npow_zero, zsmul_one, Int.cast_natCast, one_smul]

theorem descPochhammer_smeval_eq_descFactorial (n k : ℕ) :
    (descPochhammer ℤ k).smeval (n : R) = n.descFactorial k := by
  induction k with
  | zero =>
    rw [descPochhammer_zero, Nat.descFactorial_zero, Nat.cast_one, smeval_one, npow_zero, one_smul]
  | succ k ih =>
    rw [descPochhammer_succ_right, Nat.descFactorial_succ, smeval_mul, ih, mul_comm, Nat.cast_mul,
      smeval_sub, smeval_X, smeval_natCast, npow_one, npow_zero, nsmul_one]
    by_cases h : n < k
    · simp only [Nat.descFactorial_eq_zero_iff_lt.mpr h, Nat.cast_zero, zero_mul]
    · rw [Nat.cast_sub <| not_lt.mp h]

theorem ascPochhammer_smeval_neg_eq_descPochhammer (r : R) (k : ℕ) :
    (ascPochhammer ℕ k).smeval (-r) = (-1)^k * (descPochhammer ℤ k).smeval r := by
  induction k with
  | zero => simp only [ascPochhammer_zero, descPochhammer_zero, smeval_one, npow_zero, one_mul]
  | succ k ih =>
    simp only [ascPochhammer_succ_right, smeval_mul, ih, descPochhammer_succ_right, sub_eq_add_neg]
    have h : (X + (k : ℕ[X])).smeval (-r) = - (X + (-k : ℤ[X])).smeval r := by
      simp only [smeval_add, smeval_X, npow_one, smeval_neg, smeval_natCast, npow_zero, nsmul_one]
      abel
    rw [h, ← neg_mul_comm, neg_mul_eq_neg_mul, ← mul_neg_one, ← neg_npow_assoc, npow_add, npow_one]

end Polynomial

end Pochhammer

section Basic_Instances

open Polynomial

instance Nat.instBinomialRing : BinomialRing ℕ where
  nsmul_right_injective hn _ _ hrs := Nat.eq_of_mul_eq_mul_left (Nat.pos_of_ne_zero hn) hrs
  multichoose := Nat.multichoose
  factorial_nsmul_multichoose r n := by
    rw [smul_eq_mul, Nat.multichoose_eq r n, ← Nat.descFactorial_eq_factorial_mul_choose,
      ← eval_eq_smeval r (ascPochhammer ℕ n), ascPochhammer_nat_eq_descFactorial]

theorem multichoose_eq (n k : ℕ) : Ring.multichoose n k = Nat.multichoose n k := rfl

/-- The multichoose function for integers. -/
def Int.multichoose (n : ℤ) (k : ℕ) : ℤ :=
  match n with
  | ofNat n => (Nat.choose (n + k - 1) k : ℤ)
  | negSucc n => (-1) ^ k * Nat.choose (n + 1) k

instance Int.instBinomialRing : BinomialRing ℤ where
  nsmul_right_injective hn _ _ hrs := Int.eq_of_mul_eq_mul_left (Int.ofNat_ne_zero.mpr hn) hrs
  multichoose := Int.multichoose
  factorial_nsmul_multichoose r k := by
    rw [Int.multichoose.eq_def, nsmul_eq_mul]
    cases r with
    | ofNat n =>
      simp only [multichoose, nsmul_eq_mul, Int.ofNat_eq_coe, Int.ofNat_mul_out]
      rw [← Nat.descFactorial_eq_factorial_mul_choose, smeval_at_natCast, ← eval_eq_smeval n,
        ascPochhammer_nat_eq_descFactorial]
    | negSucc n =>
      simp only [Int.multichoose, nsmul_eq_mul]
      rw [mul_comm, mul_assoc, ← Nat.cast_mul, mul_comm _ (k.factorial),
        ← Nat.descFactorial_eq_factorial_mul_choose, ← descPochhammer_smeval_eq_descFactorial,
        ← Int.neg_ofNat_succ, ascPochhammer_smeval_neg_eq_descPochhammer]

noncomputable instance {R : Type*} [AddCommMonoid R] [Module ℚ≥0 R] [Pow R ℕ] : BinomialRing R where
<<<<<<< HEAD
  nsmul_right_injective hn r s hrs := by
    rename_i n
=======
  nsmul_right_injective {n} hn r s hrs := by
>>>>>>> e52bfb49
    rw [← one_smul ℚ≥0 r, ← one_smul ℚ≥0 s, show 1 = (n : ℚ≥0)⁻¹ • (n : ℚ≥0) by simp_all]
    simp_all only [smul_assoc, Nat.cast_smul_eq_nsmul]
  multichoose r n := (n.factorial : ℚ≥0)⁻¹ • Polynomial.smeval (ascPochhammer ℕ n) r
  factorial_nsmul_multichoose r n := by
    rw [← smul_assoc, nsmul_eq_mul, mul_inv_cancel₀ (Nat.cast_ne_zero.mpr
      (Nat.factorial_ne_zero n)), one_smul]

end Basic_Instances

section Neg

namespace Ring

open Polynomial

variable {R : Type*} [NonAssocRing R] [Pow R ℕ] [BinomialRing R]

@[simp]
theorem smeval_ascPochhammer_self_neg : ∀ n : ℕ,
    smeval (ascPochhammer ℕ n) (-n : ℤ) = (-1)^n * n.factorial
  | 0 => by
    rw [Nat.cast_zero, neg_zero, ascPochhammer_zero, Nat.factorial_zero, smeval_one, pow_zero,
      one_smul, pow_zero, Nat.cast_one, one_mul]
  | n + 1 => by
    rw [ascPochhammer_succ_left, smeval_X_mul, smeval_comp, smeval_add, smeval_X, smeval_one,
      pow_zero, pow_one, one_smul, Nat.cast_add, Nat.cast_one, neg_add_rev, neg_add_cancel_comm,
      smeval_ascPochhammer_self_neg n, ← mul_assoc, mul_comm _ ((-1) ^ n),
      show (-1 + -↑n = (-1 : ℤ) * (n + 1)) by omega, ← mul_assoc, pow_add, pow_one,
      Nat.factorial, Nat.cast_mul, ← mul_assoc, Nat.cast_succ]

@[simp]
theorem smeval_ascPochhammer_succ_neg (n : ℕ) :
    smeval (ascPochhammer ℕ (n + 1)) (-n : ℤ) = 0 := by
  rw [ascPochhammer_succ_right, smeval_mul, smeval_add, smeval_X, ← C_eq_natCast, smeval_C,
    pow_zero, pow_one, Nat.cast_id, nsmul_eq_mul, mul_one, neg_add_cancel, mul_zero]

theorem smeval_ascPochhammer_neg_add (n : ℕ) : ∀ k : ℕ,
    smeval (ascPochhammer ℕ (n + k + 1)) (-n : ℤ) = 0
  | 0 => by
    rw [add_zero, smeval_ascPochhammer_succ_neg]
  | k + 1 => by
    rw [ascPochhammer_succ_right, smeval_mul, ← add_assoc, smeval_ascPochhammer_neg_add n k,
      zero_mul]

@[simp]
theorem smeval_ascPochhammer_neg_of_lt {n k : ℕ} (h : n < k) :
    smeval (ascPochhammer ℕ k) (-n : ℤ) = 0 := by
  rw [show k = n + (k - n - 1) + 1 by omega, smeval_ascPochhammer_neg_add]

theorem smeval_ascPochhammer_nat_cast {R} [NonAssocRing R] [Pow R ℕ] [NatPowAssoc R] (n k : ℕ) :
    smeval (ascPochhammer ℕ k) (n : R) = smeval (ascPochhammer ℕ k) n := by
  rw [smeval_at_natCast (ascPochhammer ℕ k) n]

theorem multichoose_neg_self (n : ℕ) : multichoose (-n : ℤ) n = (-1)^n := by
  apply nsmul_right_injective (Nat.factorial_ne_zero _)
  on_goal 1 => simp only
  -- This closes both remaining goals at once.
  rw [factorial_nsmul_multichoose_eq_ascPochhammer, smeval_ascPochhammer_self_neg, nsmul_eq_mul,
    Nat.cast_comm]

@[simp]
theorem multichoose_neg_succ (n : ℕ) : multichoose (-n : ℤ) (n + 1) = 0 := by
  apply nsmul_right_injective (Nat.factorial_ne_zero _)
  on_goal 1 => simp only
  -- This closes both remaining goals at once.
  rw [factorial_nsmul_multichoose_eq_ascPochhammer, smeval_ascPochhammer_succ_neg, smul_zero]

theorem multichoose_neg_add (n k : ℕ) : multichoose (-n : ℤ) (n + k + 1) = 0 := by
  refine nsmul_right_injective (Nat.factorial_ne_zero (n + k + 1)) ?_
  simp only
  rw [factorial_nsmul_multichoose_eq_ascPochhammer, smeval_ascPochhammer_neg_add, smul_zero]

@[simp]
theorem multichoose_neg_of_lt (n k : ℕ) (h : n < k) : multichoose (-n : ℤ) k = 0 := by
  refine nsmul_right_injective (Nat.factorial_ne_zero k) ?_
  simp only
  rw [factorial_nsmul_multichoose_eq_ascPochhammer, smeval_ascPochhammer_neg_of_lt h, smul_zero]

theorem multichoose_succ_neg_natCast [NatPowAssoc R] (n : ℕ) :
    multichoose (-n : R) (n + 1) = 0 := by
  refine nsmul_right_injective (Nat.factorial_ne_zero (n + 1)) ?_
  simp only [smul_zero]
  rw [factorial_nsmul_multichoose_eq_ascPochhammer, smeval_neg_nat,
    smeval_ascPochhammer_succ_neg n, Int.cast_zero]

theorem smeval_ascPochhammer_int_ofNat {R} [NonAssocRing R] [Pow R ℕ] [NatPowAssoc R] (r : R) :
    ∀ n : ℕ, smeval (ascPochhammer ℤ n) r = smeval (ascPochhammer ℕ n) r
  | 0 => by
    simp only [ascPochhammer_zero, smeval_one]
  | n + 1 => by
    simp only [ascPochhammer_succ_right, smeval_mul]
    rw [smeval_ascPochhammer_int_ofNat r n]
    simp only [smeval_add, smeval_X, ← C_eq_natCast, smeval_C, natCast_zsmul, nsmul_eq_mul,
      Nat.cast_id]

end Ring

end Neg

section Choose

namespace Ring

open Polynomial

variable {R : Type*}

section

/-- The binomial coefficient `choose r n` generalizes the natural number `choose` function,
  interpreted in terms of choosing without replacement. -/
def choose [AddCommGroupWithOne R] [Pow R ℕ] [BinomialRing R] (r : R) (n : ℕ) : R :=
  multichoose (r - n + 1) n

variable [NonAssocRing R] [Pow R ℕ] [BinomialRing R]

theorem descPochhammer_eq_factorial_smul_choose [NatPowAssoc R] (r : R) (n : ℕ) :
    (descPochhammer ℤ n).smeval r = n.factorial • choose r n := by
  rw [choose, factorial_nsmul_multichoose_eq_ascPochhammer, descPochhammer_eq_ascPochhammer,
    smeval_comp, add_comm_sub, smeval_add, smeval_X, npow_one]
  have h : smeval (1 - n : Polynomial ℤ) r = 1 - n := by
    rw [← C_eq_natCast, ← C_1, ← C_sub, smeval_C]
    simp only [npow_zero, zsmul_one, Int.cast_sub, Int.cast_one, Int.cast_natCast]
  rw [h, ascPochhammer_smeval_cast, add_comm_sub]

theorem choose_natCast [NatPowAssoc R] (n k : ℕ) : choose (n : R) k = Nat.choose n k := by
  refine nsmul_right_injective (Nat.factorial_ne_zero k) ?_
  simp only
  rw [← descPochhammer_eq_factorial_smul_choose, nsmul_eq_mul, ← Nat.cast_mul,
    ← Nat.descFactorial_eq_factorial_mul_choose, ← descPochhammer_smeval_eq_descFactorial]

@[deprecated (since := "2024-04-17")]
alias choose_nat_cast := choose_natCast

@[simp]
theorem choose_zero_right' (r : R) : choose r 0 = (r + 1) ^ 0 := by
  dsimp only [choose]
  refine nsmul_right_injective (Nat.factorial_ne_zero 0) ?_
  simp [factorial_nsmul_multichoose_eq_ascPochhammer]

theorem choose_zero_right [NatPowAssoc R] (r : R) : choose r 0 = 1 := by
  rw [choose_zero_right', npow_zero]

@[simp]
theorem choose_zero_succ (R) [NonAssocRing R] [Pow R ℕ] [NatPowAssoc R] [BinomialRing R]
    (n : ℕ) : choose (0 : R) (n + 1) = 0 := by
  rw [choose, Nat.cast_succ, zero_sub, neg_add, neg_add_cancel_right, multichoose_succ_neg_natCast]

theorem choose_zero_pos (R) [NonAssocRing R] [Pow R ℕ] [NatPowAssoc R] [BinomialRing R]
    {k : ℕ} (h_pos: 0 < k) : choose (0 : R) k = 0 := by
  rw [← Nat.succ_pred_eq_of_pos h_pos, choose_zero_succ]

theorem choose_zero_ite (R) [NonAssocRing R] [Pow R ℕ] [NatPowAssoc R] [BinomialRing R]
    (k : ℕ) : choose (0 : R) k = if k = 0 then 1 else 0 := by
  split_ifs with hk
  · rw [hk, choose_zero_right]
  · rw [choose_zero_pos R <| Nat.pos_of_ne_zero hk]

@[simp]
theorem choose_one_right' (r : R) : choose r 1 = r ^ 1 := by
  rw [choose, Nat.cast_one, sub_add_cancel, multichoose_one_right']

theorem choose_one_right [NatPowAssoc R] (r : R) : choose r 1 = r := by
  rw [choose_one_right', npow_one]

theorem descPochhammer_succ_succ_smeval {R} [NonAssocRing R] [Pow R ℕ] [NatPowAssoc R]
    (r : R) (k : ℕ) : smeval (descPochhammer ℤ (k + 1)) (r + 1) =
    (k + 1) • smeval (descPochhammer ℤ k) r + smeval (descPochhammer ℤ (k + 1)) r := by
  nth_rw 1 [descPochhammer_succ_left]
  rw [descPochhammer_succ_right, mul_comm (descPochhammer ℤ k)]
<<<<<<< HEAD
  simp only [smeval_comp, smeval_sub, smeval_add, smeval_mul, smeval_X, smeval_one,
    npow_one, npow_zero, one_smul, add_sub_cancel_right, sub_mul, add_mul, add_smul, one_mul]
=======
  simp only [smeval_comp, smeval_sub, smeval_add, smeval_mul, smeval_X, smeval_one, npow_one,
    npow_zero, one_smul, add_sub_cancel_right, sub_mul, add_mul, add_smul, one_mul]
>>>>>>> e52bfb49
  rw [← C_eq_natCast, smeval_C, npow_zero, add_comm (k • smeval (descPochhammer ℤ k) r) _,
    add_assoc, add_comm (k • smeval (descPochhammer ℤ k) r) _, ← add_assoc,  ← add_sub_assoc,
    nsmul_eq_mul, zsmul_one, Int.cast_natCast, sub_add_cancel, add_comm]

theorem choose_succ_succ [NatPowAssoc R] (r : R) (k : ℕ) :
    choose (r + 1) (k + 1) = choose r k + choose r (k + 1) := by
  refine nsmul_right_injective (Nat.factorial_ne_zero (k + 1)) ?_
  simp only [smul_add, ← descPochhammer_eq_factorial_smul_choose]
  rw [Nat.factorial_succ, mul_smul, ← descPochhammer_eq_factorial_smul_choose r,
    descPochhammer_succ_succ_smeval r k]

theorem choose_eq_nat_choose [NatPowAssoc R] (n k : ℕ) : choose (n : R) k = Nat.choose n k := by
  induction n generalizing k with
  | zero => cases k with
    | zero => rw [choose_zero_right, Nat.choose_zero_right, Nat.cast_one]
    | succ k => rw [Nat.cast_zero, choose_zero_succ, Nat.choose_zero_succ, Nat.cast_zero]
  | succ n ih => cases k with
    | zero => rw [choose_zero_right, Nat.choose_zero_right, Nat.cast_one]
    | succ k => rw [Nat.cast_succ, choose_succ_succ, ih, ih, Nat.choose_succ_succ, Nat.cast_add]

theorem choose_smul_choose [NatPowAssoc R] (r : R) {n k : ℕ} (hkn : k ≤ n) :
    (Nat.choose n k) • choose r n = choose r k * choose (r - k) (n - k) := by
  refine nsmul_right_injective (Nat.factorial_ne_zero n) ?_
  simp only
  rw [nsmul_left_comm, ← descPochhammer_eq_factorial_smul_choose,
    ← Nat.choose_mul_factorial_mul_factorial hkn, ← smul_mul_smul_comm,
    ← descPochhammer_eq_factorial_smul_choose, mul_nsmul',
    ← descPochhammer_eq_factorial_smul_choose, smul_mul_assoc]
  nth_rw 2 [← Nat.sub_add_cancel hkn]
  rw [add_comm, ← descPochhammer_mul, smeval_mul, smeval_comp, smeval_sub, smeval_X,
    ← C_eq_natCast, smeval_C, npow_one, npow_zero, zsmul_one, Int.cast_natCast, nsmul_eq_mul]

theorem choose_add_smul_choose [NatPowAssoc R] (r : R) (n k : ℕ) :
    (Nat.choose (n + k) k) • choose (r + k) (n + k) = choose (r + k) k * choose r n := by
  rw [choose_smul_choose (r + k) (Nat.le_add_left k n), Nat.add_sub_cancel,
    add_sub_cancel_right]

end

open Finset

/-- Pochhammer version of Chu-Vandermonde identity -/
theorem descPochhammer_smeval_add [Ring R] {r s : R} (k : ℕ) (h: Commute r s) :
    (descPochhammer ℤ k).smeval (r + s) = ∑ ij ∈ antidiagonal k,
    Nat.choose k ij.1 * ((descPochhammer ℤ ij.1).smeval r * (descPochhammer ℤ ij.2).smeval s) := by
  induction k with
  | zero => simp
  | succ k ih =>
    rw [descPochhammer_succ_right, mul_comm, smeval_mul, sum_antidiagonal_choose_succ_mul
      fun i j => ((descPochhammer ℤ i).smeval r * (descPochhammer ℤ j).smeval s),
      ← sum_add_distrib, smeval_sub, smeval_X, smeval_natCast, pow_zero, pow_one, ih, mul_sum]
    refine sum_congr rfl ?_
    intro ij hij -- try to move descPochhammers to right, gather multipliers.
    have hdx : (descPochhammer ℤ ij.1).smeval r * (X - (ij.2 : ℤ[X])).smeval s =
        (X - (ij.2 : ℤ[X])).smeval s * (descPochhammer ℤ ij.1).smeval r := by
      refine (commute_iff_eq ((descPochhammer ℤ ij.1).smeval r)
        ((X - (ij.2 : ℤ[X])).smeval s)).mp ?_
      exact smeval_commute ℤ (descPochhammer ℤ ij.1) (X - (ij.2 : ℤ[X])) h
    rw [descPochhammer_succ_right, mul_comm, smeval_mul, descPochhammer_succ_right, mul_comm,
      smeval_mul, ← mul_assoc ((descPochhammer ℤ ij.1).smeval r), hdx]
    simp only [mul_assoc _ ((descPochhammer ℤ ij.1).smeval r) _,
      ← mul_assoc _ _ (((descPochhammer ℤ ij.1).smeval r) * _)]
    have hl : (r + s - k • 1) * (k.choose ij.1) = (k.choose ij.1) * (X - (ij.2 : ℤ[X])).smeval s +
        ↑(k.choose ij.2) * (X - (ij.1 : ℤ[X])).smeval r := by
      simp only [smeval_sub, smeval_X, pow_one, smeval_natCast, pow_zero, ← mul_sub]
      rw [← Nat.choose_symm_of_eq_add (List.Nat.mem_antidiagonal.mp hij).symm,
        (List.Nat.mem_antidiagonal.mp hij).symm, ← mul_add, Nat.cast_comm, add_smul]
      abel_nf
    rw [hl, ← add_mul]

/-- The Chu-Vandermonde identity for binomial rings -/
theorem add_choose_eq [Ring R] [BinomialRing R] {r s : R} (k : ℕ) (h : Commute r s) :
    choose (r + s) k =
      ∑ ij ∈ antidiagonal k, choose r ij.1 * choose s ij.2 := by
  refine nsmul_right_injective (Nat.factorial_ne_zero k) ?_
  simp only
  rw [← descPochhammer_eq_factorial_smul_choose, smul_sum, descPochhammer_smeval_add _ h]
  refine sum_congr rfl ?_
  intro x hx
  rw [← Nat.choose_mul_factorial_mul_factorial (antidiagonal.fst_le hx),
    tsub_eq_of_eq_add_rev (List.Nat.mem_antidiagonal.mp hx).symm, mul_assoc, nsmul_eq_mul,
    Nat.cast_mul, Nat.cast_mul, ← mul_assoc _ (x.1.factorial : R), mul_assoc _ (x.2.factorial : R),
    ← mul_assoc (x.2.factorial : R), Nat.cast_commute x.2.factorial,
    mul_assoc _ (x.2.factorial : R), ← nsmul_eq_mul x.2.factorial]
  simp [mul_assoc, descPochhammer_eq_factorial_smul_choose]

theorem choose_eq_sum_choose_smul [Ring R] [BinomialRing R] {r : R} {n k : ℕ} (h : k ≤ n) :
    choose r n = ∑ m in range (k + 1), k.choose m • choose (r - k) (n - m) := by
  nth_rw 1 [← add_sub_cancel (k : R) r]
  rw [add_choose_eq _ (Nat.cast_commute k (r - ↑k)), Nat.sum_antidiagonal_eq_sum_range_succ_mk]
  refine (sum_of_injOn id (Set.injOn_id (range (k + 1)).toSet) ?_ ?_ ?_).symm
  · intro m hm
    simp_all only [coe_range, Set.mem_Iio, Nat.succ_eq_add_one, id_eq]
    exact lt_add_of_lt_add_right hm h
  · intro i hi hk
    simp_all only [Nat.succ_eq_add_one, mem_range, id_eq, Set.image_id', coe_range, Set.mem_Iio,
      not_lt]
    rw [choose_eq_nat_choose, Nat.choose_eq_zero_iff.mpr hk, Nat.cast_zero, zero_mul]
  · intro i hi
    simp only [nsmul_eq_mul, id_eq]
    rw [choose_eq_nat_choose]

theorem choose_mul_choose [Ring R] [BinomialRing R] (r : R) {n k : ℕ} (h : k ≤ n) :
    choose r k * choose r n = ∑ m in range (k+1),
      k.choose m • (n + k - m).choose k • choose r (n + k - m) := by
  rw [choose_eq_sum_choose_smul h, mul_sum]
  refine sum_congr rfl fun i hi => ?_
  rw [choose_smul_choose r (by simp only [mem_range] at hi; omega),
    show n + k - i - k = n - i by omega, nsmul_eq_mul, nsmul_eq_mul, ← mul_assoc, ← Nat.cast_comm,
    mul_assoc]

theorem choose_mul_choose_multinomial [Ring R] [BinomialRing R] (r : R) {n k : ℕ} (h : k ≤ n) :
    choose r k * choose r n = ∑ m in range (k+1),
      Nat.multinomial Finset.univ ![n - m, k - m, m] • choose r (n + k - m) := by
  rw [choose_mul_choose r h]
  refine sum_congr rfl fun i hi => ?_
  rw [← smul_assoc]
  congr 1
  simp only [mem_range] at hi
  rw [Nat.multinomial_univ_three, show n - i + (k - i) + i = n + k - i by omega, nsmul_eq_mul]
  refine Nat.eq_div_of_mul_eq_right (Nat.mul_ne_zero (Nat.mul_ne_zero (Nat.factorial_ne_zero
    (n - i)) (Nat.factorial_ne_zero (k - i))) (Nat.factorial_ne_zero i)) ?_
  norm_cast
  rw [← Nat.choose_mul_factorial_mul_factorial (show k ≤ n + k - i by omega), show
    n + k - i - k = n - i by omega, ← Nat.choose_mul_factorial_mul_factorial (show i ≤ k by omega)]
  ring

/-!

theorem mul_choose [BinomialRing R] (r s:R) (n : ℕ) :
    choose (r*s) n = ∑ j_1 + 2j_2 + \cdots + nj_n = n (fun j ↦ choose (∑ j_i) (j_i) *
      choose s (∑ j_i) * ∏ choose r j_i := by
  sorry

theorem binomial_series_smul [BinomialRing R] [AddCommGroup A] [CommAlgebra R A] [Ideal A I]
    [AdicComplete A I] : [Module R (1+I)] where
  smul r (1+x) := ∑ (i ∈ ℕ) (fun i => (Ring.choose r i) • x^i)

  etc.  -- Need to define I-adically complete CommRing first, and group structure on 1+I.
-/
end Ring

end Choose<|MERGE_RESOLUTION|>--- conflicted
+++ resolved
@@ -4,10 +4,7 @@
 Authors: Scott Carnahan
 -/
 import Mathlib.Algebra.Polynomial.Smeval
-<<<<<<< HEAD
 import Mathlib.Data.Nat.Choose.Multinomial
-=======
->>>>>>> e52bfb49
 import Mathlib.GroupTheory.GroupAction.Ring
 import Mathlib.RingTheory.Polynomial.Pochhammer
 
@@ -259,12 +256,7 @@
         ← Int.neg_ofNat_succ, ascPochhammer_smeval_neg_eq_descPochhammer]
 
 noncomputable instance {R : Type*} [AddCommMonoid R] [Module ℚ≥0 R] [Pow R ℕ] : BinomialRing R where
-<<<<<<< HEAD
-  nsmul_right_injective hn r s hrs := by
-    rename_i n
-=======
   nsmul_right_injective {n} hn r s hrs := by
->>>>>>> e52bfb49
     rw [← one_smul ℚ≥0 r, ← one_smul ℚ≥0 s, show 1 = (n : ℚ≥0)⁻¹ • (n : ℚ≥0) by simp_all]
     simp_all only [smul_assoc, Nat.cast_smul_eq_nsmul]
   multichoose r n := (n.factorial : ℚ≥0)⁻¹ • Polynomial.smeval (ascPochhammer ℕ n) r
@@ -435,13 +427,8 @@
     (k + 1) • smeval (descPochhammer ℤ k) r + smeval (descPochhammer ℤ (k + 1)) r := by
   nth_rw 1 [descPochhammer_succ_left]
   rw [descPochhammer_succ_right, mul_comm (descPochhammer ℤ k)]
-<<<<<<< HEAD
-  simp only [smeval_comp, smeval_sub, smeval_add, smeval_mul, smeval_X, smeval_one,
-    npow_one, npow_zero, one_smul, add_sub_cancel_right, sub_mul, add_mul, add_smul, one_mul]
-=======
   simp only [smeval_comp, smeval_sub, smeval_add, smeval_mul, smeval_X, smeval_one, npow_one,
     npow_zero, one_smul, add_sub_cancel_right, sub_mul, add_mul, add_smul, one_mul]
->>>>>>> e52bfb49
   rw [← C_eq_natCast, smeval_C, npow_zero, add_comm (k • smeval (descPochhammer ℤ k) r) _,
     add_assoc, add_comm (k • smeval (descPochhammer ℤ k) r) _, ← add_assoc,  ← add_sub_assoc,
     nsmul_eq_mul, zsmul_one, Int.cast_natCast, sub_add_cancel, add_comm]
