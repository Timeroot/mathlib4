--- conflicted
+++ resolved
@@ -169,11 +169,7 @@
     [Pow S ℕ] [Module R S] [IsScalarTower R S S] [NatPowAssoc S]
     (x : S) (n : ℕ) : (ascPochhammer R n).smeval x = (ascPochhammer ℕ n).smeval x := by
   induction n with
-<<<<<<< HEAD
-  | zero => simp only [Nat.zero_eq, ascPochhammer_zero, smeval_one, one_smul]
-=======
   | zero => simp only [ascPochhammer_zero, smeval_one, one_smul]
->>>>>>> 7f113fae
   | succ n hn =>
     simp only [ascPochhammer_succ_right, mul_add, smeval_add, smeval_mul_X, ← Nat.cast_comm]
     simp only [← C_eq_natCast, smeval_C_mul, hn, Nat.cast_smul_eq_nsmul R n]
