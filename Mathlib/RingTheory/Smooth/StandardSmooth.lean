--- conflicted
+++ resolved
@@ -141,14 +141,8 @@
     (fun j i : P.rels ↦ aeval P.val <| pderiv (P.map i) (P.relation j))
 
 @[simp]
-<<<<<<< HEAD
-lemma aevalDifferential_single [DecidableEq P.rels] (i : P.rels) :
-    P.aevalDifferential (Pi.single i 1) =
-      fun j ↦ aeval P.val (pderiv (P.map j) (P.relation i)) := by
-=======
 lemma aevalDifferential_single [DecidableEq P.rels] (i j : P.rels) :
     P.aevalDifferential (Pi.single i 1) j = aeval P.val (pderiv (P.map j) (P.relation i)) := by
->>>>>>> 1264ce95
   dsimp only [aevalDifferential]
   rw [← Pi.basisFun_apply, Basis.constr_basis]
 
@@ -330,12 +324,8 @@
 
 variable [Fintype P.rels] [DecidableEq P.rels]
 
-<<<<<<< HEAD
-private lemma jacobiMatrix_comp_inr_inr  (i j : P.rels) :
-=======
 open scoped Classical in
 private lemma jacobiMatrix_comp_inr_inr (i j : P.rels) :
->>>>>>> 1264ce95
     (Q.comp P).jacobiMatrix (Sum.inr i) (Sum.inr j) =
       MvPolynomial.rename Sum.inr (P.jacobiMatrix i j) := by
   rw [jacobiMatrix_apply, jacobiMatrix_apply]
@@ -511,13 +501,8 @@
         P.aevalDifferential).det := by
     convert P.jacobian_isUnit
     rw [LinearMap.toMatrix_eq_toMatrix', jacobian_eq_jacobiMatrix_det,
-<<<<<<< HEAD
-      aevalDifferential_toMatrix'_eq_mapMatrix_jacobiMatrix]
-    simp [RingHom.map_det, RingHom.algebraMap_toAlgebra]
-=======
       aevalDifferential_toMatrix'_eq_mapMatrix_jacobiMatrix, P.algebraMap_eq]
     simp [RingHom.map_det]
->>>>>>> 1264ce95
   LinearEquiv.ofIsUnitDet this
 
 variable (P : SubmersivePresentation R S)
