--- conflicted
+++ resolved
@@ -572,15 +572,9 @@
 
 variable [LocallyFiniteOrder Γ]
 
-<<<<<<< HEAD
-theorem suppBddBelow_supp_PWO (f : Γ → R)
-    (hf : BddBelow (Function.support f)) : (Function.support f).IsPWO :=
-  Set.isWF_iff_isPWO.mp hf.wellFoundedOn_lt
-=======
 theorem suppBddBelow_supp_PWO (f : Γ → R) (hf : BddBelow (Function.support f)) :
     (Function.support f).IsPWO :=
   hf.isWF.isPWO
->>>>>>> 5608064d
 
 /-- Construct a Hahn series from any function whose support is bounded below. -/
 @[simps]
