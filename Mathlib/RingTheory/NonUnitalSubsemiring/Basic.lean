/-
Copyright (c) 2022 Jireh Loreaux. All rights reserved.
Released under Apache 2.0 license as described in the file LICENSE.
Authors: Jireh Loreaux
-/
import Mathlib.Algebra.Group.Hom.End
import Mathlib.Algebra.Group.Submonoid.Membership
import Mathlib.Algebra.Group.Subsemigroup.Membership
import Mathlib.Algebra.Group.Subsemigroup.Operations
import Mathlib.Algebra.GroupWithZero.Center
import Mathlib.Algebra.Ring.Center
import Mathlib.Algebra.Ring.Centralizer
import Mathlib.Algebra.Ring.Opposite
import Mathlib.Algebra.Ring.Prod
import Mathlib.Data.Set.Finite.Range
import Mathlib.GroupTheory.Submonoid.Center
import Mathlib.GroupTheory.Subsemigroup.Centralizer
import Mathlib.RingTheory.NonUnitalSubsemiring.Defs

/-!
# Bundled non-unital subsemirings

We define the `CompleteLattice` structure, and non-unital subsemiring
`map`, `comap` and range (`srange`) of a `NonUnitalRingHom` etc.
-/


universe u v w

variable {R : Type u} {S : Type v} {T : Type w} [NonUnitalNonAssocSemiring R] (M : Subsemigroup R)

namespace NonUnitalSubsemiring

@[mono]
theorem toSubsemigroup_strictMono :
    StrictMono (toSubsemigroup : NonUnitalSubsemiring R → Subsemigroup R) := fun _ _ => id

@[mono]
theorem toSubsemigroup_mono : Monotone (toSubsemigroup : NonUnitalSubsemiring R → Subsemigroup R) :=
  toSubsemigroup_strictMono.monotone

@[mono]
theorem toAddSubmonoid_strictMono :
    StrictMono (toAddSubmonoid : NonUnitalSubsemiring R → AddSubmonoid R) := fun _ _ => id

@[mono]
theorem toAddSubmonoid_mono : Monotone (toAddSubmonoid : NonUnitalSubsemiring R → AddSubmonoid R) :=
  toAddSubmonoid_strictMono.monotone

end NonUnitalSubsemiring

namespace NonUnitalSubsemiring

variable [NonUnitalNonAssocSemiring S] [NonUnitalNonAssocSemiring T]
variable {F G : Type*} [FunLike F R S] [NonUnitalRingHomClass F R S]
  [FunLike G S T] [NonUnitalRingHomClass G S T]
  (s : NonUnitalSubsemiring R)

/-- The ring equiv between the top element of `NonUnitalSubsemiring R` and `R`. -/
@[simps!]
def topEquiv : (⊤ : NonUnitalSubsemiring R) ≃+* R :=
  { Subsemigroup.topEquiv, AddSubmonoid.topEquiv with }

/-- The preimage of a non-unital subsemiring along a non-unital ring homomorphism is a
non-unital subsemiring. -/
def comap (f : F) (s : NonUnitalSubsemiring S) : NonUnitalSubsemiring R :=
  { s.toSubsemigroup.comap (f : MulHom R S), s.toAddSubmonoid.comap (f : R →+ S) with
    carrier := f ⁻¹' s }

@[simp]
theorem coe_comap (s : NonUnitalSubsemiring S) (f : F) : (s.comap f : Set R) = f ⁻¹' s :=
  rfl

@[simp]
theorem mem_comap {s : NonUnitalSubsemiring S} {f : F} {x : R} : x ∈ s.comap f ↔ f x ∈ s :=
  Iff.rfl

-- this has some nasty coercions, how to deal with it?
theorem comap_comap (s : NonUnitalSubsemiring T) (g : G) (f : F) :
    ((s.comap g : NonUnitalSubsemiring S).comap f : NonUnitalSubsemiring R) =
      s.comap ((g : S →ₙ+* T).comp (f : R →ₙ+* S)) :=
  rfl

/-- The image of a non-unital subsemiring along a ring homomorphism is a non-unital subsemiring. -/
def map (f : F) (s : NonUnitalSubsemiring R) : NonUnitalSubsemiring S :=
  { s.toSubsemigroup.map (f : R →ₙ* S), s.toAddSubmonoid.map (f : R →+ S) with carrier := f '' s }

@[simp]
theorem coe_map (f : F) (s : NonUnitalSubsemiring R) : (s.map f : Set S) = f '' s :=
  rfl

@[simp]
theorem mem_map {f : F} {s : NonUnitalSubsemiring R} {y : S} : y ∈ s.map f ↔ ∃ x ∈ s, f x = y :=
  Iff.rfl

@[simp]
theorem map_id : s.map (NonUnitalRingHom.id R) = s :=
  SetLike.coe_injective <| Set.image_id _

-- unavoidable coercions?
theorem map_map (g : G) (f : F) :
    (s.map (f : R →ₙ+* S)).map (g : S →ₙ+* T) = s.map ((g : S →ₙ+* T).comp (f : R →ₙ+* S)) :=
  SetLike.coe_injective <| Set.image_image _ _ _

theorem map_le_iff_le_comap {f : F} {s : NonUnitalSubsemiring R} {t : NonUnitalSubsemiring S} :
    s.map f ≤ t ↔ s ≤ t.comap f :=
  Set.image_subset_iff

theorem gc_map_comap (f : F) :
    @GaloisConnection (NonUnitalSubsemiring R) (NonUnitalSubsemiring S) _ _ (map f) (comap f) :=
  fun _ _ => map_le_iff_le_comap

/-- A non-unital subsemiring is isomorphic to its image under an injective function -/
noncomputable def equivMapOfInjective (f : F) (hf : Function.Injective (f : R → S)) :
    s ≃+* s.map f :=
  { Equiv.Set.image f s hf with
    map_mul' := fun _ _ => Subtype.ext (map_mul f _ _)
    map_add' := fun _ _ => Subtype.ext (map_add f _ _) }

@[simp]
theorem coe_equivMapOfInjective_apply (f : F) (hf : Function.Injective f) (x : s) :
    (equivMapOfInjective s f hf x : S) = f x :=
  rfl

end NonUnitalSubsemiring

namespace NonUnitalRingHom

open NonUnitalSubsemiring

variable [NonUnitalNonAssocSemiring S] [NonUnitalNonAssocSemiring T]
variable {F G : Type*} [FunLike F R S] [NonUnitalRingHomClass F R S]
variable [FunLike G S T] [NonUnitalRingHomClass G S T] (f : F) (g : G)

/-- The range of a non-unital ring homomorphism is a non-unital subsemiring.
See note [range copy pattern]. -/
def srange : NonUnitalSubsemiring S :=
  ((⊤ : NonUnitalSubsemiring R).map (f : R →ₙ+* S)).copy (Set.range f) Set.image_univ.symm

@[simp]
theorem coe_srange : (srange f : Set S) = Set.range f :=
  rfl

@[simp]
theorem mem_srange {f : F} {y : S} : y ∈ srange f ↔ ∃ x, f x = y :=
  Iff.rfl

theorem srange_eq_map : srange f = (⊤ : NonUnitalSubsemiring R).map f := by
  ext
  simp

theorem mem_srange_self (f : F) (x : R) : f x ∈ srange f :=
  mem_srange.mpr ⟨x, rfl⟩

theorem map_srange (g : S →ₙ+* T) (f : R →ₙ+* S) : map g (srange f) = srange (g.comp f) := by
  simpa only [srange_eq_map] using (⊤ : NonUnitalSubsemiring R).map_map g f

/-- The range of a morphism of non-unital semirings is finite if the domain is a finite. -/
instance finite_srange [Finite R] (f : F) : Finite (srange f : NonUnitalSubsemiring S) :=
  (Set.finite_range f).to_subtype

end NonUnitalRingHom

namespace NonUnitalSubsemiring

instance : InfSet (NonUnitalSubsemiring R) :=
  ⟨fun s =>
    NonUnitalSubsemiring.mk' (⋂ t ∈ s, ↑t) (⨅ t ∈ s, NonUnitalSubsemiring.toSubsemigroup t)
      (by simp) (⨅ t ∈ s, NonUnitalSubsemiring.toAddSubmonoid t) (by simp)⟩

@[simp, norm_cast]
theorem coe_sInf (S : Set (NonUnitalSubsemiring R)) :
    ((sInf S : NonUnitalSubsemiring R) : Set R) = ⋂ s ∈ S, ↑s :=
  rfl

theorem mem_sInf {S : Set (NonUnitalSubsemiring R)} {x : R} : x ∈ sInf S ↔ ∀ p ∈ S, x ∈ p :=
  Set.mem_iInter₂

@[simp, norm_cast]
theorem coe_iInf {ι : Sort*} {S : ι → NonUnitalSubsemiring R} :
    (↑(⨅ i, S i) : Set R) = ⋂ i, S i := by
  simp only [iInf, coe_sInf, Set.biInter_range]

theorem mem_iInf {ι : Sort*} {S : ι → NonUnitalSubsemiring R} {x : R} :
    (x ∈ ⨅ i, S i) ↔ ∀ i, x ∈ S i := by
  simp only [iInf, mem_sInf, Set.forall_mem_range]

@[simp]
theorem sInf_toSubsemigroup (s : Set (NonUnitalSubsemiring R)) :
    (sInf s).toSubsemigroup = ⨅ t ∈ s, NonUnitalSubsemiring.toSubsemigroup t :=
  mk'_toSubsemigroup _ _

@[simp]
theorem sInf_toAddSubmonoid (s : Set (NonUnitalSubsemiring R)) :
    (sInf s).toAddSubmonoid = ⨅ t ∈ s, NonUnitalSubsemiring.toAddSubmonoid t :=
  mk'_toAddSubmonoid _ _

/-- Non-unital subsemirings of a non-unital semiring form a complete lattice. -/
instance : CompleteLattice (NonUnitalSubsemiring R) :=
  { completeLatticeOfInf (NonUnitalSubsemiring R)
      fun _ => IsGLB.of_image SetLike.coe_subset_coe isGLB_biInf with
    bot := ⊥
    bot_le := fun s _ hx => (mem_bot.mp hx).symm ▸ zero_mem s
    top := ⊤
    le_top := fun _ _ _ => trivial
    inf := (· ⊓ ·)
    inf_le_left := fun _ _ _ => And.left
    inf_le_right := fun _ _ _ => And.right
    le_inf := fun _ _ _ h₁ h₂ _ hx => ⟨h₁ hx, h₂ hx⟩ }

theorem eq_top_iff' (A : NonUnitalSubsemiring R) : A = ⊤ ↔ ∀ x : R, x ∈ A :=
  eq_top_iff.trans ⟨fun h m => h <| mem_top m, fun h m _ => h m⟩

section NonUnitalNonAssocSemiring

variable (R)

/-- The center of a semiring `R` is the set of elements that commute and associate with everything
in `R` -/
def center : NonUnitalSubsemiring R :=
  { Subsemigroup.center R with
    zero_mem' := Set.zero_mem_center
    add_mem' := Set.add_mem_center }

theorem coe_center : ↑(center R) = Set.center R :=
  rfl

@[simp]
theorem center_toSubsemigroup :
    (center R).toSubsemigroup = Subsemigroup.center R :=
  rfl

/-- The center is commutative and associative. -/
instance center.instNonUnitalCommSemiring : NonUnitalCommSemiring (center R) :=
  { Subsemigroup.center.commSemigroup,
    NonUnitalSubsemiringClass.toNonUnitalNonAssocSemiring (center R) with }

/-- A point-free means of proving membership in the center, for a non-associative ring.

This can be helpful when working with types that have ext lemmas for `R →+ R`. -/
lemma _root_.Set.mem_center_iff_addMonoidHom (a : R) :
    a ∈ Set.center R ↔
      AddMonoidHom.mulLeft a = .mulRight a ∧
      AddMonoidHom.compr₂ .mul (.mulLeft a) = .comp .mul (.mulLeft a) ∧
      AddMonoidHom.comp .mul (.mulRight a) = .compl₂ .mul (.mulLeft a) ∧
      AddMonoidHom.compr₂ .mul (.mulRight a) = .compl₂ .mul (.mulRight a) := by
  rw [Set.mem_center_iff, isMulCentral_iff]
  simp [DFunLike.ext_iff]

variable {R}

/-- The center of isomorphic (not necessarily unital or associative) semirings are isomorphic. -/
@[simps!] def centerCongr [NonUnitalNonAssocSemiring S] (e : R ≃+* S) : center R ≃+* center S where
  __ := Subsemigroup.centerCongr e
  map_add' _ _ := Subtype.ext <| by exact map_add e ..

/-- The center of a (not necessarily unital or associative) semiring
is isomorphic to the center of its opposite. -/
<<<<<<< HEAD
@[simps!] def centerMulOppositeEquiv : center Rᵐᵒᵖ ≃+* center R where
  __ := Subsemigroup.centerMulOppositeEquiv
=======
@[simps!] def centerToMulOpposite : center R ≃+* center Rᵐᵒᵖ where
  __ := Subsemigroup.centerToMulOpposite
>>>>>>> b9c7233c
  map_add' _ _ := rfl

end NonUnitalNonAssocSemiring

section NonUnitalSemiring

-- no instance diamond, unlike the unital version
example {R} [NonUnitalSemiring R] :
    (center.instNonUnitalCommSemiring _).toNonUnitalSemiring =
      NonUnitalSubsemiringClass.toNonUnitalSemiring (center R) := by
  with_reducible_and_instances rfl

theorem mem_center_iff {R} [NonUnitalSemiring R] {z : R} : z ∈ center R ↔ ∀ g, g * z = z * g := by
  rw [← Semigroup.mem_center_iff]
  exact Iff.rfl

instance decidableMemCenter {R} [NonUnitalSemiring R] [DecidableEq R] [Fintype R] :
    DecidablePred (· ∈ center R) := fun _ => decidable_of_iff' _ mem_center_iff

@[simp]
theorem center_eq_top (R) [NonUnitalCommSemiring R] : center R = ⊤ :=
  SetLike.coe_injective (Set.center_eq_univ R)

end NonUnitalSemiring

section Centralizer

/-- The centralizer of a set as non-unital subsemiring. -/
def centralizer {R} [NonUnitalSemiring R] (s : Set R) : NonUnitalSubsemiring R :=
  { Subsemigroup.centralizer s with
    carrier := s.centralizer
    zero_mem' := Set.zero_mem_centralizer
    add_mem' := Set.add_mem_centralizer }

@[simp, norm_cast]
theorem coe_centralizer {R} [NonUnitalSemiring R] (s : Set R) :
    (centralizer s : Set R) = s.centralizer :=
  rfl

theorem centralizer_toSubsemigroup {R} [NonUnitalSemiring R] (s : Set R) :
    (centralizer s).toSubsemigroup = Subsemigroup.centralizer s :=
  rfl

theorem mem_centralizer_iff {R} [NonUnitalSemiring R] {s : Set R} {z : R} :
    z ∈ centralizer s ↔ ∀ g ∈ s, g * z = z * g :=
  Iff.rfl

theorem center_le_centralizer {R} [NonUnitalSemiring R] (s) : center R ≤ centralizer s :=
  s.center_subset_centralizer

theorem centralizer_le {R} [NonUnitalSemiring R] (s t : Set R) (h : s ⊆ t) :
    centralizer t ≤ centralizer s :=
  Set.centralizer_subset h

@[simp]
theorem centralizer_eq_top_iff_subset {R} [NonUnitalSemiring R] {s : Set R} :
    centralizer s = ⊤ ↔ s ⊆ center R :=
  SetLike.ext'_iff.trans Set.centralizer_eq_top_iff_subset

@[simp]
theorem centralizer_univ {R} [NonUnitalSemiring R] : centralizer Set.univ = center R :=
  SetLike.ext' (Set.centralizer_univ R)

end Centralizer

/-- The `NonUnitalSubsemiring` generated by a set. -/
def closure (s : Set R) : NonUnitalSubsemiring R :=
  sInf { S | s ⊆ S }

theorem mem_closure {x : R} {s : Set R} :
    x ∈ closure s ↔ ∀ S : NonUnitalSubsemiring R, s ⊆ S → x ∈ S :=
  mem_sInf

/-- The non-unital subsemiring generated by a set includes the set. -/
@[simp, aesop safe 20 apply (rule_sets := [SetLike])]
theorem subset_closure {s : Set R} : s ⊆ closure s := fun _ hx => mem_closure.2 fun _ hS => hS hx

theorem not_mem_of_not_mem_closure {s : Set R} {P : R} (hP : P ∉ closure s) : P ∉ s := fun h =>
  hP (subset_closure h)

/-- A non-unital subsemiring `S` includes `closure s` if and only if it includes `s`. -/
@[simp]
theorem closure_le {s : Set R} {t : NonUnitalSubsemiring R} : closure s ≤ t ↔ s ⊆ t :=
  ⟨Set.Subset.trans subset_closure, fun h => sInf_le h⟩

/-- Subsemiring closure of a set is monotone in its argument: if `s ⊆ t`,
then `closure s ≤ closure t`. -/
@[gcongr]
theorem closure_mono ⦃s t : Set R⦄ (h : s ⊆ t) : closure s ≤ closure t :=
  closure_le.2 <| Set.Subset.trans h subset_closure

theorem closure_eq_of_le {s : Set R} {t : NonUnitalSubsemiring R} (h₁ : s ⊆ t)
    (h₂ : t ≤ closure s) : closure s = t :=
  le_antisymm (closure_le.2 h₁) h₂

lemma closure_le_centralizer_centralizer {R : Type*} [NonUnitalSemiring R] (s : Set R) :
    closure s ≤ centralizer (centralizer s) :=
  closure_le.mpr Set.subset_centralizer_centralizer

/-- If all the elements of a set `s` commute, then `closure s` is a non-unital commutative
semiring. -/
abbrev closureNonUnitalCommSemiringOfComm {R : Type*} [NonUnitalSemiring R] {s : Set R}
    (hcomm : ∀ x ∈ s, ∀ y ∈ s, x * y = y * x) : NonUnitalCommSemiring (closure s) :=
  { NonUnitalSubsemiringClass.toNonUnitalSemiring (closure s)  with
    mul_comm := fun ⟨_, h₁⟩ ⟨_, h₂⟩ ↦
      have := closure_le_centralizer_centralizer s
      Subtype.ext <| Set.centralizer_centralizer_comm_of_comm hcomm _ (this h₁) _ (this h₂) }

variable [NonUnitalNonAssocSemiring S]

theorem mem_map_equiv {f : R ≃+* S} {K : NonUnitalSubsemiring R} {x : S} :
    x ∈ K.map (f : R →ₙ+* S) ↔ f.symm x ∈ K := by
  convert @Set.mem_image_equiv _ _ (↑K) f.toEquiv x

theorem map_equiv_eq_comap_symm (f : R ≃+* S) (K : NonUnitalSubsemiring R) :
    K.map (f : R →ₙ+* S) = K.comap f.symm :=
  SetLike.coe_injective (f.toEquiv.image_eq_preimage K)

theorem comap_equiv_eq_map_symm (f : R ≃+* S) (K : NonUnitalSubsemiring S) :
    K.comap (f : R →ₙ+* S) = K.map f.symm :=
  (map_equiv_eq_comap_symm f.symm K).symm

end NonUnitalSubsemiring

namespace Subsemigroup

/-- The additive closure of a non-unital subsemigroup is a non-unital subsemiring. -/
def nonUnitalSubsemiringClosure (M : Subsemigroup R) : NonUnitalSubsemiring R :=
  { AddSubmonoid.closure (M : Set R) with mul_mem' := MulMemClass.mul_mem_add_closure }

theorem nonUnitalSubsemiringClosure_coe :
    (M.nonUnitalSubsemiringClosure : Set R) = AddSubmonoid.closure (M : Set R) :=
  rfl

theorem nonUnitalSubsemiringClosure_toAddSubmonoid :
    M.nonUnitalSubsemiringClosure.toAddSubmonoid = AddSubmonoid.closure (M : Set R) :=
  rfl

/-- The `NonUnitalSubsemiring` generated by a multiplicative subsemigroup coincides with the
`NonUnitalSubsemiring.closure` of the subsemigroup itself . -/
theorem nonUnitalSubsemiringClosure_eq_closure :
    M.nonUnitalSubsemiringClosure = NonUnitalSubsemiring.closure (M : Set R) := by
  ext
  refine ⟨fun hx => ?_,
    fun hx => (NonUnitalSubsemiring.mem_closure.mp hx) M.nonUnitalSubsemiringClosure fun s sM => ?_⟩
  <;> rintro - ⟨H1, rfl⟩
  <;> rintro - ⟨H2, rfl⟩
  · exact AddSubmonoid.mem_closure.mp hx H1.toAddSubmonoid H2
  · exact H2 sM

end Subsemigroup

namespace NonUnitalSubsemiring

@[simp]
theorem closure_subsemigroup_closure (s : Set R) : closure ↑(Subsemigroup.closure s) = closure s :=
  le_antisymm
    (closure_le.mpr fun _ hy =>
      (Subsemigroup.mem_closure.mp hy) (closure s).toSubsemigroup subset_closure)
    (closure_mono Subsemigroup.subset_closure)

/-- The elements of the non-unital subsemiring closure of `M` are exactly the elements of the
additive closure of a multiplicative subsemigroup `M`. -/
theorem coe_closure_eq (s : Set R) :
    (closure s : Set R) = AddSubmonoid.closure (Subsemigroup.closure s : Set R) := by
  simp [← Subsemigroup.nonUnitalSubsemiringClosure_toAddSubmonoid,
    Subsemigroup.nonUnitalSubsemiringClosure_eq_closure]

theorem mem_closure_iff {s : Set R} {x} :
    x ∈ closure s ↔ x ∈ AddSubmonoid.closure (Subsemigroup.closure s : Set R) :=
  Set.ext_iff.mp (coe_closure_eq s) x

@[simp]
theorem closure_addSubmonoid_closure {s : Set R} :
    closure ↑(AddSubmonoid.closure s) = closure s := by
  ext x
  refine ⟨fun hx => ?_, fun hx => closure_mono AddSubmonoid.subset_closure hx⟩
  rintro - ⟨H, rfl⟩
  rintro - ⟨J, rfl⟩
  refine (AddSubmonoid.mem_closure.mp (mem_closure_iff.mp hx)) H.toAddSubmonoid fun y hy => ?_
  refine (Subsemigroup.mem_closure.mp hy) H.toSubsemigroup fun z hz => ?_
  exact (AddSubmonoid.mem_closure.mp hz) H.toAddSubmonoid fun w hw => J hw

/-- An induction principle for closure membership. If `p` holds for `0`, `1`, and all elements
of `s`, and is preserved under addition and multiplication, then `p` holds for all elements
of the closure of `s`. -/
@[elab_as_elim]
theorem closure_induction {s : Set R} {p : (x : R) → x ∈ closure s → Prop}
    (mem : ∀ (x) (hx : x ∈ s), p x (subset_closure hx)) (zero : p 0 (zero_mem _))
    (add : ∀ x y hx hy, p x hx → p y hy → p (x + y) (add_mem hx hy))
    (mul : ∀ x y hx hy, p x hx → p y hy → p (x * y) (mul_mem hx hy))
    {x} (hx : x ∈ closure s)  : p x hx :=
  let K : NonUnitalSubsemiring R :=
    { carrier := { x | ∃ hx, p x hx }
      mul_mem' := fun ⟨_, hpx⟩ ⟨_, hpy⟩ ↦ ⟨_, mul _ _ _ _ hpx hpy⟩
      add_mem' := fun ⟨_, hpx⟩ ⟨_, hpy⟩ ↦ ⟨_, add _ _ _ _ hpx hpy⟩
      zero_mem' := ⟨_, zero⟩ }
  closure_le (t := K) |>.mpr (fun y hy ↦ ⟨subset_closure hy, mem y hy⟩) hx |>.elim fun _ ↦ id

/-- An induction principle for closure membership for predicates with two arguments. -/
@[elab_as_elim]
theorem closure_induction₂ {s : Set R} {p : (x y : R) → x ∈ closure s → y ∈ closure s → Prop}
    (mem_mem : ∀ (x) (hx : x ∈ s) (y) (hy : y ∈ s), p x y (subset_closure hx) (subset_closure hy))
    (zero_left : ∀ x hx, p 0 x (zero_mem _) hx) (zero_right : ∀ x hx, p x 0 hx (zero_mem _))
    (add_left : ∀ x y z hx hy hz, p x z hx hz → p y z hy hz → p (x + y) z (add_mem hx hy) hz)
    (add_right : ∀ x y z hx hy hz, p x y hx hy → p x z hx hz → p x (y + z) hx (add_mem hy hz))
    (mul_left : ∀ x y z hx hy hz, p x z hx hz → p y z hy hz → p (x * y) z (mul_mem hx hy) hz)
    (mul_right : ∀ x y z hx hy hz, p x y hx hy → p x z hx hz → p x (y * z) hx (mul_mem hy hz))
    {x y : R} (hx : x ∈ closure s) (hy : y ∈ closure s) :
    p x y hx hy := by
  induction hy using closure_induction with
  | mem z hz => induction hx using closure_induction with
    | mem _ h => exact mem_mem _ h _ hz
    | zero => exact zero_left _ _
    | mul _ _ _ _ h₁ h₂ => exact mul_left _ _ _ _ _ _ h₁ h₂
    | add _ _ _ _ h₁ h₂ => exact add_left _ _ _ _ _ _ h₁ h₂
  | zero => exact zero_right x hx
  | mul _ _ _ _ h₁ h₂ => exact mul_right _ _ _ _ _ _ h₁ h₂
  | add _ _ _ _ h₁ h₂ => exact add_right _ _ _ _ _ _ h₁ h₂

variable (R)

/-- `closure` forms a Galois insertion with the coercion to set. -/
protected def gi : GaloisInsertion (@closure R _) (↑) where
  choice s _ := closure s
  gc _ _ := closure_le
  le_l_u _ := subset_closure
  choice_eq _ _ := rfl

variable {R}
variable [NonUnitalNonAssocSemiring S]
variable {F : Type*} [FunLike F R S] [NonUnitalRingHomClass F R S]

/-- Closure of a non-unital subsemiring `S` equals `S`. -/
@[simp]
theorem closure_eq (s : NonUnitalSubsemiring R) : closure (s : Set R) = s :=
  (NonUnitalSubsemiring.gi R).l_u_eq s

@[simp]
theorem closure_empty : closure (∅ : Set R) = ⊥ :=
  (NonUnitalSubsemiring.gi R).gc.l_bot

@[simp]
theorem closure_univ : closure (Set.univ : Set R) = ⊤ :=
  @coe_top R _ ▸ closure_eq ⊤

theorem closure_union (s t : Set R) : closure (s ∪ t) = closure s ⊔ closure t :=
  (NonUnitalSubsemiring.gi R).gc.l_sup

theorem closure_iUnion {ι} (s : ι → Set R) : closure (⋃ i, s i) = ⨆ i, closure (s i) :=
  (NonUnitalSubsemiring.gi R).gc.l_iSup

theorem closure_sUnion (s : Set (Set R)) : closure (⋃₀ s) = ⨆ t ∈ s, closure t :=
  (NonUnitalSubsemiring.gi R).gc.l_sSup

theorem map_sup (s t : NonUnitalSubsemiring R) (f : F) :
    (map f (s ⊔ t) : NonUnitalSubsemiring S) = map f s ⊔ map f t :=
  @GaloisConnection.l_sup _ _ s t _ _ _ _ (gc_map_comap f)

theorem map_iSup {ι : Sort*} (f : F) (s : ι → NonUnitalSubsemiring R) :
    (map f (iSup s) : NonUnitalSubsemiring S) = ⨆ i, map f (s i) :=
  @GaloisConnection.l_iSup _ _ _ _ _ _ _ (gc_map_comap f) s

theorem map_inf (s t : NonUnitalSubsemiring R) (f : F) (hf : Function.Injective f) :
    (map f (s ⊓ t) : NonUnitalSubsemiring S) = map f s ⊓ map f t :=
  SetLike.coe_injective (Set.image_inter hf)

theorem map_iInf {ι : Sort*} [Nonempty ι] (f : F) (hf : Function.Injective f)
    (s : ι → NonUnitalSubsemiring R) :
    (map f (iInf s) : NonUnitalSubsemiring S) = ⨅ i, map f (s i) := by
  apply SetLike.coe_injective
  simpa using (Set.injOn_of_injective hf).image_iInter_eq (s := SetLike.coe ∘ s)

theorem comap_inf (s t : NonUnitalSubsemiring S) (f : F) :
    (comap f (s ⊓ t) : NonUnitalSubsemiring R) = comap f s ⊓ comap f t :=
  @GaloisConnection.u_inf _ _ s t _ _ _ _ (gc_map_comap f)

theorem comap_iInf {ι : Sort*} (f : F) (s : ι → NonUnitalSubsemiring S) :
    (comap f (iInf s) : NonUnitalSubsemiring R) = ⨅ i, comap f (s i) :=
  @GaloisConnection.u_iInf _ _ _ _ _ _ _ (gc_map_comap f) s

@[simp]
theorem map_bot (f : F) : map f (⊥ : NonUnitalSubsemiring R) = (⊥ : NonUnitalSubsemiring S) :=
  (gc_map_comap f).l_bot

@[simp]
theorem comap_top (f : F) : comap f (⊤ : NonUnitalSubsemiring S) = (⊤ : NonUnitalSubsemiring R) :=
  (gc_map_comap f).u_top

/-- Given `NonUnitalSubsemiring`s `s`, `t` of semirings `R`, `S` respectively, `s.prod t` is
`s × t` as a non-unital subsemiring of `R × S`. -/
def prod (s : NonUnitalSubsemiring R) (t : NonUnitalSubsemiring S) : NonUnitalSubsemiring (R × S) :=
  { s.toSubsemigroup.prod t.toSubsemigroup, s.toAddSubmonoid.prod t.toAddSubmonoid with
    carrier := (s : Set R) ×ˢ (t : Set S) }

@[norm_cast]
theorem coe_prod (s : NonUnitalSubsemiring R) (t : NonUnitalSubsemiring S) :
    (s.prod t : Set (R × S)) = (s : Set R) ×ˢ (t : Set S) :=
  rfl

theorem mem_prod {s : NonUnitalSubsemiring R} {t : NonUnitalSubsemiring S} {p : R × S} :
    p ∈ s.prod t ↔ p.1 ∈ s ∧ p.2 ∈ t :=
  Iff.rfl

@[mono]
theorem prod_mono ⦃s₁ s₂ : NonUnitalSubsemiring R⦄ (hs : s₁ ≤ s₂) ⦃t₁ t₂ : NonUnitalSubsemiring S⦄
    (ht : t₁ ≤ t₂) : s₁.prod t₁ ≤ s₂.prod t₂ :=
  Set.prod_mono hs ht

theorem prod_mono_right (s : NonUnitalSubsemiring R) :
    Monotone fun t : NonUnitalSubsemiring S => s.prod t :=
  prod_mono (le_refl s)

theorem prod_mono_left (t : NonUnitalSubsemiring S) :
    Monotone fun s : NonUnitalSubsemiring R => s.prod t := fun _ _ hs => prod_mono hs (le_refl t)

theorem prod_top (s : NonUnitalSubsemiring R) :
    s.prod (⊤ : NonUnitalSubsemiring S) = s.comap (NonUnitalRingHom.fst R S) :=
  ext fun x => by simp [mem_prod, MonoidHom.coe_fst]

theorem top_prod (s : NonUnitalSubsemiring S) :
    (⊤ : NonUnitalSubsemiring R).prod s = s.comap (NonUnitalRingHom.snd R S) :=
  ext fun x => by simp [mem_prod, MonoidHom.coe_snd]

@[simp]
theorem top_prod_top : (⊤ : NonUnitalSubsemiring R).prod (⊤ : NonUnitalSubsemiring S) = ⊤ :=
  (top_prod _).trans <| comap_top _

/-- Product of non-unital subsemirings is isomorphic to their product as semigroups. -/
def prodEquiv (s : NonUnitalSubsemiring R) (t : NonUnitalSubsemiring S) : s.prod t ≃+* s × t :=
  { Equiv.Set.prod (s : Set R) (t : Set S) with
    map_mul' := fun _ _ => rfl
    map_add' := fun _ _ => rfl }

theorem mem_iSup_of_directed {ι} [hι : Nonempty ι] {S : ι → NonUnitalSubsemiring R}
    (hS : Directed (· ≤ ·) S) {x : R} : (x ∈ ⨆ i, S i) ↔ ∃ i, x ∈ S i := by
  refine ⟨?_, fun ⟨i, hi⟩ ↦ le_iSup S i hi⟩
  let U : NonUnitalSubsemiring R :=
    NonUnitalSubsemiring.mk' (⋃ i, (S i : Set R))
      (⨆ i, (S i).toSubsemigroup) (Subsemigroup.coe_iSup_of_directed hS)
      (⨆ i, (S i).toAddSubmonoid) (AddSubmonoid.coe_iSup_of_directed hS)
  -- Porting note `@this` doesn't work
  suffices H : ⨆ i, S i ≤ U by simpa [U] using @H x
  exact iSup_le fun i x hx => Set.mem_iUnion.2 ⟨i, hx⟩

theorem coe_iSup_of_directed {ι} [hι : Nonempty ι] {S : ι → NonUnitalSubsemiring R}
    (hS : Directed (· ≤ ·) S) : ((⨆ i, S i : NonUnitalSubsemiring R) : Set R) = ⋃ i, S i :=
  Set.ext fun x ↦ by simp [mem_iSup_of_directed hS]

theorem mem_sSup_of_directedOn {S : Set (NonUnitalSubsemiring R)} (Sne : S.Nonempty)
    (hS : DirectedOn (· ≤ ·) S) {x : R} : x ∈ sSup S ↔ ∃ s ∈ S, x ∈ s := by
  haveI : Nonempty S := Sne.to_subtype
  simp only [sSup_eq_iSup', mem_iSup_of_directed hS.directed_val, Subtype.exists, exists_prop]

theorem coe_sSup_of_directedOn {S : Set (NonUnitalSubsemiring R)} (Sne : S.Nonempty)
    (hS : DirectedOn (· ≤ ·) S) : (↑(sSup S) : Set R) = ⋃ s ∈ S, ↑s :=
  Set.ext fun x => by simp [mem_sSup_of_directedOn Sne hS]

end NonUnitalSubsemiring

namespace NonUnitalRingHom

variable {F : Type*} [FunLike F R S]

theorem eq_of_eqOn_stop {f g : F}
    (h : Set.EqOn (f : R → S) (g : R → S) (⊤ : NonUnitalSubsemiring R)) : f = g :=
  DFunLike.ext _ _ fun _ => h trivial

variable [NonUnitalNonAssocSemiring S] [NonUnitalNonAssocSemiring T]
  [NonUnitalRingHomClass F R S]
  {S' : Type*} [SetLike S' S] [NonUnitalSubsemiringClass S' S]
  {s : NonUnitalSubsemiring R}

open NonUnitalSubsemiringClass NonUnitalSubsemiring

/-- Restriction of a non-unital ring homomorphism to its range interpreted as a
non-unital subsemiring.

This is the bundled version of `Set.rangeFactorization`. -/
def srangeRestrict (f : F) : R →ₙ+* (srange f : NonUnitalSubsemiring S) :=
  codRestrict f (srange f) (mem_srange_self f)

@[simp]
theorem coe_srangeRestrict (f : F) (x : R) : (srangeRestrict f x : S) = f x :=
  rfl

theorem srangeRestrict_surjective (f : F) :
    Function.Surjective (srangeRestrict f : R → (srange f : NonUnitalSubsemiring S)) :=
  fun ⟨_, hy⟩ =>
  let ⟨x, hx⟩ := mem_srange.mp hy
  ⟨x, Subtype.ext hx⟩

theorem srange_eq_top_iff_surjective {f : F} :
    srange f = (⊤ : NonUnitalSubsemiring S) ↔ Function.Surjective (f : R → S) :=
  SetLike.ext'_iff.trans <| Iff.trans (by rw [coe_srange, coe_top]) Set.range_eq_univ

@[deprecated (since := "2024-11-11")]
alias srange_top_iff_surjective := srange_eq_top_iff_surjective

/-- The range of a surjective non-unital ring homomorphism is the whole of the codomain. -/
@[simp]
theorem srange_eq_top_of_surjective (f : F) (hf : Function.Surjective (f : R → S)) :
    srange f = (⊤ : NonUnitalSubsemiring S) :=
  srange_eq_top_iff_surjective.2 hf

@[deprecated (since := "2024-11-11")] alias srange_top_of_surjective := srange_eq_top_of_surjective

/-- If two non-unital ring homomorphisms are equal on a set, then they are equal on its
non-unital subsemiring closure. -/
theorem eqOn_sclosure {f g : F} {s : Set R} (h : Set.EqOn (f : R → S) (g : R → S) s) :
    Set.EqOn f g (closure s) :=
  show closure s ≤ eqSlocus f g from closure_le.2 h

theorem eq_of_eqOn_sdense {s : Set R} (hs : closure s = ⊤) {f g : F}
    (h : s.EqOn (f : R → S) (g : R → S)) : f = g :=
  eq_of_eqOn_stop <| hs ▸ eqOn_sclosure h

theorem sclosure_preimage_le (f : F) (s : Set S) :
    closure ((f : R → S) ⁻¹' s) ≤ (closure s).comap f :=
  closure_le.2 fun _ hx => SetLike.mem_coe.2 <| mem_comap.2 <| subset_closure hx

/-- The image under a ring homomorphism of the subsemiring generated by a set equals
the subsemiring generated by the image of the set. -/
theorem map_sclosure (f : F) (s : Set R) : (closure s).map f = closure ((f : R → S) '' s) :=
  Set.image_preimage.l_comm_of_u_comm (gc_map_comap f) (NonUnitalSubsemiring.gi S).gc
    (NonUnitalSubsemiring.gi R).gc fun _ ↦ rfl

end NonUnitalRingHom

namespace NonUnitalSubsemiring

open NonUnitalRingHom NonUnitalSubsemiringClass

@[simp]
theorem srange_subtype (s : NonUnitalSubsemiring R) : NonUnitalRingHom.srange (subtype s) = s :=
  SetLike.coe_injective <| (coe_srange _).trans Subtype.range_coe

variable [NonUnitalNonAssocSemiring S]

@[simp]
theorem range_fst : NonUnitalRingHom.srange (fst R S) = ⊤ :=
  NonUnitalRingHom.srange_eq_top_of_surjective (fst R S) Prod.fst_surjective

@[simp]
theorem range_snd : NonUnitalRingHom.srange (snd R S) = ⊤ :=
  NonUnitalRingHom.srange_eq_top_of_surjective (snd R S) <| Prod.snd_surjective

end NonUnitalSubsemiring

namespace RingEquiv

open NonUnitalRingHom NonUnitalSubsemiringClass

variable {s t : NonUnitalSubsemiring R}
variable [NonUnitalNonAssocSemiring S]  {F : Type*} [FunLike F R S] [NonUnitalRingHomClass F R S]

/-- Makes the identity isomorphism from a proof two non-unital subsemirings of a multiplicative
monoid are equal. -/
def nonUnitalSubsemiringCongr (h : s = t) : s ≃+* t :=
  { Equiv.setCongr <| congr_arg _ h with
    map_mul' := fun _ _ => rfl
    map_add' := fun _ _ => rfl }

/-- Restrict a non-unital ring homomorphism with a left inverse to a ring isomorphism to its
`NonUnitalRingHom.srange`. -/
def sofLeftInverse' {g : S → R} {f : F} (h : Function.LeftInverse g f) : R ≃+* srange f :=
  { srangeRestrict f with
    toFun := srangeRestrict f
    invFun := fun x => g (subtype (srange f) x)
    left_inv := h
    right_inv := fun x =>
      Subtype.ext <|
        let ⟨x', hx'⟩ := NonUnitalRingHom.mem_srange.mp x.prop
        show f (g x) = x by rw [← hx', h x'] }

@[simp]
theorem sofLeftInverse'_apply {g : S → R} {f : F} (h : Function.LeftInverse g f) (x : R) :
    ↑(sofLeftInverse' h x) = f x :=
  rfl

@[simp]
theorem sofLeftInverse'_symm_apply {g : S → R} {f : F} (h : Function.LeftInverse g f)
    (x : srange f) : (sofLeftInverse' h).symm x = g x :=
  rfl

/-- Given an equivalence `e : R ≃+* S` of non-unital semirings and a non-unital subsemiring
`s` of `R`, `non_unital_subsemiring_map e s` is the induced equivalence between `s` and
`s.map e` -/
@[simps!]
def nonUnitalSubsemiringMap (e : R ≃+* S) (s : NonUnitalSubsemiring R) :
    s ≃+* NonUnitalSubsemiring.map e.toNonUnitalRingHom s :=
  { e.toAddEquiv.addSubmonoidMap s.toAddSubmonoid,
    e.toMulEquiv.subsemigroupMap s.toSubsemigroup with }

end RingEquiv<|MERGE_RESOLUTION|>--- conflicted
+++ resolved
@@ -256,13 +256,8 @@
 
 /-- The center of a (not necessarily unital or associative) semiring
 is isomorphic to the center of its opposite. -/
-<<<<<<< HEAD
-@[simps!] def centerMulOppositeEquiv : center Rᵐᵒᵖ ≃+* center R where
-  __ := Subsemigroup.centerMulOppositeEquiv
-=======
 @[simps!] def centerToMulOpposite : center R ≃+* center Rᵐᵒᵖ where
   __ := Subsemigroup.centerToMulOpposite
->>>>>>> b9c7233c
   map_add' _ _ := rfl
 
 end NonUnitalNonAssocSemiring
