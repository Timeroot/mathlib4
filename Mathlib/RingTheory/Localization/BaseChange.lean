--- conflicted
+++ resolved
@@ -197,24 +197,11 @@
 
 end
 
-<<<<<<< HEAD
-namespace IsLocalization.Away
-=======
 section
->>>>>>> 3ffff9ed
 
 variable {R S : Type*} [CommRing R] [CommRing S] [Algebra R S]
     (r : R) (A : Type*) [CommRing A] [Algebra R A]
 
-<<<<<<< HEAD
-instance tensor [IsLocalization.Away r A] :
-    IsLocalization.Away (algebraMap R S r) (S ⊗[R] A) := by
-  let _ : Algebra A (S ⊗[R] A) := Algebra.TensorProduct.rightAlgebra
-  simp only [IsLocalization.Away]
-  have : Submonoid.powers (algebraMap R S r) = Algebra.algebraMapSubmonoid S (.powers r) := by
-    simp [Algebra.algebraMapSubmonoid]
-  rw [this, Algebra.isLocalization_iff_isPushout _ A]
-=======
 instance IsLocalization.tensor (M : Submonoid R) [IsLocalization M A] :
     IsLocalization (Algebra.algebraMapSubmonoid S M) (S ⊗[R] A) := by
   let _ : Algebra A (S ⊗[R] A) := Algebra.TensorProduct.rightAlgebra
@@ -250,16 +237,11 @@
 instance tensor [IsLocalization.Away r A] :
     IsLocalization.Away (algebraMap R S r) (S ⊗[R] A) := by
   simp only [IsLocalization.Away, ← Algebra.algebraMapSubmonoid_powers]
->>>>>>> 3ffff9ed
   infer_instance
 
 variable (S) in
 /-- The `S`-isomorphism `S ⊗[R] Rᵣ ≃ₐ Sᵣ`. -/
-<<<<<<< HEAD
-noncomputable def tensorEquiv [IsLocalization.Away r A] :
-=======
 noncomputable abbrev tensorEquiv [IsLocalization.Away r A] :
->>>>>>> 3ffff9ed
     S ⊗[R] A ≃ₐ[S] Localization.Away (algebraMap R S r) :=
   IsLocalization.algEquiv (Submonoid.powers <| algebraMap R S r) _ _
 
@@ -267,30 +249,15 @@
 
 instance tensorRight [IsLocalization.Away r A] :
     IsLocalization.Away (algebraMap R S r) (A ⊗[R] S) := by
-<<<<<<< HEAD
-  simp only [IsLocalization.Away]
-  have : Submonoid.powers (algebraMap R S r) = Algebra.algebraMapSubmonoid S (.powers r) := by
-    simp [Algebra.algebraMapSubmonoid]
-  rw [this, Algebra.isLocalization_iff_isPushout _ A]
-=======
   simp only [IsLocalization.Away, ← Algebra.algebraMapSubmonoid_powers]
->>>>>>> 3ffff9ed
   infer_instance
 
 variable (S) in
 /-- The `S`-isomorphism `S ⊗[R] Rᵣ ≃ₐ Sᵣ`. -/
-<<<<<<< HEAD
-noncomputable def tensorRightEquiv [IsLocalization.Away r A] :
-    A ⊗[R] S ≃ₐ[S] Localization.Away (algebraMap R S r) :=
-  IsLocalization.algEquiv (Submonoid.powers <| algebraMap R S r) _ _
-
-end IsLocalization.Away
-=======
 noncomputable abbrev tensorRightEquiv [IsLocalization.Away r A] :
     A ⊗[R] S ≃ₐ[S] Localization.Away (algebraMap R S r) :=
   IsLocalization.algEquiv (Submonoid.powers <| algebraMap R S r) _ _
 
 end IsLocalization.Away
 
-end
->>>>>>> 3ffff9ed
+end