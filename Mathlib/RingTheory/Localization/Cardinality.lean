--- conflicted
+++ resolved
@@ -34,22 +34,6 @@
 
 namespace IsLocalization
 
-<<<<<<< HEAD
-variable {R : Type u} [CommRing R] {L : Type u} [CommRing L] [Algebra R L]
-
-/-- A localization always has cardinality less than or equal to the base ring. -/
-theorem card_le (S : Submonoid R) [IsLocalization S L] : #L ≤ #R := by
-  classical
-    cases fintypeOrInfinite R
-    · exact Cardinal.mk_le_of_surjective (IsArtinianRing.localization_surjective S _)
-    erw [← Cardinal.mul_eq_self <| Cardinal.aleph0_le_mk R]
-    set f : R × R → L := fun aa => IsLocalization.mk' _ aa.1 (if h : aa.2 ∈ S then ⟨aa.2, h⟩ else 1)
-    refine @Cardinal.mk_le_of_surjective _ _ f fun a => ?_
-    obtain ⟨x, y, h⟩ := IsLocalization.mk'_surjective S a
-    use (x, y)
-    dsimp [f]
-    rwa [dif_pos <| show ↑y ∈ S from y.2, SetLike.eta]
-=======
 theorem lift_cardinalMk_le (S : Submonoid R) [IsLocalization S L] :
     Cardinal.lift.{u} #L ≤ Cardinal.lift.{v} #R := by
   have := Localization.cardinalMk_le S
@@ -83,7 +67,6 @@
 end Localization
 
 namespace IsLocalization
->>>>>>> d0df76bd
 
 variable (L)
 
@@ -93,10 +76,6 @@
   rwa [← lift_inj.{u, v}, lift_mk_eq'.2 ⟨(Localization.algEquiv S L).toEquiv⟩] at this
 
 /-- If you do not localize at any zero-divisors, localization preserves cardinality. -/
-<<<<<<< HEAD
-theorem card (S : Submonoid R) [IsLocalization S L] (hS : S ≤ R⁰) : #R = #L :=
-  (Cardinal.mk_le_of_injective (IsLocalization.injective L hS)).antisymm (card_le S)
-=======
 theorem cardinalMk (L : Type u) [CommRing L] [Algebra R L]
     (S : Submonoid R) [IsLocalization S L] (hS : S ≤ R⁰) : #L = #R := by
   simpa using lift_cardinalMk L S hS
@@ -122,6 +101,5 @@
   IsLocalization.cardinalMk L _ le_rfl
 
 end IsFractionRing
->>>>>>> d0df76bd
 
 end CommRing