/-
Copyright (c) 2018 Johannes Hölzl. All rights reserved.
Released under Apache 2.0 license as described in the file LICENSE.
Authors: Johannes Hölzl, Jens Wagemaker, Aaron Anderson
-/
import Mathlib.Algebra.BigOperators.Associated
<<<<<<< HEAD
import Mathlib.Algebra.SMulWithZero
=======
import Mathlib.Algebra.GroupWithZero.Action.Defs
import Mathlib.Algebra.Order.Ring.Nat
>>>>>>> d28737c0
import Mathlib.Data.ENat.Basic
import Mathlib.RingTheory.UniqueFactorizationDomain.Defs

/-!
# Basic results un unique factorization monoids

## Main results
* `prime_factors_unique`: the prime factors of an element in a cancellative
  commutative monoid with zero (e.g. an integral domain) are unique up to associates
* `UniqueFactorizationMonoid.factors_unique`: the irreducible factors of an element
  in a unique factorization monoid (e.g. a UFD) are unique up to associates
* `UniqueFactorizationMonoid.iff_exists_prime_factors`: unique factorization exists iff each nonzero
  elements factors into a product of primes
* `UniqueFactorizationMonoid.dvd_of_dvd_mul_left_of_no_prime_factors`: Euclid's lemma:
  if `a ∣ b * c` and `a` and `c` have no common prime factors, `a ∣ b`.
* `UniqueFactorizationMonoid.dvd_of_dvd_mul_right_of_no_prime_factors`: Euclid's lemma:
  if `a ∣ b * c` and `a` and `b` have no common prime factors, `a ∣ c`.
* `UniqueFactorizationMonoid.exists_reduced_factors`: in a UFM, we can divide out a common factor
  to get relatively prime elements.
-/

assert_not_exists Field

variable {α : Type*}

local infixl:50 " ~ᵤ " => Associated

namespace WfDvdMonoid

variable [CommMonoidWithZero α]

open Associates Nat

theorem of_wfDvdMonoid_associates (_ : WfDvdMonoid (Associates α)) : WfDvdMonoid α :=
  ⟨(mk_surjective.wellFounded_iff mk_dvdNotUnit_mk_iff.symm).2 wellFounded_dvdNotUnit⟩

variable [WfDvdMonoid α]

instance wfDvdMonoid_associates : WfDvdMonoid (Associates α) :=
  ⟨(mk_surjective.wellFounded_iff mk_dvdNotUnit_mk_iff.symm).1 wellFounded_dvdNotUnit⟩

theorem wellFoundedLT_associates : WellFoundedLT (Associates α) :=
  ⟨Subrelation.wf dvdNotUnit_of_lt wellFounded_dvdNotUnit⟩

end WfDvdMonoid

theorem WfDvdMonoid.of_wellFoundedLT_associates [CancelCommMonoidWithZero α]
    (h : WellFoundedLT (Associates α)) : WfDvdMonoid α :=
  WfDvdMonoid.of_wfDvdMonoid_associates
    ⟨by
      convert h.wf
      ext
      exact Associates.dvdNotUnit_iff_lt⟩

theorem WfDvdMonoid.iff_wellFounded_associates [CancelCommMonoidWithZero α] :
    WfDvdMonoid α ↔ WellFoundedLT (Associates α) :=
  ⟨by apply WfDvdMonoid.wellFoundedLT_associates, WfDvdMonoid.of_wellFoundedLT_associates⟩

instance Associates.ufm [CancelCommMonoidWithZero α] [UniqueFactorizationMonoid α] :
    UniqueFactorizationMonoid (Associates α) :=
  { (WfDvdMonoid.wfDvdMonoid_associates : WfDvdMonoid (Associates α)) with
    irreducible_iff_prime := by
      rw [← Associates.irreducible_iff_prime_iff]
      apply UniqueFactorizationMonoid.irreducible_iff_prime }

theorem prime_factors_unique [CancelCommMonoidWithZero α] :
    ∀ {f g : Multiset α},
      (∀ x ∈ f, Prime x) → (∀ x ∈ g, Prime x) → f.prod ~ᵤ g.prod → Multiset.Rel Associated f g := by
  classical
  intro f
  induction' f using Multiset.induction_on with p f ih
  · intros g _ hg h
    exact Multiset.rel_zero_left.2 <|
      Multiset.eq_zero_of_forall_not_mem fun x hx =>
        have : IsUnit g.prod := by simpa [associated_one_iff_isUnit] using h.symm
        (hg x hx).not_unit <|
          isUnit_iff_dvd_one.2 <| (Multiset.dvd_prod hx).trans (isUnit_iff_dvd_one.1 this)
  · intros g hf hg hfg
    let ⟨b, hbg, hb⟩ :=
      (exists_associated_mem_of_dvd_prod (hf p (by simp)) fun q hq => hg _ hq) <|
        hfg.dvd_iff_dvd_right.1 (show p ∣ (p ::ₘ f).prod by simp)
    haveI := Classical.decEq α
    rw [← Multiset.cons_erase hbg]
    exact
      Multiset.Rel.cons hb
        (ih (fun q hq => hf _ (by simp [hq]))
          (fun {q} (hq : q ∈ g.erase b) => hg q (Multiset.mem_of_mem_erase hq))
          (Associated.of_mul_left
            (by rwa [← Multiset.prod_cons, ← Multiset.prod_cons, Multiset.cons_erase hbg]) hb
            (hf p (by simp)).ne_zero))

namespace UniqueFactorizationMonoid

variable [CancelCommMonoidWithZero α] [UniqueFactorizationMonoid α]

theorem factors_unique {f g : Multiset α} (hf : ∀ x ∈ f, Irreducible x)
    (hg : ∀ x ∈ g, Irreducible x) (h : f.prod ~ᵤ g.prod) : Multiset.Rel Associated f g :=
  prime_factors_unique (fun x hx => UniqueFactorizationMonoid.irreducible_iff_prime.mp (hf x hx))
    (fun x hx => UniqueFactorizationMonoid.irreducible_iff_prime.mp (hg x hx)) h

end UniqueFactorizationMonoid

/-- If an irreducible has a prime factorization,
  then it is an associate of one of its prime factors. -/
theorem prime_factors_irreducible [CancelCommMonoidWithZero α] {a : α} {f : Multiset α}
    (ha : Irreducible a) (pfa : (∀ b ∈ f, Prime b) ∧ f.prod ~ᵤ a) : ∃ p, a ~ᵤ p ∧ f = {p} := by
  haveI := Classical.decEq α
  refine @Multiset.induction_on _
    (fun g => (g.prod ~ᵤ a) → (∀ b ∈ g, Prime b) → ∃ p, a ~ᵤ p ∧ g = {p}) f ?_ ?_ pfa.2 pfa.1
  · intro h; exact (ha.not_unit (associated_one_iff_isUnit.1 (Associated.symm h))).elim
  · rintro p s _ ⟨u, hu⟩ hs
    use p
    have hs0 : s = 0 := by
      by_contra hs0
      obtain ⟨q, hq⟩ := Multiset.exists_mem_of_ne_zero hs0
      apply (hs q (by simp [hq])).2.1
      refine (ha.isUnit_or_isUnit (?_ : _ = p * ↑u * (s.erase q).prod * _)).resolve_left ?_
      · rw [mul_right_comm _ _ q, mul_assoc, ← Multiset.prod_cons, Multiset.cons_erase hq, ← hu,
          mul_comm, mul_comm p _, mul_assoc]
        simp
      apply mt isUnit_of_mul_isUnit_left (mt isUnit_of_mul_isUnit_left _)
      apply (hs p (Multiset.mem_cons_self _ _)).2.1
    simp only [mul_one, Multiset.prod_cons, Multiset.prod_zero, hs0] at *
    exact ⟨Associated.symm ⟨u, hu⟩, rfl⟩

theorem irreducible_iff_prime_of_existsUnique_irreducible_factors [CancelCommMonoidWithZero α]
    (eif : ∀ a : α, a ≠ 0 → ∃ f : Multiset α, (∀ b ∈ f, Irreducible b) ∧ f.prod ~ᵤ a)
    (uif :
      ∀ f g : Multiset α,
        (∀ x ∈ f, Irreducible x) →
          (∀ x ∈ g, Irreducible x) → f.prod ~ᵤ g.prod → Multiset.Rel Associated f g)
    (p : α) : Irreducible p ↔ Prime p :=
  letI := Classical.decEq α
  ⟨ fun hpi =>
    ⟨hpi.ne_zero, hpi.1, fun a b ⟨x, hx⟩ =>
      if hab0 : a * b = 0 then
        (eq_zero_or_eq_zero_of_mul_eq_zero hab0).elim (fun ha0 => by simp [ha0]) fun hb0 => by
          simp [hb0]
      else by
        have hx0 : x ≠ 0 := fun hx0 => by simp_all
        have ha0 : a ≠ 0 := left_ne_zero_of_mul hab0
        have hb0 : b ≠ 0 := right_ne_zero_of_mul hab0
        obtain ⟨fx, hfx⟩ := eif x hx0
        obtain ⟨fa, hfa⟩ := eif a ha0
        obtain ⟨fb, hfb⟩ := eif b hb0
        have h : Multiset.Rel Associated (p ::ₘ fx) (fa + fb) := by
          apply uif
          · exact fun i hi => (Multiset.mem_cons.1 hi).elim (fun hip => hip.symm ▸ hpi) (hfx.1 _)
          · exact fun i hi => (Multiset.mem_add.1 hi).elim (hfa.1 _) (hfb.1 _)
          calc
            Multiset.prod (p ::ₘ fx) ~ᵤ a * b := by
              rw [hx, Multiset.prod_cons]; exact hfx.2.mul_left _
            _ ~ᵤ fa.prod * fb.prod := hfa.2.symm.mul_mul hfb.2.symm
            _ = _ := by rw [Multiset.prod_add]

        exact
          let ⟨q, hqf, hq⟩ := Multiset.exists_mem_of_rel_of_mem h (Multiset.mem_cons_self p _)
          (Multiset.mem_add.1 hqf).elim
            (fun hqa =>
              Or.inl <| hq.dvd_iff_dvd_left.2 <| hfa.2.dvd_iff_dvd_right.1 (Multiset.dvd_prod hqa))
            fun hqb =>
            Or.inr <| hq.dvd_iff_dvd_left.2 <| hfb.2.dvd_iff_dvd_right.1 (Multiset.dvd_prod hqb)⟩,
    Prime.irreducible⟩

@[deprecated (since := "2024-12-17")]
alias irreducible_iff_prime_of_exists_unique_irreducible_factors :=
  irreducible_iff_prime_of_existsUnique_irreducible_factors

namespace UniqueFactorizationMonoid

variable [CancelCommMonoidWithZero α]
variable [UniqueFactorizationMonoid α]

@[simp]
theorem factors_one : factors (1 : α) = 0 := by
  nontriviality α using factors
  rw [← Multiset.rel_zero_right]
  refine factors_unique irreducible_of_factor (fun x hx => (Multiset.not_mem_zero x hx).elim) ?_
  rw [Multiset.prod_zero]
  exact factors_prod one_ne_zero

theorem exists_mem_factors_of_dvd {a p : α} (ha0 : a ≠ 0) (hp : Irreducible p) :
    p ∣ a → ∃ q ∈ factors a, p ~ᵤ q := fun ⟨b, hb⟩ =>
  have hb0 : b ≠ 0 := fun hb0 => by simp_all
  have : Multiset.Rel Associated (p ::ₘ factors b) (factors a) :=
    factors_unique
      (fun _ hx => (Multiset.mem_cons.1 hx).elim (fun h => h.symm ▸ hp) (irreducible_of_factor _))
      irreducible_of_factor
      (Associated.symm <|
        calc
          Multiset.prod (factors a) ~ᵤ a := factors_prod ha0
          _ = p * b := hb
          _ ~ᵤ Multiset.prod (p ::ₘ factors b) := by
            rw [Multiset.prod_cons]; exact (factors_prod hb0).symm.mul_left _
          )
  Multiset.exists_mem_of_rel_of_mem this (by simp)

theorem exists_mem_factors {x : α} (hx : x ≠ 0) (h : ¬IsUnit x) : ∃ p, p ∈ factors x := by
  obtain ⟨p', hp', hp'x⟩ := WfDvdMonoid.exists_irreducible_factor h hx
  obtain ⟨p, hp, _⟩ := exists_mem_factors_of_dvd hx hp' hp'x
  exact ⟨p, hp⟩

open Classical in
theorem factors_mul {x y : α} (hx : x ≠ 0) (hy : y ≠ 0) :
    Multiset.Rel Associated (factors (x * y)) (factors x + factors y) := by
  refine
    factors_unique irreducible_of_factor
      (fun a ha =>
        (Multiset.mem_add.mp ha).by_cases (irreducible_of_factor _) (irreducible_of_factor _))
      ((factors_prod (mul_ne_zero hx hy)).trans ?_)
  rw [Multiset.prod_add]
  exact (Associated.mul_mul (factors_prod hx) (factors_prod hy)).symm

theorem factors_pow {x : α} (n : ℕ) :
    Multiset.Rel Associated (factors (x ^ n)) (n • factors x) := by
  match n with
  | 0 => rw [zero_smul, pow_zero, factors_one, Multiset.rel_zero_right]
  | n+1 =>
    by_cases h0 : x = 0
    · simp [h0, zero_pow n.succ_ne_zero, smul_zero]
    · rw [pow_succ', succ_nsmul']
      refine Multiset.Rel.trans _ (factors_mul h0 (pow_ne_zero n h0)) ?_
      refine Multiset.Rel.add ?_ <| factors_pow n
      exact Multiset.rel_refl_of_refl_on fun y _ => Associated.refl _

@[simp]
theorem factors_pos (x : α) (hx : x ≠ 0) : 0 < factors x ↔ ¬IsUnit x := by
  constructor
  · intro h hx
    obtain ⟨p, hp⟩ := Multiset.exists_mem_of_ne_zero h.ne'
    exact (prime_of_factor _ hp).not_unit (isUnit_of_dvd_unit (dvd_of_mem_factors hp) hx)
  · intro h
    obtain ⟨p, hp⟩ := exists_mem_factors hx h
    exact
      bot_lt_iff_ne_bot.mpr
        (mt Multiset.eq_zero_iff_forall_not_mem.mp (not_forall.mpr ⟨p, not_not.mpr hp⟩))

open Multiset in
theorem factors_pow_count_prod [DecidableEq α] {x : α} (hx : x ≠ 0) :
    (∏ p ∈ (factors x).toFinset, p ^ (factors x).count p) ~ᵤ x :=
  calc
  _ = prod (∑ a ∈ toFinset (factors x), count a (factors x) • {a}) := by
    simp only [prod_sum, prod_nsmul, prod_singleton]
  _ = prod (factors x) := by rw [toFinset_sum_count_nsmul_eq (factors x)]
  _ ~ᵤ x := factors_prod hx

theorem factors_rel_of_associated {a b : α} (h : Associated a b) :
    Multiset.Rel Associated (factors a) (factors b) := by
  rcases iff_iff_and_or_not_and_not.mp h.eq_zero_iff with (⟨rfl, rfl⟩ | ⟨ha, hb⟩)
  · simp
  · refine factors_unique irreducible_of_factor irreducible_of_factor ?_
    exact ((factors_prod ha).trans h).trans (factors_prod hb).symm

end UniqueFactorizationMonoid

namespace Associates

attribute [local instance] Associated.setoid

open Multiset UniqueFactorizationMonoid

variable [CancelCommMonoidWithZero α] [UniqueFactorizationMonoid α]

theorem unique' {p q : Multiset (Associates α)} :
    (∀ a ∈ p, Irreducible a) → (∀ a ∈ q, Irreducible a) → p.prod = q.prod → p = q := by
  apply Multiset.induction_on_multiset_quot p
  apply Multiset.induction_on_multiset_quot q
  intro s t hs ht eq
  refine Multiset.map_mk_eq_map_mk_of_rel (UniqueFactorizationMonoid.factors_unique ?_ ?_ ?_)
  · exact fun a ha => irreducible_mk.1 <| hs _ <| Multiset.mem_map_of_mem _ ha
  · exact fun a ha => irreducible_mk.1 <| ht _ <| Multiset.mem_map_of_mem _ ha
  have eq' : (Quot.mk Setoid.r : α → Associates α) = Associates.mk := funext quot_mk_eq_mk
  rwa [eq', prod_mk, prod_mk, mk_eq_mk_iff_associated] at eq

theorem prod_le_prod_iff_le [Nontrivial α] {p q : Multiset (Associates α)}
    (hp : ∀ a ∈ p, Irreducible a) (hq : ∀ a ∈ q, Irreducible a) : p.prod ≤ q.prod ↔ p ≤ q := by
  refine ⟨?_, prod_le_prod⟩
  rintro ⟨c, eqc⟩
  refine Multiset.le_iff_exists_add.2 ⟨factors c, unique' hq (fun x hx ↦ ?_) ?_⟩
  · obtain h | h := Multiset.mem_add.1 hx
    · exact hp x h
    · exact irreducible_of_factor _ h
  · rw [eqc, Multiset.prod_add]
    congr
    refine associated_iff_eq.mp (factors_prod fun hc => ?_).symm
    refine not_irreducible_zero (hq _ ?_)
    rw [← prod_eq_zero_iff, eqc, hc, mul_zero]

end Associates

section ExistsPrimeFactors

variable [CancelCommMonoidWithZero α]
variable (pf : ∀ a : α, a ≠ 0 → ∃ f : Multiset α, (∀ b ∈ f, Prime b) ∧ f.prod ~ᵤ a)
include pf

theorem WfDvdMonoid.of_exists_prime_factors : WfDvdMonoid α :=
  ⟨by
    classical
      refine RelHomClass.wellFounded
        (RelHom.mk ?_ ?_ : (DvdNotUnit : α → α → Prop) →r ((· < ·) : ℕ∞ → ℕ∞ → Prop)) wellFounded_lt
      · intro a
        by_cases h : a = 0
        · exact ⊤
        exact ↑(Multiset.card (Classical.choose (pf a h)))
      rintro a b ⟨ane0, ⟨c, hc, b_eq⟩⟩
      rw [dif_neg ane0]
      by_cases h : b = 0
      · simp [h, lt_top_iff_ne_top]
      · rw [dif_neg h, Nat.cast_lt]
        have cne0 : c ≠ 0 := by
          refine mt (fun con => ?_) h
          rw [b_eq, con, mul_zero]
        calc
          Multiset.card (Classical.choose (pf a ane0)) <
              _ + Multiset.card (Classical.choose (pf c cne0)) :=
            lt_add_of_pos_right _
              (Multiset.card_pos.mpr fun con => hc (associated_one_iff_isUnit.mp ?_))
          _ = Multiset.card (Classical.choose (pf a ane0) + Classical.choose (pf c cne0)) :=
            (Multiset.card_add _ _).symm
          _ = Multiset.card (Classical.choose (pf b h)) :=
            Multiset.card_eq_card_of_rel
            (prime_factors_unique ?_ (Classical.choose_spec (pf _ h)).1 ?_)

        · convert (Classical.choose_spec (pf c cne0)).2.symm
          rw [con, Multiset.prod_zero]
        · intro x hadd
          rw [Multiset.mem_add] at hadd
          rcases hadd with h | h <;> apply (Classical.choose_spec (pf _ _)).1 _ h <;> assumption
        · rw [Multiset.prod_add]
          trans a * c
          · apply Associated.mul_mul <;> apply (Classical.choose_spec (pf _ _)).2 <;> assumption
          · rw [← b_eq]
            apply (Classical.choose_spec (pf _ _)).2.symm; assumption⟩

theorem irreducible_iff_prime_of_exists_prime_factors {p : α} : Irreducible p ↔ Prime p := by
  by_cases hp0 : p = 0
  · simp [hp0]
  refine ⟨fun h => ?_, Prime.irreducible⟩
  obtain ⟨f, hf⟩ := pf p hp0
  obtain ⟨q, hq, rfl⟩ := prime_factors_irreducible h hf
  rw [hq.prime_iff]
  exact hf.1 q (Multiset.mem_singleton_self _)

theorem UniqueFactorizationMonoid.of_exists_prime_factors : UniqueFactorizationMonoid α :=
  { WfDvdMonoid.of_exists_prime_factors pf with
    irreducible_iff_prime := irreducible_iff_prime_of_exists_prime_factors pf }

end ExistsPrimeFactors

theorem UniqueFactorizationMonoid.iff_exists_prime_factors [CancelCommMonoidWithZero α] :
    UniqueFactorizationMonoid α ↔
      ∀ a : α, a ≠ 0 → ∃ f : Multiset α, (∀ b ∈ f, Prime b) ∧ f.prod ~ᵤ a :=
  ⟨fun h => @UniqueFactorizationMonoid.exists_prime_factors _ _ h,
    UniqueFactorizationMonoid.of_exists_prime_factors⟩

section

variable {β : Type*} [CancelCommMonoidWithZero α] [CancelCommMonoidWithZero β]

theorem MulEquiv.uniqueFactorizationMonoid (e : α ≃* β) (hα : UniqueFactorizationMonoid α) :
    UniqueFactorizationMonoid β := by
  rw [UniqueFactorizationMonoid.iff_exists_prime_factors] at hα ⊢
  intro a ha
  obtain ⟨w, hp, u, h⟩ :=
    hα (e.symm a) fun h =>
      ha <| by
        convert← map_zero e
        simp [← h]
  exact
    ⟨w.map e, fun b hb =>
        let ⟨c, hc, he⟩ := Multiset.mem_map.1 hb
        he ▸ e.prime_iff.2 (hp c hc),
        Units.map e.toMonoidHom u,
      by
        rw [Multiset.prod_hom, toMonoidHom_eq_coe, Units.coe_map, MonoidHom.coe_coe, ← map_mul e, h,
          apply_symm_apply]⟩

theorem MulEquiv.uniqueFactorizationMonoid_iff (e : α ≃* β) :
    UniqueFactorizationMonoid α ↔ UniqueFactorizationMonoid β :=
  ⟨e.uniqueFactorizationMonoid, e.symm.uniqueFactorizationMonoid⟩

end

namespace UniqueFactorizationMonoid

theorem of_existsUnique_irreducible_factors [CancelCommMonoidWithZero α]
    (eif : ∀ a : α, a ≠ 0 → ∃ f : Multiset α, (∀ b ∈ f, Irreducible b) ∧ f.prod ~ᵤ a)
    (uif :
      ∀ f g : Multiset α,
        (∀ x ∈ f, Irreducible x) →
          (∀ x ∈ g, Irreducible x) → f.prod ~ᵤ g.prod → Multiset.Rel Associated f g) :
    UniqueFactorizationMonoid α :=
  UniqueFactorizationMonoid.of_exists_prime_factors
    (by
      convert eif using 7
      simp_rw [irreducible_iff_prime_of_existsUnique_irreducible_factors eif uif])

@[deprecated (since := "2024-12-17")]
alias of_exists_unique_irreducible_factors := of_existsUnique_irreducible_factors

variable {R : Type*} [CancelCommMonoidWithZero R] [UniqueFactorizationMonoid R]

theorem isRelPrime_iff_no_prime_factors {a b : R} (ha : a ≠ 0) :
    IsRelPrime a b ↔ ∀ ⦃d⦄, d ∣ a → d ∣ b → ¬Prime d :=
  ⟨fun h _ ha hb ↦ (·.not_unit <| h ha hb), fun h ↦ WfDvdMonoid.isRelPrime_of_no_irreducible_factors
    (ha ·.1) fun _ irr ha hb ↦ h ha hb (UniqueFactorizationMonoid.irreducible_iff_prime.mp irr)⟩

/-- Euclid's lemma: if `a ∣ b * c` and `a` and `c` have no common prime factors, `a ∣ b`.
Compare `IsCoprime.dvd_of_dvd_mul_left`. -/
theorem dvd_of_dvd_mul_left_of_no_prime_factors {a b c : R} (ha : a ≠ 0)
    (h : ∀ ⦃d⦄, d ∣ a → d ∣ c → ¬Prime d) : a ∣ b * c → a ∣ b :=
  ((isRelPrime_iff_no_prime_factors ha).mpr h).dvd_of_dvd_mul_right

/-- Euclid's lemma: if `a ∣ b * c` and `a` and `b` have no common prime factors, `a ∣ c`.
Compare `IsCoprime.dvd_of_dvd_mul_right`. -/
theorem dvd_of_dvd_mul_right_of_no_prime_factors {a b c : R} (ha : a ≠ 0)
    (no_factors : ∀ {d}, d ∣ a → d ∣ b → ¬Prime d) : a ∣ b * c → a ∣ c := by
  simpa [mul_comm b c] using dvd_of_dvd_mul_left_of_no_prime_factors ha @no_factors

/-- If `a ≠ 0, b` are elements of a unique factorization domain, then dividing
out their common factor `c'` gives `a'` and `b'` with no factors in common. -/
theorem exists_reduced_factors :
    ∀ a ≠ (0 : R), ∀ b,
      ∃ a' b' c', IsRelPrime a' b' ∧ c' * a' = a ∧ c' * b' = b := by
  intro a
  refine induction_on_prime a ?_ ?_ ?_
  · intros
    contradiction
  · intro a a_unit _ b
    use a, b, 1
    constructor
    · intro p p_dvd_a _
      exact isUnit_of_dvd_unit p_dvd_a a_unit
    · simp
  · intro a p a_ne_zero p_prime ih_a pa_ne_zero b
    by_cases h : p ∣ b
    · rcases h with ⟨b, rfl⟩
      obtain ⟨a', b', c', no_factor, ha', hb'⟩ := ih_a a_ne_zero b
      refine ⟨a', b', p * c', @no_factor, ?_, ?_⟩
      · rw [mul_assoc, ha']
      · rw [mul_assoc, hb']
    · obtain ⟨a', b', c', coprime, rfl, rfl⟩ := ih_a a_ne_zero b
      refine ⟨p * a', b', c', ?_, mul_left_comm _ _ _, rfl⟩
      intro q q_dvd_pa' q_dvd_b'
      rcases p_prime.left_dvd_or_dvd_right_of_dvd_mul q_dvd_pa' with p_dvd_q | q_dvd_a'
      · have : p ∣ c' * b' := dvd_mul_of_dvd_right (p_dvd_q.trans q_dvd_b') _
        contradiction
      exact coprime q_dvd_a' q_dvd_b'

theorem exists_reduced_factors' (a b : R) (hb : b ≠ 0) :
    ∃ a' b' c', IsRelPrime a' b' ∧ c' * a' = a ∧ c' * b' = b :=
  let ⟨b', a', c', no_factor, hb, ha⟩ := exists_reduced_factors b hb a
  ⟨a', b', c', fun _ hpb hpa => no_factor hpa hpb, ha, hb⟩

end UniqueFactorizationMonoid<|MERGE_RESOLUTION|>--- conflicted
+++ resolved
@@ -4,12 +4,6 @@
 Authors: Johannes Hölzl, Jens Wagemaker, Aaron Anderson
 -/
 import Mathlib.Algebra.BigOperators.Associated
-<<<<<<< HEAD
-import Mathlib.Algebra.SMulWithZero
-=======
-import Mathlib.Algebra.GroupWithZero.Action.Defs
-import Mathlib.Algebra.Order.Ring.Nat
->>>>>>> d28737c0
 import Mathlib.Data.ENat.Basic
 import Mathlib.RingTheory.UniqueFactorizationDomain.Defs
 
@@ -226,10 +220,10 @@
 theorem factors_pow {x : α} (n : ℕ) :
     Multiset.Rel Associated (factors (x ^ n)) (n • factors x) := by
   match n with
-  | 0 => rw [zero_smul, pow_zero, factors_one, Multiset.rel_zero_right]
+  | 0 => rw [zero_nsmul, pow_zero, factors_one, Multiset.rel_zero_right]
   | n+1 =>
     by_cases h0 : x = 0
-    · simp [h0, zero_pow n.succ_ne_zero, smul_zero]
+    · simp [h0, zero_pow n.succ_ne_zero, nsmul_zero]
     · rw [pow_succ', succ_nsmul']
       refine Multiset.Rel.trans _ (factors_mul h0 (pow_ne_zero n h0)) ?_
       refine Multiset.Rel.add ?_ <| factors_pow n
