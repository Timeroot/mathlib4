--- conflicted
+++ resolved
@@ -31,83 +31,6 @@
 
 namespace RingCon
 
-<<<<<<< HEAD
-section Basic
-
-variable [Add R] [Mul R] (c : RingCon R)
-
-/-- A coercion from a congruence relation to its underlying binary relation. -/
-instance : FunLike (RingCon R) R (R → Prop) where
-  coe c := c.r
-  coe_injective' x y h := by
-    rcases x with ⟨⟨x, _⟩, _⟩
-    rcases y with ⟨⟨y, _⟩, _⟩
-    congr!
-    rw [Setoid.ext_iff, (show x.Rel = y.Rel from h)]
-    simp
-
-theorem rel_eq_coe : c.r = c :=
-  rfl
-
-@[simp]
-theorem toCon_coe_eq_coe : (c.toCon : R → R → Prop) = c :=
-  rfl
-
-protected theorem refl (x) : c x x :=
-  c.refl' x
-
-protected theorem symm {x y} : c x y → c y x :=
-  c.symm'
-
-protected theorem trans {x y z} : c x y → c y z → c x z :=
-  c.trans'
-
-protected theorem add {w x y z} : c w x → c y z → c (w + y) (x + z) :=
-  c.add'
-
-protected theorem mul {w x y z} : c w x → c y z → c (w * y) (x * z) :=
-  c.mul'
-
-protected theorem sub {S : Type*} [AddGroup S] [Mul S] (t : RingCon S)
-    {a b c d : S} (h : t a b) (h' : t c d) : t (a - c) (b - d) := t.toAddCon.sub h h'
-
-protected theorem neg {S : Type*} [AddGroup S] [Mul S] (t : RingCon S)
-    {a b} (h : t a b) : t (-a) (-b) := t.toAddCon.neg h
-
-protected theorem nsmul {S : Type*} [AddGroup S] [Mul S] (t : RingCon S)
-    (m : ℕ) {x y : S} (hx : t x y) : t (m • x) (m • y) := t.toAddCon.nsmul m hx
-
-protected theorem zsmul {S : Type*} [AddGroup S] [Mul S] (t : RingCon S)
-    (z : ℤ) {x y : S} (hx : t x y) : t (z • x) (z • y) := t.toAddCon.zsmul z hx
-
-instance : Inhabited (RingCon R) :=
-  ⟨ringConGen EmptyRelation⟩
-
-@[simp]
-theorem rel_mk {s : Con R} {h a b} : RingCon.mk s h a b ↔ s a b :=
-  Iff.rfl
-
-/-- The map sending a congruence relation to its underlying binary relation is injective. -/
-theorem ext' {c d : RingCon R} (H : ⇑c = ⇑d) : c = d := DFunLike.coe_injective H
-
-/-- Extensionality rule for congruence relations. -/
-theorem ext {c d : RingCon R} (H : ∀ x y, c x y ↔ d x y) : c = d :=
-  ext' <| by ext; apply H
-
-/--
-Pulling back a `RingCon` across a ring homomorphism.
--/
-def comap {R R' F : Type*} [Add R] [Add R']
-    [FunLike F R R'] [AddHomClass F R R'] [Mul R] [Mul R'] [MulHomClass F R R']
-    (J : RingCon R') (f : F) :
-    RingCon R where
-  __ := J.toCon.comap f (map_mul f)
-  __ := J.toAddCon.comap f (map_add f)
-
-end Basic
-
-=======
->>>>>>> 3b9c3221
 section Quotient
 
 section Algebraic
