--- conflicted
+++ resolved
@@ -327,16 +327,12 @@
 theorem AssociatedGradedRingHom_apply (x : AssociatedGraded FR FR_lt) (i : ι) :
     (Gr[f] x) i = Gr(i)[f] (x i) := rfl
 
-<<<<<<< HEAD
-theorem AssociatedGradedRingHom_comp_eq_comp : Gr[g].comp Gr[f] = Gr[g.comp f] :=
-=======
 @[simp]
 lemma AssociatedGradedRingHom_apply_of {i : ι} (x : GradedPiece FR FR_lt i) :
     (Gr[f] (AssociatedGraded.of x)) = AssociatedGraded.of (Gr(i)[f] x) :=
   f.1.AssociatedGradedAddMonoidHom_apply_of x
 
-theorem AssociatedGradedRingHom_comp_eq_comp: Gr[g].comp Gr[f] = Gr[g.comp f] :=
->>>>>>> 04506a15
+theorem AssociatedGradedRingHom_comp_eq_comp : Gr[g].comp Gr[f] = Gr[g.comp f] :=
   RingHom.ext <| fun x ↦ congrFun
   (congrArg DFunLike.coe (FilteredAddGroupHom.AssociatedGradedAddMonoidHom_comp_eq_comp g.1 f.1)) x
 
