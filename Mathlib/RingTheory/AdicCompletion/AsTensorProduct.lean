--- conflicted
+++ resolved
@@ -255,8 +255,6 @@
 
 include hf
 
-include hf
-
 private lemma firstRow_exact : (firstRow I M f).Exact where
   zero k _ := match k with
     | 0 => (tens_exact I M f hf).linearMap_comp_eq_zero
@@ -295,11 +293,7 @@
     rfl
 
 private lemma ofTensorProduct_iso [Fintype ι] [IsNoetherianRing R] :
-<<<<<<< HEAD
-    IsIso (ModuleCat.ofHom (ofTensorProduct I M)) := by
-=======
     IsIso (ModuleCat.asHom (ofTensorProduct I M)) := by
->>>>>>> d0df76bd
   refine Abelian.isIso_of_epi_of_isIso_of_isIso_of_mono
     (firstRow_exact I M f hf) (secondRow_exact I M f hf) (firstRowToSecondRow I M f) ?_ ?_ ?_ ?_
   · apply ConcreteCategory.epi_of_surjective
@@ -316,11 +310,7 @@
 private
 lemma ofTensorProduct_bijective_of_map_from_fin [Fintype ι] [IsNoetherianRing R] :
     Function.Bijective (ofTensorProduct I M) := by
-<<<<<<< HEAD
-  have : IsIso (ModuleCat.ofHom (ofTensorProduct I M)) :=
-=======
   have : IsIso (ModuleCat.asHom (ofTensorProduct I M)) :=
->>>>>>> d0df76bd
     ofTensorProduct_iso I M f hf
   exact ConcreteCategory.bijective_of_isIso (ModuleCat.asHom (ofTensorProduct I M))
 
