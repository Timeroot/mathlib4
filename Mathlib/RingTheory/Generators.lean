/-
Copyright (c) 2024 Andrew Yang. All rights reserved.
Released under Apache 2.0 license as described in the file LICENSE.
Authors: Andrew Yang
-/
import Mathlib.RingTheory.Ideal.Cotangent
import Mathlib.RingTheory.Localization.Away.Basic
import Mathlib.RingTheory.MvPolynomial.Tower
import Mathlib.RingTheory.TensorProduct.Basic
import Mathlib.RingTheory.Extension

/-!

# Generators of algebras

## Main definition

- `Algebra.Generators`: A family of generators of a `R`-algebra `S` consists of
  1. `vars`: The type of variables.
  2. `val : vars → S`: The assignment of each variable to a value.
  3. `σ`: A set-theoretic section of the induced `R`-algebra homomorphism `R[X] → S`, where we
     write `R[X]` for `R[vars]`.

- `Algebra.Generators.Hom`: Given a commuting square
  ```
  R --→ P = R[X] ---→ S
  |                   |
  ↓                   ↓
  R' -→ P' = R'[X'] → S
  ```
  A hom between `P` and `P'` is an assignment `X → P'` such that the arrows commute.

- `Algebra.Generators.Cotangent`: The cotangent space wrt `P = R[X] → S`, i.e. the
  space `I/I²` with `I` being the kernel of the presentation.

## TODOs

Currently, Lean does not see through the `vars` field of terms of `Generators R S` obtained
from constructions, e.g. composition. This causes fragile and cumbersome proofs, because
`simp` and `rw` often don't work properly. `Generators R S` (and `Presentation R S`, etc.) should
be refactored in a way that makes these equalities reducibly def-eq, for example
by unbundling the `vars` field or making the field globally reducible in constructions using
unification hints.

-/

universe w u v

open TensorProduct MvPolynomial

variable (R : Type u) (S : Type v) [CommRing R] [CommRing S] [Algebra R S]

/-- A family of generators of a `R`-algebra `S` consists of
1. `vars`: The type of variables.
2. `val : vars → S`: The assignment of each variable to a value in `S`.
3. `σ`: A section of `R[X] → S`. -/
structure Algebra.Generators where
  /-- The type of variables. -/
  vars : Type w
  /-- The assignment of each variable to a value in `S`. -/
  val : vars → S
  /-- A section of `R[X] → S`. -/
  σ' : S → MvPolynomial vars R
  aeval_val_σ' : ∀ s, aeval val (σ' s) = s
  /-- An `R[X]`-algebra instance on `S`. The default is the one induced by the map `R[X] → S`,
  but this causes a diamond if there is an existing instance. -/
  algebra : Algebra (MvPolynomial vars R) S := (aeval val).toAlgebra
  algebraMap_eq :
    algebraMap (MvPolynomial vars R) S = aeval (R := R) val := by rfl

namespace Algebra.Generators

attribute [instance] algebra

variable {R S}
variable (P : Generators.{w} R S)

/-- The polynomial ring wrt a family of generators. -/
protected
abbrev Ring : Type (max w u) := MvPolynomial P.vars R

/-- The designated section of wrt a family of generators. -/
def σ : S → P.Ring := P.σ'

/-- See Note [custom simps projection] -/
def Simps.σ : S → P.Ring := P.σ

initialize_simps_projections Algebra.Generators (σ' → σ)

@[simp]
lemma aeval_val_σ (s) : aeval P.val (P.σ s) = s := P.aeval_val_σ' s

noncomputable instance {R₀} [CommRing R₀] [Algebra R₀ R] [Algebra R₀ S] [IsScalarTower R₀ R S] :
    IsScalarTower R₀ P.Ring S := IsScalarTower.of_algebraMap_eq' <|
  P.algebraMap_eq ▸ ((aeval (R := R) P.val).comp_algebraMap_of_tower R₀).symm

@[simp]
lemma algebraMap_apply (x) : algebraMap P.Ring S x = aeval (R := R) P.val x := by
  simp [algebraMap_eq]

@[simp]
lemma σ_smul (x y) : P.σ x • y = x * y := by
  rw [Algebra.smul_def, algebraMap_apply, aeval_val_σ]

lemma σ_injective : P.σ.Injective := by
  intro x y e
  rw [← P.aeval_val_σ x, ← P.aeval_val_σ y, e]

lemma algebraMap_surjective : Function.Surjective (algebraMap P.Ring S) :=
  (⟨_, P.algebraMap_apply _ ▸ P.aeval_val_σ ·⟩)

section Construction

/-- Construct `Generators` from an assignment `I → S` such that `R[X] → S` is surjective. -/
@[simps val, simps -isSimp vars]
noncomputable
def ofSurjective {vars} (val : vars → S) (h : Function.Surjective (aeval (R := R) val)) :
    Generators R S where
  vars := vars
  val := val
  σ' x := (h x).choose
  aeval_val_σ' x := (h x).choose_spec

/-- If `algebraMap R S` is surjective, the empty type generates `S`. -/
noncomputable def ofSurjectiveAlgebraMap (h : Function.Surjective (algebraMap R S)) :
    Generators.{w} R S :=
  ofSurjective PEmpty.elim <| fun s ↦ by
    use C (h s).choose
    simp [(h s).choose_spec]

/-- The canonical generators for `R` as an `R`-algebra. -/
noncomputable def id : Generators.{w} R R := ofSurjectiveAlgebraMap <| by
  rw [id.map_eq_id]
  exact RingHomSurjective.is_surjective

/-- Construct `Generators` from an assignment `I → S` such that `R[X] → S` is surjective. -/
noncomputable
def ofAlgHom {I} (f : MvPolynomial I R →ₐ[R] S) (h : Function.Surjective f) :
    Generators R S :=
  ofSurjective (f ∘ X) (by rwa [show aeval (f ∘ X) = f by ext; simp])

/-- Construct `Generators` from a family of generators of `S`. -/
noncomputable
def ofSet {s : Set S} (hs : Algebra.adjoin R s = ⊤) : Generators R S := by
  refine ofSurjective (Subtype.val : s → S) ?_
  rwa [← AlgHom.range_eq_top, ← Algebra.adjoin_range_eq_range_aeval,
    Subtype.range_coe_subtype, Set.setOf_mem_eq]

variable (R S) in
/-- The `Generators` containing the whole algebra, which induces the canonical map  `R[S] → S`. -/
@[simps]
noncomputable
def self : Generators R S where
  vars := S
  val := _root_.id
  σ' := X
  aeval_val_σ' := aeval_X _

/-- The extension `R[X₁,...,Xₙ] → S` given a family of generators. -/
@[simps]
noncomputable
def toExtension : Extension R S where
  Ring := P.Ring
  σ := P.σ
  algebraMap_σ := by simp

section Localization

variable (r : R) [IsLocalization.Away r S]

/-- If `S` is the localization of `R` away from `r`, we obtain a canonical generator mapping
to the inverse of `r`. -/
@[simps val, simps -isSimp vars σ]
noncomputable
def localizationAway : Generators R S where
  vars := Unit
  val _ := IsLocalization.Away.invSelf r
  σ' s :=
    letI a : R := (IsLocalization.Away.sec r s).1
    letI n : ℕ := (IsLocalization.Away.sec r s).2
    C a * X () ^ n
  aeval_val_σ' s := by
    rw [map_mul, algHom_C, map_pow, aeval_X]
    simp only [← IsLocalization.Away.sec_spec, map_pow, IsLocalization.Away.invSelf]
    rw [← IsLocalization.mk'_pow, one_pow, ← IsLocalization.mk'_one (M := Submonoid.powers r) S r]
    rw [← IsLocalization.mk'_pow, one_pow, mul_assoc, ← IsLocalization.mk'_mul]
    rw [mul_one, one_mul, IsLocalization.mk'_pow]
    simp

end Localization

variable {T} [CommRing T] [Algebra R T] [Algebra S T] [IsScalarTower R S T]

/-- Given two families of generators `S[X] → T` and `R[Y] → S`,
we may construct the family of generators `R[X, Y] → T`. -/
@[simps val, simps -isSimp vars σ]
noncomputable
def comp (Q : Generators S T) (P : Generators R S) : Generators R T where
  vars := Q.vars ⊕ P.vars
  val := Sum.elim Q.val (algebraMap S T ∘ P.val)
  σ' x := (Q.σ x).sum (fun n r ↦ rename Sum.inr (P.σ r) * monomial (n.mapDomain Sum.inl) 1)
  aeval_val_σ' s := by
    have (x : P.Ring) : aeval (algebraMap S T ∘ P.val) x = algebraMap S T (aeval P.val x) := by
      rw [map_aeval, aeval_def, coe_eval₂Hom, ← IsScalarTower.algebraMap_eq, Function.comp_def]
    conv_rhs => rw [← Q.aeval_val_σ s, ← (Q.σ s).sum_single]
    simp only [map_finsupp_sum, map_mul, aeval_rename, Sum.elim_comp_inr, this, aeval_val_σ,
      aeval_monomial, map_one, Finsupp.prod_mapDomain_index_inj Sum.inl_injective, Sum.elim_inl,
      one_mul, single_eq_monomial]

variable (S) in
/-- If `R → S → T` is a tower of algebras, a family of generators `R[X] → T`
gives a family of generators `S[X] → T`. -/
@[simps val, simps -isSimp vars]
noncomputable
def extendScalars (P : Generators R T) : Generators S T where
  vars := P.vars
  val := P.val
  σ' x := map (algebraMap R S) (P.σ x)
  aeval_val_σ' s := by simp [@aeval_def S, ← IsScalarTower.algebraMap_eq, ← @aeval_def R]

/-- If `P` is a family of generators of `S` over `R` and `T` is an `R`-algebra, we
obtain a natural family of generators of `T ⊗[R] S` over `T`. -/
@[simps! val, simps! -isSimp vars]
noncomputable
def baseChange {T} [CommRing T] [Algebra R T] (P : Generators R S) : Generators T (T ⊗[R] S) := by
  apply Generators.ofSurjective (fun x ↦ 1 ⊗ₜ[R] P.val x)
  intro x
  induction x using TensorProduct.induction_on with
  | zero => exact ⟨0, map_zero _⟩
  | tmul a b =>
    let X := P.σ b
    use a • MvPolynomial.map (algebraMap R T) X
    simp only [LinearMapClass.map_smul, X, aeval_map_algebraMap]
    have : ∀ y : P.Ring,
      aeval (fun x ↦ (1 ⊗ₜ[R] P.val x : T ⊗[R] S)) y = 1 ⊗ₜ aeval (fun x ↦ P.val x) y := by
      intro y
      induction y using MvPolynomial.induction_on with
      | C a =>
        rw [aeval_C, aeval_C, TensorProduct.algebraMap_apply, algebraMap_eq_smul_one, smul_tmul,
          algebraMap_eq_smul_one]
      | add p q hp hq => simp [map_add, tmul_add, hp, hq]
      | mul_X p i hp => simp [hp]
    rw [this, P.aeval_val_σ, smul_tmul', smul_eq_mul, mul_one]
  | add x y ex ey =>
    obtain ⟨a, ha⟩ := ex
    obtain ⟨b, hb⟩ := ey
    use (a + b)
    rw [map_add, ha, hb]

/-- Given generators `P` and an equivalence `ι ≃ P.vars`, these
are the induced generators indexed by `ι`. -/
@[simps -isSimp vars]
noncomputable def reindex (P : Generators.{w} R S) {ι : Type*} (e : ι ≃ P.vars) :
    Generators R S where
  vars := ι
  val := P.val ∘ e
  σ' := rename e.symm ∘ P.σ
  aeval_val_σ' s := by
    conv_rhs => rw [← P.aeval_val_σ s]
    rw [← MvPolynomial.aeval_rename]
    simp

lemma reindex_val (P : Generators.{w} R S) {ι : Type*} (e : ι ≃ P.vars) :
    (P.reindex e).val = P.val ∘ e :=
  rfl

end Construction

variable {R' S'} [CommRing R'] [CommRing S'] [Algebra R' S'] (P' : Generators R' S')
variable {R'' S''} [CommRing R''] [CommRing S''] [Algebra R'' S''] (P'' : Generators R'' S'')

section Hom

section

variable [Algebra R R'] [Algebra R' R''] [Algebra R' S'']
variable [Algebra S S'] [Algebra S' S''] [Algebra S S'']

/-- Given a commuting square
R --→ P = R[X] ---→ S
|                   |
↓                   ↓
R' -→ P' = R'[X'] → S
A hom between `P` and `P'` is an assignment `I → P'` such that the arrows commute.
Also see `Algebra.Generators.Hom.equivAlgHom`.
-/
@[ext]
structure Hom where
  /-- The assignment of each variable in `I` to a value in `P' = R'[X']`. -/
  val : P.vars → P'.Ring
  aeval_val : ∀ i, aeval P'.val (val i) = algebraMap S S' (P.val i)

attribute [simp] Hom.aeval_val

variable {P P'}

/-- A hom between two families of generators gives
an algebra homomorphism between the polynomial rings. -/
noncomputable
def Hom.toAlgHom (f : Hom P P') : P.Ring →ₐ[R] P'.Ring := MvPolynomial.aeval f.val

variable [Algebra R S'] [IsScalarTower R R' S'] [IsScalarTower R S S'] in
@[simp]
lemma Hom.algebraMap_toAlgHom (f : Hom P P') (x) : MvPolynomial.aeval P'.val (f.toAlgHom x) =
    algebraMap S S' (MvPolynomial.aeval P.val x) := by
  suffices ((MvPolynomial.aeval P'.val).restrictScalars R).comp f.toAlgHom =
      (IsScalarTower.toAlgHom R S S').comp (MvPolynomial.aeval P.val) from
    DFunLike.congr_fun this x
  apply MvPolynomial.algHom_ext
  intro i
  simp [Hom.toAlgHom]

@[simp]
lemma Hom.toAlgHom_X (f : Hom P P') (i) : f.toAlgHom (.X i) = f.val i :=
  MvPolynomial.aeval_X f.val i

lemma Hom.toAlgHom_C (f : Hom P P') (r) : f.toAlgHom (.C r) = .C (algebraMap _ _ r) :=
  MvPolynomial.aeval_C f.val r

lemma Hom.toAlgHom_monomial (f : Generators.Hom P P') (v r) :
    f.toAlgHom (monomial v r) = r • v.prod (f.val · ^ ·) := by
  rw [toAlgHom, aeval_monomial, Algebra.smul_def]

variable [Algebra R S'] [IsScalarTower R R' S'] [IsScalarTower R S S'] in
/-- Giving a hom between two families of generators is equivalent to
giving an algebra homomorphism between the polynomial rings. -/
@[simps]
noncomputable
def Hom.equivAlgHom :
    Hom P P' ≃ { f : P.Ring →ₐ[R] P'.Ring //
      ∀ x, aeval P'.val (f x) = algebraMap S S' (aeval P.val x) } where
  toFun f := ⟨f.toAlgHom, f.algebraMap_toAlgHom⟩
  invFun f := ⟨fun i ↦ f.1 (.X i), fun i ↦ by simp [f.2]⟩
  left_inv f := by ext; simp
  right_inv f := by ext; simp

variable (P P')

/-- The hom from `P` to `P'` given by the designated section of `P'`. -/
@[simps]
def defaultHom : Hom P P' := ⟨P'.σ ∘ algebraMap S S' ∘ P.val, fun x ↦ by simp⟩

instance : Inhabited (Hom P P') := ⟨defaultHom P P'⟩

/-- The identity hom. -/
@[simps]
protected noncomputable def Hom.id : Hom P P := ⟨X, by simp⟩

@[simp]
lemma Hom.toAlgHom_id : Hom.toAlgHom (.id P) = AlgHom.id _ _ := by ext1; simp

variable {P P' P''}

/-- The composition of two homs. -/
@[simps]
noncomputable def Hom.comp [IsScalarTower R' R'' S''] [IsScalarTower R' S' S'']
    [IsScalarTower S S' S''] (f : Hom P' P'') (g : Hom P P') : Hom P P'' where
  val x := aeval f.val (g.val x)
  aeval_val x := by
    rw [IsScalarTower.algebraMap_apply S S' S'', ← g.aeval_val]
    induction g.val x using MvPolynomial.induction_on with
    | C r => simp [← IsScalarTower.algebraMap_apply]
    | add x y hx hy => simp only [map_add, hx, hy]
    | mul_X p i hp => simp only [map_mul, hp, aeval_X, aeval_val]

@[simp]
lemma Hom.comp_id [Algebra R S'] [IsScalarTower R R' S'] [IsScalarTower R S S'] (f : Hom P P') :
    f.comp (Hom.id P) = f := by ext; simp

end

@[simp]
lemma Hom.id_comp [Algebra S S'] (f : Hom P P') : (Hom.id P').comp f = f := by
  ext; simp [Hom.id, aeval_X_left]

variable [Algebra R R'] [Algebra R' R''] [Algebra R' S'']
variable [Algebra S S'] [Algebra S' S''] [Algebra S S'']

@[simp]
lemma Hom.toAlgHom_comp_apply
    [Algebra R R''] [IsScalarTower R R' R''] [IsScalarTower R' R'' S'']
    [IsScalarTower R' S' S''] [IsScalarTower S S' S'']
    (f : Hom P P') (g : Hom P' P'') (x) :
    (g.comp f).toAlgHom x = g.toAlgHom (f.toAlgHom x) := by
  induction x using MvPolynomial.induction_on with
  | C r => simp only [← MvPolynomial.algebraMap_eq, AlgHom.map_algebraMap]
  | add x y hx hy => simp only [map_add, hx, hy]
  | mul_X p i hp => simp only [map_mul, hp, toAlgHom_X, comp_val]; rfl

variable {T} [CommRing T] [Algebra R T] [Algebra S T] [IsScalarTower R S T]

/-- Given families of generators `X ⊆ T` over `S` and `Y ⊆ S` over `R`,
there is a map of generators `R[Y] → R[X, Y]`. -/
@[simps]
noncomputable
def toComp (Q : Generators S T) (P : Generators R S) : Hom P (Q.comp P) where
  val i := X (.inr i)
  aeval_val i := by simp

lemma toComp_toAlgHom (Q : Generators S T) (P : Generators R S) :
    (Q.toComp P).toAlgHom = rename Sum.inr := rfl

/-- Given families of generators `X ⊆ T` over `S` and `Y ⊆ S` over `R`,
there is a map of generators `R[X, Y] → S[X]`. -/
@[simps]
noncomputable
def ofComp (Q : Generators S T) (P : Generators R S) : Hom (Q.comp P) Q where
  val i := i.elim X (C ∘ P.val)
  aeval_val i := by cases i <;> simp

lemma ofComp_toAlgHom_monomial_sumElim (Q : Generators S T) (P : Generators R S) (v₁ v₂ a) :
    (Q.ofComp P).toAlgHom (monomial (Finsupp.sumElim v₁ v₂) a) =
      monomial v₁ (aeval P.val (monomial v₂ a)) := by
  dsimp only [← comp_vars]
  rw [Hom.toAlgHom_monomial, monomial_eq]
  simp only [MvPolynomial.algebraMap_apply, ofComp_val, aeval_monomial]
  rw [Finsupp.prod_sumElim]
  simp only [Function.comp_def, Sum.elim_inl, Sum.elim_inr, ← map_pow, ← map_finsupp_prod,
    C_mul, Algebra.smul_def, MvPolynomial.algebraMap_apply, mul_assoc]
  nth_rw 2 [mul_comm]

lemma toComp_toAlgHom_monomial (Q : Generators S T) (P : Generators R S) (j a) :
    (Q.toComp P).toAlgHom (monomial j a) =
      monomial (Finsupp.sumElim 0 j) a := by
  convert rename_monomial _ _ _
  ext f (i₁ | i₂) <;>
    simp [Finsupp.mapDomain_notin_range, Finsupp.mapDomain_apply Sum.inr_injective]

<<<<<<< HEAD
=======
@[simp]
lemma toAlgHom_ofComp_rename (Q : Generators S T) (P : Generators R S) (p : P.Ring) :
    (Q.ofComp P).toAlgHom ((rename Sum.inr) p) = C (algebraMap _ _ p) :=
  have : (Q.ofComp P).toAlgHom.comp (rename Sum.inr) =
    (IsScalarTower.toAlgHom R S Q.Ring).comp (IsScalarTower.toAlgHom R P.Ring S) := by ext; simp
  DFunLike.congr_fun this p

>>>>>>> 41dda67e
lemma toAlgHom_ofComp_surjective (Q : Generators S T) (P : Generators R S) :
    Function.Surjective (Q.ofComp P).toAlgHom := by
  intro p
  induction p using MvPolynomial.induction_on with
<<<<<<< HEAD
  | h_C a =>
=======
  | C a =>
>>>>>>> 41dda67e
      use MvPolynomial.rename Sum.inr (P.σ a)
      simp only [Hom.toAlgHom, ofComp, Generators.comp, MvPolynomial.aeval_rename,
        Sum.elim_comp_inr]
      simp_rw [Function.comp_def, ← MvPolynomial.algebraMap_eq, ← IsScalarTower.toAlgHom_apply R,
        ← MvPolynomial.comp_aeval]
      simp
<<<<<<< HEAD
  | h_add p q hp hq =>
=======
  | add p q hp hq =>
>>>>>>> 41dda67e
      obtain ⟨p, rfl⟩ := hp
      obtain ⟨q, rfl⟩ := hq
      use p + q
      simp
<<<<<<< HEAD
  | h_X p i hp =>
=======
  | mul_X p i hp =>
>>>>>>> 41dda67e
      obtain ⟨(p : MvPolynomial (Q.vars ⊕ P.vars) R), rfl⟩ := hp
      use p * MvPolynomial.X (R := R) (Sum.inl i)
      simp [Algebra.Generators.ofComp, Algebra.Generators.Hom.toAlgHom]

/-- Given families of generators `X ⊆ T`, there is a map `R[X] → S[X]`. -/
@[simps]
noncomputable
def toExtendScalars (P : Generators R T) : Hom P (P.extendScalars S) where
  val := X
  aeval_val i := by simp

variable {P P'} in
/-- Reinterpret a hom between generators as a hom between extensions. -/
@[simps]
noncomputable
def Hom.toExtensionHom [Algebra R S'] [IsScalarTower R R' S'] [IsScalarTower R S S']
    (f : P.Hom P') : P.toExtension.Hom P'.toExtension where
  toRingHom := f.toAlgHom.toRingHom
  toRingHom_algebraMap x := by simp
  algebraMap_toRingHom x := by simp

@[simp]
lemma Hom.toExtensionHom_id : Hom.toExtensionHom (.id P) = .id _ := by ext; simp

@[simp]
lemma Hom.toExtensionHom_comp [Algebra R S'] [IsScalarTower R S S']
    [Algebra R R''] [Algebra R S''] [IsScalarTower R R'' S'']
    [IsScalarTower R S S''] [IsScalarTower R' R'' S''] [IsScalarTower R' S' S'']
    [IsScalarTower S S' S''] [IsScalarTower R R' R''] [IsScalarTower R R' S']
    (f : P'.Hom P'') (g : P.Hom P') :
    toExtensionHom (f.comp g) = f.toExtensionHom.comp g.toExtensionHom := by ext; simp

lemma Hom.toExtensionHom_toAlgHom_apply [Algebra R S'] [IsScalarTower R R' S']
    [IsScalarTower R S S'] (f : P.Hom P') (x) :
    f.toExtensionHom.toAlgHom x = f.toAlgHom x := rfl

/-- The kernel of a presentation. -/
noncomputable abbrev ker : Ideal P.Ring := P.toExtension.ker

lemma ker_eq_ker_aeval_val : P.ker = RingHom.ker (aeval P.val) := by
  simp only [ker, Extension.ker, toExtension_Ring, algebraMap_eq]
  rfl

variable {P} in
lemma aeval_val_eq_zero {x} (hx : x ∈ P.ker) : aeval P.val x = 0 := by rwa [← algebraMap_apply]

lemma map_toComp_ker (Q : Generators S T) (P : Generators R S) :
    P.ker.map (Q.toComp P).toAlgHom = RingHom.ker (Q.ofComp P).toAlgHom := by
  letI : DecidableEq (Q.vars →₀ ℕ) := Classical.decEq _
  apply le_antisymm
  · rw [Ideal.map_le_iff_le_comap]
    rintro x (hx : algebraMap P.Ring S x = 0)
    have : (Q.ofComp P).toAlgHom.comp (Q.toComp P).toAlgHom = IsScalarTower.toAlgHom R _ _ := by
      ext1; simp
    simp only [comp_vars, AlgHom.toRingHom_eq_coe, Ideal.mem_comap, RingHom.coe_coe,
      RingHom.mem_ker, ← AlgHom.comp_apply, this, IsScalarTower.toAlgHom_apply]
    rw [IsScalarTower.algebraMap_apply P.Ring S, hx, map_zero]
  · rintro x (h₂ : (Q.ofComp P).toAlgHom x = 0)
    let e : ((Q.comp P).vars →₀ ℕ) ≃+ (Q.vars →₀ ℕ) × (P.vars →₀ ℕ) :=
      Finsupp.sumFinsuppAddEquivProdFinsupp
    suffices ∑ v ∈ (support x).map e, (monomial (e.symm v)) (coeff (e.symm v) x) ∈
        Ideal.map (Q.toComp P).toAlgHom.toRingHom P.ker by
      simpa only [AlgHom.toRingHom_eq_coe, Finset.sum_map, Equiv.coe_toEmbedding,
        EquivLike.coe_coe, AddEquiv.symm_apply_apply, support_sum_monomial_coeff] using this
    rw [← Finset.sum_fiberwise_of_maps_to (fun i ↦ Finset.mem_image_of_mem Prod.fst)]
    refine sum_mem fun i hi ↦ ?_
    convert_to monomial (e.symm (i, 0)) 1 * (Q.toComp P).toAlgHom.toRingHom
      (∑ j ∈ (support x).map e.toEmbedding with j.1 = i, monomial j.2 (coeff (e.symm j) x)) ∈ _
    · rw [map_sum, Finset.mul_sum]
      refine Finset.sum_congr rfl fun j hj ↦ ?_
      obtain rfl := (Finset.mem_filter.mp hj).2
      obtain ⟨i, j⟩ := j
      clear hj hi
      have : (Q.toComp P).toAlgHom (monomial j (coeff (e.symm (i, j)) x)) =
          monomial (e.symm (0, j)) (coeff (e.symm (i, j)) x) :=
        toComp_toAlgHom_monomial ..
      simp only [AlgHom.toRingHom_eq_coe, monomial_zero', RingHom.coe_coe, algHom_C,
          MvPolynomial.algebraMap_eq, this]
      rw [monomial_mul, ← map_add, Prod.mk_add_mk, add_zero, zero_add, one_mul]
    · apply Ideal.mul_mem_left
      refine Ideal.mem_map_of_mem _ ?_
      simp only [ker_eq_ker_aeval_val, AddEquiv.toEquiv_eq_coe, RingHom.mem_ker, map_sum]
      rw [← coeff_zero i, ← h₂]
      clear h₂ hi
      have (x : (Q.comp P).Ring) : (Function.support fun a ↦ if a.1 = i then aeval P.val
          (monomial a.2 (coeff (e.symm a) x)) else 0) ⊆ ((support x).map e).toSet := by
        rw [← Set.compl_subset_compl]
        intro j
        obtain ⟨j, rfl⟩ := e.surjective j
        simp_all
      rw [Finset.sum_filter, ← finsum_eq_sum_of_support_subset _ (this x)]
      induction x using MvPolynomial.induction_on' with
      | monomial v a =>
        rw [finsum_eq_sum_of_support_subset _ (this _), ← Finset.sum_filter]
        obtain ⟨v, rfl⟩ := e.symm.surjective v
        -- Rewrite `e` in the right hand side only.
        conv_rhs => simp only [e, comp_vars, Finsupp.sumFinsuppAddEquivProdFinsupp,
          Finsupp.sumFinsuppEquivProdFinsupp, AddEquiv.symm_mk, AddEquiv.coe_mk,
          Equiv.coe_fn_symm_mk, ofComp_toAlgHom_monomial_sumElim]
        classical
        simp only [comp_vars, coeff_monomial, ← e.injective.eq_iff,
          map_zero, AddEquiv.apply_symm_apply, apply_ite]
        rw [← apply_ite, Finset.sum_ite_eq]
        simp only [Finset.mem_filter, Finset.mem_map_equiv, AddEquiv.coe_toEquiv_symm, comp_vars,
          mem_support_iff, coeff_monomial, ↓reduceIte, ne_eq, ite_and, ite_not]
        split
        · simp only [zero_smul, coeff_zero, *, map_zero, ite_self]
        · congr
      | add p q hp hq =>
        simp only [coeff_add, map_add, ite_add_zero]
        rw [finsum_add_distrib, hp, hq]
        · refine (((support p).map e).finite_toSet.subset ?_)
          convert this p
        · refine (((support q).map e).finite_toSet.subset ?_)
          convert this q

/--
Given `R[X] → S` and `S[Y] → T`, this is the lift of an element in `ker(S[Y] → T)`
to `ker(R[X][Y] → S[Y] → T)` constructed from `P.σ`.
-/
noncomputable
def kerCompPreimage (Q : Generators S T) (P : Generators R S) (x : Q.ker) :
    (Q.comp P).ker := by
  refine ⟨x.1.sum fun n r ↦ ?_, ?_⟩
  · -- The use of `refine` is intentional to control the elaboration order
    -- so that the term has type `(Q.comp P).Ring` and not `MvPolynomial (Q.vars ⊕ P.vars) R`
    refine rename ?_ (P.σ r) * monomial ?_ 1
    exacts [Sum.inr, n.mapDomain Sum.inl]
  · simp only [ker_eq_ker_aeval_val, RingHom.mem_ker]
    conv_rhs => rw [← aeval_val_eq_zero x.2, ← x.1.support_sum_monomial_coeff]
    simp only [Finsupp.sum, map_sum, map_mul, aeval_rename, Function.comp_def, comp_val,
      Sum.elim_inr, aeval_monomial, map_one, Finsupp.prod_mapDomain_index_inj Sum.inl_injective,
      Sum.elim_inl, one_mul]
    congr! with v i
<<<<<<< HEAD
    simp_rw [← IsScalarTower.toAlgHom_apply R, ← comp_aeval, AlgHom.comp_apply, P.aeval_val_σ]
    rfl
=======
    simp_rw [← IsScalarTower.toAlgHom_apply R, ← comp_aeval, AlgHom.comp_apply, P.aeval_val_σ,
      coeff]
>>>>>>> 41dda67e

lemma ofComp_kerCompPreimage (Q : Generators S T) (P : Generators R S) (x : Q.ker) :
    (Q.ofComp P).toAlgHom (kerCompPreimage Q P x) = x := by
  conv_rhs => rw [← x.1.support_sum_monomial_coeff]
  rw [kerCompPreimage, map_finsupp_sum, Finsupp.sum]
  refine Finset.sum_congr rfl fun j _ ↦ ?_
<<<<<<< HEAD
  simp only [AlgHom.toLinearMap_apply, _root_.map_mul, Hom.toAlgHom_monomial]
=======
  simp only [AlgHom.toLinearMap_apply, map_mul, Hom.toAlgHom_monomial]
>>>>>>> 41dda67e
  rw [one_smul, Finsupp.prod_mapDomain_index_inj Sum.inl_injective]
  rw [rename, ← AlgHom.comp_apply, comp_aeval]
  simp only [ofComp_val, Sum.elim_inr, Function.comp_apply, self_val, id_eq,
    Sum.elim_inl, monomial_eq, Hom.toAlgHom_X]
  congr 1
  rw [aeval_def, IsScalarTower.algebraMap_eq R S, ← MvPolynomial.algebraMap_eq,
    ← coe_eval₂Hom, ← map_aeval, P.aeval_val_σ]
<<<<<<< HEAD
  rfl
=======
  simp [coeff]
>>>>>>> 41dda67e

lemma map_ofComp_ker (Q : Generators S T) (P : Generators R S) :
    Ideal.map (Q.ofComp P).toAlgHom (Q.comp P).ker = Q.ker := by
  ext x
  rw [Ideal.mem_map_iff_of_surjective _ (toAlgHom_ofComp_surjective Q P)]
  constructor
  · rintro ⟨x, hx, rfl⟩
    simp only [ker_eq_ker_aeval_val, Submodule.coe_restrictScalars, SetLike.mem_coe,
      RingHom.mem_ker, AlgHom.toLinearMap_apply, Submodule.restrictScalars_mem] at hx ⊢
<<<<<<< HEAD
    rw [← hx, Hom.algebraMap_toAlgHom]
    rfl
=======
    rw [← hx, Hom.algebraMap_toAlgHom, id.map_eq_self]
>>>>>>> 41dda67e
  · intro hx
    exact ⟨_, (kerCompPreimage Q P ⟨x, hx⟩).2, ofComp_kerCompPreimage Q P ⟨x, hx⟩⟩

lemma ker_comp_eq_sup (Q : Generators S T) (P : Generators R S) :
    (Q.comp P).ker =
      Ideal.map (Q.toComp P).toAlgHom P.ker ⊔ Ideal.comap (Q.ofComp P).toAlgHom Q.ker := by
  rw [← map_ofComp_ker Q P,
    Ideal.comap_map_of_surjective _ (toAlgHom_ofComp_surjective Q P)]
  rw [← sup_assoc, Algebra.Generators.map_toComp_ker, ← RingHom.ker_eq_comap_bot]
  apply le_antisymm (le_trans le_sup_right le_sup_left)
  simp only [le_sup_left, sup_of_le_left, sup_le_iff, le_refl, and_true]
  intro x hx
  simp only [RingHom.mem_ker] at hx
<<<<<<< HEAD
  rw [Generators.ker_eq_ker_aeval_val, RingHom.mem_ker]
  show algebraMap T T ((MvPolynomial.aeval (Q.comp P).val) x) = 0
=======
  rw [Generators.ker_eq_ker_aeval_val, RingHom.mem_ker, ← id.map_eq_self (MvPolynomial.aeval _ x)]
>>>>>>> 41dda67e
  rw [← Generators.Hom.algebraMap_toAlgHom (Q.ofComp P), hx, map_zero]

end Hom

end Algebra.Generators<|MERGE_RESOLUTION|>--- conflicted
+++ resolved
@@ -426,8 +426,6 @@
   ext f (i₁ | i₂) <;>
     simp [Finsupp.mapDomain_notin_range, Finsupp.mapDomain_apply Sum.inr_injective]
 
-<<<<<<< HEAD
-=======
 @[simp]
 lemma toAlgHom_ofComp_rename (Q : Generators S T) (P : Generators R S) (p : P.Ring) :
     (Q.ofComp P).toAlgHom ((rename Sum.inr) p) = C (algebraMap _ _ p) :=
@@ -435,36 +433,23 @@
     (IsScalarTower.toAlgHom R S Q.Ring).comp (IsScalarTower.toAlgHom R P.Ring S) := by ext; simp
   DFunLike.congr_fun this p
 
->>>>>>> 41dda67e
 lemma toAlgHom_ofComp_surjective (Q : Generators S T) (P : Generators R S) :
     Function.Surjective (Q.ofComp P).toAlgHom := by
   intro p
   induction p using MvPolynomial.induction_on with
-<<<<<<< HEAD
-  | h_C a =>
-=======
   | C a =>
->>>>>>> 41dda67e
       use MvPolynomial.rename Sum.inr (P.σ a)
       simp only [Hom.toAlgHom, ofComp, Generators.comp, MvPolynomial.aeval_rename,
         Sum.elim_comp_inr]
       simp_rw [Function.comp_def, ← MvPolynomial.algebraMap_eq, ← IsScalarTower.toAlgHom_apply R,
         ← MvPolynomial.comp_aeval]
       simp
-<<<<<<< HEAD
-  | h_add p q hp hq =>
-=======
   | add p q hp hq =>
->>>>>>> 41dda67e
       obtain ⟨p, rfl⟩ := hp
       obtain ⟨q, rfl⟩ := hq
       use p + q
       simp
-<<<<<<< HEAD
-  | h_X p i hp =>
-=======
   | mul_X p i hp =>
->>>>>>> 41dda67e
       obtain ⟨(p : MvPolynomial (Q.vars ⊕ P.vars) R), rfl⟩ := hp
       use p * MvPolynomial.X (R := R) (Sum.inl i)
       simp [Algebra.Generators.ofComp, Algebra.Generators.Hom.toAlgHom]
@@ -599,24 +584,15 @@
       Sum.elim_inr, aeval_monomial, map_one, Finsupp.prod_mapDomain_index_inj Sum.inl_injective,
       Sum.elim_inl, one_mul]
     congr! with v i
-<<<<<<< HEAD
-    simp_rw [← IsScalarTower.toAlgHom_apply R, ← comp_aeval, AlgHom.comp_apply, P.aeval_val_σ]
-    rfl
-=======
     simp_rw [← IsScalarTower.toAlgHom_apply R, ← comp_aeval, AlgHom.comp_apply, P.aeval_val_σ,
       coeff]
->>>>>>> 41dda67e
 
 lemma ofComp_kerCompPreimage (Q : Generators S T) (P : Generators R S) (x : Q.ker) :
     (Q.ofComp P).toAlgHom (kerCompPreimage Q P x) = x := by
   conv_rhs => rw [← x.1.support_sum_monomial_coeff]
   rw [kerCompPreimage, map_finsupp_sum, Finsupp.sum]
   refine Finset.sum_congr rfl fun j _ ↦ ?_
-<<<<<<< HEAD
-  simp only [AlgHom.toLinearMap_apply, _root_.map_mul, Hom.toAlgHom_monomial]
-=======
   simp only [AlgHom.toLinearMap_apply, map_mul, Hom.toAlgHom_monomial]
->>>>>>> 41dda67e
   rw [one_smul, Finsupp.prod_mapDomain_index_inj Sum.inl_injective]
   rw [rename, ← AlgHom.comp_apply, comp_aeval]
   simp only [ofComp_val, Sum.elim_inr, Function.comp_apply, self_val, id_eq,
@@ -624,11 +600,7 @@
   congr 1
   rw [aeval_def, IsScalarTower.algebraMap_eq R S, ← MvPolynomial.algebraMap_eq,
     ← coe_eval₂Hom, ← map_aeval, P.aeval_val_σ]
-<<<<<<< HEAD
-  rfl
-=======
   simp [coeff]
->>>>>>> 41dda67e
 
 lemma map_ofComp_ker (Q : Generators S T) (P : Generators R S) :
     Ideal.map (Q.ofComp P).toAlgHom (Q.comp P).ker = Q.ker := by
@@ -638,12 +610,7 @@
   · rintro ⟨x, hx, rfl⟩
     simp only [ker_eq_ker_aeval_val, Submodule.coe_restrictScalars, SetLike.mem_coe,
       RingHom.mem_ker, AlgHom.toLinearMap_apply, Submodule.restrictScalars_mem] at hx ⊢
-<<<<<<< HEAD
-    rw [← hx, Hom.algebraMap_toAlgHom]
-    rfl
-=======
     rw [← hx, Hom.algebraMap_toAlgHom, id.map_eq_self]
->>>>>>> 41dda67e
   · intro hx
     exact ⟨_, (kerCompPreimage Q P ⟨x, hx⟩).2, ofComp_kerCompPreimage Q P ⟨x, hx⟩⟩
 
@@ -657,12 +624,7 @@
   simp only [le_sup_left, sup_of_le_left, sup_le_iff, le_refl, and_true]
   intro x hx
   simp only [RingHom.mem_ker] at hx
-<<<<<<< HEAD
-  rw [Generators.ker_eq_ker_aeval_val, RingHom.mem_ker]
-  show algebraMap T T ((MvPolynomial.aeval (Q.comp P).val) x) = 0
-=======
   rw [Generators.ker_eq_ker_aeval_val, RingHom.mem_ker, ← id.map_eq_self (MvPolynomial.aeval _ x)]
->>>>>>> 41dda67e
   rw [← Generators.Hom.algebraMap_toAlgHom (Q.ofComp P), hx, map_zero]
 
 end Hom
