--- conflicted
+++ resolved
@@ -93,8 +93,6 @@
 theorem algebraicIndependent_empty_type_iff [IsEmpty ι] :
     AlgebraicIndependent R x ↔ Injective (algebraMap R A) := by
   rw [algebraicIndependent_iff_injective_aeval, MvPolynomial.aeval_injective_iff_of_isEmpty]
-<<<<<<< HEAD
-=======
 
 /-- A one-element family `x` is algebraically independent if and only if
 its element is transcendental. -/
@@ -113,7 +111,6 @@
 theorem algebraicIndependent_iff_transcendental {x : A} :
     AlgebraicIndependent R ![x] ↔ Transcendental R x := by
   simp
->>>>>>> d0df76bd
 
 namespace AlgebraicIndependent
 
@@ -171,8 +168,6 @@
 theorem map' {f : A →ₐ[R] A'} (hf_inj : Injective f) : AlgebraicIndependent R (f ∘ x) :=
   hx.map hf_inj.injOn
 
-<<<<<<< HEAD
-=======
 /-- If a family `x` is algebraically independent, then any of its element is transcendental. -/
 theorem transcendental (i : ι) : Transcendental R (x i) := by
   have := hx.comp ![i] (Function.injective_of_subsingleton _)
@@ -207,7 +202,6 @@
   · exact h
   exact False.elim (hx.transcendental i (Algebra.IsAlgebraic.isAlgebraic _))
 
->>>>>>> d0df76bd
 end AlgebraicIndependent
 
 theorem MvPolynomial.algebraicIndependent_X (σ R : Type*) [CommRing R] :
@@ -420,11 +414,8 @@
     (fun c hc chainc hcn ↦ ⟨⋃₀ c, ⟨?_, ?_⟩, fun _ ↦ subset_sUnion_of_mem⟩) s ⟨hs, hst⟩
   · exact algebraicIndependent_sUnion_of_directed hcn chainc.directedOn (fun x hxc ↦ (hc hxc).1)
   exact fun x ⟨w, hyc, hwy⟩ ↦ (hc hyc).2 hwy
-<<<<<<< HEAD
-=======
 
 namespace AlgebraicIndependent
->>>>>>> d0df76bd
 
 section repr
 
@@ -657,8 +648,6 @@
   refine ⟨s, hs.2.1.1, fun t ht hst ↦ ?_⟩
   simp only [Subtype.range_coe_subtype, setOf_mem_eq] at *
   exact hs.2.eq_of_le ⟨ht, subset_univ _⟩ hst
-<<<<<<< HEAD
-=======
 
 /-- `Type` version of `exists_isTranscendenceBasis`. -/
 theorem exists_isTranscendenceBasis' (R : Type u) {A : Type v} [CommRing R] [CommRing A]
@@ -666,7 +655,6 @@
     ∃ (ι : Type v) (x : ι → A), IsTranscendenceBasis R x := by
   obtain ⟨s, h⟩ := exists_isTranscendenceBasis R h
   exact ⟨s, Subtype.val, h⟩
->>>>>>> d0df76bd
 
 variable {R}
 
