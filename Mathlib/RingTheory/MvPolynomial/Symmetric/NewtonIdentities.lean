/-
Copyright (c) 2023 Michael Lee. All rights reserved.
Released under Apache 2.0 license as described in the file LICENSE.
Authors: Michael Lee
-/
import Mathlib.Algebra.Algebra.Subalgebra.Basic
import Mathlib.Algebra.MvPolynomial.CommRing
import Mathlib.Algebra.MvPolynomial.Rename
import Mathlib.Data.Finset.Card
import Mathlib.Data.Fintype.Basic
import Mathlib.RingTheory.MvPolynomial.Symmetric.Defs

/-!
# Newton's Identities

This file defines `MvPolynomial` power sums as a means of implementing Newton's identities. The
combinatorial proof, due to Zeilberger, defines for `k : ℕ` a subset `pairs` of
`(range k).powerset × range k` and a map `pairMap` such that `pairMap` is an involution on `pairs`,
and a map `weight` which identifies elements of `pairs` with the terms of the summation in Newton's
identities and which satisfies `weight ∘ pairMap = -weight`. The result therefore follows neatly
from an identity implemented in mathlib as `Finset.sum_involution`. Namely, we use
`Finset.sum_involution` to show that `∑ t ∈ pairs σ k, weight σ R k t = 0`. We then identify
`(-1) ^ k * k * esymm σ R k` with the terms of the weight sum for which `t.fst` has
cardinality `k`, and `(-1) ^ i * esymm σ R i * psum σ R (k - i)` with the terms of the weight sum
for which `t.fst` has cardinality `i` for `i < k` , and we thereby derive the main result
`(-1) ^ k * k * esymm σ R k + ∑ i ∈ range k, (-1) ^ i * esymm σ R i * psum σ R (k - i) = 0` (or
rather, two equivalent forms which provide direct definitions for `esymm` and `psum` in lower-degree
terms).

## Main declarations

* `MvPolynomial.mul_esymm_eq_sum`: a recurrence relation for the `k`th elementary
  symmetric polynomial in terms of lower-degree elementary symmetric polynomials and power sums.

* `MvPolynomial.psum_eq_mul_esymm_sub_sum`: a recurrence relation for the degree-`k` power sum
  in terms of lower-degree elementary symmetric polynomials and power sums.

## References

See [zeilberger1984] for the combinatorial proof of Newton's identities.
-/

open Equiv (Perm)

open MvPolynomial

noncomputable section

namespace MvPolynomial

open Finset Nat

namespace NewtonIdentities

variable (σ : Type*) (R : Type*) [CommRing R]

section DecidableEq

variable [DecidableEq σ]

private def pairMap (t : Finset σ × σ) : Finset σ × σ :=
  if h : t.snd ∈ t.fst then (t.fst.erase t.snd, t.snd) else (t.fst.cons t.snd h, t.snd)

private lemma pairMap_ne_self (t : Finset σ × σ) : pairMap σ t ≠ t := by
  rw [pairMap]
  split_ifs with h1
  all_goals by_contra ht; rw [← ht] at h1; simp_all

private lemma pairMap_of_snd_mem_fst {t : Finset σ × σ} (h : t.snd ∈ t.fst) :
    pairMap σ t = (t.fst.erase t.snd, t.snd) := by
  simp [pairMap, h]

private lemma pairMap_of_snd_nmem_fst {t : Finset σ × σ} (h : t.snd ∉ t.fst) :
    pairMap σ t = (t.fst.cons t.snd h, t.snd) := by
  simp [pairMap, h]

@[simp]
private theorem pairMap_involutive : (pairMap σ).Involutive := by
  intro t
  rw [pairMap, pairMap]
  split_ifs with h1 h2 h3
  · simp at h2
  · simp [insert_erase h1]
  · simp_all
  · simp at h3

variable [Fintype σ]

private def pairs (k : ℕ) : Finset (Finset σ × σ) :=
  {t | #t.1 ≤ k ∧ (#t.1 = k → t.snd ∈ t.fst)}

@[simp]
private lemma mem_pairs (k : ℕ) (t : Finset σ × σ) :
    t ∈ pairs σ k ↔ #t.1 ≤ k ∧ (#t.1 = k → t.snd ∈ t.fst) := by
  simp [pairs]

private def weight (k : ℕ) (t : Finset σ × σ) : MvPolynomial σ R :=
  (-1) ^ #t.1 * ((∏ a ∈ t.fst, X a) * X t.snd ^ (k - #t.1))

private theorem pairMap_mem_pairs {k : ℕ} (t : Finset σ × σ) (h : t ∈ pairs σ k) :
    pairMap σ t ∈ pairs σ k := by
  rw [mem_pairs] at h ⊢
  rcases (em (t.snd ∈ t.fst)) with h1 | h1
  · rw [pairMap_of_snd_mem_fst σ h1]
    simp only [h1, implies_true, and_true] at h
    simp only [card_erase_of_mem h1, tsub_le_iff_right, mem_erase, ne_eq, h1]
    refine ⟨le_step h, ?_⟩
    by_contra h2
    simp only [not_true_eq_false, and_true, not_forall, not_false_eq_true, exists_prop] at h2
    rw [← h2] at h
    exact not_le_of_lt (sub_lt (card_pos.mpr ⟨t.snd, h1⟩) zero_lt_one) h
  · rw [pairMap_of_snd_nmem_fst σ h1]
    simp only [h1] at h
    simp only [card_cons, mem_cons, true_or, implies_true, and_true]
    exact (le_iff_eq_or_lt.mp h.left).resolve_left h.right

private theorem weight_add_weight_pairMap {k : ℕ} (t : Finset σ × σ) (h : t ∈ pairs σ k) :
    weight σ R k t + weight σ R k (pairMap σ t) = 0 := by
  rw [weight, weight]
  rw [mem_pairs] at h
  have h2 (n : ℕ) : -(-1 : MvPolynomial σ R) ^ n = (-1) ^ (n + 1) := by
    rw [← neg_one_mul ((-1 : MvPolynomial σ R) ^ n), pow_add, pow_one, mul_comm]
  rcases (em (t.snd ∈ t.fst)) with h1 | h1
  · rw [pairMap_of_snd_mem_fst σ h1]
    simp only [← prod_erase_mul t.fst (fun j ↦ (X j : MvPolynomial σ R)) h1,
      mul_assoc (∏ a ∈ erase t.fst t.snd, X a), card_erase_of_mem h1]
    nth_rewrite 1 [← pow_one (X t.snd)]
    simp only [← pow_add, add_comm]
    have h3 : 1 ≤ #t.1 := lt_iff_add_one_le.mp (card_pos.mpr ⟨t.snd, h1⟩)
    rw [← tsub_tsub_assoc h.left h3, ← neg_neg ((-1 : MvPolynomial σ R) ^ (#t.1 - 1)),
      h2 (#t.1 - 1), Nat.sub_add_cancel h3]
    simp
  · rw [pairMap_of_snd_nmem_fst σ h1]
    simp only [mul_comm, mul_assoc (∏ a ∈ t.fst, X a), card_cons, prod_cons]
    nth_rewrite 2 [← pow_one (X t.snd)]
    simp only [← pow_add, ← Nat.add_sub_assoc (Nat.lt_of_le_of_ne h.left (mt h.right h1)), add_comm,
      Nat.succ_eq_add_one, Nat.add_sub_add_right]
    rw [← neg_neg ((-1 : MvPolynomial σ R) ^ #t.1), h2]
    simp

private theorem weight_sum (k : ℕ) : ∑ t ∈ pairs σ k, weight σ R k t = 0 :=
  sum_involution (fun t _ ↦ pairMap σ t) (weight_add_weight_pairMap σ R)
    (fun t _ ↦ (fun _ ↦ pairMap_ne_self σ t)) (pairMap_mem_pairs σ)
    (fun t _ ↦ pairMap_involutive σ t)

private theorem sum_filter_pairs_eq_sum_powersetCard_sum (k : ℕ)
    (f : Finset σ × σ → MvPolynomial σ R) :
    ∑ t ∈ pairs σ k with #t.1 = k, f t = ∑ A ∈ powersetCard k univ, ∑ j ∈ A, f (A, j) := by
  apply sum_finset_product
  aesop

private theorem sum_filter_pairs_eq_sum_powersetCard_mem_filter_antidiagonal_sum (k : ℕ) (a : ℕ × ℕ)
    (ha : a ∈ {a ∈ antidiagonal k | a.fst < k}) (f : Finset σ × σ → MvPolynomial σ R) :
    ∑ t ∈ pairs σ k with #t.1 = a.1, f t = ∑ A ∈ powersetCard a.1 univ, ∑ j, f (A, j) := by
  apply sum_finset_product
  simp only [mem_filter, mem_powersetCard_univ, mem_univ, and_true, and_iff_right_iff_imp]
  rintro p hp
  have : #p.fst ≤ k := by apply le_of_lt; aesop
  aesop

private lemma filter_pairs_lt (k : ℕ) :
    (pairs σ k).filter (fun (s, _) ↦ #s < k) =
      (range k).disjiUnion (powersetCard · univ) ((pairwise_disjoint_powersetCard _).set_pairwise _)
        ×ˢ univ := by ext; aesop (add unsafe le_of_lt)

private theorem sum_filter_pairs_eq_sum_filter_antidiagonal_powersetCard_sum (k : ℕ)
    (f : Finset σ × σ → MvPolynomial σ R) :
    ∑ t ∈ pairs σ k with #t.1 < k, f t =
      ∑ a ∈ antidiagonal k with a.fst < k, ∑ A ∈ powersetCard a.fst univ, ∑ j, f (A, j) := by
  rw [filter_pairs_lt, sum_product, sum_disjiUnion]
  refine sum_nbij' (fun n ↦ (n, k - n)) Prod.fst ?_ ?_ ?_ ?_ ?_ <;>
    simp (config := { contextual := true }) [@eq_comm _ _ k, Nat.add_sub_cancel', le_of_lt]

private theorem disjoint_filter_pairs_lt_filter_pairs_eq (k : ℕ) :
    Disjoint {t ∈ pairs σ k | #t.1 < k} {t ∈ pairs σ k | #t.1 = k} := by
  rw [disjoint_filter]
  exact fun _ _ h1 h2 ↦ lt_irrefl _ (h2.symm.subst h1)

private theorem disjUnion_filter_pairs_eq_pairs (k : ℕ) :
    disjUnion {t ∈ pairs σ k | #t.1 < k} {t ∈ pairs σ k | #t.1 = k}
      (disjoint_filter_pairs_lt_filter_pairs_eq σ k) = pairs σ k := by
  simp only [disjUnion_eq_union, Finset.ext_iff, pairs, filter_filter, mem_filter]
  intro a
  rw [← filter_or, mem_filter]
  refine ⟨fun ha ↦ by tauto, fun ha ↦ ?_⟩
  have hacard := le_iff_lt_or_eq.mp ha.2.1
  tauto

end DecidableEq

variable [Fintype σ]

private theorem esymm_summand_to_weight (k : ℕ) (A : Finset σ) (h : A ∈ powersetCard k univ) :
    ∑ j ∈ A, weight σ R k (A, j) = k * (-1) ^ k * (∏ i ∈ A, X i : MvPolynomial σ R) := by
  simp [weight, mem_powersetCard_univ.mp h, mul_assoc]

private theorem esymm_to_weight [DecidableEq σ] (k : ℕ) : k * esymm σ R k =
    (-1) ^ k * ∑ t ∈ pairs σ k with #t.1 = k, weight σ R k t := by
  rw [esymm, sum_filter_pairs_eq_sum_powersetCard_sum σ R k (fun t ↦ weight σ R k t),
    sum_congr rfl (esymm_summand_to_weight σ R k), mul_comm (k : MvPolynomial σ R) ((-1) ^ k),
    ← mul_sum, ← mul_assoc, ← mul_assoc, ← pow_add, Even.neg_one_pow ⟨k, rfl⟩, one_mul]

private theorem esymm_mul_psum_summand_to_weight (k : ℕ) (a : ℕ × ℕ) (ha : a ∈ antidiagonal k) :
    ∑ A ∈ powersetCard a.fst univ, ∑ j, weight σ R k (A, j) =
    (-1) ^ a.fst * esymm σ R a.fst * psum σ R a.snd := by
  simp only [esymm, psum, weight, ← mul_assoc, mul_sum]
  rw [sum_comm]
  refine sum_congr rfl fun x _ ↦ ?_
  rw [sum_mul]
  refine sum_congr rfl fun s hs ↦ ?_
  rw [mem_powersetCard_univ.mp hs, ← mem_antidiagonal.mp ha, add_sub_self_left]

private theorem esymm_mul_psum_to_weight [DecidableEq σ] (k : ℕ) :
    ∑ a ∈ antidiagonal k with a.fst < k, (-1) ^ a.fst * esymm σ R a.fst * psum σ R a.snd =
      ∑ t ∈ pairs σ k with #t.1 < k, weight σ R k t := by
  rw [← sum_congr rfl (fun a ha ↦ esymm_mul_psum_summand_to_weight σ R k a (mem_filter.mp ha).left),
    sum_filter_pairs_eq_sum_filter_antidiagonal_powersetCard_sum σ R k]

end NewtonIdentities

variable (σ : Type*) [Fintype σ] (R : Type*) [CommRing R]

/-- **Newton's identities** give a recurrence relation for the kth elementary symmetric polynomial
in terms of lower degree elementary symmetric polynomials and power sums. -/
theorem mul_esymm_eq_sum (k : ℕ) :
    k * esymm σ R k = (-1) ^ (k + 1) *
      ∑ a ∈ antidiagonal k with a.1 < k, (-1) ^ a.1 * esymm σ R a.1 * psum σ R a.2 := by
  classical
  rw [NewtonIdentities.esymm_to_weight σ R k, NewtonIdentities.esymm_mul_psum_to_weight σ R k,
    eq_comm, ← sub_eq_zero, sub_eq_add_neg, neg_mul_eq_neg_mul,
    neg_eq_neg_one_mul ((-1 : MvPolynomial σ R) ^ k)]
  nth_rw 2 [← pow_one (-1 : MvPolynomial σ R)]
  rw [← pow_add, add_comm 1 k, ← left_distrib,
    ← sum_disjUnion (NewtonIdentities.disjoint_filter_pairs_lt_filter_pairs_eq σ k),
    NewtonIdentities.disjUnion_filter_pairs_eq_pairs σ k, NewtonIdentities.weight_sum σ R k,
    neg_one_pow_mul_eq_zero_iff.mpr rfl]

theorem sum_antidiagonal_card_esymm_psum_eq_zero :
    ∑ a ∈ antidiagonal (Fintype.card σ), (-1) ^ a.fst * esymm σ R a.fst * psum σ R a.snd = 0 := by
  let k := Fintype.card σ
  suffices (-1 : MvPolynomial σ R) ^ (k + 1) *
      ∑ a ∈ antidiagonal k, (-1) ^ a.fst * esymm σ R a.fst * psum σ R a.snd = 0 by
    simpa using this
  simp [← sum_filter_add_sum_filter_not (antidiagonal k) (fun a ↦ a.fst < k), ← mul_esymm_eq_sum,
    mul_add, ← mul_assoc, ← pow_add, mul_comm ↑k (esymm σ R k)]

#adaptation_note
/--
After nightly-2024-09-06 we can remove the `_root_` prefix below.
-/
/-- A version of Newton's identities which may be more useful in the case that we know the values of
the elementary symmetric polynomials and would like to calculate the values of the power sums. -/
<<<<<<< HEAD
theorem psum_eq_mul_esymm_sub_sum (k : ℕ) (h : 0 < k) : psum σ R k =
    (-1) ^ (k + 1) * k * esymm σ R k -
    ∑ a ∈ (antidiagonal k).filter (fun a ↦ a.fst ∈ Set.Ioo 0 k),
    (-1) ^ a.fst * esymm σ R a.fst * psum σ R a.snd := by
  simp only [Set.Ioo, Set.mem_setOf_eq, _root_.and_comm]
=======
theorem psum_eq_mul_esymm_sub_sum (k : ℕ) (h : 0 < k) :
    psum σ R k = (-1) ^ (k + 1) * k * esymm σ R k -
    ∑ a ∈ antidiagonal k with a.1 ∈ Set.Ioo 0 k, (-1) ^ a.fst * esymm σ R a.1 * psum σ R a.2 := by
  simp only [Set.Ioo, Set.mem_setOf_eq, and_comm]
>>>>>>> 39773322
  have hesymm := mul_esymm_eq_sum σ R k
  rw [← (sum_filter_add_sum_filter_not {a ∈ antidiagonal k | a.fst < k}
    (fun a ↦ 0 < a.fst) (fun a ↦ (-1) ^ a.fst * esymm σ R a.fst * psum σ R a.snd))] at hesymm
  have sub_both_sides := congrArg (· - (-1 : MvPolynomial σ R) ^ (k + 1) *
    ∑ a ∈ {a ∈ antidiagonal k | a.fst < k} with 0 < a.fst,
    (-1) ^ a.fst * esymm σ R a.fst * psum σ R a.snd) hesymm
  simp only [left_distrib, add_sub_cancel_left] at sub_both_sides
  have sub_both_sides := congrArg ((-1 : MvPolynomial σ R) ^ (k + 1) * ·) sub_both_sides
  simp only [mul_sub_left_distrib, ← mul_assoc, ← pow_add, Even.neg_one_pow ⟨k + 1, rfl⟩, one_mul,
    not_le, lt_one_iff, filter_filter (fun a : ℕ × ℕ ↦ a.fst < k) (fun a ↦ ¬0 < a.fst)]
    at sub_both_sides
  have : {a ∈ antidiagonal k | a.fst < k ∧ ¬0 < a.fst} = {(0, k)} := by
    ext a
    rw [mem_filter, mem_antidiagonal, mem_singleton]
    refine ⟨?_, by rintro rfl; omega⟩
    rintro ⟨ha, ⟨_, ha0⟩⟩
    rw [← ha, Nat.eq_zero_of_not_pos ha0, zero_add, ← Nat.eq_zero_of_not_pos ha0]
  rw [this, sum_singleton] at sub_both_sides
  simp only [_root_.pow_zero, esymm_zero, mul_one, one_mul, filter_filter] at sub_both_sides
  exact sub_both_sides.symm

end MvPolynomial<|MERGE_RESOLUTION|>--- conflicted
+++ resolved
@@ -244,24 +244,12 @@
   simp [← sum_filter_add_sum_filter_not (antidiagonal k) (fun a ↦ a.fst < k), ← mul_esymm_eq_sum,
     mul_add, ← mul_assoc, ← pow_add, mul_comm ↑k (esymm σ R k)]
 
-#adaptation_note
-/--
-After nightly-2024-09-06 we can remove the `_root_` prefix below.
--/
 /-- A version of Newton's identities which may be more useful in the case that we know the values of
 the elementary symmetric polynomials and would like to calculate the values of the power sums. -/
-<<<<<<< HEAD
-theorem psum_eq_mul_esymm_sub_sum (k : ℕ) (h : 0 < k) : psum σ R k =
-    (-1) ^ (k + 1) * k * esymm σ R k -
-    ∑ a ∈ (antidiagonal k).filter (fun a ↦ a.fst ∈ Set.Ioo 0 k),
-    (-1) ^ a.fst * esymm σ R a.fst * psum σ R a.snd := by
-  simp only [Set.Ioo, Set.mem_setOf_eq, _root_.and_comm]
-=======
 theorem psum_eq_mul_esymm_sub_sum (k : ℕ) (h : 0 < k) :
     psum σ R k = (-1) ^ (k + 1) * k * esymm σ R k -
     ∑ a ∈ antidiagonal k with a.1 ∈ Set.Ioo 0 k, (-1) ^ a.fst * esymm σ R a.1 * psum σ R a.2 := by
   simp only [Set.Ioo, Set.mem_setOf_eq, and_comm]
->>>>>>> 39773322
   have hesymm := mul_esymm_eq_sum σ R k
   rw [← (sum_filter_add_sum_filter_not {a ∈ antidiagonal k | a.fst < k}
     (fun a ↦ 0 < a.fst) (fun a ↦ (-1) ^ a.fst * esymm σ R a.fst * psum σ R a.snd))] at hesymm
