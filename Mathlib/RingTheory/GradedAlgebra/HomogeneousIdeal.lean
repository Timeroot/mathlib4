/-
Copyright (c) 2021 Jujian Zhang. All rights reserved.
Released under Apache 2.0 license as described in the file LICENSE.
Authors: Jujian Zhang, Eric Wieser
-/
import Mathlib.RingTheory.Ideal.Basic
import Mathlib.RingTheory.Ideal.Operations
import Mathlib.LinearAlgebra.Finsupp
import Mathlib.RingTheory.GradedAlgebra.Basic

#align_import ring_theory.graded_algebra.homogeneous_ideal from "leanprover-community/mathlib"@"4e861f25ba5ceef42ba0712d8ffeb32f38ad6441"

/-!
# Homogeneous ideals of a graded algebra

This file defines homogeneous ideals of `GradedRing 𝒜` where `𝒜 : ι → Submodule R A` and
operations on them.

## Main definitions

For any `I : Ideal A`:
* `Ideal.IsHomogeneous 𝒜 I`: The property that an ideal is closed under `GradedRing.proj`.
* `HomogeneousIdeal 𝒜`: The structure extending ideals which satisfy `Ideal.IsHomogeneous`.
* `Ideal.homogeneousCore I 𝒜`: The largest homogeneous ideal smaller than `I`.
* `Ideal.homogeneousHull I 𝒜`: The smallest homogeneous ideal larger than `I`.

## Main statements

* `HomogeneousIdeal.completeLattice`: `Ideal.IsHomogeneous` is preserved by `⊥`, `⊤`, `⊔`, `⊓`,
  `⨆`, `⨅`, and so the subtype of homogeneous ideals inherits a complete lattice structure.
* `Ideal.homogeneousCore.gi`: `Ideal.homogeneousCore` forms a galois insertion with coercion.
* `Ideal.homogeneousHull.gi`: `Ideal.homogeneousHull` forms a galois insertion with coercion.

## Implementation notes

We introduce `Ideal.homogeneousCore'` earlier than might be expected so that we can get access
to `Ideal.IsHomogeneous.iff_exists` as quickly as possible.

## Tags

graded algebra, homogeneous
-/


open SetLike DirectSum Set

open BigOperators Pointwise DirectSum

variable {ι σ R A : Type*}

section HomogeneousDef

variable [Semiring A]

variable [SetLike σ A] [AddSubmonoidClass σ A] (𝒜 : ι → σ)

variable [DecidableEq ι] [AddMonoid ι] [GradedRing 𝒜]

variable (I : Ideal A)

/-- An `I : Ideal A` is homogeneous if for every `r ∈ I`, all homogeneous components
  of `r` are in `I`. -/
def Ideal.IsHomogeneous : Prop :=
  ∀ (i : ι) ⦃r : A⦄, r ∈ I → (DirectSum.decompose 𝒜 r i : A) ∈ I
#align ideal.is_homogeneous Ideal.IsHomogeneous

/-- For any `Semiring A`, we collect the homogeneous ideals of `A` into a type. -/
structure HomogeneousIdeal extends Submodule A A where
  is_homogeneous' : Ideal.IsHomogeneous 𝒜 toSubmodule
#align homogeneous_ideal HomogeneousIdeal

variable {𝒜}

/-- Converting a homogeneous ideal to an ideal. -/
def HomogeneousIdeal.toIdeal (I : HomogeneousIdeal 𝒜) : Ideal A :=
  I.toSubmodule
#align homogeneous_ideal.to_ideal HomogeneousIdeal.toIdeal

theorem HomogeneousIdeal.isHomogeneous (I : HomogeneousIdeal 𝒜) : I.toIdeal.IsHomogeneous 𝒜 :=
  I.is_homogeneous'
#align homogeneous_ideal.is_homogeneous HomogeneousIdeal.isHomogeneous

theorem HomogeneousIdeal.toIdeal_injective :
    Function.Injective (HomogeneousIdeal.toIdeal : HomogeneousIdeal 𝒜 → Ideal A) :=
  fun ⟨x, hx⟩ ⟨y, hy⟩ => fun (h : x = y) => by simp [h]
#align homogeneous_ideal.to_ideal_injective HomogeneousIdeal.toIdeal_injective

instance HomogeneousIdeal.setLike : SetLike (HomogeneousIdeal 𝒜) A where
  coe I := I.toIdeal
  coe_injective' _ _ h := HomogeneousIdeal.toIdeal_injective <| SetLike.coe_injective h
#align homogeneous_ideal.set_like HomogeneousIdeal.setLike

@[ext]
theorem HomogeneousIdeal.ext {I J : HomogeneousIdeal 𝒜} (h : I.toIdeal = J.toIdeal) : I = J :=
  HomogeneousIdeal.toIdeal_injective h
#align homogeneous_ideal.ext HomogeneousIdeal.ext

@[simp]
theorem HomogeneousIdeal.mem_iff {I : HomogeneousIdeal 𝒜} {x : A} : x ∈ I.toIdeal ↔ x ∈ I :=
  Iff.rfl
#align homogeneous_ideal.mem_iff HomogeneousIdeal.mem_iff

end HomogeneousDef

section HomogeneousCore

variable [Semiring A]

variable [SetLike σ A] (𝒜 : ι → σ)

variable (I : Ideal A)

/-- For any `I : Ideal A`, not necessarily homogeneous, `I.homogeneousCore' 𝒜`
is the largest homogeneous ideal of `A` contained in `I`, as an ideal. -/
def Ideal.homogeneousCore' (I : Ideal A) : Ideal A :=
  Ideal.span ((↑) '' (((↑) : Subtype (Homogeneous 𝒜) → A) ⁻¹' I))
#align ideal.homogeneous_core' Ideal.homogeneousCore'

theorem Ideal.homogeneousCore'_mono : Monotone (Ideal.homogeneousCore' 𝒜) :=
  fun _ _ I_le_J => Ideal.span_mono <| Set.image_subset _ fun _ => @I_le_J _
#align ideal.homogeneous_core'_mono Ideal.homogeneousCore'_mono

theorem Ideal.homogeneousCore'_le : I.homogeneousCore' 𝒜 ≤ I :=
  Ideal.span_le.2 <| image_preimage_subset _ _
#align ideal.homogeneous_core'_le Ideal.homogeneousCore'_le

end HomogeneousCore

section IsHomogeneousIdealDefs

variable [Semiring A]

variable [SetLike σ A] [AddSubmonoidClass σ A] (𝒜 : ι → σ)

variable [DecidableEq ι] [AddMonoid ι] [GradedRing 𝒜]

variable (I : Ideal A)

theorem Ideal.isHomogeneous_iff_forall_subset :
    I.IsHomogeneous 𝒜 ↔ ∀ i, (I : Set A) ⊆ GradedRing.proj 𝒜 i ⁻¹' I :=
  Iff.rfl
#align ideal.is_homogeneous_iff_forall_subset Ideal.isHomogeneous_iff_forall_subset

theorem Ideal.isHomogeneous_iff_subset_iInter :
    I.IsHomogeneous 𝒜 ↔ (I : Set A) ⊆ ⋂ i, GradedRing.proj 𝒜 i ⁻¹' ↑I :=
  subset_iInter_iff.symm
#align ideal.is_homogeneous_iff_subset_Inter Ideal.isHomogeneous_iff_subset_iInter

theorem Ideal.mul_homogeneous_element_mem_of_mem {I : Ideal A} (r x : A) (hx₁ : Homogeneous 𝒜 x)
    (hx₂ : x ∈ I) (j : ι) : GradedRing.proj 𝒜 j (r * x) ∈ I := by
  classical
  rw [← DirectSum.sum_support_decompose 𝒜 r, Finset.sum_mul, map_sum]
  apply Ideal.sum_mem
  intro k _
  obtain ⟨i, hi⟩ := hx₁
  have mem₁ : (DirectSum.decompose 𝒜 r k : A) * x ∈ 𝒜 (k + i) :=
    GradedMul.mul_mem (SetLike.coe_mem _) hi
  erw [GradedRing.proj_apply, DirectSum.decompose_of_mem 𝒜 mem₁, coe_of_apply]
  split_ifs
  · exact I.mul_mem_left _ hx₂
  · exact I.zero_mem
#align ideal.mul_homogeneous_element_mem_of_mem Ideal.mul_homogeneous_element_mem_of_mem

theorem Ideal.homogeneous_span (s : Set A) (h : ∀ x ∈ s, Homogeneous 𝒜 x) :
    (Ideal.span s).IsHomogeneous 𝒜 := by
  rintro i r hr
  rw [Ideal.span, Finsupp.span_eq_range_total] at hr
  rw [LinearMap.mem_range] at hr
  obtain ⟨s, rfl⟩ := hr
  rw [Finsupp.total_apply, Finsupp.sum, decompose_sum, DFinsupp.finset_sum_apply,
    AddSubmonoidClass.coe_finset_sum]
  refine' Ideal.sum_mem _ _
  rintro z hz1
  rw [smul_eq_mul]
  refine' Ideal.mul_homogeneous_element_mem_of_mem 𝒜 (s z) z _ _ i
  · rcases z with ⟨z, hz2⟩
    apply h _ hz2
  · exact Ideal.subset_span z.2
#align ideal.is_homogeneous_span Ideal.homogeneous_span

/-- For any `I : Ideal A`, not necessarily homogeneous, `I.homogeneousCore' 𝒜`
is the largest homogeneous ideal of `A` contained in `I`. -/
def Ideal.homogeneousCore : HomogeneousIdeal 𝒜 :=
  ⟨Ideal.homogeneousCore' 𝒜 I,
    Ideal.homogeneous_span _ _ fun _ h => (Subtype.image_preimage_coe _ _ ▸ h).2⟩
#align ideal.homogeneous_core Ideal.homogeneousCore

theorem Ideal.homogeneousCore_mono : Monotone (Ideal.homogeneousCore 𝒜) :=
  Ideal.homogeneousCore'_mono 𝒜
#align ideal.homogeneous_core_mono Ideal.homogeneousCore_mono

theorem Ideal.toIdeal_homogeneousCore_le : (I.homogeneousCore 𝒜).toIdeal ≤ I :=
  Ideal.homogeneousCore'_le 𝒜 I
#align ideal.to_ideal_homogeneous_core_le Ideal.toIdeal_homogeneousCore_le

variable {𝒜 I}

theorem Ideal.mem_homogeneousCore_of_homogeneous_of_mem {x : A} (h : SetLike.Homogeneous 𝒜 x)
    (hmem : x ∈ I) : x ∈ I.homogeneousCore 𝒜 :=
  Ideal.subset_span ⟨⟨x, h⟩, hmem, rfl⟩
#align ideal.mem_homogeneous_core_of_is_homogeneous_of_mem Ideal.mem_homogeneousCore_of_homogeneous_of_mem

theorem Ideal.IsHomogeneous.toIdeal_homogeneousCore_eq_self (h : I.IsHomogeneous 𝒜) :
    (I.homogeneousCore 𝒜).toIdeal = I := by
  apply le_antisymm (I.homogeneousCore'_le 𝒜) _
  intro x hx
  classical
  rw [← DirectSum.sum_support_decompose 𝒜 x]
  exact Ideal.sum_mem _ fun j _ => Ideal.subset_span ⟨⟨_, homogeneous_coe _⟩, h _ hx, rfl⟩
#align ideal.is_homogeneous.to_ideal_homogeneous_core_eq_self Ideal.IsHomogeneous.toIdeal_homogeneousCore_eq_self

@[simp]
theorem HomogeneousIdeal.toIdeal_homogeneousCore_eq_self (I : HomogeneousIdeal 𝒜) :
    I.toIdeal.homogeneousCore 𝒜 = I := by
  ext1
  convert Ideal.IsHomogeneous.toIdeal_homogeneousCore_eq_self I.isHomogeneous
#align homogeneous_ideal.to_ideal_homogeneous_core_eq_self HomogeneousIdeal.toIdeal_homogeneousCore_eq_self

variable (𝒜 I)

theorem Ideal.IsHomogeneous.iff_eq : I.IsHomogeneous 𝒜 ↔ (I.homogeneousCore 𝒜).toIdeal = I :=
  ⟨fun hI => hI.toIdeal_homogeneousCore_eq_self, fun hI => hI ▸ (Ideal.homogeneousCore 𝒜 I).2⟩
#align ideal.is_homogeneous.iff_eq Ideal.IsHomogeneous.iff_eq

theorem Ideal.IsHomogeneous.iff_exists :
    I.IsHomogeneous 𝒜 ↔ ∃ S : Set (homogeneousSubmonoid 𝒜), I = Ideal.span ((↑) '' S) := by
  rw [Ideal.IsHomogeneous.iff_eq, eq_comm]
  exact ((Set.image_preimage.compose (Submodule.gi _ _).gc).exists_eq_l _).symm
#align ideal.is_homogeneous.iff_exists Ideal.IsHomogeneous.iff_exists

end IsHomogeneousIdealDefs

/-! ### Operations

In this section, we show that `Ideal.IsHomogeneous` is preserved by various notations, then use
these results to provide these notation typeclasses for `HomogeneousIdeal`. -/


section Operations

section Semiring

variable [Semiring A] [DecidableEq ι] [AddMonoid ι]

variable [SetLike σ A] [AddSubmonoidClass σ A] (𝒜 : ι → σ) [GradedRing 𝒜]

namespace Ideal.IsHomogeneous

theorem bot : Ideal.IsHomogeneous 𝒜 ⊥ := fun i r hr => by
  simp only [Ideal.mem_bot] at hr
  rw [hr, decompose_zero, zero_apply]
  apply Ideal.zero_mem
#align ideal.is_homogeneous.bot Ideal.IsHomogeneous.bot

theorem top : Ideal.IsHomogeneous 𝒜 ⊤ := fun i r _ => by simp only [Submodule.mem_top]
#align ideal.is_homogeneous.top Ideal.IsHomogeneous.top

variable {𝒜}

theorem inf {I J : Ideal A} (HI : I.IsHomogeneous 𝒜) (HJ : J.IsHomogeneous 𝒜) :
    (I ⊓ J).IsHomogeneous 𝒜 :=
  fun _ _ hr => ⟨HI _ hr.1, HJ _ hr.2⟩
#align ideal.is_homogeneous.inf Ideal.IsHomogeneous.inf

theorem sup {I J : Ideal A} (HI : I.IsHomogeneous 𝒜) (HJ : J.IsHomogeneous 𝒜) :
    (I ⊔ J).IsHomogeneous 𝒜 := by
  rw [iff_exists] at HI HJ ⊢
  obtain ⟨⟨s₁, rfl⟩, ⟨s₂, rfl⟩⟩ := HI, HJ
  refine' ⟨s₁ ∪ s₂, _⟩
  rw [Set.image_union]
  exact (Submodule.span_union _ _).symm
#align ideal.is_homogeneous.sup Ideal.IsHomogeneous.sup

protected theorem iSup {κ : Sort*} {f : κ → Ideal A} (h : ∀ i, (f i).IsHomogeneous 𝒜) :
    (⨆ i, f i).IsHomogeneous 𝒜 := by
  simp_rw [iff_exists] at h ⊢
  choose s hs using h
  refine' ⟨⋃ i, s i, _⟩
  simp_rw [Set.image_iUnion, Ideal.span_iUnion]
  congr
  exact funext hs
#align ideal.is_homogeneous.supr Ideal.IsHomogeneous.iSup

protected theorem iInf {κ : Sort*} {f : κ → Ideal A} (h : ∀ i, (f i).IsHomogeneous 𝒜) :
    (⨅ i, f i).IsHomogeneous 𝒜 := by
  intro i x hx
  simp only [Ideal.mem_iInf] at hx ⊢
  exact fun j => h _ _ (hx j)
#align ideal.is_homogeneous.infi Ideal.IsHomogeneous.iInf

theorem iSup₂ {κ : Sort*} {κ' : κ → Sort*} {f : ∀ i, κ' i → Ideal A}
    (h : ∀ i j, (f i j).IsHomogeneous 𝒜) : (⨆ (i) (j), f i j).IsHomogeneous 𝒜 :=
  IsHomogeneous.iSup fun i => IsHomogeneous.iSup <| h i
#align ideal.is_homogeneous.supr₂ Ideal.IsHomogeneous.iSup₂

theorem iInf₂ {κ : Sort*} {κ' : κ → Sort*} {f : ∀ i, κ' i → Ideal A}
    (h : ∀ i j, (f i j).IsHomogeneous 𝒜) : (⨅ (i) (j), f i j).IsHomogeneous 𝒜 :=
  IsHomogeneous.iInf fun i => IsHomogeneous.iInf <| h i
#align ideal.is_homogeneous.infi₂ Ideal.IsHomogeneous.iInf₂

theorem sSup {ℐ : Set (Ideal A)} (h : ∀ I ∈ ℐ, Ideal.IsHomogeneous 𝒜 I) :
    (sSup ℐ).IsHomogeneous 𝒜 := by
  rw [sSup_eq_iSup]
  exact iSup₂ h
#align ideal.is_homogeneous.Sup Ideal.IsHomogeneous.sSup

theorem sInf {ℐ : Set (Ideal A)} (h : ∀ I ∈ ℐ, Ideal.IsHomogeneous 𝒜 I) :
    (sInf ℐ).IsHomogeneous 𝒜 := by
  rw [sInf_eq_iInf]
  exact iInf₂ h
#align ideal.is_homogeneous.Inf Ideal.IsHomogeneous.sInf

end Ideal.IsHomogeneous

variable {𝒜}

namespace HomogeneousIdeal

instance : PartialOrder (HomogeneousIdeal 𝒜) :=
  SetLike.instPartialOrder

instance : Top (HomogeneousIdeal 𝒜) :=
  ⟨⟨⊤, Ideal.IsHomogeneous.top 𝒜⟩⟩

instance : Bot (HomogeneousIdeal 𝒜) :=
  ⟨⟨⊥, Ideal.IsHomogeneous.bot 𝒜⟩⟩

instance : Sup (HomogeneousIdeal 𝒜) :=
  ⟨fun I J => ⟨_, I.isHomogeneous.sup J.isHomogeneous⟩⟩

instance : Inf (HomogeneousIdeal 𝒜) :=
  ⟨fun I J => ⟨_, I.isHomogeneous.inf J.isHomogeneous⟩⟩

instance : SupSet (HomogeneousIdeal 𝒜) :=
  ⟨fun S => ⟨⨆ s ∈ S, toIdeal s, Ideal.IsHomogeneous.iSup₂ fun s _ => s.isHomogeneous⟩⟩

instance : InfSet (HomogeneousIdeal 𝒜) :=
  ⟨fun S => ⟨⨅ s ∈ S, toIdeal s, Ideal.IsHomogeneous.iInf₂ fun s _ => s.isHomogeneous⟩⟩

@[simp]
theorem coe_top : ((⊤ : HomogeneousIdeal 𝒜) : Set A) = univ :=
  rfl
#align homogeneous_ideal.coe_top HomogeneousIdeal.coe_top

@[simp]
theorem coe_bot : ((⊥ : HomogeneousIdeal 𝒜) : Set A) = 0 :=
  rfl
#align homogeneous_ideal.coe_bot HomogeneousIdeal.coe_bot

@[simp]
theorem coe_sup (I J : HomogeneousIdeal 𝒜) : ↑(I ⊔ J) = (I + J : Set A) :=
  Submodule.coe_sup _ _
#align homogeneous_ideal.coe_sup HomogeneousIdeal.coe_sup

@[simp]
theorem coe_inf (I J : HomogeneousIdeal 𝒜) : (↑(I ⊓ J) : Set A) = ↑I ∩ ↑J :=
  rfl
#align homogeneous_ideal.coe_inf HomogeneousIdeal.coe_inf

@[simp]
theorem toIdeal_top : (⊤ : HomogeneousIdeal 𝒜).toIdeal = (⊤ : Ideal A) :=
  rfl
#align homogeneous_ideal.to_ideal_top HomogeneousIdeal.toIdeal_top

@[simp]
theorem toIdeal_bot : (⊥ : HomogeneousIdeal 𝒜).toIdeal = (⊥ : Ideal A) :=
  rfl
#align homogeneous_ideal.to_ideal_bot HomogeneousIdeal.toIdeal_bot

@[simp]
theorem toIdeal_sup (I J : HomogeneousIdeal 𝒜) : (I ⊔ J).toIdeal = I.toIdeal ⊔ J.toIdeal :=
  rfl
#align homogeneous_ideal.to_ideal_sup HomogeneousIdeal.toIdeal_sup

@[simp]
theorem toIdeal_inf (I J : HomogeneousIdeal 𝒜) : (I ⊓ J).toIdeal = I.toIdeal ⊓ J.toIdeal :=
  rfl
#align homogeneous_ideal.to_ideal_inf HomogeneousIdeal.toIdeal_inf

@[simp]
theorem toIdeal_sSup (ℐ : Set (HomogeneousIdeal 𝒜)) : (sSup ℐ).toIdeal = ⨆ s ∈ ℐ, toIdeal s :=
  rfl
#align homogeneous_ideal.to_ideal_Sup HomogeneousIdeal.toIdeal_sSup

@[simp]
theorem toIdeal_sInf (ℐ : Set (HomogeneousIdeal 𝒜)) : (sInf ℐ).toIdeal = ⨅ s ∈ ℐ, toIdeal s :=
  rfl
#align homogeneous_ideal.to_ideal_Inf HomogeneousIdeal.toIdeal_sInf

@[simp]
theorem toIdeal_iSup {κ : Sort*} (s : κ → HomogeneousIdeal 𝒜) :
    (⨆ i, s i).toIdeal = ⨆ i, (s i).toIdeal := by
  rw [iSup, toIdeal_sSup, iSup_range]
#align homogeneous_ideal.to_ideal_supr HomogeneousIdeal.toIdeal_iSup

@[simp]
theorem toIdeal_iInf {κ : Sort*} (s : κ → HomogeneousIdeal 𝒜) :
    (⨅ i, s i).toIdeal = ⨅ i, (s i).toIdeal := by
  rw [iInf, toIdeal_sInf, iInf_range]
#align homogeneous_ideal.to_ideal_infi HomogeneousIdeal.toIdeal_iInf

-- @[simp] -- Porting note: simp can prove this
theorem toIdeal_iSup₂ {κ : Sort*} {κ' : κ → Sort*} (s : ∀ i, κ' i → HomogeneousIdeal 𝒜) :
    (⨆ (i) (j), s i j).toIdeal = ⨆ (i) (j), (s i j).toIdeal := by
  simp_rw [toIdeal_iSup]
#align homogeneous_ideal.to_ideal_supr₂ HomogeneousIdeal.toIdeal_iSup₂

-- @[simp] -- Porting note: simp can prove this
theorem toIdeal_iInf₂ {κ : Sort*} {κ' : κ → Sort*} (s : ∀ i, κ' i → HomogeneousIdeal 𝒜) :
    (⨅ (i) (j), s i j).toIdeal = ⨅ (i) (j), (s i j).toIdeal := by
  simp_rw [toIdeal_iInf]
#align homogeneous_ideal.to_ideal_infi₂ HomogeneousIdeal.toIdeal_iInf₂

@[simp]
theorem eq_top_iff (I : HomogeneousIdeal 𝒜) : I = ⊤ ↔ I.toIdeal = ⊤ :=
  toIdeal_injective.eq_iff.symm
#align homogeneous_ideal.eq_top_iff HomogeneousIdeal.eq_top_iff

@[simp]
theorem eq_bot_iff (I : HomogeneousIdeal 𝒜) : I = ⊥ ↔ I.toIdeal = ⊥ :=
  toIdeal_injective.eq_iff.symm
#align homogeneous_ideal.eq_bot_iff HomogeneousIdeal.eq_bot_iff

instance completeLattice : CompleteLattice (HomogeneousIdeal 𝒜) :=
  toIdeal_injective.completeLattice _ toIdeal_sup toIdeal_inf toIdeal_sSup toIdeal_sInf toIdeal_top
    toIdeal_bot

instance : Add (HomogeneousIdeal 𝒜) :=
  ⟨(· ⊔ ·)⟩

@[simp]
theorem toIdeal_add (I J : HomogeneousIdeal 𝒜) : (I + J).toIdeal = I.toIdeal + J.toIdeal :=
  rfl
#align homogeneous_ideal.to_ideal_add HomogeneousIdeal.toIdeal_add

instance : Inhabited (HomogeneousIdeal 𝒜) where default := ⊥

end HomogeneousIdeal

end Semiring

section CommSemiring

variable [CommSemiring A]

variable [DecidableEq ι] [AddMonoid ι]

variable [SetLike σ A] [AddSubmonoidClass σ A] {𝒜 : ι → σ} [GradedRing 𝒜]

variable (I : Ideal A)

theorem Ideal.IsHomogeneous.mul {I J : Ideal A} (HI : I.IsHomogeneous 𝒜) (HJ : J.IsHomogeneous 𝒜) :
    (I * J).IsHomogeneous 𝒜 := by
  rw [Ideal.IsHomogeneous.iff_exists] at HI HJ ⊢
  obtain ⟨⟨s₁, rfl⟩, ⟨s₂, rfl⟩⟩ := HI, HJ
  rw [Ideal.span_mul_span']
  exact ⟨s₁ * s₂, congr_arg _ <| (Set.image_mul (homogeneousSubmonoid 𝒜).subtype).symm⟩
#align ideal.is_homogeneous.mul Ideal.IsHomogeneous.mul

instance : Mul (HomogeneousIdeal 𝒜) where
  mul I J := ⟨I.toIdeal * J.toIdeal, I.isHomogeneous.mul J.isHomogeneous⟩

@[simp]
theorem HomogeneousIdeal.toIdeal_mul (I J : HomogeneousIdeal 𝒜) :
    (I * J).toIdeal = I.toIdeal * J.toIdeal :=
  rfl
#align homogeneous_ideal.to_ideal_mul HomogeneousIdeal.toIdeal_mul

end CommSemiring

end Operations

/-! ### Homogeneous core

Note that many results about the homogeneous core came earlier in this file, as they are helpful
for building the lattice structure. -/


section homogeneousCore

open HomogeneousIdeal

variable [Semiring A] [DecidableEq ι] [AddMonoid ι]

variable [SetLike σ A] [AddSubmonoidClass σ A] (𝒜 : ι → σ) [GradedRing 𝒜]

variable (I : Ideal A)

theorem Ideal.homogeneousCore.gc : GaloisConnection toIdeal (Ideal.homogeneousCore 𝒜) := fun I _ =>
  ⟨fun H => I.toIdeal_homogeneousCore_eq_self ▸ Ideal.homogeneousCore_mono 𝒜 H,
    fun H => le_trans H (Ideal.homogeneousCore'_le _ _)⟩
#align ideal.homogeneous_core.gc Ideal.homogeneousCore.gc

/-- `toIdeal : HomogeneousIdeal 𝒜 → Ideal A` and `Ideal.homogeneousCore 𝒜` forms a galois
coinsertion. -/
def Ideal.homogeneousCore.gi : GaloisCoinsertion toIdeal (Ideal.homogeneousCore 𝒜) where
  choice I HI :=
    ⟨I, le_antisymm (I.toIdeal_homogeneousCore_le 𝒜) HI ▸ HomogeneousIdeal.isHomogeneous _⟩
  gc := Ideal.homogeneousCore.gc 𝒜
  u_l_le _ := Ideal.homogeneousCore'_le _ _
  choice_eq I H := le_antisymm H (I.toIdeal_homogeneousCore_le _)
#align ideal.homogeneous_core.gi Ideal.homogeneousCore.gi

theorem Ideal.homogeneousCore_eq_sSup :
    I.homogeneousCore 𝒜 = sSup { J : HomogeneousIdeal 𝒜 | J.toIdeal ≤ I } :=
  Eq.symm <| IsLUB.sSup_eq <| (Ideal.homogeneousCore.gc 𝒜).isGreatest_u.isLUB
#align ideal.homogeneous_core_eq_Sup Ideal.homogeneousCore_eq_sSup

theorem Ideal.homogeneousCore'_eq_sSup :
    I.homogeneousCore' 𝒜 = sSup { J : Ideal A | J.IsHomogeneous 𝒜 ∧ J ≤ I } := by
  refine' (IsLUB.sSup_eq _).symm
  apply IsGreatest.isLUB
  have coe_mono : Monotone (toIdeal : HomogeneousIdeal 𝒜 → Ideal A) := fun x y => id
  convert coe_mono.map_isGreatest (Ideal.homogeneousCore.gc 𝒜).isGreatest_u using 1
  ext x
  rw [mem_image, mem_setOf_eq]
  refine' ⟨fun hI => ⟨⟨x, hI.1⟩, ⟨hI.2, rfl⟩⟩, _⟩
  rintro ⟨x, ⟨hx, rfl⟩⟩
  exact ⟨x.isHomogeneous, hx⟩
#align ideal.homogeneous_core'_eq_Sup Ideal.homogeneousCore'_eq_sSup

end homogeneousCore

/-! ### Homogeneous hulls -/


section HomogeneousHull

open HomogeneousIdeal

variable [Semiring A] [DecidableEq ι] [AddMonoid ι]

variable [SetLike σ A] [AddSubmonoidClass σ A] (𝒜 : ι → σ) [GradedRing 𝒜]

variable (I : Ideal A)

/-- For any `I : Ideal A`, not necessarily homogeneous, `I.homogeneousHull 𝒜` is
the smallest homogeneous ideal containing `I`. -/
def Ideal.homogeneousHull : HomogeneousIdeal 𝒜 :=
  ⟨Ideal.span { r : A | ∃ (i : ι) (x : I), (DirectSum.decompose 𝒜 (x : A) i : A) = r }, by
    refine' Ideal.homogeneous_span _ _ fun x hx => _
    obtain ⟨i, x, rfl⟩ := hx
    apply SetLike.homogeneous_coe⟩
#align ideal.homogeneous_hull Ideal.homogeneousHull

theorem Ideal.le_toIdeal_homogeneousHull : I ≤ (Ideal.homogeneousHull 𝒜 I).toIdeal := by
  intro r hr
  classical
  rw [← DirectSum.sum_support_decompose 𝒜 r]
  refine' Ideal.sum_mem _ _
  intro j _
  apply Ideal.subset_span
  use j
  use ⟨r, hr⟩
#align ideal.le_to_ideal_homogeneous_hull Ideal.le_toIdeal_homogeneousHull

theorem Ideal.homogeneousHull_mono : Monotone (Ideal.homogeneousHull 𝒜) := fun I J I_le_J => by
  apply Ideal.span_mono
  rintro r ⟨hr1, ⟨x, hx⟩, rfl⟩
  refine' ⟨hr1, ⟨⟨x, I_le_J hx⟩, rfl⟩⟩
#align ideal.homogeneous_hull_mono Ideal.homogeneousHull_mono

variable {I 𝒜}

theorem Ideal.IsHomogeneous.toIdeal_homogeneousHull_eq_self (h : I.IsHomogeneous 𝒜) :
    (Ideal.homogeneousHull 𝒜 I).toIdeal = I := by
  apply le_antisymm _ (Ideal.le_toIdeal_homogeneousHull _ _)
  apply Ideal.span_le.2
  rintro _ ⟨i, x, rfl⟩
  exact h _ x.prop
#align ideal.is_homogeneous.to_ideal_homogeneous_hull_eq_self Ideal.IsHomogeneous.toIdeal_homogeneousHull_eq_self

@[simp]
theorem HomogeneousIdeal.homogeneousHull_toIdeal_eq_self (I : HomogeneousIdeal 𝒜) :
    I.toIdeal.homogeneousHull 𝒜 = I :=
  HomogeneousIdeal.toIdeal_injective <| I.isHomogeneous.toIdeal_homogeneousHull_eq_self
#align homogeneous_ideal.homogeneous_hull_to_ideal_eq_self HomogeneousIdeal.homogeneousHull_toIdeal_eq_self

variable (I 𝒜)

theorem Ideal.toIdeal_homogeneousHull_eq_iSup :
    (I.homogeneousHull 𝒜).toIdeal = ⨆ i, Ideal.span (GradedRing.proj 𝒜 i '' I) := by
  rw [← Ideal.span_iUnion]
  apply congr_arg Ideal.span _
  ext1
  simp only [Set.mem_iUnion, Set.mem_image, mem_setOf_eq, GradedRing.proj_apply, SetLike.exists,
    exists_prop, Subtype.coe_mk, SetLike.mem_coe]
#align ideal.to_ideal_homogeneous_hull_eq_supr Ideal.toIdeal_homogeneousHull_eq_iSup

theorem Ideal.homogeneousHull_eq_iSup :
    I.homogeneousHull 𝒜 =
      ⨆ i, ⟨Ideal.span (GradedRing.proj 𝒜 i '' I), Ideal.homogeneous_span 𝒜 _ (by
        rintro _ ⟨x, -, rfl⟩
        apply SetLike.homogeneous_coe)⟩ := by
  ext1
  rw [Ideal.toIdeal_homogeneousHull_eq_iSup, toIdeal_iSup]
  rfl
#align ideal.homogeneous_hull_eq_supr Ideal.homogeneousHull_eq_iSup

end HomogeneousHull

section GaloisConnection

open HomogeneousIdeal

variable [Semiring A] [DecidableEq ι] [AddMonoid ι]

variable [SetLike σ A] [AddSubmonoidClass σ A] (𝒜 : ι → σ) [GradedRing 𝒜]

theorem Ideal.homogeneousHull.gc : GaloisConnection (Ideal.homogeneousHull 𝒜) toIdeal := fun _ J =>
  ⟨le_trans (Ideal.le_toIdeal_homogeneousHull _ _),
    fun H => J.homogeneousHull_toIdeal_eq_self ▸ Ideal.homogeneousHull_mono 𝒜 H⟩
#align ideal.homogeneous_hull.gc Ideal.homogeneousHull.gc

/-- `Ideal.homogeneousHull 𝒜` and `toIdeal : HomogeneousIdeal 𝒜 → Ideal A` form a galois
insertion. -/
def Ideal.homogeneousHull.gi : GaloisInsertion (Ideal.homogeneousHull 𝒜) toIdeal where
  choice I H := ⟨I, le_antisymm H (I.le_toIdeal_homogeneousHull 𝒜) ▸ isHomogeneous _⟩
  gc := Ideal.homogeneousHull.gc 𝒜
  le_l_u _ := Ideal.le_toIdeal_homogeneousHull _ _
  choice_eq I H := le_antisymm (I.le_toIdeal_homogeneousHull 𝒜) H
#align ideal.homogeneous_hull.gi Ideal.homogeneousHull.gi

theorem Ideal.homogeneousHull_eq_sInf (I : Ideal A) :
    Ideal.homogeneousHull 𝒜 I = sInf { J : HomogeneousIdeal 𝒜 | I ≤ J.toIdeal } :=
  Eq.symm <| IsGLB.sInf_eq <| (Ideal.homogeneousHull.gc 𝒜).isLeast_l.isGLB
#align ideal.homogeneous_hull_eq_Inf Ideal.homogeneousHull_eq_sInf

end GaloisConnection

section IrrelevantIdeal

variable [Semiring A]

variable [DecidableEq ι]

<<<<<<< HEAD
variable [AddMonoid ι] [PartialOrder ι] [CanonicallyOrderedAdd ι]
  [CovariantClass ι ι (· + ·) (· ≤ ·)] [CovariantClass ι ι (Function.swap (· + ·)) (· ≤ ·)]
=======
variable [CanonicallyOrderedAddCommMonoid ι]
>>>>>>> 08a8af0b

variable [SetLike σ A] [AddSubmonoidClass σ A] (𝒜 : ι → σ) [GradedRing 𝒜]

open GradedRing SetLike.GradedMonoid DirectSum

/-- For a graded ring `⨁ᵢ 𝒜ᵢ` graded by a `CanonicallyOrderedAddCommMonoid ι`, the irrelevant ideal
refers to `⨁_{i>0} 𝒜ᵢ`, or equivalently `{a | a₀ = 0}`. This definition is used in `Proj`
construction where `ι` is always `ℕ` so the irrelevant ideal is simply elements with `0` as
0-th coordinate.

# Future work
Here in the definition, `ι` is assumed to be `CanonicallyOrderedAddCommMonoid`. However, the notion
of irrelevant ideal makes sense in a more general setting by defining it as the ideal of elements
with `0` as i-th coordinate for all `i ≤ 0`, i.e. `{a | ∀ (i : ι), i ≤ 0 → aᵢ = 0}`.
-/
def HomogeneousIdeal.irrelevant : HomogeneousIdeal 𝒜 :=
  ⟨RingHom.ker (GradedRing.projZeroRingHom 𝒜), fun i r (hr : (decompose 𝒜 r 0 : A) = 0) => by
    change (decompose 𝒜 (decompose 𝒜 r _ : A) 0 : A) = 0
    by_cases h : i = 0
    · rw [h, hr, decompose_zero, zero_apply, ZeroMemClass.coe_zero]
    · rw [decompose_of_mem_ne 𝒜 (SetLike.coe_mem _) h]⟩
#align homogeneous_ideal.irrelevant HomogeneousIdeal.irrelevant

@[simp]
theorem HomogeneousIdeal.mem_irrelevant_iff (a : A) :
    a ∈ HomogeneousIdeal.irrelevant 𝒜 ↔ proj 𝒜 0 a = 0 :=
  Iff.rfl
#align homogeneous_ideal.mem_irrelevant_iff HomogeneousIdeal.mem_irrelevant_iff

@[simp]
theorem HomogeneousIdeal.toIdeal_irrelevant :
    (HomogeneousIdeal.irrelevant 𝒜).toIdeal = RingHom.ker (GradedRing.projZeroRingHom 𝒜) :=
  rfl
#align homogeneous_ideal.to_ideal_irrelevant HomogeneousIdeal.toIdeal_irrelevant

end IrrelevantIdeal<|MERGE_RESOLUTION|>--- conflicted
+++ resolved
@@ -634,12 +634,8 @@
 
 variable [DecidableEq ι]
 
-<<<<<<< HEAD
 variable [AddMonoid ι] [PartialOrder ι] [CanonicallyOrderedAdd ι]
   [CovariantClass ι ι (· + ·) (· ≤ ·)] [CovariantClass ι ι (Function.swap (· + ·)) (· ≤ ·)]
-=======
-variable [CanonicallyOrderedAddCommMonoid ι]
->>>>>>> 08a8af0b
 
 variable [SetLike σ A] [AddSubmonoidClass σ A] (𝒜 : ι → σ) [GradedRing 𝒜]
 
