--- conflicted
+++ resolved
@@ -661,40 +661,9 @@
     rw [this, coeff_prod]
   rw [Finset.prod_const, card_range]
 
-<<<<<<< HEAD
-/-- degree of a monomial -/
-def degree (d : σ →₀ ℕ) : ℕ := d.sum fun _ ↦ id
-
-theorem degree_zero : degree (0 : σ →₀ ℕ) = 0 := by
-  simp only [degree, sum_zero_index]
-
-theorem degree_add (d d' : σ →₀ ℕ) :
-    degree (d + d') = degree d + degree d' := by
-  classical
-  simp only [degree, mem_union, mem_support_iff, ne_eq, id_eq, implies_true, sum_add_index]
-
-theorem degree_eq_zero_iff (d : σ →₀ ℕ) : degree d = 0 ↔ d = 0 := by
-  constructor
-  · intro hd
-    ext x
-    simp only [Finsupp.coe_zero, Pi.zero_apply]
-    rw [← Nat.lt_one_iff, ← not_le]
-    intro hx
-    apply Nat.not_add_one_le_zero 0
-    rw [zero_add, ← hd]
-    apply le_trans hx
-    exact Finset.single_le_sum (fun _ _ ↦ zero_le _) (mem_support_iff.mpr (Nat.not_eq_zero_of_lt hx))
-  · intro hd
-    rw [hd]
-    simp only [degree_zero]
-
-/-- Coefficients of powers of multivariate power series
-[bourbaki1981], chap. 4, §4, n°2, proposition 3 -/
-=======
 /-- Vanishing of coefficients of powers of multivariate power series
 when the constant coefficient is nilpotent
 [N. Bourbaki, *Algebra {II}*, Chapter 4, §4, n°2, proposition 3][bourbaki1981] -/
->>>>>>> 48d2f355
 theorem coeff_eq_zero_of_constantCoeff_nilpotent [DecidableEq σ]
     {f : MvPowerSeries σ R} {m : ℕ} (hf : constantCoeff σ R f ^ m = 0)
     {d : σ →₀ ℕ} {n : ℕ} (hn : m + degree d ≤ n) : coeff R d (f ^ n) = 0 := by
