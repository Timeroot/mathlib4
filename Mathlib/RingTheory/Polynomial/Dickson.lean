--- conflicted
+++ resolved
@@ -200,14 +200,8 @@
   -- The two polynomials agree on all `x` of the form `x = y + y⁻¹`.
   apply @Set.Infinite.mono _ { x : K | ∃ y, x = y + y⁻¹ ∧ y ≠ 0 }
   · rintro _ ⟨x, rfl, hx⟩
-<<<<<<< HEAD
-    simp only [eval_X, eval_pow, Set.mem_setOf_eq, @add_pow_char K _ p,
-      dickson_one_one_eval_add_inv _ _ (mul_inv_cancel₀ hx), inv_pow, ZMod.castHom_apply,
-      ZMod.cast_one']
-=======
     simp only [eval_X, eval_pow, Set.mem_setOf_eq, ZMod.cast_one', add_pow_char,
       dickson_one_one_eval_add_inv _ _ (mul_inv_cancel₀ hx), ZMod.castHom_apply]
->>>>>>> d0df76bd
   -- Now we need to show that the set of such `x` is infinite.
   -- If the set is finite, then we will show that `K` is also finite.
   · intro h
