/-
Copyright (c) 2019 Kenny Lau. All rights reserved.
Released under Apache 2.0 license as described in the file LICENSE.
Authors: Kenny Lau
-/
import Mathlib.Algebra.CharP.Defs
import Mathlib.Algebra.GeomSum
import Mathlib.Algebra.MvPolynomial.CommRing
import Mathlib.Algebra.MvPolynomial.Equiv
import Mathlib.Algebra.Polynomial.BigOperators
import Mathlib.RingTheory.Noetherian.Defs

/-!
# Ring-theoretic supplement of Algebra.Polynomial.

## Main results
* `MvPolynomial.isDomain`:
  If a ring is an integral domain, then so is its polynomial ring over finitely many variables.
* `Polynomial.isNoetherianRing`:
  Hilbert basis theorem, that if a ring is noetherian then so is its polynomial ring.
-/

noncomputable section

open Polynomial

open Finset

universe u v w

variable {R : Type u} {S : Type*}

namespace Polynomial

section Semiring

variable [Semiring R]

instance instCharP (p : ℕ) [h : CharP R p] : CharP R[X] p :=
  let ⟨h⟩ := h
  ⟨fun n => by rw [← map_natCast C, ← C_0, C_inj, h]⟩

instance instExpChar (p : ℕ) [h : ExpChar R p] : ExpChar R[X] p := by
  cases h; exacts [ExpChar.zero, ExpChar.prime ‹_›]

variable (R)

/-- The `R`-submodule of `R[X]` consisting of polynomials of degree ≤ `n`. -/
def degreeLE (n : WithBot ℕ) : Submodule R R[X] :=
  ⨅ k : ℕ, ⨅ _ : ↑k > n, LinearMap.ker (lcoeff R k)

/-- The `R`-submodule of `R[X]` consisting of polynomials of degree < `n`. -/
def degreeLT (n : ℕ) : Submodule R R[X] :=
  ⨅ k : ℕ, ⨅ (_ : k ≥ n), LinearMap.ker (lcoeff R k)

variable {R}

theorem mem_degreeLE {n : WithBot ℕ} {f : R[X]} : f ∈ degreeLE R n ↔ degree f ≤ n := by
  simp only [degreeLE, Submodule.mem_iInf, degree_le_iff_coeff_zero, LinearMap.mem_ker]; rfl

@[mono]
theorem degreeLE_mono {m n : WithBot ℕ} (H : m ≤ n) : degreeLE R m ≤ degreeLE R n := fun _ hf =>
  mem_degreeLE.2 (le_trans (mem_degreeLE.1 hf) H)

theorem degreeLE_eq_span_X_pow [DecidableEq R] {n : ℕ} :
    degreeLE R n = Submodule.span R ↑((Finset.range (n + 1)).image fun n => (X : R[X]) ^ n) := by
  apply le_antisymm
  · intro p hp
    replace hp := mem_degreeLE.1 hp
    rw [← Polynomial.sum_monomial_eq p, Polynomial.sum]
    refine Submodule.sum_mem _ fun k hk => ?_
    have := WithBot.coe_le_coe.1 (Finset.sup_le_iff.1 hp k hk)
    rw [← C_mul_X_pow_eq_monomial, C_mul']
    refine
      Submodule.smul_mem _ _
        (Submodule.subset_span <|
          Finset.mem_coe.2 <|
            Finset.mem_image.2 ⟨_, Finset.mem_range.2 (Nat.lt_succ_of_le this), rfl⟩)
  rw [Submodule.span_le, Finset.coe_image, Set.image_subset_iff]
  intro k hk
  apply mem_degreeLE.2
  exact
    (degree_X_pow_le _).trans (WithBot.coe_le_coe.2 <| Nat.le_of_lt_succ <| Finset.mem_range.1 hk)

theorem mem_degreeLT {n : ℕ} {f : R[X]} : f ∈ degreeLT R n ↔ degree f < n := by
  rw [degreeLT, Submodule.mem_iInf]
  conv_lhs => intro i; rw [Submodule.mem_iInf]
  rw [degree, Finset.max_eq_sup_coe]
  rw [Finset.sup_lt_iff ?_]
  rotate_left
  · apply WithBot.bot_lt_coe
  conv_rhs =>
    simp only [mem_support_iff]
    intro b
    rw [Nat.cast_withBot, WithBot.coe_lt_coe, lt_iff_not_le, Ne, not_imp_not]
  rfl

@[mono]
theorem degreeLT_mono {m n : ℕ} (H : m ≤ n) : degreeLT R m ≤ degreeLT R n := fun _ hf =>
  mem_degreeLT.2 (lt_of_lt_of_le (mem_degreeLT.1 hf) <| WithBot.coe_le_coe.2 H)

theorem degreeLT_eq_span_X_pow [DecidableEq R] {n : ℕ} :
    degreeLT R n = Submodule.span R ↑((Finset.range n).image fun n => X ^ n : Finset R[X]) := by
  apply le_antisymm
  · intro p hp
    replace hp := mem_degreeLT.1 hp
    rw [← Polynomial.sum_monomial_eq p, Polynomial.sum]
    refine Submodule.sum_mem _ fun k hk => ?_
    have := WithBot.coe_lt_coe.1 ((Finset.sup_lt_iff <| WithBot.bot_lt_coe n).1 hp k hk)
    rw [← C_mul_X_pow_eq_monomial, C_mul']
    refine
      Submodule.smul_mem _ _
        (Submodule.subset_span <|
          Finset.mem_coe.2 <| Finset.mem_image.2 ⟨_, Finset.mem_range.2 this, rfl⟩)
  rw [Submodule.span_le, Finset.coe_image, Set.image_subset_iff]
  intro k hk
  apply mem_degreeLT.2
  exact lt_of_le_of_lt (degree_X_pow_le _) (WithBot.coe_lt_coe.2 <| Finset.mem_range.1 hk)

/-- The first `n` coefficients on `degreeLT n` form a linear equivalence with `Fin n → R`. -/
def degreeLTEquiv (R) [Semiring R] (n : ℕ) : degreeLT R n ≃ₗ[R] Fin n → R where
  toFun p n := (↑p : R[X]).coeff n
  invFun f :=
    ⟨∑ i : Fin n, monomial i (f i),
      (degreeLT R n).sum_mem fun i _ =>
        mem_degreeLT.mpr
          (lt_of_le_of_lt (degree_monomial_le i (f i)) (WithBot.coe_lt_coe.mpr i.is_lt))⟩
  map_add' p q := by
    ext
    dsimp
    rw [coeff_add]
  map_smul' x p := by
    ext
    dsimp
    rw [coeff_smul]
    rfl
  left_inv := by
    rintro ⟨p, hp⟩
    ext1
    simp only [Submodule.coe_mk]
    by_cases hp0 : p = 0
    · subst hp0
      simp only [coeff_zero, LinearMap.map_zero, Finset.sum_const_zero]
    rw [mem_degreeLT, degree_eq_natDegree hp0, Nat.cast_lt] at hp
    conv_rhs => rw [p.as_sum_range' n hp, ← Fin.sum_univ_eq_sum_range]
  right_inv f := by
    ext i
    simp only [finset_sum_coeff, Submodule.coe_mk]
    rw [Finset.sum_eq_single i, coeff_monomial, if_pos rfl]
    · rintro j - hji
      rw [coeff_monomial, if_neg]
      rwa [← Fin.ext_iff]
    · intro h
      exact (h (Finset.mem_univ _)).elim

-- Porting note: removed @[simp] as simp can prove this
theorem degreeLTEquiv_eq_zero_iff_eq_zero {n : ℕ} {p : R[X]} (hp : p ∈ degreeLT R n) :
    degreeLTEquiv _ _ ⟨p, hp⟩ = 0 ↔ p = 0 := by
  rw [LinearEquiv.map_eq_zero_iff, Submodule.mk_eq_zero]

theorem eval_eq_sum_degreeLTEquiv {n : ℕ} {p : R[X]} (hp : p ∈ degreeLT R n) (x : R) :
    p.eval x = ∑ i, degreeLTEquiv _ _ ⟨p, hp⟩ i * x ^ (i : ℕ) := by
  simp_rw [eval_eq_sum]
  exact (sum_fin _ (by simp_rw [zero_mul, forall_const]) (mem_degreeLT.mp hp)).symm

theorem degreeLT_succ_eq_degreeLE {n : ℕ} : degreeLT R (n + 1) = degreeLE R n := by
  ext x
  by_cases x_zero : x = 0
  · simp_rw [x_zero, Submodule.zero_mem]
  · rw [mem_degreeLT, mem_degreeLE, ← natDegree_lt_iff_degree_lt (by rwa [ne_eq]),
      ← natDegree_le_iff_degree_le, Nat.lt_succ]

/-- The equivalence between monic polynomials of degree `n` and polynomials of degree less than
`n`, formed by adding a term `X ^ n`. -/
def monicEquivDegreeLT [Nontrivial R] (n : ℕ) :
    { p : R[X] // p.Monic ∧ p.natDegree = n } ≃ degreeLT R n where
  toFun p := ⟨p.1.eraseLead, by
    rcases p with ⟨p, hp, rfl⟩
    simp only [mem_degreeLT]
    refine lt_of_lt_of_le ?_ degree_le_natDegree
    exact degree_eraseLead_lt (ne_zero_of_ne_zero_of_monic one_ne_zero hp)⟩
  invFun := fun p =>
    ⟨X^n + p.1, monic_X_pow_add (mem_degreeLT.1 p.2), by
        rw [natDegree_add_eq_left_of_degree_lt]
        · simp
        · simp [mem_degreeLT.1 p.2]⟩
  left_inv := by
    rintro ⟨p, hp, rfl⟩
    ext1
    simp only
    conv_rhs => rw [← eraseLead_add_C_mul_X_pow p]
    simp [Monic.def.1 hp, add_comm]
  right_inv := by
    rintro ⟨p, hp⟩
    ext1
    simp only
    rw [eraseLead_add_of_degree_lt_left]
    · simp
    · simp [mem_degreeLT.1 hp]

/-- For every polynomial `p` in the span of a set `s : Set R[X]`, there exists a polynomial of
  `p' ∈ s` with higher degree. See also `Polynomial.exists_degree_le_of_mem_span_of_finite`. -/
theorem exists_degree_le_of_mem_span {s : Set R[X]} {p : R[X]}
    (hs : s.Nonempty) (hp : p ∈ Submodule.span R s) :
    ∃ p' ∈ s, degree p ≤ degree p' := by
  by_contra! h
  by_cases hp_zero : p = 0
  · rw [hp_zero, degree_zero] at h
    rcases hs with ⟨x, hx⟩
    exact not_lt_bot (h x hx)
  · have : p ∈ degreeLT R (natDegree p) := by
      refine (Submodule.span_le.mpr fun p' p'_mem => ?_) hp
      rw [SetLike.mem_coe, mem_degreeLT, Nat.cast_withBot]
      exact lt_of_lt_of_le (h p' p'_mem) degree_le_natDegree
    rwa [mem_degreeLT, Nat.cast_withBot, degree_eq_natDegree hp_zero,
      Nat.cast_withBot, lt_self_iff_false] at this

/-- A stronger version of `Polynomial.exists_degree_le_of_mem_span` under the assumption that the
  set `s : R[X]` is finite. There exists a polynomial `p' ∈ s` whose degree dominates the degree of
  every element of `p ∈ span R s`-/
theorem exists_degree_le_of_mem_span_of_finite {s : Set R[X]} (s_fin : s.Finite) (hs : s.Nonempty) :
    ∃ p' ∈ s, ∀ (p : R[X]), p ∈ Submodule.span R s → degree p ≤ degree p' := by
  rcases Set.Finite.exists_maximal_wrt degree s s_fin hs with ⟨a, has, hmax⟩
  refine ⟨a, has, fun p hp => ?_⟩
  rcases exists_degree_le_of_mem_span hs hp with ⟨p', hp'⟩
  by_cases h : degree a ≤ degree p'
  · rw [← hmax p' hp'.left h] at hp'; exact hp'.right
  · exact le_trans hp'.right (not_le.mp h).le

/-- The span of every finite set of polynomials is contained in a `degreeLE n` for some `n`. -/
theorem span_le_degreeLE_of_finite {s : Set R[X]} (s_fin : s.Finite) :
    ∃ n : ℕ, Submodule.span R s ≤ degreeLE R n := by
  by_cases s_emp : s.Nonempty
  · rcases exists_degree_le_of_mem_span_of_finite s_fin s_emp with ⟨p', _, hp'max⟩
    exact ⟨natDegree p', fun p hp => mem_degreeLE.mpr ((hp'max _ hp).trans degree_le_natDegree)⟩
  · rw [Set.not_nonempty_iff_eq_empty] at s_emp
    rw [s_emp, Submodule.span_empty]
    exact ⟨0, bot_le⟩

/-- The span of every finite set of polynomials is contained in a `degreeLT n` for some `n`. -/
theorem span_of_finite_le_degreeLT {s : Set R[X]} (s_fin : s.Finite) :
    ∃ n : ℕ, Submodule.span R s ≤ degreeLT R n := by
  rcases span_le_degreeLE_of_finite s_fin with ⟨n, _⟩
  exact ⟨n + 1, by rwa [degreeLT_succ_eq_degreeLE]⟩

/-- If `R` is a nontrivial ring, the polynomials `R[X]` are not finite as an `R`-module. When `R` is
a field, this is equivalent to `R[X]` being an infinite-dimensional vector space over `R`. -/
theorem not_finite [Nontrivial R] : ¬ Module.Finite R R[X] := by
  rw [Module.finite_def, Submodule.fg_def]
  push_neg
  intro s hs contra
  rcases span_le_degreeLE_of_finite hs with ⟨n,hn⟩
  have : ((X : R[X]) ^ (n + 1)) ∈ Polynomial.degreeLE R ↑n := by
    rw [contra] at hn
    exact hn Submodule.mem_top
  rw [mem_degreeLE, degree_X_pow, Nat.cast_le, add_le_iff_nonpos_right, nonpos_iff_eq_zero] at this
  exact one_ne_zero this

/-- The finset of nonzero coefficients of a polynomial. -/
def coeffs (p : R[X]) : Finset R :=
  letI := Classical.decEq R
  Finset.image (fun n => p.coeff n) p.support

@[deprecated (since := "2024-05-17")] noncomputable alias frange := coeffs

@[simp]
theorem coeffs_zero : coeffs (0 : R[X]) = ∅ :=
  rfl

@[deprecated (since := "2024-05-17")] alias frange_zero := coeffs_zero

theorem mem_coeffs_iff {p : R[X]} {c : R} : c ∈ p.coeffs ↔ ∃ n ∈ p.support, c = p.coeff n := by
  simp [coeffs, eq_comm, (Finset.mem_image)]

@[deprecated (since := "2024-05-17")] alias mem_frange_iff := mem_coeffs_iff

theorem coeffs_one : coeffs (1 : R[X]) ⊆ {1} := by
  classical
    simp_rw [coeffs, Finset.image_subset_iff]
    simp_all [coeff_one]

@[deprecated (since := "2024-05-17")] alias frange_one := coeffs_one

theorem coeff_mem_coeffs (p : R[X]) (n : ℕ) (h : p.coeff n ≠ 0) : p.coeff n ∈ p.coeffs := by
  classical
  simp only [coeffs, exists_prop, mem_support_iff, Finset.mem_image, Ne]
  exact ⟨n, h, rfl⟩

@[deprecated (since := "2024-05-17")] alias coeff_mem_frange := coeff_mem_coeffs

theorem coeffs_monomial (n : ℕ) {c : R} (hc : c ≠ 0) : (monomial n c).coeffs = {c} := by
  rw [coeffs, support_monomial n hc]
  simp

theorem geom_sum_X_comp_X_add_one_eq_sum (n : ℕ) :
    (∑ i ∈ range n, (X : R[X]) ^ i).comp (X + 1) =
      (Finset.range n).sum fun i : ℕ => (n.choose (i + 1) : R[X]) * X ^ i := by
  ext i
  trans (n.choose (i + 1) : R); swap
  · simp only [finset_sum_coeff, ← C_eq_natCast, coeff_C_mul_X_pow]
    rw [Finset.sum_eq_single i, if_pos rfl]
    · simp +contextual only [@eq_comm _ i, if_false, eq_self_iff_true,
        imp_true_iff]
    · simp +contextual only [Nat.lt_add_one_iff, Nat.choose_eq_zero_of_lt,
        Nat.cast_zero, Finset.mem_range, not_lt, eq_self_iff_true, if_true, imp_true_iff]
  induction' n with n ih generalizing i
  · dsimp; simp only [zero_comp, coeff_zero, Nat.cast_zero]
  · simp only [geom_sum_succ', ih, add_comp, X_pow_comp, coeff_add, Nat.choose_succ_succ,
    Nat.cast_add, coeff_X_add_one_pow]

theorem Monic.geom_sum {P : R[X]} (hP : P.Monic) (hdeg : 0 < P.natDegree) {n : ℕ} (hn : n ≠ 0) :
    (∑ i ∈ range n, P ^ i).Monic := by
  nontriviality R
  obtain ⟨n, rfl⟩ := Nat.exists_eq_succ_of_ne_zero hn
  rw [geom_sum_succ']
  refine (hP.pow _).add_of_left ?_
  refine lt_of_le_of_lt (degree_sum_le _ _) ?_
  rw [Finset.sup_lt_iff]
  · simp only [Finset.mem_range, degree_eq_natDegree (hP.pow _).ne_zero]
    simp only [Nat.cast_lt, hP.natDegree_pow]
    intro k
    exact nsmul_lt_nsmul_left hdeg
  · rw [bot_lt_iff_ne_bot, Ne, degree_eq_bot]
    exact (hP.pow _).ne_zero

theorem Monic.geom_sum' {P : R[X]} (hP : P.Monic) (hdeg : 0 < P.degree) {n : ℕ} (hn : n ≠ 0) :
    (∑ i ∈ range n, P ^ i).Monic :=
  hP.geom_sum (natDegree_pos_iff_degree_pos.2 hdeg) hn

theorem monic_geom_sum_X {n : ℕ} (hn : n ≠ 0) : (∑ i ∈ range n, (X : R[X]) ^ i).Monic := by
  nontriviality R
  apply monic_X.geom_sum _ hn
  simp only [natDegree_X, zero_lt_one]

end Semiring

section Ring

variable [Ring R]

/-- Given a polynomial, return the polynomial whose coefficients are in
the ring closure of the original coefficients. -/
def restriction (p : R[X]) : Polynomial (Subring.closure (↑p.coeffs : Set R)) :=
  ∑ i ∈ p.support,
    monomial i
      (⟨p.coeff i,
          letI := Classical.decEq R
          if H : p.coeff i = 0 then H.symm ▸ (Subring.closure _).zero_mem
          else Subring.subset_closure (p.coeff_mem_coeffs _ H)⟩ :
        Subring.closure (↑p.coeffs : Set R))

@[simp]
theorem coeff_restriction {p : R[X]} {n : ℕ} : ↑(coeff (restriction p) n) = coeff p n := by
  classical
  simp only [restriction, coeff_monomial, finset_sum_coeff, mem_support_iff, Finset.sum_ite_eq',
    Ne, ite_not]
  split_ifs with h
  · rw [h]
    rfl
  · rfl

-- Porting note: removed @[simp] as simp can prove this
theorem coeff_restriction' {p : R[X]} {n : ℕ} : (coeff (restriction p) n).1 = coeff p n :=
  coeff_restriction

@[simp]
theorem support_restriction (p : R[X]) : support (restriction p) = support p := by
  ext i
  simp only [mem_support_iff, not_iff_not, Ne]
  conv_rhs => rw [← coeff_restriction]
  exact ⟨fun H => by rw [H, ZeroMemClass.coe_zero], fun H => Subtype.coe_injective H⟩

@[simp]
theorem map_restriction {R : Type u} [CommRing R] (p : R[X]) :
    p.restriction.map (algebraMap _ _) = p :=
  ext fun n => by rw [coeff_map, Algebra.algebraMap_ofSubring_apply, coeff_restriction]

@[simp]
theorem degree_restriction {p : R[X]} : (restriction p).degree = p.degree := by simp [degree]

@[simp]
theorem natDegree_restriction {p : R[X]} : (restriction p).natDegree = p.natDegree := by
  simp [natDegree]

@[simp]
theorem monic_restriction {p : R[X]} : Monic (restriction p) ↔ Monic p := by
  simp only [Monic, leadingCoeff, natDegree_restriction]
  rw [← @coeff_restriction _ _ p]
  exact ⟨fun H => by rw [H, OneMemClass.coe_one], fun H => Subtype.coe_injective H⟩

@[simp]
theorem restriction_zero : restriction (0 : R[X]) = 0 := by
  simp only [restriction, Finset.sum_empty, support_zero]

@[simp]
theorem restriction_one : restriction (1 : R[X]) = 1 :=
  ext fun i => Subtype.eq <| by rw [coeff_restriction', coeff_one, coeff_one]; split_ifs <;> rfl

variable [Semiring S] {f : R →+* S} {x : S}

theorem eval₂_restriction {p : R[X]} :
    eval₂ f x p =
      eval₂ (f.comp (Subring.subtype (Subring.closure (p.coeffs : Set R)))) x p.restriction := by
  simp only [eval₂_eq_sum, sum, support_restriction, ← @coeff_restriction _ _ p, RingHom.comp_apply,
    Subring.coeSubtype]

section ToSubring

variable (p : R[X]) (T : Subring R)

/-- Given a polynomial `p` and a subring `T` that contains the coefficients of `p`,
return the corresponding polynomial whose coefficients are in `T`. -/
def toSubring (hp : (↑p.coeffs : Set R) ⊆ T) : T[X] :=
  ∑ i ∈ p.support,
    monomial i
      (⟨p.coeff i,
        letI := Classical.decEq R
        if H : p.coeff i = 0 then H.symm ▸ T.zero_mem else hp (p.coeff_mem_coeffs _ H)⟩ : T)

variable (hp : (↑p.coeffs : Set R) ⊆ T)

@[simp]
theorem coeff_toSubring {n : ℕ} : ↑(coeff (toSubring p T hp) n) = coeff p n := by
  classical
  simp only [toSubring, coeff_monomial, finset_sum_coeff, mem_support_iff, Finset.sum_ite_eq',
    Ne, ite_not]
  split_ifs with h
  · rw [h]
    rfl
  · rfl

-- Porting note: removed @[simp] as simp can prove this
theorem coeff_toSubring' {n : ℕ} : (coeff (toSubring p T hp) n).1 = coeff p n :=
  coeff_toSubring _ _ hp

@[simp]
theorem support_toSubring : support (toSubring p T hp) = support p := by
  ext i
  simp only [mem_support_iff, not_iff_not, Ne]
  conv_rhs => rw [← coeff_toSubring p T hp]
  exact ⟨fun H => by rw [H, ZeroMemClass.coe_zero], fun H => Subtype.coe_injective H⟩

@[simp]
theorem degree_toSubring : (toSubring p T hp).degree = p.degree := by simp [degree]

@[simp]
theorem natDegree_toSubring : (toSubring p T hp).natDegree = p.natDegree := by simp [natDegree]

@[simp]
theorem monic_toSubring : Monic (toSubring p T hp) ↔ Monic p := by
  simp_rw [Monic, leadingCoeff, natDegree_toSubring, ← coeff_toSubring p T hp]
  exact ⟨fun H => by rw [H, OneMemClass.coe_one], fun H => Subtype.coe_injective H⟩

@[simp]
theorem toSubring_zero : toSubring (0 : R[X]) T (by simp [coeffs]) = 0 := by
  ext i
  simp

@[simp]
theorem toSubring_one :
    toSubring (1 : R[X]) T
        (Set.Subset.trans coeffs_one <| Finset.singleton_subset_set_iff.2 T.one_mem) =
      1 :=
  ext fun i => Subtype.eq <| by
    rw [coeff_toSubring', coeff_one, coeff_one, apply_ite Subtype.val, ZeroMemClass.coe_zero,
      OneMemClass.coe_one]

@[simp]
theorem map_toSubring : (p.toSubring T hp).map (Subring.subtype T) = p := by
  ext n
  simp [coeff_map]

end ToSubring

variable (T : Subring R)

/-- Given a polynomial whose coefficients are in some subring, return
the corresponding polynomial whose coefficients are in the ambient ring. -/
def ofSubring (p : T[X]) : R[X] :=
  ∑ i ∈ p.support, monomial i (p.coeff i : R)

theorem coeff_ofSubring (p : T[X]) (n : ℕ) : coeff (ofSubring T p) n = (coeff p n : T) := by
  simp only [ofSubring, coeff_monomial, finset_sum_coeff, mem_support_iff, Finset.sum_ite_eq',
    ite_eq_right_iff, Ne, ite_not, Classical.not_not, ite_eq_left_iff]
  intro h
  rw [h, ZeroMemClass.coe_zero]

@[simp]
theorem coeffs_ofSubring {p : T[X]} : (↑(p.ofSubring T).coeffs : Set R) ⊆ T := by
  classical
  intro i hi
  simp only [coeffs, Set.mem_image, mem_support_iff, Ne, Finset.mem_coe,
    (Finset.coe_image)] at hi
  rcases hi with ⟨n, _, h'n⟩
  rw [← h'n, coeff_ofSubring]
  exact Subtype.mem (coeff p n : T)

@[deprecated (since := "2024-05-17")] alias frange_ofSubring := coeffs_ofSubring

end Ring

end Polynomial

namespace Ideal

open Polynomial

section Semiring

variable [Semiring R]

/-- Transport an ideal of `R[X]` to an `R`-submodule of `R[X]`. -/
def ofPolynomial (I : Ideal R[X]) : Submodule R R[X] where
  carrier := I.carrier
  zero_mem' := I.zero_mem
  add_mem' := I.add_mem
  smul_mem' c x H := by
    rw [← C_mul']
    exact I.mul_mem_left _ H

variable {I : Ideal R[X]}

theorem mem_ofPolynomial (x) : x ∈ I.ofPolynomial ↔ x ∈ I :=
  Iff.rfl

variable (I)

/-- Given an ideal `I` of `R[X]`, make the `R`-submodule of `I`
consisting of polynomials of degree ≤ `n`. -/
def degreeLE (n : WithBot ℕ) : Submodule R R[X] :=
  Polynomial.degreeLE R n ⊓ I.ofPolynomial

/-- Given an ideal `I` of `R[X]`, make the ideal in `R` of
leading coefficients of polynomials in `I` with degree ≤ `n`. -/
def leadingCoeffNth (n : ℕ) : Ideal R :=
  (I.degreeLE n).map <| lcoeff R n

/-- Given an ideal `I` in `R[X]`, make the ideal in `R` of the
leading coefficients in `I`. -/
def leadingCoeff : Ideal R :=
  ⨆ n : ℕ, I.leadingCoeffNth n

end Semiring

section CommSemiring

variable [CommSemiring R] [Semiring S]

/-- If every coefficient of a polynomial is in an ideal `I`, then so is the polynomial itself -/
theorem polynomial_mem_ideal_of_coeff_mem_ideal (I : Ideal R[X]) (p : R[X])
    (hp : ∀ n : ℕ, p.coeff n ∈ I.comap (C : R →+* R[X])) : p ∈ I :=
  sum_C_mul_X_pow_eq p ▸ Submodule.sum_mem I fun n _ => I.mul_mem_right _ (hp n)

/-- The push-forward of an ideal `I` of `R` to `R[X]` via inclusion
 is exactly the set of polynomials whose coefficients are in `I` -/
theorem mem_map_C_iff {I : Ideal R} {f : R[X]} :
    f ∈ (Ideal.map (C : R →+* R[X]) I : Ideal R[X]) ↔ ∀ n : ℕ, f.coeff n ∈ I := by
  constructor
  · intro hf
    refine Submodule.span_induction ?_ ?_ ?_ ?_ hf
    · intro f hf n
      cases' (Set.mem_image _ _ _).mp hf with x hx
      rw [← hx.right, coeff_C]
      by_cases h : n = 0
      · simpa [h] using hx.left
      · simp [h]
    · simp
    · exact fun f g _ _ hf hg n => by simp [I.add_mem (hf n) (hg n)]
    · refine fun f g _ hg n => ?_
      rw [smul_eq_mul, coeff_mul]
      exact I.sum_mem fun c _ => I.mul_mem_left (f.coeff c.fst) (hg c.snd)
  · intro hf
    rw [← sum_monomial_eq f]
    refine (I.map C : Ideal R[X]).sum_mem fun n _ => ?_
    simp only [← C_mul_X_pow_eq_monomial, ne_eq]
    rw [mul_comm]
    exact (I.map C : Ideal R[X]).mul_mem_left _ (mem_map_of_mem _ (hf n))

theorem _root_.Polynomial.ker_mapRingHom (f : R →+* S) :
    RingHom.ker (Polynomial.mapRingHom f) = f.ker.map (C : R →+* R[X]) := by
  ext
  simp only [RingHom.mem_ker, coe_mapRingHom]
  rw [mem_map_C_iff, Polynomial.ext_iff]
  simp [RingHom.mem_ker]

variable (I : Ideal R[X])

theorem mem_leadingCoeffNth (n : ℕ) (x) :
    x ∈ I.leadingCoeffNth n ↔ ∃ p ∈ I, degree p ≤ n ∧ p.leadingCoeff = x := by
  simp only [leadingCoeffNth, degreeLE, Submodule.mem_map, lcoeff_apply, Submodule.mem_inf,
    mem_degreeLE]
  constructor
  · rintro ⟨p, ⟨hpdeg, hpI⟩, rfl⟩
    rcases lt_or_eq_of_le hpdeg with hpdeg | hpdeg
    · refine ⟨0, I.zero_mem, bot_le, ?_⟩
      rw [leadingCoeff_zero, eq_comm]
      exact coeff_eq_zero_of_degree_lt hpdeg
    · refine ⟨p, hpI, le_of_eq hpdeg, ?_⟩
      rw [Polynomial.leadingCoeff, natDegree, hpdeg, Nat.cast_withBot, WithBot.unbot'_coe]
  · rintro ⟨p, hpI, hpdeg, rfl⟩
    have : natDegree p + (n - natDegree p) = n :=
      add_tsub_cancel_of_le (natDegree_le_of_degree_le hpdeg)
    refine ⟨p * X ^ (n - natDegree p), ⟨?_, I.mul_mem_right _ hpI⟩, ?_⟩
    · apply le_trans (degree_mul_le _ _) _
      apply le_trans (add_le_add degree_le_natDegree (degree_X_pow_le _)) _
      rw [← Nat.cast_add, this]
    · rw [Polynomial.leadingCoeff, ← coeff_mul_X_pow p (n - natDegree p), this]

theorem mem_leadingCoeffNth_zero (x) : x ∈ I.leadingCoeffNth 0 ↔ C x ∈ I :=
  (mem_leadingCoeffNth _ _ _).trans
    ⟨fun ⟨p, hpI, hpdeg, hpx⟩ => by
      rwa [← hpx, Polynomial.leadingCoeff,
        Nat.eq_zero_of_le_zero (natDegree_le_of_degree_le hpdeg), ← eq_C_of_degree_le_zero hpdeg],
      fun hx => ⟨C x, hx, degree_C_le, leadingCoeff_C x⟩⟩

theorem leadingCoeffNth_mono {m n : ℕ} (H : m ≤ n) : I.leadingCoeffNth m ≤ I.leadingCoeffNth n := by
  intro r hr
  simp only [SetLike.mem_coe, mem_leadingCoeffNth] at hr ⊢
  rcases hr with ⟨p, hpI, hpdeg, rfl⟩
  refine ⟨p * X ^ (n - m), I.mul_mem_right _ hpI, ?_, leadingCoeff_mul_X_pow⟩
  refine le_trans (degree_mul_le _ _) ?_
  refine le_trans (add_le_add hpdeg (degree_X_pow_le _)) ?_
  rw [← Nat.cast_add, add_tsub_cancel_of_le H]

theorem mem_leadingCoeff (x) : x ∈ I.leadingCoeff ↔ ∃ p ∈ I, Polynomial.leadingCoeff p = x := by
  rw [leadingCoeff, Submodule.mem_iSup_of_directed]
  · simp only [mem_leadingCoeffNth]
    constructor
    · rintro ⟨i, p, hpI, _, rfl⟩
      exact ⟨p, hpI, rfl⟩
    rintro ⟨p, hpI, rfl⟩
    exact ⟨natDegree p, p, hpI, degree_le_natDegree, rfl⟩
  intro i j
  exact
    ⟨i + j, I.leadingCoeffNth_mono (Nat.le_add_right _ _),
      I.leadingCoeffNth_mono (Nat.le_add_left _ _)⟩

/-- If `I` is an ideal, and `pᵢ` is a finite family of polynomials each satisfying
`∀ k, (pᵢ)ₖ ∈ Iⁿⁱ⁻ᵏ` for some `nᵢ`, then `p = ∏ pᵢ` also satisfies `∀ k, pₖ ∈ Iⁿ⁻ᵏ` with `n = ∑ nᵢ`.
-/
theorem _root_.Polynomial.coeff_prod_mem_ideal_pow_tsub {ι : Type*} (s : Finset ι) (f : ι → R[X])
    (I : Ideal R) (n : ι → ℕ) (h : ∀ i ∈ s, ∀ (k), (f i).coeff k ∈ I ^ (n i - k)) (k : ℕ) :
    (s.prod f).coeff k ∈ I ^ (s.sum n - k) := by
  classical
    induction' s using Finset.induction with a s ha hs generalizing k
    · rw [sum_empty, prod_empty, coeff_one, zero_tsub, pow_zero, Ideal.one_eq_top]
      exact Submodule.mem_top
    · rw [sum_insert ha, prod_insert ha, coeff_mul]
      apply sum_mem
      rintro ⟨i, j⟩ e
      obtain rfl : i + j = k := mem_antidiagonal.mp e
      apply Ideal.pow_le_pow_right add_tsub_add_le_tsub_add_tsub
      rw [pow_add]
      exact
        Ideal.mul_mem_mul (h _ (Finset.mem_insert.mpr <| Or.inl rfl) _)
          (hs (fun i hi k => h _ (Finset.mem_insert.mpr <| Or.inr hi) _) j)

end CommSemiring

section Ring

variable [Ring R]

/-- `R[X]` is never a field for any ring `R`. -/
theorem polynomial_not_isField : ¬IsField R[X] := by
  nontriviality R
  intro hR
  obtain ⟨p, hp⟩ := hR.mul_inv_cancel X_ne_zero
  have hp0 : p ≠ 0 := right_ne_zero_of_mul_eq_one hp
  have := degree_lt_degree_mul_X hp0
  rw [← X_mul, congr_arg degree hp, degree_one, Nat.WithBot.lt_zero_iff, degree_eq_bot] at this
  exact hp0 this

/-- The only constant in a maximal ideal over a field is `0`. -/
theorem eq_zero_of_constant_mem_of_maximal (hR : IsField R) (I : Ideal R[X]) [hI : I.IsMaximal]
    (x : R) (hx : C x ∈ I) : x = 0 := by
  refine Classical.by_contradiction fun hx0 => hI.ne_top ((eq_top_iff_one I).2 ?_)
  obtain ⟨y, hy⟩ := hR.mul_inv_cancel hx0
  convert I.mul_mem_left (C y) hx
  rw [← C.map_mul, hR.mul_comm y x, hy, RingHom.map_one]

end Ring

section CommRing

variable [CommRing R]

/-- If `P` is a prime ideal of `R`, then `P.R[x]` is a prime ideal of `R[x]`. -/
theorem isPrime_map_C_iff_isPrime (P : Ideal R) :
    IsPrime (map (C : R →+* R[X]) P : Ideal R[X]) ↔ IsPrime P := by
  -- Note: the following proof avoids quotient rings
  -- It can be golfed substantially by using something like
  -- `(Quotient.isDomain_iff_prime (map C P : Ideal R[X]))`
  constructor
  · intro H
    have := comap_isPrime C (map C P)
    convert this using 1
    ext x
    simp only [mem_comap, mem_map_C_iff]
    constructor
    · rintro h (- | n)
      · rwa [coeff_C_zero]
      · simp only [coeff_C_ne_zero (Nat.succ_ne_zero _), Submodule.zero_mem]
    · intro h
      simpa only [coeff_C_zero] using h 0
  · intro h
    constructor
    · rw [Ne, eq_top_iff_one, mem_map_C_iff, not_forall]
      use 0
      rw [coeff_one_zero, ← eq_top_iff_one]
      exact h.1
    · intro f g
      simp only [mem_map_C_iff]
      contrapose!
      rintro ⟨hf, hg⟩
      classical
        let m := Nat.find hf
        let n := Nat.find hg
        refine ⟨m + n, ?_⟩
        rw [coeff_mul, ← Finset.insert_erase ((Finset.mem_antidiagonal (a := (m,n))).mpr rfl),
          Finset.sum_insert (Finset.not_mem_erase _ _), (P.add_mem_iff_left _).not]
        · apply mt h.2
          rw [not_or]
          exact ⟨Nat.find_spec hf, Nat.find_spec hg⟩
        apply P.sum_mem
        rintro ⟨i, j⟩ hij
        rw [Finset.mem_erase, Finset.mem_antidiagonal] at hij
        simp only [Ne, Prod.mk.inj_iff, not_and_or] at hij
        obtain hi | hj : i < m ∨ j < n := by
          rw [or_iff_not_imp_left, not_lt, le_iff_lt_or_eq]
          rintro (hmi | rfl)
          · rw [← not_le]
            intro hnj
            exact (add_lt_add_of_lt_of_le hmi hnj).ne hij.2.symm
          · simp only [eq_self_iff_true, not_true, false_or, add_right_inj, not_and_self_iff] at hij
        · rw [mul_comm]
          apply P.mul_mem_left
          exact Classical.not_not.1 (Nat.find_min hf hi)
        · apply P.mul_mem_left
          exact Classical.not_not.1 (Nat.find_min hg hj)

/-- If `P` is a prime ideal of `R`, then `P.R[x]` is a prime ideal of `R[x]`. -/
theorem isPrime_map_C_of_isPrime {P : Ideal R} (H : IsPrime P) :
    IsPrime (map (C : R →+* R[X]) P : Ideal R[X]) :=
  (isPrime_map_C_iff_isPrime P).mpr H

theorem is_fg_degreeLE [IsNoetherianRing R] (I : Ideal R[X]) (n : ℕ) :
    Submodule.FG (I.degreeLE n) :=
  letI := Classical.decEq R
  isNoetherian_submodule_left.1
    (isNoetherian_of_fg_of_noetherian _ ⟨_, degreeLE_eq_span_X_pow.symm⟩) _

open Algebra in
lemma _root_.Algebra.mem_ideal_map_adjoin {R S : Type*} [CommRing R] [CommRing S] [Algebra R S]
    (x : S) (I : Ideal R) {y : adjoin R ({x} : Set S)} :
    y ∈ I.map (algebraMap R (adjoin R ({x} : Set S))) ↔
      ∃ p : R[X], (∀ i, p.coeff i ∈ I) ∧ Polynomial.aeval x p = y := by
  constructor
  · intro H
    induction' H using Submodule.span_induction with a ha a b ha hb ha' hb' a b hb hb'
    · obtain ⟨a, ha, rfl⟩ := ha
      exact ⟨C a, fun i ↦ by rw [coeff_C]; aesop, aeval_C _ _⟩
    · exact ⟨0, by simp, aeval_zero _⟩
    · obtain ⟨a, ha, ha'⟩ := ha'
      obtain ⟨b, hb, hb'⟩ := hb'
      exact ⟨a + b, fun i ↦ by simpa using add_mem (ha i) (hb i), by simp [ha', hb']⟩
    · obtain ⟨b', hb, hb'⟩ := hb'
      obtain ⟨a, ha⟩ := a
      rw [Algebra.adjoin_singleton_eq_range_aeval] at ha
      obtain ⟨p, hp : aeval x p = a⟩ := ha
      refine ⟨p * b', fun i ↦ ?_, by simp [hp, hb']⟩
      rw [coeff_mul]
      exact sum_mem fun i hi ↦ Ideal.mul_mem_left _ _ (hb _)
  · rintro ⟨p, hp, hp'⟩
    have : y = ∑ i in p.support, p.coeff i • ⟨_, (X ^ i).aeval_mem_adjoin_singleton _ x⟩ := by
      trans ∑ i in p.support, ⟨_, (C (p.coeff i) * X ^ i).aeval_mem_adjoin_singleton _ x⟩
      · ext1
        simp only [AddSubmonoidClass.coe_finset_sum, ← map_sum, ← hp', ← as_sum_support_C_mul_X_pow]
      · congr with i
        simp [Algebra.smul_def]
    simp_rw [this, Algebra.smul_def]
    exact sum_mem fun i _ ↦ Ideal.mul_mem_right _ _ (Ideal.mem_map_of_mem _ (hp i))

end CommRing

end Ideal

section Ideal

open Submodule Set

variable [Semiring R] {f : R[X]} {I : Ideal R[X]}

/-- If the coefficients of a polynomial belong to an ideal, then that ideal contains
the ideal spanned by the coefficients of the polynomial. -/
theorem span_le_of_C_coeff_mem (cf : ∀ i : ℕ, C (f.coeff i) ∈ I) :
    Ideal.span { g | ∃ i, g = C (f.coeff i) } ≤ I := by
  simp only [@eq_comm _ _ (C _)]
  exact (Ideal.span_le.trans range_subset_iff).mpr cf

theorem mem_span_C_coeff : f ∈ Ideal.span { g : R[X] | ∃ i : ℕ, g = C (coeff f i) } := by
  let p := Ideal.span { g : R[X] | ∃ i : ℕ, g = C (coeff f i) }
  nth_rw 2 [(sum_C_mul_X_pow_eq f).symm]
  refine Submodule.sum_mem _ fun n _hn => ?_
  dsimp
  have : C (coeff f n) ∈ p := by
    apply subset_span
    rw [mem_setOf_eq]
    use n
  have : monomial n (1 : R) • C (coeff f n) ∈ p := p.smul_mem _ this
  convert this using 1
  simp only [monomial_mul_C, one_mul, smul_eq_mul]
  rw [← C_mul_X_pow_eq_monomial]

theorem exists_C_coeff_not_mem : f ∉ I → ∃ i : ℕ, C (coeff f i) ∉ I :=
  Not.imp_symm fun cf => span_le_of_C_coeff_mem (not_exists_not.mp cf) mem_span_C_coeff

end Ideal

variable {σ : Type v} {M : Type w}
variable [CommRing R] [CommRing S] [AddCommGroup M] [Module R M]

section Prime

variable (σ) {r : R}

namespace Polynomial

theorem prime_C_iff : Prime (C r) ↔ Prime r :=
  ⟨comap_prime C (evalRingHom (0 : R)) fun _ => eval_C, fun hr => by
    have := hr.1
    rw [← Ideal.span_singleton_prime] at hr ⊢
    · rw [← Set.image_singleton, ← Ideal.map_span]
      apply Ideal.isPrime_map_C_of_isPrime hr
    · intro h; apply (this (C_eq_zero.mp h))
    · assumption⟩

end Polynomial

namespace MvPolynomial

private theorem prime_C_iff_of_fintype {R : Type u} (σ : Type v) {r : R} [CommRing R] [Fintype σ] :
    Prime (C r : MvPolynomial σ R) ↔ Prime r := by
  rw [(renameEquiv R (Fintype.equivFin σ)).toMulEquiv.prime_iff]
  convert_to Prime (C r) ↔ _
  · congr!
    apply rename_C
  · symm
    induction' Fintype.card σ with d hd
    · exact (isEmptyAlgEquiv R (Fin 0)).toMulEquiv.symm.prime_iff
    · rw [hd, ← Polynomial.prime_C_iff]
      convert (finSuccEquiv R d).toMulEquiv.symm.prime_iff (p := Polynomial.C (C r))
      rw [← finSuccEquiv_comp_C_eq_C]
      simp_rw [RingHom.coe_comp, RingHom.coe_coe, Function.comp_apply, MulEquiv.symm_mk,
        AlgEquiv.toEquiv_eq_coe, AlgEquiv.symm_toEquiv_eq_symm, MulEquiv.coe_mk, EquivLike.coe_coe]

theorem prime_C_iff : Prime (C r : MvPolynomial σ R) ↔ Prime r :=
  ⟨comap_prime C constantCoeff (constantCoeff_C _), fun hr =>
    ⟨fun h => hr.1 <| by
        rw [← C_inj, h]
        simp,
      fun h =>
      hr.2.1 <| by
        rw [← constantCoeff_C _ r]
        exact h.map _,
      fun a b hd => by
      obtain ⟨s, a', b', rfl, rfl⟩ := exists_finset_rename₂ a b
      rw [← algebraMap_eq] at hd
      have : algebraMap R _ r ∣ a' * b' := by
        convert killCompl Subtype.coe_injective |>.toRingHom.map_dvd hd <;> simp
      rw [← rename_C ((↑) : s → σ)]
      let f := (rename (R := R) ((↑) : s → σ)).toRingHom
      exact (((prime_C_iff_of_fintype s).2 hr).2.2 a' b' this).imp f.map_dvd f.map_dvd⟩⟩

variable {σ}

theorem prime_rename_iff (s : Set σ) {p : MvPolynomial s R} :
    Prime (rename ((↑) : s → σ) p) ↔ Prime (p : MvPolynomial s R) := by
  classical
    symm
    let eqv :=
      (sumAlgEquiv R (↥sᶜ) s).symm.trans
        (renameEquiv R <| (Equiv.sumComm (↥sᶜ) s).trans <| Equiv.Set.sumCompl s)
    have : (rename (↑)).toRingHom = eqv.toAlgHom.toRingHom.comp C := by
      apply ringHom_ext
      · intro
        simp only [eqv, AlgHom.toRingHom_eq_coe, RingHom.coe_coe, rename_C,
          AlgEquiv.toAlgHom_eq_coe, AlgEquiv.toAlgHom_toRingHom, RingHom.coe_comp,
          AlgEquiv.coe_trans, Function.comp_apply, MvPolynomial.sumAlgEquiv_symm_apply,
          iterToSum_C_C, renameEquiv_apply, Equiv.coe_trans, Equiv.sumComm_apply]
      · intro
        simp only [eqv, AlgHom.toRingHom_eq_coe, RingHom.coe_coe, rename_X,
          AlgEquiv.toAlgHom_eq_coe, AlgEquiv.toAlgHom_toRingHom, RingHom.coe_comp,
          AlgEquiv.coe_trans, Function.comp_apply, MvPolynomial.sumAlgEquiv_symm_apply,
          iterToSum_C_X, renameEquiv_apply, Equiv.coe_trans, Equiv.sumComm_apply, Sum.swap_inr,
          Equiv.Set.sumCompl_apply_inl]
    apply_fun (· p) at this
    simp_rw [AlgHom.toRingHom_eq_coe, RingHom.coe_coe] at this
    rw [← prime_C_iff, eqv.toMulEquiv.prime_iff, this]
    simp only [MulEquiv.coe_mk, AlgEquiv.toEquiv_eq_coe, EquivLike.coe_coe, AlgEquiv.trans_apply,
      MvPolynomial.sumAlgEquiv_symm_apply, renameEquiv_apply, Equiv.coe_trans, Equiv.sumComm_apply,
      AlgEquiv.toAlgHom_eq_coe, AlgEquiv.toAlgHom_toRingHom, RingHom.coe_comp, RingHom.coe_coe,
      AlgEquiv.coe_trans, Function.comp_apply]

end MvPolynomial

end Prime

<<<<<<< HEAD
namespace Polynomial

instance (priority := 100) wfDvdMonoid {R : Type*} [CommRing R] [IsDomain R] [WfDvdMonoid R] :
    WfDvdMonoid R[X] where
  wf := by
    classical
      refine
        RelHomClass.wellFounded
          (⟨fun p : R[X] =>
              ((if p = 0 then ⊤ else ↑p.degree : WithTop (WithBot ℕ)), p.leadingCoeff), ?_⟩ :
            DvdNotUnit →r Prod.Lex (· < ·) DvdNotUnit)
          (wellFounded_lt.prod_lex ‹WfDvdMonoid R›.wf)
      rintro a b ⟨ane0, ⟨c, ⟨not_unit_c, rfl⟩⟩⟩
      dsimp
      rw [Polynomial.degree_mul, if_neg ane0]
      split_ifs with hac
      · rw [hac, Polynomial.leadingCoeff_zero]
        apply Prod.Lex.left
        exact WithTop.coe_lt_top _
      have cne0 : c ≠ 0 := right_ne_zero_of_mul hac
      simp only [cne0, ane0, Polynomial.leadingCoeff_mul]
      by_cases hdeg : c.degree = (0 : ℕ)
      · simp only [hdeg, Nat.cast_zero, add_zero]
        refine Prod.Lex.right _ ⟨?_, ⟨c.leadingCoeff, fun unit_c => not_unit_c ?_, rfl⟩⟩
        · rwa [Ne, Polynomial.leadingCoeff_eq_zero]
        rw [Polynomial.isUnit_iff, Polynomial.eq_C_of_degree_eq_zero hdeg]
        use c.leadingCoeff, unit_c
        rw [Polynomial.leadingCoeff, Polynomial.natDegree_eq_of_degree_eq_some hdeg]
      · apply Prod.Lex.left
        rw [Polynomial.degree_eq_natDegree cne0] at *
        simp only [Nat.cast_inj] at hdeg
        rw [WithTop.coe_lt_coe, Polynomial.degree_eq_natDegree ane0, ← Nat.cast_add, Nat.cast_lt]
        exact lt_add_of_pos_right _ (Nat.pos_of_ne_zero hdeg)

end Polynomial

=======
>>>>>>> d0df76bd
/-- Hilbert basis theorem: a polynomial ring over a noetherian ring is a noetherian ring. -/
protected theorem Polynomial.isNoetherianRing [inst : IsNoetherianRing R] : IsNoetherianRing R[X] :=
  isNoetherianRing_iff.2
    ⟨fun I : Ideal R[X] =>
      let M := inst.wf.min (Set.range I.leadingCoeffNth) ⟨_, ⟨0, rfl⟩⟩
      have hm : M ∈ Set.range I.leadingCoeffNth := WellFounded.min_mem _ _ _
      let ⟨N, HN⟩ := hm
      let ⟨s, hs⟩ := I.is_fg_degreeLE N
      have hm2 : ∀ k, I.leadingCoeffNth k ≤ M := fun k =>
        Or.casesOn (le_or_lt k N) (fun h => HN ▸ I.leadingCoeffNth_mono h) fun h _ hx =>
          Classical.by_contradiction fun hxm =>
            haveI : IsNoetherian R R := inst
            have : ¬M < I.leadingCoeffNth k := by
              refine WellFounded.not_lt_min inst.wf _ _ ?_; exact ⟨k, rfl⟩
            this ⟨HN ▸ I.leadingCoeffNth_mono (le_of_lt h), fun H => hxm (H hx)⟩
      have hs2 : ∀ {x}, x ∈ I.degreeLE N → x ∈ Ideal.span (↑s : Set R[X]) :=
        hs ▸ fun hx =>
          Submodule.span_induction (hx := hx) (fun _ hx => Ideal.subset_span hx) (Ideal.zero_mem _)
            (fun _ _ _ _ => Ideal.add_mem _) fun c f _ hf => f.C_mul' c ▸ Ideal.mul_mem_left _ _ hf
      ⟨s, le_antisymm (Ideal.span_le.2 fun x hx =>
          have : x ∈ I.degreeLE N := hs ▸ Submodule.subset_span hx
          this.2) <| by
        have : Submodule.span R[X] ↑s = Ideal.span ↑s := rfl
        rw [this]
        intro p hp
        generalize hn : p.natDegree = k
        induction' k using Nat.strong_induction_on with k ih generalizing p
        rcases le_or_lt k N with h | h
        · subst k
          refine hs2 ⟨Polynomial.mem_degreeLE.2
            (le_trans Polynomial.degree_le_natDegree <| WithBot.coe_le_coe.2 h), hp⟩
        · have hp0 : p ≠ 0 := by
            rintro rfl
            cases hn
            exact Nat.not_lt_zero _ h
          have : (0 : R) ≠ 1 := by
            intro h
            apply hp0
            ext i
            refine (mul_one _).symm.trans ?_
            rw [← h, mul_zero]
            rfl
          haveI : Nontrivial R := ⟨⟨0, 1, this⟩⟩
          have : p.leadingCoeff ∈ I.leadingCoeffNth N := by
            rw [HN]
            exact hm2 k ((I.mem_leadingCoeffNth _ _).2
              ⟨_, hp, hn ▸ Polynomial.degree_le_natDegree, rfl⟩)
          rw [I.mem_leadingCoeffNth] at this
          rcases this with ⟨q, hq, hdq, hlqp⟩
          have hq0 : q ≠ 0 := by
            intro H
            rw [← Polynomial.leadingCoeff_eq_zero] at H
            rw [hlqp, Polynomial.leadingCoeff_eq_zero] at H
            exact hp0 H
          have h1 : p.degree = (q * Polynomial.X ^ (k - q.natDegree)).degree := by
            rw [Polynomial.degree_mul', Polynomial.degree_X_pow]
            · rw [Polynomial.degree_eq_natDegree hp0, Polynomial.degree_eq_natDegree hq0]
              rw [← Nat.cast_add, add_tsub_cancel_of_le, hn]
              · refine le_trans (Polynomial.natDegree_le_of_degree_le hdq) (le_of_lt h)
            rw [Polynomial.leadingCoeff_X_pow, mul_one]
            exact mt Polynomial.leadingCoeff_eq_zero.1 hq0
          have h2 : p.leadingCoeff = (q * Polynomial.X ^ (k - q.natDegree)).leadingCoeff := by
            rw [← hlqp, Polynomial.leadingCoeff_mul_X_pow]
          have := Polynomial.degree_sub_lt h1 hp0 h2
          rw [Polynomial.degree_eq_natDegree hp0] at this
          rw [← sub_add_cancel p (q * Polynomial.X ^ (k - q.natDegree))]
          convert (Ideal.span ↑s).add_mem _ ((Ideal.span (s : Set R[X])).mul_mem_right _ _)
          · by_cases hpq : p - q * Polynomial.X ^ (k - q.natDegree) = 0
            · rw [hpq]
              exact Ideal.zero_mem _
            refine ih _ ?_ (I.sub_mem hp (I.mul_mem_right _ hq)) rfl
            rwa [Polynomial.degree_eq_natDegree hpq, Nat.cast_lt, hn] at this
          exact hs2 ⟨Polynomial.mem_degreeLE.2 hdq, hq⟩⟩⟩

attribute [instance] Polynomial.isNoetherianRing

namespace Polynomial

theorem linearIndependent_powers_iff_aeval (f : M →ₗ[R] M) (v : M) :
    (LinearIndependent R fun n : ℕ => (f ^ n) v) ↔ ∀ p : R[X], aeval f p v = 0 → p = 0 := by
  rw [linearIndependent_iff]
  simp only [Finsupp.linearCombination_apply, aeval_endomorphism, forall_iff_forall_finsupp, Sum,
    support, coeff, ofFinsupp_eq_zero]
  exact Iff.rfl

theorem disjoint_ker_aeval_of_coprime (f : M →ₗ[R] M) {p q : R[X]} (hpq : IsCoprime p q) :
    Disjoint (LinearMap.ker (aeval f p)) (LinearMap.ker (aeval f q)) := by
  rw [disjoint_iff_inf_le]
  intro v hv
  rcases hpq with ⟨p', q', hpq'⟩
  simpa [LinearMap.mem_ker.1 (Submodule.mem_inf.1 hv).1,
    LinearMap.mem_ker.1 (Submodule.mem_inf.1 hv).2] using
    congr_arg (fun p : R[X] => aeval f p v) hpq'.symm

theorem sup_aeval_range_eq_top_of_coprime (f : M →ₗ[R] M) {p q : R[X]} (hpq : IsCoprime p q) :
    LinearMap.range (aeval f p) ⊔ LinearMap.range (aeval f q) = ⊤ := by
  rw [eq_top_iff]
  intro v _
  rw [Submodule.mem_sup]
  rcases hpq with ⟨p', q', hpq'⟩
  use aeval f (p * p') v
  use LinearMap.mem_range.2 ⟨aeval f p' v, by simp only [LinearMap.mul_apply, aeval_mul]⟩
  use aeval f (q * q') v
  use LinearMap.mem_range.2 ⟨aeval f q' v, by simp only [LinearMap.mul_apply, aeval_mul]⟩
  simpa only [mul_comm p p', mul_comm q q', aeval_one, aeval_add] using
    congr_arg (fun p : R[X] => aeval f p v) hpq'

theorem sup_ker_aeval_le_ker_aeval_mul {f : M →ₗ[R] M} {p q : R[X]} :
    LinearMap.ker (aeval f p) ⊔ LinearMap.ker (aeval f q) ≤ LinearMap.ker (aeval f (p * q)) := by
  intro v hv
  rcases Submodule.mem_sup.1 hv with ⟨x, hx, y, hy, hxy⟩
  have h_eval_x : aeval f (p * q) x = 0 := by
    rw [mul_comm, aeval_mul, LinearMap.mul_apply, LinearMap.mem_ker.1 hx, LinearMap.map_zero]
  have h_eval_y : aeval f (p * q) y = 0 := by
    rw [aeval_mul, LinearMap.mul_apply, LinearMap.mem_ker.1 hy, LinearMap.map_zero]
  rw [LinearMap.mem_ker, ← hxy, LinearMap.map_add, h_eval_x, h_eval_y, add_zero]

theorem sup_ker_aeval_eq_ker_aeval_mul_of_coprime (f : M →ₗ[R] M) {p q : R[X]}
    (hpq : IsCoprime p q) :
    LinearMap.ker (aeval f p) ⊔ LinearMap.ker (aeval f q) = LinearMap.ker (aeval f (p * q)) := by
  apply le_antisymm sup_ker_aeval_le_ker_aeval_mul
  intro v hv
  rw [Submodule.mem_sup]
  rcases hpq with ⟨p', q', hpq'⟩
  have h_eval₂_qpp' :=
    calc
      aeval f (q * (p * p')) v = aeval f (p' * (p * q)) v := by
        rw [mul_comm, mul_assoc, mul_comm, mul_assoc, mul_comm q p]
      _ = 0 := by rw [aeval_mul, LinearMap.mul_apply, LinearMap.mem_ker.1 hv, LinearMap.map_zero]

  have h_eval₂_pqq' :=
    calc
      aeval f (p * (q * q')) v = aeval f (q' * (p * q)) v := by rw [← mul_assoc, mul_comm]
      _ = 0 := by rw [aeval_mul, LinearMap.mul_apply, LinearMap.mem_ker.1 hv, LinearMap.map_zero]

  rw [aeval_mul] at h_eval₂_qpp' h_eval₂_pqq'
  refine
    ⟨aeval f (q * q') v, LinearMap.mem_ker.1 h_eval₂_pqq', aeval f (p * p') v,
      LinearMap.mem_ker.1 h_eval₂_qpp', ?_⟩
  rw [add_comm, mul_comm p p', mul_comm q q']
  simpa only [map_add, map_mul, aeval_one] using congr_arg (fun p : R[X] => aeval f p v) hpq'

end Polynomial

namespace MvPolynomial

lemma aeval_natDegree_le {R : Type*} [CommSemiring R] {m n : ℕ}
    (F : MvPolynomial σ R) (hF : F.totalDegree ≤ m)
    (f : σ → Polynomial R) (hf : ∀ i, (f i).natDegree ≤ n) :
    (MvPolynomial.aeval f F).natDegree ≤ m * n := by
  rw [MvPolynomial.aeval_def, MvPolynomial.eval₂]
  apply (Polynomial.natDegree_sum_le _ _).trans
  apply Finset.sup_le
  intro d hd
  simp_rw [Function.comp_apply, ← C_eq_algebraMap]
  apply (Polynomial.natDegree_C_mul_le _ _).trans
  apply (Polynomial.natDegree_prod_le _ _).trans
  have : ∑ i ∈ d.support, (d i) * n ≤ m * n := by
    rw [← Finset.sum_mul]
    apply mul_le_mul' (.trans _ hF) le_rfl
    rw [MvPolynomial.totalDegree]
    exact Finset.le_sup_of_le hd le_rfl
  apply (Finset.sum_le_sum _).trans this
  rintro i -
  apply Polynomial.natDegree_pow_le.trans
  exact mul_le_mul' le_rfl (hf i)

theorem isNoetherianRing_fin_0 [IsNoetherianRing R] :
    IsNoetherianRing (MvPolynomial (Fin 0) R) := by
  apply isNoetherianRing_of_ringEquiv R
  symm; apply MvPolynomial.isEmptyRingEquiv R (Fin 0)

theorem isNoetherianRing_fin [IsNoetherianRing R] :
    ∀ {n : ℕ}, IsNoetherianRing (MvPolynomial (Fin n) R)
  | 0 => isNoetherianRing_fin_0
  | n + 1 =>
    @isNoetherianRing_of_ringEquiv (Polynomial (MvPolynomial (Fin n) R)) _ _ _
      (MvPolynomial.finSuccEquiv _ n).toRingEquiv.symm
      (@Polynomial.isNoetherianRing (MvPolynomial (Fin n) R) _ isNoetherianRing_fin)

/-- The multivariate polynomial ring in finitely many variables over a noetherian ring
is itself a noetherian ring. -/
instance isNoetherianRing [Finite σ] [IsNoetherianRing R] :
    IsNoetherianRing (MvPolynomial σ R) := by
  cases nonempty_fintype σ
  exact
    @isNoetherianRing_of_ringEquiv (MvPolynomial (Fin (Fintype.card σ)) R) _ _ _
      (renameEquiv R (Fintype.equivFin σ).symm).toRingEquiv isNoetherianRing_fin

/-- Auxiliary lemma:
Multivariate polynomials over an integral domain
with variables indexed by `Fin n` form an integral domain.
This fact is proven inductively,
and then used to prove the general case without any finiteness hypotheses.
See `MvPolynomial.noZeroDivisors` for the general case. -/
theorem noZeroDivisors_fin (R : Type u) [CommSemiring R] [NoZeroDivisors R] :
    ∀ n : ℕ, NoZeroDivisors (MvPolynomial (Fin n) R)
  | 0 => (MvPolynomial.isEmptyAlgEquiv R _).injective.noZeroDivisors _ (map_zero _) (map_mul _)
  | n + 1 =>
    haveI := noZeroDivisors_fin R n
    (MvPolynomial.finSuccEquiv R n).injective.noZeroDivisors _ (map_zero _) (map_mul _)

/-- Auxiliary definition:
Multivariate polynomials in finitely many variables over an integral domain form an integral domain.
This fact is proven by transport of structure from the `MvPolynomial.noZeroDivisors_fin`,
and then used to prove the general case without finiteness hypotheses.
See `MvPolynomial.noZeroDivisors` for the general case. -/
theorem noZeroDivisors_of_finite (R : Type u) (σ : Type v) [CommSemiring R] [Finite σ]
    [NoZeroDivisors R] : NoZeroDivisors (MvPolynomial σ R) := by
  cases nonempty_fintype σ
  haveI := noZeroDivisors_fin R (Fintype.card σ)
  exact (renameEquiv R (Fintype.equivFin σ)).injective.noZeroDivisors _ (map_zero _) (map_mul _)

instance {R : Type u} [CommSemiring R] [NoZeroDivisors R] {σ : Type v} :
    NoZeroDivisors (MvPolynomial σ R) where
  eq_zero_or_eq_zero_of_mul_eq_zero {p q} h := by
    obtain ⟨s, p, q, rfl, rfl⟩ := exists_finset_rename₂ p q
    let _nzd := MvPolynomial.noZeroDivisors_of_finite R s
    have : p * q = 0 := by
      apply rename_injective _ Subtype.val_injective
      simpa using h
    rw [mul_eq_zero] at this
    apply this.imp <;> rintro rfl <;> simp

/-- The multivariate polynomial ring over an integral domain is an integral domain. -/
instance isDomain {R : Type u} {σ : Type v} [CommRing R] [IsDomain R] :
    IsDomain (MvPolynomial σ R) := by
  apply @NoZeroDivisors.to_isDomain (MvPolynomial σ R) _ ?_ _
  apply AddMonoidAlgebra.nontrivial

-- instance {R : Type u} {σ : Type v} [CommRing R] [IsDomain R] :
--     IsDomain (MvPolynomial σ R)[X] := inferInstance

theorem map_mvPolynomial_eq_eval₂ {S : Type*} [CommRing S] [Finite σ] (ϕ : MvPolynomial σ R →+* S)
    (p : MvPolynomial σ R) :
    ϕ p = MvPolynomial.eval₂ (ϕ.comp MvPolynomial.C) (fun s => ϕ (MvPolynomial.X s)) p := by
  cases nonempty_fintype σ
  refine Trans.trans (congr_arg ϕ (MvPolynomial.as_sum p)) ?_
  rw [MvPolynomial.eval₂_eq', map_sum ϕ]
  congr
  ext
  simp only [monomial_eq, ϕ.map_pow, map_prod ϕ, ϕ.comp_apply, ϕ.map_mul, Finsupp.prod_pow]

/-- If every coefficient of a polynomial is in an ideal `I`, then so is the polynomial itself,
multivariate version. -/
theorem mem_ideal_of_coeff_mem_ideal (I : Ideal (MvPolynomial σ R)) (p : MvPolynomial σ R)
    (hcoe : ∀ m : σ →₀ ℕ, p.coeff m ∈ I.comap (C : R →+* MvPolynomial σ R)) : p ∈ I := by
  rw [as_sum p]
  suffices ∀ m ∈ p.support, monomial m (MvPolynomial.coeff m p) ∈ I by
    exact Submodule.sum_mem I this
  intro m _
  rw [← mul_one (coeff m p), ← C_mul_monomial]
  suffices C (coeff m p) ∈ I by exact I.mul_mem_right (monomial m 1) this
  simpa [Ideal.mem_comap] using hcoe m

/-- The push-forward of an ideal `I` of `R` to `MvPolynomial σ R` via inclusion
 is exactly the set of polynomials whose coefficients are in `I` -/
theorem mem_map_C_iff {I : Ideal R} {f : MvPolynomial σ R} :
    f ∈ (Ideal.map (C : R →+* MvPolynomial σ R) I : Ideal (MvPolynomial σ R)) ↔
      ∀ m : σ →₀ ℕ, f.coeff m ∈ I := by
  classical
  constructor
  · intro hf
    refine Submodule.span_induction ?_ ?_ ?_ ?_ hf
    · intro f hf n
      cases' (Set.mem_image _ _ _).mp hf with x hx
      rw [← hx.right, coeff_C]
      by_cases h : n = 0
      · simpa [h] using hx.left
      · simp [Ne.symm h]
    · simp
    · exact fun f g _ _ hf hg n => by simp [I.add_mem (hf n) (hg n)]
    · refine fun f g _ hg n => ?_
      rw [smul_eq_mul, coeff_mul]
      exact I.sum_mem fun c _ => I.mul_mem_left (f.coeff c.fst) (hg c.snd)
  · intro hf
    rw [as_sum f]
    suffices ∀ m ∈ f.support, monomial m (coeff m f) ∈ (Ideal.map C I : Ideal (MvPolynomial σ R)) by
      exact Submodule.sum_mem _ this
    intro m _
    rw [← mul_one (coeff m f), ← C_mul_monomial]
    suffices C (coeff m f) ∈ (Ideal.map C I : Ideal (MvPolynomial σ R)) by
      exact Ideal.mul_mem_right _ _ this
    apply Ideal.mem_map_of_mem _
    exact hf m

theorem ker_map (f : R →+* S) :
    RingHom.ker (map f : MvPolynomial σ R →+* MvPolynomial σ S) =
    Ideal.map (C : R →+* MvPolynomial σ R) (RingHom.ker f) := by
  ext
  rw [MvPolynomial.mem_map_C_iff, RingHom.mem_ker, MvPolynomial.ext_iff]
  simp_rw [coeff_map, coeff_zero, RingHom.mem_ker]

lemma ker_mapAlgHom {S₁ S₂ σ : Type*} [CommRing S₁] [CommRing S₂] [Algebra R S₁]
    [Algebra R S₂] (f : S₁ →ₐ[R] S₂) :
    RingHom.ker (MvPolynomial.mapAlgHom (σ := σ) f) = Ideal.map MvPolynomial.C (RingHom.ker f) :=
  MvPolynomial.ker_map (f.toRingHom : S₁ →+* S₂)
<<<<<<< HEAD

end MvPolynomial

section UniqueFactorizationDomain

variable {D : Type u} [CommRing D] [IsDomain D] [UniqueFactorizationMonoid D] (σ)

open UniqueFactorizationMonoid

namespace Polynomial

instance (priority := 100) uniqueFactorizationMonoid : UniqueFactorizationMonoid D[X] := by
  letI := Classical.arbitrary (NormalizedGCDMonoid D)
  exact ufm_of_decomposition_of_wfDvdMonoid

/-- If `D` is a unique factorization domain, `f` is a non-zero polynomial in `D[X]`, then `f` has
only finitely many monic factors.
(Note that its factors up to unit may be more than monic factors.)
See also `UniqueFactorizationMonoid.fintypeSubtypeDvd`. -/
noncomputable def fintypeSubtypeMonicDvd (f : D[X]) (hf : f ≠ 0) :
    Fintype { g : D[X] // g.Monic ∧ g ∣ f } := by
  set G := { g : D[X] // g.Monic ∧ g ∣ f }
  let y : Associates D[X] := Associates.mk f
  have hy : y ≠ 0 := Associates.mk_ne_zero.mpr hf
  let H := { x : Associates D[X] // x ∣ y }
  let hfin : Fintype H := UniqueFactorizationMonoid.fintypeSubtypeDvd y hy
  let i : G → H := fun x ↦ ⟨Associates.mk x.1, Associates.mk_dvd_mk.2 x.2.2⟩
  refine Fintype.ofInjective i fun x y heq ↦ ?_
  rw [Subtype.mk.injEq] at heq ⊢
  exact eq_of_monic_of_associated x.2.1 y.2.1 (Associates.mk_eq_mk_iff_associated.mp heq)

end Polynomial

namespace MvPolynomial
variable (d : ℕ)

private theorem uniqueFactorizationMonoid_of_fintype [Fintype σ] :
    UniqueFactorizationMonoid (MvPolynomial σ D) :=
  (renameEquiv D (Fintype.equivFin σ)).toMulEquiv.symm.uniqueFactorizationMonoid <| by
    induction' Fintype.card σ with d hd
    · apply (isEmptyAlgEquiv D (Fin 0)).toMulEquiv.symm.uniqueFactorizationMonoid
      infer_instance
    · apply (finSuccEquiv D d).toMulEquiv.symm.uniqueFactorizationMonoid
      exact Polynomial.uniqueFactorizationMonoid

instance (priority := 100) uniqueFactorizationMonoid :
    UniqueFactorizationMonoid (MvPolynomial σ D) := by
  rw [iff_exists_prime_factors]
  intro a ha; obtain ⟨s, a', rfl⟩ := exists_finset_rename a
  obtain ⟨w, h, u, hw⟩ :=
    iff_exists_prime_factors.1 (uniqueFactorizationMonoid_of_fintype s) a' fun h =>
      ha <| by simp [h]
  exact
    ⟨w.map (rename (↑)), fun b hb =>
      let ⟨b', hb', he⟩ := Multiset.mem_map.1 hb
      he ▸ (prime_rename_iff ↑s).2 (h b' hb'),
      Units.map (@rename s σ D _ (↑)).toRingHom.toMonoidHom u, by
      erw [Multiset.prod_hom, ← map_mul, hw]⟩

end MvPolynomial
=======
>>>>>>> d0df76bd

end MvPolynomial<|MERGE_RESOLUTION|>--- conflicted
+++ resolved
@@ -906,45 +906,6 @@
 
 end Prime
 
-<<<<<<< HEAD
-namespace Polynomial
-
-instance (priority := 100) wfDvdMonoid {R : Type*} [CommRing R] [IsDomain R] [WfDvdMonoid R] :
-    WfDvdMonoid R[X] where
-  wf := by
-    classical
-      refine
-        RelHomClass.wellFounded
-          (⟨fun p : R[X] =>
-              ((if p = 0 then ⊤ else ↑p.degree : WithTop (WithBot ℕ)), p.leadingCoeff), ?_⟩ :
-            DvdNotUnit →r Prod.Lex (· < ·) DvdNotUnit)
-          (wellFounded_lt.prod_lex ‹WfDvdMonoid R›.wf)
-      rintro a b ⟨ane0, ⟨c, ⟨not_unit_c, rfl⟩⟩⟩
-      dsimp
-      rw [Polynomial.degree_mul, if_neg ane0]
-      split_ifs with hac
-      · rw [hac, Polynomial.leadingCoeff_zero]
-        apply Prod.Lex.left
-        exact WithTop.coe_lt_top _
-      have cne0 : c ≠ 0 := right_ne_zero_of_mul hac
-      simp only [cne0, ane0, Polynomial.leadingCoeff_mul]
-      by_cases hdeg : c.degree = (0 : ℕ)
-      · simp only [hdeg, Nat.cast_zero, add_zero]
-        refine Prod.Lex.right _ ⟨?_, ⟨c.leadingCoeff, fun unit_c => not_unit_c ?_, rfl⟩⟩
-        · rwa [Ne, Polynomial.leadingCoeff_eq_zero]
-        rw [Polynomial.isUnit_iff, Polynomial.eq_C_of_degree_eq_zero hdeg]
-        use c.leadingCoeff, unit_c
-        rw [Polynomial.leadingCoeff, Polynomial.natDegree_eq_of_degree_eq_some hdeg]
-      · apply Prod.Lex.left
-        rw [Polynomial.degree_eq_natDegree cne0] at *
-        simp only [Nat.cast_inj] at hdeg
-        rw [WithTop.coe_lt_coe, Polynomial.degree_eq_natDegree ane0, ← Nat.cast_add, Nat.cast_lt]
-        exact lt_add_of_pos_right _ (Nat.pos_of_ne_zero hdeg)
-
-end Polynomial
-
-=======
->>>>>>> d0df76bd
 /-- Hilbert basis theorem: a polynomial ring over a noetherian ring is a noetherian ring. -/
 protected theorem Polynomial.isNoetherianRing [inst : IsNoetherianRing R] : IsNoetherianRing R[X] :=
   isNoetherianRing_iff.2
@@ -1242,68 +1203,5 @@
     [Algebra R S₂] (f : S₁ →ₐ[R] S₂) :
     RingHom.ker (MvPolynomial.mapAlgHom (σ := σ) f) = Ideal.map MvPolynomial.C (RingHom.ker f) :=
   MvPolynomial.ker_map (f.toRingHom : S₁ →+* S₂)
-<<<<<<< HEAD
-
-end MvPolynomial
-
-section UniqueFactorizationDomain
-
-variable {D : Type u} [CommRing D] [IsDomain D] [UniqueFactorizationMonoid D] (σ)
-
-open UniqueFactorizationMonoid
-
-namespace Polynomial
-
-instance (priority := 100) uniqueFactorizationMonoid : UniqueFactorizationMonoid D[X] := by
-  letI := Classical.arbitrary (NormalizedGCDMonoid D)
-  exact ufm_of_decomposition_of_wfDvdMonoid
-
-/-- If `D` is a unique factorization domain, `f` is a non-zero polynomial in `D[X]`, then `f` has
-only finitely many monic factors.
-(Note that its factors up to unit may be more than monic factors.)
-See also `UniqueFactorizationMonoid.fintypeSubtypeDvd`. -/
-noncomputable def fintypeSubtypeMonicDvd (f : D[X]) (hf : f ≠ 0) :
-    Fintype { g : D[X] // g.Monic ∧ g ∣ f } := by
-  set G := { g : D[X] // g.Monic ∧ g ∣ f }
-  let y : Associates D[X] := Associates.mk f
-  have hy : y ≠ 0 := Associates.mk_ne_zero.mpr hf
-  let H := { x : Associates D[X] // x ∣ y }
-  let hfin : Fintype H := UniqueFactorizationMonoid.fintypeSubtypeDvd y hy
-  let i : G → H := fun x ↦ ⟨Associates.mk x.1, Associates.mk_dvd_mk.2 x.2.2⟩
-  refine Fintype.ofInjective i fun x y heq ↦ ?_
-  rw [Subtype.mk.injEq] at heq ⊢
-  exact eq_of_monic_of_associated x.2.1 y.2.1 (Associates.mk_eq_mk_iff_associated.mp heq)
-
-end Polynomial
-
-namespace MvPolynomial
-variable (d : ℕ)
-
-private theorem uniqueFactorizationMonoid_of_fintype [Fintype σ] :
-    UniqueFactorizationMonoid (MvPolynomial σ D) :=
-  (renameEquiv D (Fintype.equivFin σ)).toMulEquiv.symm.uniqueFactorizationMonoid <| by
-    induction' Fintype.card σ with d hd
-    · apply (isEmptyAlgEquiv D (Fin 0)).toMulEquiv.symm.uniqueFactorizationMonoid
-      infer_instance
-    · apply (finSuccEquiv D d).toMulEquiv.symm.uniqueFactorizationMonoid
-      exact Polynomial.uniqueFactorizationMonoid
-
-instance (priority := 100) uniqueFactorizationMonoid :
-    UniqueFactorizationMonoid (MvPolynomial σ D) := by
-  rw [iff_exists_prime_factors]
-  intro a ha; obtain ⟨s, a', rfl⟩ := exists_finset_rename a
-  obtain ⟨w, h, u, hw⟩ :=
-    iff_exists_prime_factors.1 (uniqueFactorizationMonoid_of_fintype s) a' fun h =>
-      ha <| by simp [h]
-  exact
-    ⟨w.map (rename (↑)), fun b hb =>
-      let ⟨b', hb', he⟩ := Multiset.mem_map.1 hb
-      he ▸ (prime_rename_iff ↑s).2 (h b' hb'),
-      Units.map (@rename s σ D _ (↑)).toRingHom.toMonoidHom u, by
-      erw [Multiset.prod_hom, ← map_mul, hw]⟩
-
-end MvPolynomial
-=======
->>>>>>> d0df76bd
 
 end MvPolynomial