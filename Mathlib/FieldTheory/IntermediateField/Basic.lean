/-
Copyright (c) 2020 Anne Baanen. All rights reserved.
Released under Apache 2.0 license as described in the file LICENSE.
Authors: Anne Baanen
-/
import Mathlib.Algebra.Field.Subfield
import Mathlib.Algebra.Polynomial.AlgebraMap
import Mathlib.RingTheory.LocalRing.Basic

/-!
# Intermediate fields

Let `L / K` be a field extension, given as an instance `Algebra K L`.
This file defines the type of fields in between `K` and `L`, `IntermediateField K L`.
An `IntermediateField K L` is a subfield of `L` which contains (the image of) `K`,
i.e. it is a `Subfield L` and a `Subalgebra K L`.

## Main definitions

* `IntermediateField K L` : the type of intermediate fields between `K` and `L`.
* `Subalgebra.to_intermediateField`: turns a subalgebra closed under `⁻¹`
  into an intermediate field
* `Subfield.to_intermediateField`: turns a subfield containing the image of `K`
  into an intermediate field
* `IntermediateField.map`: map an intermediate field along an `AlgHom`
* `IntermediateField.restrict_scalars`: restrict the scalars of an intermediate field to a smaller
  field in a tower of fields.

## Implementation notes

Intermediate fields are defined with a structure extending `Subfield` and `Subalgebra`.
A `Subalgebra` is closed under all operations except `⁻¹`,

## Tags
intermediate field, field extension
-/


open Polynomial

open Polynomial

variable (K L L' : Type*) [Field K] [Field L] [Field L'] [Algebra K L] [Algebra K L']

/-- `S : IntermediateField K L` is a subset of `L` such that there is a field
tower `L / S / K`. -/
structure IntermediateField extends Subalgebra K L where
  inv_mem' : ∀ x ∈ carrier, x⁻¹ ∈ carrier

/-- Reinterpret an `IntermediateField` as a `Subalgebra`. -/
add_decl_doc IntermediateField.toSubalgebra

variable {K L L'}
variable (S : IntermediateField K L)

namespace IntermediateField

instance : SetLike (IntermediateField K L) L :=
  ⟨fun S => S.toSubalgebra.carrier, by
    rintro ⟨⟨⟩⟩ ⟨⟨⟩⟩
    simp ⟩

protected theorem neg_mem {x : L} (hx : x ∈ S) : -x ∈ S := by
  show -x ∈S.toSubalgebra; simpa

/-- Reinterpret an `IntermediateField` as a `Subfield`. -/
def toSubfield : Subfield L :=
  { S.toSubalgebra with
    neg_mem' := S.neg_mem,
    inv_mem' := S.inv_mem' }

instance : SubfieldClass (IntermediateField K L) L where
  add_mem {s} := s.add_mem'
  zero_mem {s} := s.zero_mem'
  neg_mem {s} := s.neg_mem
  mul_mem {s} := s.mul_mem'
  one_mem {s} := s.one_mem'
  inv_mem {s} := s.inv_mem' _

--@[simp] Porting note (#10618): simp can prove it
theorem mem_carrier {s : IntermediateField K L} {x : L} : x ∈ s.carrier ↔ x ∈ s :=
  Iff.rfl

/-- Two intermediate fields are equal if they have the same elements. -/
@[ext]
theorem ext {S T : IntermediateField K L} (h : ∀ x, x ∈ S ↔ x ∈ T) : S = T :=
  SetLike.ext h

@[simp]
theorem coe_toSubalgebra : (S.toSubalgebra : Set L) = S :=
  rfl

@[simp]
theorem coe_toSubfield : (S.toSubfield : Set L) = S :=
  rfl

@[simp]
theorem mem_mk (s : Subsemiring L) (hK : ∀ x, algebraMap K L x ∈ s) (hi) (x : L) :
    x ∈ IntermediateField.mk (Subalgebra.mk s hK) hi ↔ x ∈ s :=
  Iff.rfl

@[simp]
theorem mem_toSubalgebra (s : IntermediateField K L) (x : L) : x ∈ s.toSubalgebra ↔ x ∈ s :=
  Iff.rfl

@[simp]
theorem mem_toSubfield (s : IntermediateField K L) (x : L) : x ∈ s.toSubfield ↔ x ∈ s :=
  Iff.rfl

/-- Copy of an intermediate field with a new `carrier` equal to the old one. Useful to fix
definitional equalities. -/
protected def copy (S : IntermediateField K L) (s : Set L) (hs : s = ↑S) :
    IntermediateField K L where
  toSubalgebra := S.toSubalgebra.copy s hs
  inv_mem' := hs.symm ▸ S.inv_mem'

@[simp]
theorem coe_copy (S : IntermediateField K L) (s : Set L) (hs : s = ↑S) :
    (S.copy s hs : Set L) = s :=
  rfl

theorem copy_eq (S : IntermediateField K L) (s : Set L) (hs : s = ↑S) : S.copy s hs = S :=
  SetLike.coe_injective hs

section InheritedLemmas

/-! ### Lemmas inherited from more general structures

The declarations in this section derive from the fact that an `IntermediateField` is also a
subalgebra or subfield. Their use should be replaceable with the corresponding lemma from a
subobject class.
-/


/-- An intermediate field contains the image of the smaller field. -/
theorem algebraMap_mem (x : K) : algebraMap K L x ∈ S :=
  S.algebraMap_mem' x

/-- An intermediate field is closed under scalar multiplication. -/
theorem smul_mem {y : L} : y ∈ S → ∀ {x : K}, x • y ∈ S :=
  S.toSubalgebra.smul_mem

/-- An intermediate field contains the ring's 1. -/
protected theorem one_mem : (1 : L) ∈ S :=
  one_mem S

/-- An intermediate field contains the ring's 0. -/
protected theorem zero_mem : (0 : L) ∈ S :=
  zero_mem S

/-- An intermediate field is closed under multiplication. -/
protected theorem mul_mem {x y : L} : x ∈ S → y ∈ S → x * y ∈ S :=
  mul_mem

/-- An intermediate field is closed under addition. -/
protected theorem add_mem {x y : L} : x ∈ S → y ∈ S → x + y ∈ S :=
  add_mem

/-- An intermediate field is closed under subtraction -/
protected theorem sub_mem {x y : L} : x ∈ S → y ∈ S → x - y ∈ S :=
  sub_mem

/-- An intermediate field is closed under inverses. -/
protected theorem inv_mem {x : L} : x ∈ S → x⁻¹ ∈ S :=
  inv_mem

/-- An intermediate field is closed under division. -/
protected theorem div_mem {x y : L} : x ∈ S → y ∈ S → x / y ∈ S :=
  div_mem

/-- Product of a list of elements in an intermediate_field is in the intermediate_field. -/
protected theorem list_prod_mem {l : List L} : (∀ x ∈ l, x ∈ S) → l.prod ∈ S :=
  list_prod_mem

/-- Sum of a list of elements in an intermediate field is in the intermediate_field. -/
protected theorem list_sum_mem {l : List L} : (∀ x ∈ l, x ∈ S) → l.sum ∈ S :=
  list_sum_mem

/-- Product of a multiset of elements in an intermediate field is in the intermediate_field. -/
protected theorem multiset_prod_mem (m : Multiset L) : (∀ a ∈ m, a ∈ S) → m.prod ∈ S :=
  multiset_prod_mem m

/-- Sum of a multiset of elements in an `IntermediateField` is in the `IntermediateField`. -/
protected theorem multiset_sum_mem (m : Multiset L) : (∀ a ∈ m, a ∈ S) → m.sum ∈ S :=
  multiset_sum_mem m

/-- Product of elements of an intermediate field indexed by a `Finset` is in the intermediate_field.
-/
protected theorem prod_mem {ι : Type*} {t : Finset ι} {f : ι → L} (h : ∀ c ∈ t, f c ∈ S) :
    (∏ i ∈ t, f i) ∈ S :=
  prod_mem h

/-- Sum of elements in an `IntermediateField` indexed by a `Finset` is in the `IntermediateField`.
-/
protected theorem sum_mem {ι : Type*} {t : Finset ι} {f : ι → L} (h : ∀ c ∈ t, f c ∈ S) :
    (∑ i ∈ t, f i) ∈ S :=
  sum_mem h

protected theorem pow_mem {x : L} (hx : x ∈ S) (n : ℤ) : x ^ n ∈ S :=
  zpow_mem hx n

protected theorem zsmul_mem {x : L} (hx : x ∈ S) (n : ℤ) : n • x ∈ S :=
  zsmul_mem hx n

protected theorem intCast_mem (n : ℤ) : (n : L) ∈ S :=
  intCast_mem S n

protected theorem coe_add (x y : S) : (↑(x + y) : L) = ↑x + ↑y :=
  rfl

protected theorem coe_neg (x : S) : (↑(-x) : L) = -↑x :=
  rfl

protected theorem coe_mul (x y : S) : (↑(x * y) : L) = ↑x * ↑y :=
  rfl

protected theorem coe_inv (x : S) : (↑x⁻¹ : L) = (↑x)⁻¹ :=
  rfl

protected theorem coe_zero : ((0 : S) : L) = 0 :=
  rfl

protected theorem coe_one : ((1 : S) : L) = 1 :=
  rfl

protected theorem coe_pow (x : S) (n : ℕ) : (↑(x ^ n : S) : L) = (x : L) ^ n :=
  SubmonoidClass.coe_pow x n

end InheritedLemmas

theorem natCast_mem (n : ℕ) : (n : L) ∈ S := by simpa using intCast_mem S n

@[deprecated _root_.natCast_mem (since := "2024-04-05")] alias coe_nat_mem := natCast_mem
@[deprecated _root_.intCast_mem (since := "2024-04-05")] alias coe_int_mem := intCast_mem

end IntermediateField

/-- Turn a subalgebra closed under inverses into an intermediate field -/
def Subalgebra.toIntermediateField (S : Subalgebra K L) (inv_mem : ∀ x ∈ S, x⁻¹ ∈ S) :
    IntermediateField K L :=
  { S with
    inv_mem' := inv_mem }

@[simp]
theorem toSubalgebra_toIntermediateField (S : Subalgebra K L) (inv_mem : ∀ x ∈ S, x⁻¹ ∈ S) :
    (S.toIntermediateField inv_mem).toSubalgebra = S := by
  ext
  rfl

@[simp]
theorem toIntermediateField_toSubalgebra (S : IntermediateField K L) :
    (S.toSubalgebra.toIntermediateField fun _ => S.inv_mem) = S := by
  ext
  rfl

/-- Turn a subalgebra satisfying `IsField` into an intermediate_field -/
def Subalgebra.toIntermediateField' (S : Subalgebra K L) (hS : IsField S) : IntermediateField K L :=
  S.toIntermediateField fun x hx => by
    by_cases hx0 : x = 0
    · rw [hx0, inv_zero]
      exact S.zero_mem
    letI hS' := hS.toField
    obtain ⟨y, hy⟩ := hS.mul_inv_cancel (show (⟨x, hx⟩ : S) ≠ 0 from Subtype.coe_ne_coe.1 hx0)
    rw [Subtype.ext_iff, S.coe_mul, S.coe_one, Subtype.coe_mk, mul_eq_one_iff_inv_eq₀ hx0] at hy
    exact hy.symm ▸ y.2

@[simp]
theorem toSubalgebra_toIntermediateField' (S : Subalgebra K L) (hS : IsField S) :
    (S.toIntermediateField' hS).toSubalgebra = S := by
  ext
  rfl

@[simp]
theorem toIntermediateField'_toSubalgebra (S : IntermediateField K L) :
    S.toSubalgebra.toIntermediateField' (Field.toIsField S) = S := by
  ext
  rfl

/-- Turn a subfield of `L` containing the image of `K` into an intermediate field -/
def Subfield.toIntermediateField (S : Subfield L) (algebra_map_mem : ∀ x, algebraMap K L x ∈ S) :
    IntermediateField K L :=
  { S with
    algebraMap_mem' := algebra_map_mem }

namespace IntermediateField

/-- An intermediate field inherits a field structure -/
instance toField : Field S :=
  S.toSubfield.toField

@[norm_cast]
theorem coe_sum {ι : Type*} [Fintype ι] (f : ι → S) : (↑(∑ i, f i) : L) = ∑ i, (f i : L) := by
  classical
    induction' (Finset.univ : Finset ι) using Finset.induction_on with i s hi H
    · simp
    · rw [Finset.sum_insert hi, AddMemClass.coe_add, H, Finset.sum_insert hi]

@[norm_cast]
theorem coe_prod {ι : Type*} [Fintype ι] (f : ι → S) : (↑(∏ i, f i) : L) = ∏ i, (f i : L) := by
  classical
    induction' (Finset.univ : Finset ι) using Finset.induction_on with i s hi H
    · simp
    · rw [Finset.prod_insert hi, MulMemClass.coe_mul, H, Finset.prod_insert hi]

/-!
`IntermediateField`s inherit structure from their `Subfield` coercions.
-/

variable {X Y}

/-- The action by an intermediate field is the action by the underlying field. -/
<<<<<<< HEAD
instance [SMul L X] (F : IntermediateField K L): SMul F X :=
=======
instance [SMul L X] (F : IntermediateField K L) : SMul F X :=
>>>>>>> 9fc60c1a
  inferInstanceAs (SMul F.toSubfield X)

theorem smul_def [SMul L X] {F : IntermediateField K L} (g : F) (m : X) : g • m = (g : L) • m :=
  rfl

instance smulCommClass_left [SMul L Y] [SMul X Y] [SMulCommClass L X Y]
    (F : IntermediateField K L) : SMulCommClass F X Y :=
  inferInstanceAs (SMulCommClass F.toSubfield X Y)

instance smulCommClass_right [SMul X Y] [SMul L Y] [SMulCommClass X L Y]
    (F : IntermediateField K L) : SMulCommClass X F Y :=
  inferInstanceAs (SMulCommClass X F.toSubfield Y)

/-- Note that this provides `IsScalarTower F K K` which is needed by `smul_mul_assoc`. -/
instance [SMul X Y] [SMul L X] [SMul L Y] [IsScalarTower L X Y] (F : IntermediateField K L) :
    IsScalarTower F X Y :=
  inferInstanceAs (IsScalarTower F.toSubfield X Y)

instance [SMul L X] [FaithfulSMul L X] (F : IntermediateField K L) : FaithfulSMul F X :=
  inferInstanceAs (FaithfulSMul F.toSubfield X)

/-- The action by an intermediate field is the action by the underlying field. -/
instance [MulAction L X] (F : IntermediateField K L) : MulAction F X :=
  inferInstanceAs (MulAction F.toSubfield X)

/-- The action by an intermediate field is the action by the underlying field. -/
instance [AddMonoid X] [DistribMulAction L X] (F : IntermediateField K L) : DistribMulAction F X :=
  inferInstanceAs (DistribMulAction F.toSubfield X)

/-- The action by an intermediate field is the action by the underlying field. -/
instance [Monoid X] [MulDistribMulAction L X] (F : IntermediateField K L) :
    MulDistribMulAction F X :=
  inferInstanceAs (MulDistribMulAction F.toSubfield X)

/-- The action by an intermediate field is the action by the underlying field. -/
instance [Zero X] [SMulWithZero L X] (F : IntermediateField K L) : SMulWithZero F X :=
  inferInstanceAs (SMulWithZero F.toSubfield X)

/-- The action by an intermediate field is the action by the underlying field. -/
instance [Zero X] [MulActionWithZero L X] (F : IntermediateField K L) : MulActionWithZero F X :=
  inferInstanceAs (MulActionWithZero F.toSubfield X)

/-- The action by an intermediate field is the action by the underlying field. -/
instance [AddCommMonoid X] [Module L X] (F : IntermediateField K L) : Module F X :=
  inferInstanceAs (Module F.toSubfield X)

/-- The action by an intermediate field is the action by the underlying field. -/
instance [Semiring X] [MulSemiringAction L X] (F : IntermediateField K L) : MulSemiringAction F X :=
  inferInstanceAs (MulSemiringAction F.toSubfield X)

/-! `IntermediateField`s inherit structure from their `Subalgebra` coercions. -/

instance toAlgebra : Algebra S L :=
  inferInstanceAs (Algebra S.toSubalgebra L)

instance module' {R} [Semiring R] [SMul R K] [Module R L] [IsScalarTower R K L] : Module R S :=
  inferInstanceAs (Module R S.toSubalgebra)

instance algebra' {R' K L : Type*} [Field K] [Field L] [Algebra K L] (S : IntermediateField K L)
    [CommSemiring R'] [SMul R' K] [Algebra R' L] [IsScalarTower R' K L] : Algebra R' S :=
  inferInstanceAs (Algebra R' S.toSubalgebra)

instance isScalarTower {R} [Semiring R] [SMul R K] [Module R L] [IsScalarTower R K L] :
    IsScalarTower R K S :=
  inferInstanceAs (IsScalarTower R K S.toSubalgebra)

@[simp]
theorem coe_smul {R} [Semiring R] [SMul R K] [Module R L] [IsScalarTower R K L] (r : R) (x : S) :
    ↑(r • x : S) = (r • (x : L)) :=
  rfl

@[simp] lemma algebraMap_apply (x : S) : algebraMap S L x = x := rfl

@[simp] lemma coe_algebraMap_apply (x : K) : ↑(algebraMap K S x) = algebraMap K L x := rfl

instance {R : Type*} [Semiring R] [Algebra L R] : SMul S R := S.instSMulSubtypeMem

instance isScalarTower_bot {R : Type*} [Semiring R] [Algebra L R] : IsScalarTower S L R :=
  IsScalarTower.subalgebra _ _ _ S.toSubalgebra

instance isScalarTower_mid {R : Type*} [Semiring R] [Algebra L R] [Algebra K R]
    [IsScalarTower K L R] : IsScalarTower K S R :=
  IsScalarTower.subalgebra' _ _ _ S.toSubalgebra

/-- Specialize `is_scalar_tower_mid` to the common case where the top field is `L` -/
instance isScalarTower_mid' : IsScalarTower K S L :=
  inferInstance

instance {E} [Semiring E] [Algebra L E] : Algebra S E := inferInstanceAs (Algebra S.toSubalgebra E)

section shortcut_instances
variable {E} [Field E] [Algebra L E] (T : IntermediateField S E) {S}
instance : Algebra S T := T.algebra
instance : Module S T := Algebra.toModule
instance : SMul S T := Algebra.toSMul
instance [Algebra K E] [IsScalarTower K L E] : IsScalarTower K S T := T.isScalarTower
end shortcut_instances

/-- Given `f : L →ₐ[K] L'`, `S.comap f` is the intermediate field between `K` and `L`
  such that `f x ∈ S ↔ x ∈ S.comap f`. -/
def comap (f : L →ₐ[K] L') (S : IntermediateField K L') : IntermediateField K L where
  __ := S.toSubalgebra.comap f
  inv_mem' x hx := show f x⁻¹ ∈ S by rw [map_inv₀ f x]; exact S.inv_mem hx

/-- Given `f : L →ₐ[K] L'`, `S.map f` is the intermediate field between `K` and `L'`
such that `x ∈ S ↔ f x ∈ S.map f`. -/
def map (f : L →ₐ[K] L') (S : IntermediateField K L) : IntermediateField K L' where
  __ := S.toSubalgebra.map f
  inv_mem' := by
    rintro _ ⟨x, hx, rfl⟩
    exact ⟨x⁻¹, S.inv_mem hx, map_inv₀ f x⟩

@[simp]
theorem coe_map (f : L →ₐ[K] L') : (S.map f : Set L') = f '' S :=
  rfl

@[simp]
theorem toSubalgebra_map (f : L →ₐ[K] L') : (S.map f).toSubalgebra = S.toSubalgebra.map f :=
  rfl

@[simp]
theorem toSubfield_map (f : L →ₐ[K] L') : (S.map f).toSubfield = S.toSubfield.map f :=
  rfl

theorem map_map {K L₁ L₂ L₃ : Type*} [Field K] [Field L₁] [Algebra K L₁] [Field L₂] [Algebra K L₂]
    [Field L₃] [Algebra K L₃] (E : IntermediateField K L₁) (f : L₁ →ₐ[K] L₂) (g : L₂ →ₐ[K] L₃) :
    (E.map f).map g = E.map (g.comp f) :=
  SetLike.coe_injective <| Set.image_image _ _ _

theorem map_mono (f : L →ₐ[K] L') {S T : IntermediateField K L} (h : S ≤ T) :
    S.map f ≤ T.map f :=
  SetLike.coe_mono (Set.image_subset f h)

theorem map_le_iff_le_comap {f : L →ₐ[K] L'}
    {s : IntermediateField K L} {t : IntermediateField K L'} :
    s.map f ≤ t ↔ s ≤ t.comap f :=
  Set.image_subset_iff

theorem gc_map_comap (f : L →ₐ[K] L') : GaloisConnection (map f) (comap f) :=
  fun _ _ ↦ map_le_iff_le_comap

/-- Given an equivalence `e : L ≃ₐ[K] L'` of `K`-field extensions and an intermediate
field `E` of `L/K`, `intermediateFieldMap e E` is the induced equivalence
between `E` and `E.map e` -/
def intermediateFieldMap (e : L ≃ₐ[K] L') (E : IntermediateField K L) : E ≃ₐ[K] E.map e.toAlgHom :=
  e.subalgebraMap E.toSubalgebra

/- We manually add these two simp lemmas because `@[simps]` before `intermediate_field_map`
  led to a timeout. -/
-- This lemma has always been bad, but the linter only noticed after lean4#2644.
@[simp, nolint simpNF]
theorem intermediateFieldMap_apply_coe (e : L ≃ₐ[K] L') (E : IntermediateField K L) (a : E) :
    ↑(intermediateFieldMap e E a) = e a :=
  rfl

-- This lemma has always been bad, but the linter only noticed after lean4#2644.
@[simp, nolint simpNF]
theorem intermediateFieldMap_symm_apply_coe (e : L ≃ₐ[K] L') (E : IntermediateField K L)
    (a : E.map e.toAlgHom) : ↑((intermediateFieldMap e E).symm a) = e.symm a :=
  rfl

end IntermediateField

namespace AlgHom

variable (f : L →ₐ[K] L')

/-- The range of an algebra homomorphism, as an intermediate field. -/
@[simps toSubalgebra]
def fieldRange : IntermediateField K L' :=
  { f.range, (f : L →+* L').fieldRange with }

@[simp]
theorem coe_fieldRange : ↑f.fieldRange = Set.range f :=
  rfl

@[simp]
theorem fieldRange_toSubfield : f.fieldRange.toSubfield = (f : L →+* L').fieldRange :=
  rfl

variable {f}

@[simp]
theorem mem_fieldRange {y : L'} : y ∈ f.fieldRange ↔ ∃ x, f x = y :=
  Iff.rfl

end AlgHom

namespace IntermediateField

/-- The embedding from an intermediate field of `L / K` to `L`. -/
def val : S →ₐ[K] L :=
  S.toSubalgebra.val

@[simp]
theorem coe_val : ⇑S.val = ((↑) : S → L) :=
  rfl

@[simp]
theorem val_mk {x : L} (hx : x ∈ S) : S.val ⟨x, hx⟩ = x :=
  rfl

theorem range_val : S.val.range = S.toSubalgebra :=
  S.toSubalgebra.range_val

@[simp]
theorem fieldRange_val : S.val.fieldRange = S :=
  SetLike.ext' Subtype.range_val

instance AlgHom.inhabited : Inhabited (S →ₐ[K] L) :=
  ⟨S.val⟩

theorem aeval_coe {R : Type*} [CommRing R] [Algebra R K] [Algebra R L] [IsScalarTower R K L]
    (x : S) (P : R[X]) : aeval (x : L) P = aeval x P :=
  aeval_algHom_apply (S.val.restrictScalars R) x P

/-- The map `E → F` when `E` is an intermediate field contained in the intermediate field `F`.

This is the intermediate field version of `Subalgebra.inclusion`. -/
def inclusion {E F : IntermediateField K L} (hEF : E ≤ F) : E →ₐ[K] F :=
  Subalgebra.inclusion hEF

theorem inclusion_injective {E F : IntermediateField K L} (hEF : E ≤ F) :
    Function.Injective (inclusion hEF) :=
  Subalgebra.inclusion_injective hEF

@[simp]
theorem inclusion_self {E : IntermediateField K L} : inclusion (le_refl E) = AlgHom.id K E :=
  Subalgebra.inclusion_self

@[simp]
theorem inclusion_inclusion {E F G : IntermediateField K L} (hEF : E ≤ F) (hFG : F ≤ G) (x : E) :
    inclusion hFG (inclusion hEF x) = inclusion (le_trans hEF hFG) x :=
  Subalgebra.inclusion_inclusion hEF hFG x

@[simp]
theorem coe_inclusion {E F : IntermediateField K L} (hEF : E ≤ F) (e : E) :
    (inclusion hEF e : L) = e :=
  rfl

variable {S}

theorem toSubalgebra_injective : Function.Injective (toSubalgebra : IntermediateField K L → _) := by
  intro _ _ h
  ext
  simp_rw [← mem_toSubalgebra, h]

theorem toSubfield_injective : Function.Injective (toSubfield : IntermediateField K L → _) := by
  intro _ _ h
  ext
  simp_rw [← mem_toSubfield, h]

theorem map_injective (f : L →ₐ[K] L') : Function.Injective (map f) := by
  intro _ _ h
  rwa [← toSubalgebra_injective.eq_iff, toSubalgebra_map, toSubalgebra_map,
    (Subalgebra.map_injective f.injective).eq_iff, toSubalgebra_injective.eq_iff] at h

variable (S)

theorem set_range_subset : Set.range (algebraMap K L) ⊆ S :=
  S.toSubalgebra.range_subset

theorem fieldRange_le : (algebraMap K L).fieldRange ≤ S.toSubfield := fun x hx =>
  S.toSubalgebra.range_subset (by rwa [Set.mem_range, ← RingHom.mem_fieldRange])

@[simp]
theorem toSubalgebra_le_toSubalgebra {S S' : IntermediateField K L} :
    S.toSubalgebra ≤ S'.toSubalgebra ↔ S ≤ S' :=
  Iff.rfl

@[simp]
theorem toSubalgebra_lt_toSubalgebra {S S' : IntermediateField K L} :
    S.toSubalgebra < S'.toSubalgebra ↔ S < S' :=
  Iff.rfl

variable {S}

section Tower

/-- Lift an intermediate_field of an intermediate_field -/
def lift {F : IntermediateField K L} (E : IntermediateField K F) : IntermediateField K L :=
  E.map (val F)

-- Porting note: change from `HasLiftT` to `CoeOut`
instance hasLift {F : IntermediateField K L} :
    CoeOut (IntermediateField K F) (IntermediateField K L) :=
  ⟨lift⟩

theorem lift_injective (F : IntermediateField K L) : Function.Injective F.lift :=
  map_injective F.val

theorem lift_le {F : IntermediateField K L} (E : IntermediateField K F) : lift E ≤ F := by
  rintro _ ⟨x, _, rfl⟩
  exact x.2

theorem mem_lift {F : IntermediateField K L} {E : IntermediateField K F} (x : F) :
    x.1 ∈ lift E ↔ x ∈ E :=
  Subtype.val_injective.mem_set_image

section RestrictScalars

variable (K)
variable [Algebra L' L] [IsScalarTower K L' L]

/-- Given a tower `L / ↥E / L' / K` of field extensions, where `E` is an `L'`-intermediate field of
`L`, reinterpret `E` as a `K`-intermediate field of `L`. -/
def restrictScalars (E : IntermediateField L' L) : IntermediateField K L :=
  { E.toSubfield, E.toSubalgebra.restrictScalars K with
    carrier := E.carrier }

@[simp]
theorem coe_restrictScalars {E : IntermediateField L' L} :
    (restrictScalars K E : Set L) = (E : Set L) :=
  rfl

@[simp]
theorem restrictScalars_toSubalgebra {E : IntermediateField L' L} :
    (E.restrictScalars K).toSubalgebra = E.toSubalgebra.restrictScalars K :=
  SetLike.coe_injective rfl

@[simp]
theorem restrictScalars_toSubfield {E : IntermediateField L' L} :
    (E.restrictScalars K).toSubfield = E.toSubfield :=
  SetLike.coe_injective rfl

@[simp]
theorem mem_restrictScalars {E : IntermediateField L' L} {x : L} :
    x ∈ restrictScalars K E ↔ x ∈ E :=
  Iff.rfl

theorem restrictScalars_injective :
    Function.Injective (restrictScalars K : IntermediateField L' L → IntermediateField K L) :=
  fun U V H => ext fun x => by rw [← mem_restrictScalars K, H, mem_restrictScalars]

end RestrictScalars

/-- This was formerly an instance called `lift2_alg`, but an instance above already provides it. -/
example {F : IntermediateField K L} {E : IntermediateField F L} : Algebra K E := by infer_instance

end Tower

end IntermediateField

section ExtendScalars

namespace Subfield

variable {F E E' : Subfield L} (h : F ≤ E) (h' : F ≤ E') {x : L}

/-- If `F ≤ E` are two subfields of `L`, then `E` is also an intermediate field of
`L / F`. It can be viewed as an inverse to `IntermediateField.toSubfield`. -/
def extendScalars : IntermediateField F L := E.toIntermediateField fun ⟨_, hf⟩ ↦ h hf

@[simp]
theorem coe_extendScalars : (extendScalars h : Set L) = (E : Set L) := rfl

@[simp]
theorem extendScalars_toSubfield : (extendScalars h).toSubfield = E := SetLike.coe_injective rfl

@[simp]
theorem mem_extendScalars : x ∈ extendScalars h ↔ x ∈ E := Iff.rfl

theorem extendScalars_le_extendScalars_iff : extendScalars h ≤ extendScalars h' ↔ E ≤ E' := Iff.rfl

theorem extendScalars_le_iff (E' : IntermediateField F L) :
    extendScalars h ≤ E' ↔ E ≤ E'.toSubfield := Iff.rfl

theorem le_extendScalars_iff (E' : IntermediateField F L) :
    E' ≤ extendScalars h ↔ E'.toSubfield ≤ E := Iff.rfl

variable (F)

/-- `Subfield.extendScalars.orderIso` bundles `Subfield.extendScalars`
into an order isomorphism from
`{ E : Subfield L // F ≤ E }` to `IntermediateField F L`. Its inverse is
`IntermediateField.toSubfield`. -/
@[simps]
def extendScalars.orderIso :
    { E : Subfield L // F ≤ E } ≃o IntermediateField F L where
  toFun E := extendScalars E.2
  invFun E := ⟨E.toSubfield, fun x hx ↦ E.algebraMap_mem ⟨x, hx⟩⟩
  left_inv _ := rfl
  right_inv _ := rfl
  map_rel_iff' {E E'} := by
    simp only [Equiv.coe_fn_mk]
    exact extendScalars_le_extendScalars_iff _ _

theorem extendScalars_injective :
    Function.Injective fun E : { E : Subfield L // F ≤ E } ↦ extendScalars E.2 :=
  (extendScalars.orderIso F).injective

end Subfield

namespace IntermediateField

variable {F E E' : IntermediateField K L} (h : F ≤ E) (h' : F ≤ E') {x : L}

/-- If `F ≤ E` are two intermediate fields of `L / K`, then `E` is also an intermediate field of
`L / F`. It can be viewed as an inverse to `IntermediateField.restrictScalars`. -/
def extendScalars : IntermediateField F L :=
  Subfield.extendScalars (show F.toSubfield ≤ E.toSubfield from h)

@[simp]
theorem coe_extendScalars : (extendScalars h : Set L) = (E : Set L) := rfl

@[simp]
theorem extendScalars_toSubfield : (extendScalars h).toSubfield = E.toSubfield :=
  SetLike.coe_injective rfl

@[simp]
theorem mem_extendScalars : x ∈ extendScalars h ↔ x ∈ E := Iff.rfl

@[simp]
theorem extendScalars_restrictScalars : (extendScalars h).restrictScalars K = E := rfl

theorem extendScalars_le_extendScalars_iff : extendScalars h ≤ extendScalars h' ↔ E ≤ E' := Iff.rfl

theorem extendScalars_le_iff (E' : IntermediateField F L) :
    extendScalars h ≤ E' ↔ E ≤ E'.restrictScalars K := Iff.rfl

theorem le_extendScalars_iff (E' : IntermediateField F L) :
    E' ≤ extendScalars h ↔ E'.restrictScalars K ≤ E := Iff.rfl

variable (F)

/-- `IntermediateField.extendScalars.orderIso` bundles `IntermediateField.extendScalars`
into an order isomorphism from
`{ E : IntermediateField K L // F ≤ E }` to `IntermediateField F L`. Its inverse is
`IntermediateField.restrictScalars`. -/
@[simps]
def extendScalars.orderIso : { E : IntermediateField K L // F ≤ E } ≃o IntermediateField F L where
  toFun E := extendScalars E.2
  invFun E := ⟨E.restrictScalars K, fun x hx ↦ E.algebraMap_mem ⟨x, hx⟩⟩
  left_inv _ := rfl
  right_inv _ := rfl
  map_rel_iff' {E E'} := by
    simp only [Equiv.coe_fn_mk]
    exact extendScalars_le_extendScalars_iff _ _

theorem extendScalars_injective :
    Function.Injective fun E : { E : IntermediateField K L // F ≤ E } ↦ extendScalars E.2 :=
  (extendScalars.orderIso F).injective

end IntermediateField

end ExtendScalars

namespace IntermediateField

variable {S}

section Tower

section Restrict

variable {F E : IntermediateField K L} (h : F ≤ E)

/--
If `F ≤ E` are two intermediate fields of `L / K`, then `F` is also an intermediate field of
`E / K`. It is an inverse of `IntermediateField.lift`, and can be viewed as a dual to
`IntermediateField.extendScalars`.
-/
def restrict : IntermediateField K E :=
  (IntermediateField.inclusion h).fieldRange

theorem mem_restrict (x : E) : x ∈ restrict h ↔ x.1 ∈ F :=
  Set.ext_iff.mp (Set.range_inclusion h) x

@[simp]
theorem lift_restrict : lift (restrict h) = F := by
  ext x
  refine ⟨fun hx ↦ ?_, fun hx ↦ ?_⟩
  · let y : E := ⟨x, lift_le (restrict h) hx⟩
    exact (mem_restrict h y).1 ((mem_lift y).1 hx)
  · let y : E := ⟨x, h hx⟩
    exact (mem_lift y).2 ((mem_restrict h y).2 hx)

/--
`F` is equivalent to `F` as an intermediate field of `E / K`.
-/
noncomputable def restrict_algEquiv :
    F ≃ₐ[K] ↥(IntermediateField.restrict h) :=
  AlgEquiv.ofInjectiveField _

end Restrict

end Tower

end IntermediateField<|MERGE_RESOLUTION|>--- conflicted
+++ resolved
@@ -309,11 +309,7 @@
 variable {X Y}
 
 /-- The action by an intermediate field is the action by the underlying field. -/
-<<<<<<< HEAD
-instance [SMul L X] (F : IntermediateField K L): SMul F X :=
-=======
 instance [SMul L X] (F : IntermediateField K L) : SMul F X :=
->>>>>>> 9fc60c1a
   inferInstanceAs (SMul F.toSubfield X)
 
 theorem smul_def [SMul L X] {F : IntermediateField K L} (g : F) (m : X) : g • m = (g : L) • m :=
