--- conflicted
+++ resolved
@@ -147,8 +147,6 @@
 theorem sub_algebraMap {B : Type*} [CommRing B] [Algebra A B] {x : B}
     (a : A) : minpoly A (x - algebraMap A B a) = (minpoly A x).comp (X + C a) := by
   simpa [sub_eq_add_neg] using add_algebraMap x (-a)
-<<<<<<< HEAD
-=======
 
 theorem neg {B : Type*} [CommRing B] [Algebra A B] (x : B) :
     minpoly A (- x) = (-1) ^ (natDegree (minpoly A x)) * (minpoly A x).comp (- X) := by
@@ -170,7 +168,6 @@
   · rw [minpoly.eq_zero hx, minpoly.eq_zero, zero_comp]
     · simp only [natDegree_zero, pow_zero, mul_zero]
     · exact IsIntegral.neg_iff.not.mpr hx
->>>>>>> fc343e91
 
 section AlgHomFintype
 
