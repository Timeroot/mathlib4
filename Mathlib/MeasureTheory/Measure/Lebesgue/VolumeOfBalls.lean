--- conflicted
+++ resolved
@@ -289,13 +289,8 @@
       norm_smul, mul_rpow (norm_nonneg _) (norm_nonneg _), Real.norm_eq_abs, abs_inv, inv_rpow
       (abs_nonneg _), ← Finset.mul_sum, abs_eq_self.mpr (le_of_lt hr), inv_mul_lt_iff
       (rpow_pos_of_pos hr _), mul_one, ← rpow_lt_rpow_iff (rpow_nonneg (h₁ _) _)
-<<<<<<< HEAD
-      (le_of_lt hr) (by linarith : 0 < p), ← rpow_mul (h₁ _), div_mul_cancel _
+      (le_of_lt hr) (by linarith : 0 < p), ← rpow_mul (h₁ _), div_mul_cancel₀ _
       (ne_of_gt (by linarith) : p ≠ 0), Real.rpow_one, finrank_pi_fintype ℝ,
-=======
-      (le_of_lt hr) (by linarith : 0 < p), ← rpow_mul (h₁ _), div_mul_cancel₀ _
-      (ne_of_gt (by linarith) : p ≠ 0), Real.rpow_one, finrank_pi, finrank_pi_fintype ℝ,
->>>>>>> 1f8fea7d
       Complex.finrank_real_complex, Finset.sum_const, smul_eq_mul, mul_comm, Fintype.card]
 
 theorem Complex.volume_sum_rpow_le [Nonempty ι] {p : ℝ} (hp : 1 ≤ p) (r : ℝ) :
