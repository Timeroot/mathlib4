--- conflicted
+++ resolved
@@ -495,11 +495,7 @@
     have bound : ∀ i, ∫⁻ x, ENNReal.ofReal (f x) ∂(μs i) ≤ nndist 0 g := fun i ↦ by
       simpa only [coe_nnreal_ennreal_nndist, measure_univ, mul_one, ge_iff_le] using
             BoundedContinuousFunction.lintegral_le_edist_mul (μ := μs i) g
-<<<<<<< HEAD
-    apply ENNReal.liminf_toReal_eq_of_eventually_le ENNReal.coe_ne_top (eventually_of_forall bound)
-=======
     apply ENNReal.liminf_toReal_eq ENNReal.coe_ne_top (Eventually.of_forall bound)
->>>>>>> acef93c9
   · exact (f.lintegral_of_real_lt_top μ).ne
   · apply ne_of_lt
     have obs := fun (i : ℕ) ↦ @BoundedContinuousFunction.lintegral_nnnorm_le Ω _ _ (μs i) ℝ _ f
