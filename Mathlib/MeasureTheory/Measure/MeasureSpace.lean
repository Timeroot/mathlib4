/-
Copyright (c) 2017 Johannes Hölzl. All rights reserved.
Released under Apache 2.0 license as described in the file LICENSE.
Authors: Johannes Hölzl, Mario Carneiro
-/
import Mathlib.MeasureTheory.Measure.NullMeasurable
import Mathlib.MeasureTheory.MeasurableSpace.Basic
import Mathlib.Topology.Algebra.Order.LiminfLimsup

#align_import measure_theory.measure.measure_space from "leanprover-community/mathlib"@"343e80208d29d2d15f8050b929aa50fe4ce71b55"

/-!
# Measure spaces

The definition of a measure and a measure space are in `MeasureTheory.MeasureSpaceDef`, with
only a few basic properties. This file provides many more properties of these objects.
This separation allows the measurability tactic to import only the file `MeasureSpaceDef`, and to
be available in `MeasureSpace` (through `MeasurableSpace`).

Given a measurable space `α`, a measure on `α` is a function that sends measurable sets to the
extended nonnegative reals that satisfies the following conditions:
1. `μ ∅ = 0`;
2. `μ` is countably additive. This means that the measure of a countable union of pairwise disjoint
   sets is equal to the measure of the individual sets.

Every measure can be canonically extended to an outer measure, so that it assigns values to
all subsets, not just the measurable subsets. On the other hand, a measure that is countably
additive on measurable sets can be restricted to measurable sets to obtain a measure.
In this file a measure is defined to be an outer measure that is countably additive on
measurable sets, with the additional assumption that the outer measure is the canonical
extension of the restricted measure.

Measures on `α` form a complete lattice, and are closed under scalar multiplication with `ℝ≥0∞`.

Given a measure, the null sets are the sets where `μ s = 0`, where `μ` denotes the corresponding
outer measure (so `s` might not be measurable). We can then define the completion of `μ` as the
measure on the least `σ`-algebra that also contains all null sets, by defining the measure to be `0`
on the null sets.

## Main statements

* `completion` is the completion of a measure to all null measurable sets.
* `Measure.ofMeasurable` and `OuterMeasure.toMeasure` are two important ways to define a measure.

## Implementation notes

Given `μ : Measure α`, `μ s` is the value of the *outer measure* applied to `s`.
This conveniently allows us to apply the measure to sets without proving that they are measurable.
We get countable subadditivity for all sets, but only countable additivity for measurable sets.

You often don't want to define a measure via its constructor.
Two ways that are sometimes more convenient:
* `Measure.ofMeasurable` is a way to define a measure by only giving its value on measurable sets
  and proving the properties (1) and (2) mentioned above.
* `OuterMeasure.toMeasure` is a way of obtaining a measure from an outer measure by showing that
  all measurable sets in the measurable space are Carathéodory measurable.

To prove that two measures are equal, there are multiple options:
* `ext`: two measures are equal if they are equal on all measurable sets.
* `ext_of_generateFrom_of_iUnion`: two measures are equal if they are equal on a π-system generating
  the measurable sets, if the π-system contains a spanning increasing sequence of sets where the
  measures take finite value (in particular the measures are σ-finite). This is a special case of
  the more general `ext_of_generateFrom_of_cover`
* `ext_of_generate_finite`: two finite measures are equal if they are equal on a π-system
  generating the measurable sets. This is a special case of `ext_of_generateFrom_of_iUnion` using
  `C ∪ {univ}`, but is easier to work with.

A `MeasureSpace` is a class that is a measurable space with a canonical measure.
The measure is denoted `volume`.

## References

* <https://en.wikipedia.org/wiki/Measure_(mathematics)>
* <https://en.wikipedia.org/wiki/Complete_measure>
* <https://en.wikipedia.org/wiki/Almost_everywhere>

## Tags

measure, almost everywhere, measure space, completion, null set, null measurable set
-/

noncomputable section

open Set

open Filter hiding map

open Function MeasurableSpace
open Classical Topology BigOperators Filter ENNReal NNReal Interval MeasureTheory

variable {α β γ δ ι R R' : Type*}

namespace MeasureTheory

section

variable {m : MeasurableSpace α} {μ μ₁ μ₂ : Measure α} {s s₁ s₂ t : Set α}

instance ae_isMeasurablyGenerated : IsMeasurablyGenerated μ.ae :=
  ⟨fun _s hs =>
    let ⟨t, hst, htm, htμ⟩ := exists_measurable_superset_of_null hs
    ⟨tᶜ, compl_mem_ae_iff.2 htμ, htm.compl, compl_subset_comm.1 hst⟩⟩
#align measure_theory.ae_is_measurably_generated MeasureTheory.ae_isMeasurablyGenerated

/-- See also `MeasureTheory.ae_restrict_uIoc_iff`. -/
theorem ae_uIoc_iff [LinearOrder α] {a b : α} {P : α → Prop} :
    (∀ᵐ x ∂μ, x ∈ Ι a b → P x) ↔ (∀ᵐ x ∂μ, x ∈ Ioc a b → P x) ∧ ∀ᵐ x ∂μ, x ∈ Ioc b a → P x := by
  simp only [uIoc_eq_union, mem_union, or_imp, eventually_and]
#align measure_theory.ae_uIoc_iff MeasureTheory.ae_uIoc_iff

theorem measure_union (hd : Disjoint s₁ s₂) (h : MeasurableSet s₂) : μ (s₁ ∪ s₂) = μ s₁ + μ s₂ :=
  measure_union₀ h.nullMeasurableSet hd.aedisjoint
#align measure_theory.measure_union MeasureTheory.measure_union

theorem measure_union' (hd : Disjoint s₁ s₂) (h : MeasurableSet s₁) : μ (s₁ ∪ s₂) = μ s₁ + μ s₂ :=
  measure_union₀' h.nullMeasurableSet hd.aedisjoint
#align measure_theory.measure_union' MeasureTheory.measure_union'

theorem measure_inter_add_diff (s : Set α) (ht : MeasurableSet t) : μ (s ∩ t) + μ (s \ t) = μ s :=
  measure_inter_add_diff₀ _ ht.nullMeasurableSet
#align measure_theory.measure_inter_add_diff MeasureTheory.measure_inter_add_diff

theorem measure_diff_add_inter (s : Set α) (ht : MeasurableSet t) : μ (s \ t) + μ (s ∩ t) = μ s :=
  (add_comm _ _).trans (measure_inter_add_diff s ht)
#align measure_theory.measure_diff_add_inter MeasureTheory.measure_diff_add_inter

theorem measure_union_add_inter (s : Set α) (ht : MeasurableSet t) :
    μ (s ∪ t) + μ (s ∩ t) = μ s + μ t := by
  rw [← measure_inter_add_diff (s ∪ t) ht, Set.union_inter_cancel_right, union_diff_right, ←
    measure_inter_add_diff s ht]
  ac_rfl
#align measure_theory.measure_union_add_inter MeasureTheory.measure_union_add_inter

theorem measure_union_add_inter' (hs : MeasurableSet s) (t : Set α) :
    μ (s ∪ t) + μ (s ∩ t) = μ s + μ t := by
  rw [union_comm, inter_comm, measure_union_add_inter t hs, add_comm]
#align measure_theory.measure_union_add_inter' MeasureTheory.measure_union_add_inter'

lemma measure_symmDiff_eq (hs : MeasurableSet s) (ht : MeasurableSet t) :
    μ (s ∆ t) = μ (s \ t) + μ (t \ s) := by
  simpa only [symmDiff_def, sup_eq_union] using measure_union disjoint_sdiff_sdiff (ht.diff hs)

lemma measure_symmDiff_le (s t u : Set α) :
    μ (s ∆ u) ≤ μ (s ∆ t) + μ (t ∆ u) :=
  le_trans (μ.mono $ symmDiff_triangle s t u) (measure_union_le (s ∆ t) (t ∆ u))

theorem measure_add_measure_compl (h : MeasurableSet s) : μ s + μ sᶜ = μ univ :=
  measure_add_measure_compl₀ h.nullMeasurableSet
#align measure_theory.measure_add_measure_compl MeasureTheory.measure_add_measure_compl

theorem measure_biUnion₀ {s : Set β} {f : β → Set α} (hs : s.Countable)
    (hd : s.Pairwise (AEDisjoint μ on f)) (h : ∀ b ∈ s, NullMeasurableSet (f b) μ) :
    μ (⋃ b ∈ s, f b) = ∑' p : s, μ (f p) := by
  haveI := hs.toEncodable
  rw [biUnion_eq_iUnion]
  exact measure_iUnion₀ (hd.on_injective Subtype.coe_injective fun x => x.2) fun x => h x x.2
#align measure_theory.measure_bUnion₀ MeasureTheory.measure_biUnion₀

theorem measure_biUnion {s : Set β} {f : β → Set α} (hs : s.Countable) (hd : s.PairwiseDisjoint f)
    (h : ∀ b ∈ s, MeasurableSet (f b)) : μ (⋃ b ∈ s, f b) = ∑' p : s, μ (f p) :=
  measure_biUnion₀ hs hd.aedisjoint fun b hb => (h b hb).nullMeasurableSet
#align measure_theory.measure_bUnion MeasureTheory.measure_biUnion

theorem measure_sUnion₀ {S : Set (Set α)} (hs : S.Countable) (hd : S.Pairwise (AEDisjoint μ))
    (h : ∀ s ∈ S, NullMeasurableSet s μ) : μ (⋃₀ S) = ∑' s : S, μ s := by
  rw [sUnion_eq_biUnion, measure_biUnion₀ hs hd h]
#align measure_theory.measure_sUnion₀ MeasureTheory.measure_sUnion₀

theorem measure_sUnion {S : Set (Set α)} (hs : S.Countable) (hd : S.Pairwise Disjoint)
    (h : ∀ s ∈ S, MeasurableSet s) : μ (⋃₀ S) = ∑' s : S, μ s := by
  rw [sUnion_eq_biUnion, measure_biUnion hs hd h]
#align measure_theory.measure_sUnion MeasureTheory.measure_sUnion

theorem measure_biUnion_finset₀ {s : Finset ι} {f : ι → Set α}
    (hd : Set.Pairwise (↑s) (AEDisjoint μ on f)) (hm : ∀ b ∈ s, NullMeasurableSet (f b) μ) :
    μ (⋃ b ∈ s, f b) = ∑ p in s, μ (f p) := by
  rw [← Finset.sum_attach, Finset.attach_eq_univ, ← tsum_fintype]
  exact measure_biUnion₀ s.countable_toSet hd hm
#align measure_theory.measure_bUnion_finset₀ MeasureTheory.measure_biUnion_finset₀

theorem measure_biUnion_finset {s : Finset ι} {f : ι → Set α} (hd : PairwiseDisjoint (↑s) f)
    (hm : ∀ b ∈ s, MeasurableSet (f b)) : μ (⋃ b ∈ s, f b) = ∑ p in s, μ (f p) :=
  measure_biUnion_finset₀ hd.aedisjoint fun b hb => (hm b hb).nullMeasurableSet
#align measure_theory.measure_bUnion_finset MeasureTheory.measure_biUnion_finset

/-- The measure of an a.e. disjoint union (even uncountable) of null-measurable sets is at least
the sum of the measures of the sets. -/
theorem tsum_meas_le_meas_iUnion_of_disjoint₀ {ι : Type*} [MeasurableSpace α] (μ : Measure α)
    {As : ι → Set α} (As_mble : ∀ i : ι, NullMeasurableSet (As i) μ)
    (As_disj : Pairwise (AEDisjoint μ on As)) : (∑' i, μ (As i)) ≤ μ (⋃ i, As i) := by
  rcases show Summable fun i => μ (As i) from ENNReal.summable with ⟨S, hS⟩
  rw [hS.tsum_eq]
  refine' tendsto_le_of_eventuallyLE hS tendsto_const_nhds (eventually_of_forall _)
  intro s
  simp only [← measure_biUnion_finset₀ (fun _i _hi _j _hj hij => As_disj hij) fun i _ => As_mble i]
  exact measure_mono (iUnion₂_subset_iUnion (fun i : ι => i ∈ s) fun i : ι => As i)

/-- The measure of a disjoint union (even uncountable) of measurable sets is at least the sum of
the measures of the sets. -/
theorem tsum_meas_le_meas_iUnion_of_disjoint {ι : Type*} [MeasurableSpace α] (μ : Measure α)
    {As : ι → Set α} (As_mble : ∀ i : ι, MeasurableSet (As i))
    (As_disj : Pairwise (Disjoint on As)) : (∑' i, μ (As i)) ≤ μ (⋃ i, As i) :=
  tsum_meas_le_meas_iUnion_of_disjoint₀ μ (fun i ↦ (As_mble i).nullMeasurableSet)
    (fun _ _ h ↦ Disjoint.aedisjoint (As_disj h))
#align measure_theory.tsum_meas_le_meas_Union_of_disjoint MeasureTheory.tsum_meas_le_meas_iUnion_of_disjoint

/-- If `s` is a countable set, then the measure of its preimage can be found as the sum of measures
of the fibers `f ⁻¹' {y}`. -/
theorem tsum_measure_preimage_singleton {s : Set β} (hs : s.Countable) {f : α → β}
    (hf : ∀ y ∈ s, MeasurableSet (f ⁻¹' {y})) : (∑' b : s, μ (f ⁻¹' {↑b})) = μ (f ⁻¹' s) := by
  rw [← Set.biUnion_preimage_singleton, measure_biUnion hs (pairwiseDisjoint_fiber f s) hf]
#align measure_theory.tsum_measure_preimage_singleton MeasureTheory.tsum_measure_preimage_singleton

/-- If `s` is a `Finset`, then the measure of its preimage can be found as the sum of measures
of the fibers `f ⁻¹' {y}`. -/
theorem sum_measure_preimage_singleton (s : Finset β) {f : α → β}
    (hf : ∀ y ∈ s, MeasurableSet (f ⁻¹' {y})) : (∑ b in s, μ (f ⁻¹' {b})) = μ (f ⁻¹' ↑s) := by
  simp only [← measure_biUnion_finset (pairwiseDisjoint_fiber f s) hf,
    Finset.set_biUnion_preimage_singleton]
#align measure_theory.sum_measure_preimage_singleton MeasureTheory.sum_measure_preimage_singleton

theorem measure_diff_null' (h : μ (s₁ ∩ s₂) = 0) : μ (s₁ \ s₂) = μ s₁ :=
  measure_congr <| diff_ae_eq_self.2 h
#align measure_theory.measure_diff_null' MeasureTheory.measure_diff_null'

theorem measure_diff_null (h : μ s₂ = 0) : μ (s₁ \ s₂) = μ s₁ :=
  measure_diff_null' <| measure_mono_null (inter_subset_right _ _) h
#align measure_theory.measure_diff_null MeasureTheory.measure_diff_null

theorem measure_add_diff (hs : MeasurableSet s) (t : Set α) : μ s + μ (t \ s) = μ (s ∪ t) := by
  rw [← measure_union' (@disjoint_sdiff_right _ s t) hs, union_diff_self]
#align measure_theory.measure_add_diff MeasureTheory.measure_add_diff

theorem measure_diff' (s : Set α) (hm : MeasurableSet t) (h_fin : μ t ≠ ∞) :
    μ (s \ t) = μ (s ∪ t) - μ t :=
  Eq.symm <| ENNReal.sub_eq_of_add_eq h_fin <| by rw [add_comm, measure_add_diff hm, union_comm]
#align measure_theory.measure_diff' MeasureTheory.measure_diff'

theorem measure_diff (h : s₂ ⊆ s₁) (h₂ : MeasurableSet s₂) (h_fin : μ s₂ ≠ ∞) :
    μ (s₁ \ s₂) = μ s₁ - μ s₂ := by rw [measure_diff' _ h₂ h_fin, union_eq_self_of_subset_right h]
#align measure_theory.measure_diff MeasureTheory.measure_diff

theorem le_measure_diff : μ s₁ - μ s₂ ≤ μ (s₁ \ s₂) :=
  tsub_le_iff_left.2 <|
    calc
      μ s₁ ≤ μ (s₂ ∪ s₁) := measure_mono (subset_union_right _ _)
      _ = μ (s₂ ∪ s₁ \ s₂) := (congr_arg μ union_diff_self.symm)
      _ ≤ μ s₂ + μ (s₁ \ s₂) := measure_union_le _ _

#align measure_theory.le_measure_diff MeasureTheory.le_measure_diff

theorem measure_diff_lt_of_lt_add (hs : MeasurableSet s) (hst : s ⊆ t) (hs' : μ s ≠ ∞) {ε : ℝ≥0∞}
    (h : μ t < μ s + ε) : μ (t \ s) < ε := by
  rw [measure_diff hst hs hs']; rw [add_comm] at h
  exact ENNReal.sub_lt_of_lt_add (measure_mono hst) h
#align measure_theory.measure_diff_lt_of_lt_add MeasureTheory.measure_diff_lt_of_lt_add

theorem measure_diff_le_iff_le_add (hs : MeasurableSet s) (hst : s ⊆ t) (hs' : μ s ≠ ∞) {ε : ℝ≥0∞} :
    μ (t \ s) ≤ ε ↔ μ t ≤ μ s + ε := by rw [measure_diff hst hs hs', tsub_le_iff_left]
#align measure_theory.measure_diff_le_iff_le_add MeasureTheory.measure_diff_le_iff_le_add

theorem measure_eq_measure_of_null_diff {s t : Set α} (hst : s ⊆ t) (h_nulldiff : μ (t \ s) = 0) :
    μ s = μ t := measure_congr <|
      EventuallyLE.antisymm (HasSubset.Subset.eventuallyLE hst) (ae_le_set.mpr h_nulldiff)
#align measure_theory.measure_eq_measure_of_null_diff MeasureTheory.measure_eq_measure_of_null_diff

theorem measure_eq_measure_of_between_null_diff {s₁ s₂ s₃ : Set α} (h12 : s₁ ⊆ s₂) (h23 : s₂ ⊆ s₃)
    (h_nulldiff : μ (s₃ \ s₁) = 0) : μ s₁ = μ s₂ ∧ μ s₂ = μ s₃ := by
  have le12 : μ s₁ ≤ μ s₂ := measure_mono h12
  have le23 : μ s₂ ≤ μ s₃ := measure_mono h23
  have key : μ s₃ ≤ μ s₁ :=
    calc
      μ s₃ = μ (s₃ \ s₁ ∪ s₁) := by rw [diff_union_of_subset (h12.trans h23)]
      _ ≤ μ (s₃ \ s₁) + μ s₁ := (measure_union_le _ _)
      _ = μ s₁ := by simp only [h_nulldiff, zero_add]

  exact ⟨le12.antisymm (le23.trans key), le23.antisymm (key.trans le12)⟩
#align measure_theory.measure_eq_measure_of_between_null_diff MeasureTheory.measure_eq_measure_of_between_null_diff

theorem measure_eq_measure_smaller_of_between_null_diff {s₁ s₂ s₃ : Set α} (h12 : s₁ ⊆ s₂)
    (h23 : s₂ ⊆ s₃) (h_nulldiff : μ (s₃ \ s₁) = 0) : μ s₁ = μ s₂ :=
  (measure_eq_measure_of_between_null_diff h12 h23 h_nulldiff).1
#align measure_theory.measure_eq_measure_smaller_of_between_null_diff MeasureTheory.measure_eq_measure_smaller_of_between_null_diff

theorem measure_eq_measure_larger_of_between_null_diff {s₁ s₂ s₃ : Set α} (h12 : s₁ ⊆ s₂)
    (h23 : s₂ ⊆ s₃) (h_nulldiff : μ (s₃ \ s₁) = 0) : μ s₂ = μ s₃ :=
  (measure_eq_measure_of_between_null_diff h12 h23 h_nulldiff).2
#align measure_theory.measure_eq_measure_larger_of_between_null_diff MeasureTheory.measure_eq_measure_larger_of_between_null_diff

theorem measure_compl (h₁ : MeasurableSet s) (h_fin : μ s ≠ ∞) : μ sᶜ = μ univ - μ s := by
  rw [compl_eq_univ_diff]
  exact measure_diff (subset_univ s) h₁ h_fin
#align measure_theory.measure_compl MeasureTheory.measure_compl

@[simp]
theorem union_ae_eq_left_iff_ae_subset : (s ∪ t : Set α) =ᵐ[μ] s ↔ t ≤ᵐ[μ] s := by
  rw [ae_le_set]
  refine'
    ⟨fun h => by simpa only [union_diff_left] using (ae_eq_set.mp h).1, fun h =>
      eventuallyLE_antisymm_iff.mpr
        ⟨by rwa [ae_le_set, union_diff_left],
          HasSubset.Subset.eventuallyLE <| subset_union_left s t⟩⟩
#align measure_theory.union_ae_eq_left_iff_ae_subset MeasureTheory.union_ae_eq_left_iff_ae_subset

@[simp]
theorem union_ae_eq_right_iff_ae_subset : (s ∪ t : Set α) =ᵐ[μ] t ↔ s ≤ᵐ[μ] t := by
  rw [union_comm, union_ae_eq_left_iff_ae_subset]
#align measure_theory.union_ae_eq_right_iff_ae_subset MeasureTheory.union_ae_eq_right_iff_ae_subset

theorem ae_eq_of_ae_subset_of_measure_ge (h₁ : s ≤ᵐ[μ] t) (h₂ : μ t ≤ μ s) (hsm : MeasurableSet s)
    (ht : μ t ≠ ∞) : s =ᵐ[μ] t := by
  refine' eventuallyLE_antisymm_iff.mpr ⟨h₁, ae_le_set.mpr _⟩
  replace h₂ : μ t = μ s; exact h₂.antisymm (measure_mono_ae h₁)
  replace ht : μ s ≠ ∞; exact h₂ ▸ ht
  rw [measure_diff' t hsm ht, measure_congr (union_ae_eq_left_iff_ae_subset.mpr h₁), h₂, tsub_self]
#align measure_theory.ae_eq_of_ae_subset_of_measure_ge MeasureTheory.ae_eq_of_ae_subset_of_measure_ge

/-- If `s ⊆ t`, `μ t ≤ μ s`, `μ t ≠ ∞`, and `s` is measurable, then `s =ᵐ[μ] t`. -/
theorem ae_eq_of_subset_of_measure_ge (h₁ : s ⊆ t) (h₂ : μ t ≤ μ s) (hsm : MeasurableSet s)
    (ht : μ t ≠ ∞) : s =ᵐ[μ] t :=
  ae_eq_of_ae_subset_of_measure_ge (HasSubset.Subset.eventuallyLE h₁) h₂ hsm ht
#align measure_theory.ae_eq_of_subset_of_measure_ge MeasureTheory.ae_eq_of_subset_of_measure_ge

theorem measure_iUnion_congr_of_subset [Countable β] {s : β → Set α} {t : β → Set α}
    (hsub : ∀ b, s b ⊆ t b) (h_le : ∀ b, μ (t b) ≤ μ (s b)) : μ (⋃ b, s b) = μ (⋃ b, t b) := by
  rcases Classical.em (∃ b, μ (t b) = ∞) with (⟨b, hb⟩ | htop)
  · calc
      μ (⋃ b, s b) = ∞ := top_unique (hb ▸ (h_le b).trans <| measure_mono <| subset_iUnion _ _)
      _ = μ (⋃ b, t b) := Eq.symm <| top_unique <| hb ▸ measure_mono (subset_iUnion _ _)
  push_neg at htop
  refine' le_antisymm (measure_mono (iUnion_mono hsub)) _
  set M := toMeasurable μ
  have H : ∀ b, (M (t b) ∩ M (⋃ b, s b) : Set α) =ᵐ[μ] M (t b) := by
    refine' fun b => ae_eq_of_subset_of_measure_ge (inter_subset_left _ _) _ _ _
    · calc
        μ (M (t b)) = μ (t b) := measure_toMeasurable _
        _ ≤ μ (s b) := (h_le b)
        _ ≤ μ (M (t b) ∩ M (⋃ b, s b)) :=
          measure_mono <|
            subset_inter ((hsub b).trans <| subset_toMeasurable _ _)
              ((subset_iUnion _ _).trans <| subset_toMeasurable _ _)
    · exact (measurableSet_toMeasurable _ _).inter (measurableSet_toMeasurable _ _)
    · rw [measure_toMeasurable]
      exact htop b
  calc
    μ (⋃ b, t b) ≤ μ (⋃ b, M (t b)) := measure_mono (iUnion_mono fun b => subset_toMeasurable _ _)
    _ = μ (⋃ b, M (t b) ∩ M (⋃ b, s b)) := (measure_congr (EventuallyEq.countable_iUnion H).symm)
    _ ≤ μ (M (⋃ b, s b)) := (measure_mono (iUnion_subset fun b => inter_subset_right _ _))
    _ = μ (⋃ b, s b) := measure_toMeasurable _
#align measure_theory.measure_Union_congr_of_subset MeasureTheory.measure_iUnion_congr_of_subset

theorem measure_union_congr_of_subset {t₁ t₂ : Set α} (hs : s₁ ⊆ s₂) (hsμ : μ s₂ ≤ μ s₁)
    (ht : t₁ ⊆ t₂) (htμ : μ t₂ ≤ μ t₁) : μ (s₁ ∪ t₁) = μ (s₂ ∪ t₂) := by
  rw [union_eq_iUnion, union_eq_iUnion]
  exact measure_iUnion_congr_of_subset (Bool.forall_bool.2 ⟨ht, hs⟩) (Bool.forall_bool.2 ⟨htμ, hsμ⟩)
#align measure_theory.measure_union_congr_of_subset MeasureTheory.measure_union_congr_of_subset

@[simp]
theorem measure_iUnion_toMeasurable [Countable β] (s : β → Set α) :
    μ (⋃ b, toMeasurable μ (s b)) = μ (⋃ b, s b) :=
  Eq.symm <|
    measure_iUnion_congr_of_subset (fun _b => subset_toMeasurable _ _) fun _b =>
      (measure_toMeasurable _).le
#align measure_theory.measure_Union_to_measurable MeasureTheory.measure_iUnion_toMeasurable

theorem measure_biUnion_toMeasurable {I : Set β} (hc : I.Countable) (s : β → Set α) :
    μ (⋃ b ∈ I, toMeasurable μ (s b)) = μ (⋃ b ∈ I, s b) := by
  haveI := hc.toEncodable
  simp only [biUnion_eq_iUnion, measure_iUnion_toMeasurable]
#align measure_theory.measure_bUnion_to_measurable MeasureTheory.measure_biUnion_toMeasurable

@[simp]
theorem measure_toMeasurable_union : μ (toMeasurable μ s ∪ t) = μ (s ∪ t) :=
  Eq.symm <|
    measure_union_congr_of_subset (subset_toMeasurable _ _) (measure_toMeasurable _).le Subset.rfl
      le_rfl
#align measure_theory.measure_to_measurable_union MeasureTheory.measure_toMeasurable_union

@[simp]
theorem measure_union_toMeasurable : μ (s ∪ toMeasurable μ t) = μ (s ∪ t) :=
  Eq.symm <|
    measure_union_congr_of_subset Subset.rfl le_rfl (subset_toMeasurable _ _)
      (measure_toMeasurable _).le
#align measure_theory.measure_union_to_measurable MeasureTheory.measure_union_toMeasurable

theorem sum_measure_le_measure_univ {s : Finset ι} {t : ι → Set α}
    (h : ∀ i ∈ s, MeasurableSet (t i)) (H : Set.PairwiseDisjoint (↑s) t) :
    (∑ i in s, μ (t i)) ≤ μ (univ : Set α) := by
  rw [← measure_biUnion_finset H h]
  exact measure_mono (subset_univ _)
#align measure_theory.sum_measure_le_measure_univ MeasureTheory.sum_measure_le_measure_univ

theorem tsum_measure_le_measure_univ {s : ι → Set α} (hs : ∀ i, MeasurableSet (s i))
    (H : Pairwise (Disjoint on s)) : (∑' i, μ (s i)) ≤ μ (univ : Set α) := by
  rw [ENNReal.tsum_eq_iSup_sum]
  exact iSup_le fun s =>
    sum_measure_le_measure_univ (fun i _hi => hs i) fun i _hi j _hj hij => H hij
#align measure_theory.tsum_measure_le_measure_univ MeasureTheory.tsum_measure_le_measure_univ

/-- Pigeonhole principle for measure spaces: if `∑' i, μ (s i) > μ univ`, then
one of the intersections `s i ∩ s j` is not empty. -/
theorem exists_nonempty_inter_of_measure_univ_lt_tsum_measure {m : MeasurableSpace α}
    (μ : Measure α) {s : ι → Set α} (hs : ∀ i, MeasurableSet (s i))
    (H : μ (univ : Set α) < ∑' i, μ (s i)) : ∃ (i j : _) (_h : i ≠ j), (s i ∩ s j).Nonempty := by
  contrapose! H
  apply tsum_measure_le_measure_univ hs
  intro i j hij
  exact disjoint_iff_inter_eq_empty.mpr (H i j hij)
#align measure_theory.exists_nonempty_inter_of_measure_univ_lt_tsum_measure MeasureTheory.exists_nonempty_inter_of_measure_univ_lt_tsum_measure

/-- Pigeonhole principle for measure spaces: if `s` is a `Finset` and
`∑ i in s, μ (t i) > μ univ`, then one of the intersections `t i ∩ t j` is not empty. -/
theorem exists_nonempty_inter_of_measure_univ_lt_sum_measure {m : MeasurableSpace α} (μ : Measure α)
    {s : Finset ι} {t : ι → Set α} (h : ∀ i ∈ s, MeasurableSet (t i))
    (H : μ (univ : Set α) < ∑ i in s, μ (t i)) :
    ∃ i ∈ s, ∃ j ∈ s, ∃ _h : i ≠ j, (t i ∩ t j).Nonempty := by
  contrapose! H
  apply sum_measure_le_measure_univ h
  intro i hi j hj hij
  exact disjoint_iff_inter_eq_empty.mpr (H i hi j hj hij)
#align measure_theory.exists_nonempty_inter_of_measure_univ_lt_sum_measure MeasureTheory.exists_nonempty_inter_of_measure_univ_lt_sum_measure

/-- If two sets `s` and `t` are included in a set `u`, and `μ s + μ t > μ u`,
then `s` intersects `t`. Version assuming that `t` is measurable. -/
theorem nonempty_inter_of_measure_lt_add {m : MeasurableSpace α} (μ : Measure α) {s t u : Set α}
    (ht : MeasurableSet t) (h's : s ⊆ u) (h't : t ⊆ u) (h : μ u < μ s + μ t) :
    (s ∩ t).Nonempty := by
  rw [← Set.not_disjoint_iff_nonempty_inter]
  contrapose! h
  calc
    μ s + μ t = μ (s ∪ t) := (measure_union h ht).symm
    _ ≤ μ u := measure_mono (union_subset h's h't)

#align measure_theory.nonempty_inter_of_measure_lt_add MeasureTheory.nonempty_inter_of_measure_lt_add

/-- If two sets `s` and `t` are included in a set `u`, and `μ s + μ t > μ u`,
then `s` intersects `t`. Version assuming that `s` is measurable. -/
theorem nonempty_inter_of_measure_lt_add' {m : MeasurableSpace α} (μ : Measure α) {s t u : Set α}
    (hs : MeasurableSet s) (h's : s ⊆ u) (h't : t ⊆ u) (h : μ u < μ s + μ t) :
    (s ∩ t).Nonempty := by
  rw [add_comm] at h
  rw [inter_comm]
  exact nonempty_inter_of_measure_lt_add μ hs h't h's h
#align measure_theory.nonempty_inter_of_measure_lt_add' MeasureTheory.nonempty_inter_of_measure_lt_add'

/-- Continuity from below: the measure of the union of a directed sequence of (not necessarily
-measurable) sets is the supremum of the measures. -/
theorem measure_iUnion_eq_iSup [Countable ι] {s : ι → Set α} (hd : Directed (· ⊆ ·) s) :
    μ (⋃ i, s i) = ⨆ i, μ (s i) := by
  cases nonempty_encodable ι
  -- WLOG, `ι = ℕ`
  generalize ht : Function.extend Encodable.encode s ⊥ = t
  replace hd : Directed (· ⊆ ·) t := ht ▸ hd.extend_bot Encodable.encode_injective
  suffices μ (⋃ n, t n) = ⨆ n, μ (t n) by
    simp only [← ht, Encodable.encode_injective.apply_extend μ, ← iSup_eq_iUnion,
      iSup_extend_bot Encodable.encode_injective, Function.comp_def, Pi.bot_apply, bot_eq_empty,
      measure_empty] at this
    exact this.trans (iSup_extend_bot Encodable.encode_injective _)
  clear! ι
  -- The `≥` inequality is trivial
  refine' le_antisymm _ (iSup_le fun i => measure_mono <| subset_iUnion _ _)
  -- Choose `T n ⊇ t n` of the same measure, put `Td n = disjointed T`
  set T : ℕ → Set α := fun n => toMeasurable μ (t n)
  set Td : ℕ → Set α := disjointed T
  have hm : ∀ n, MeasurableSet (Td n) :=
    MeasurableSet.disjointed fun n => measurableSet_toMeasurable _ _
  calc
    μ (⋃ n, t n) ≤ μ (⋃ n, T n) := measure_mono (iUnion_mono fun i => subset_toMeasurable _ _)
    _ = μ (⋃ n, Td n) := by rw [iUnion_disjointed]
    _ ≤ ∑' n, μ (Td n) := (measure_iUnion_le _)
    _ = ⨆ I : Finset ℕ, ∑ n in I, μ (Td n) := ENNReal.tsum_eq_iSup_sum
    _ ≤ ⨆ n, μ (t n) := iSup_le fun I => by
      rcases hd.finset_le I with ⟨N, hN⟩
      calc
        (∑ n in I, μ (Td n)) = μ (⋃ n ∈ I, Td n) :=
          (measure_biUnion_finset ((disjoint_disjointed T).set_pairwise I) fun n _ => hm n).symm
        _ ≤ μ (⋃ n ∈ I, T n) := (measure_mono (iUnion₂_mono fun n _hn => disjointed_subset _ _))
        _ = μ (⋃ n ∈ I, t n) := (measure_biUnion_toMeasurable I.countable_toSet _)
        _ ≤ μ (t N) := (measure_mono (iUnion₂_subset hN))
        _ ≤ ⨆ n, μ (t n) := le_iSup (μ ∘ t) N

#align measure_theory.measure_Union_eq_supr MeasureTheory.measure_iUnion_eq_iSup

theorem measure_biUnion_eq_iSup {s : ι → Set α} {t : Set ι} (ht : t.Countable)
    (hd : DirectedOn ((· ⊆ ·) on s) t) : μ (⋃ i ∈ t, s i) = ⨆ i ∈ t, μ (s i) := by
  haveI := ht.toEncodable
  rw [biUnion_eq_iUnion, measure_iUnion_eq_iSup hd.directed_val, ← iSup_subtype'']
#align measure_theory.measure_bUnion_eq_supr MeasureTheory.measure_biUnion_eq_iSup

/-- Continuity from above: the measure of the intersection of a decreasing sequence of measurable
sets is the infimum of the measures. -/
theorem measure_iInter_eq_iInf [Countable ι] {s : ι → Set α} (h : ∀ i, MeasurableSet (s i))
    (hd : Directed (· ⊇ ·) s) (hfin : ∃ i, μ (s i) ≠ ∞) : μ (⋂ i, s i) = ⨅ i, μ (s i) := by
  rcases hfin with ⟨k, hk⟩
  have : ∀ (t) (_ : t ⊆ s k), μ t ≠ ∞ := fun t ht => ne_top_of_le_ne_top hk (measure_mono ht)
  rw [← ENNReal.sub_sub_cancel hk (iInf_le _ k), ENNReal.sub_iInf, ←
    ENNReal.sub_sub_cancel hk (measure_mono (iInter_subset _ k)), ←
    measure_diff (iInter_subset _ k) (MeasurableSet.iInter h) (this _ (iInter_subset _ k)),
    diff_iInter, measure_iUnion_eq_iSup]
  · congr 1
    refine' le_antisymm (iSup_mono' fun i => _) (iSup_mono fun i => _)
    · rcases hd i k with ⟨j, hji, hjk⟩
      use j
      rw [← measure_diff hjk (h _) (this _ hjk)]
      exact measure_mono (diff_subset_diff_right hji)
    · rw [tsub_le_iff_right, ← measure_union, Set.union_comm]
      exact measure_mono (diff_subset_iff.1 <| Subset.refl _)
      apply disjoint_sdiff_left
      apply h i
  · exact hd.mono_comp _ fun _ _ => diff_subset_diff_right
#align measure_theory.measure_Inter_eq_infi MeasureTheory.measure_iInter_eq_iInf

/-- Continuity from below: the measure of the union of an increasing sequence of measurable sets
is the limit of the measures. -/
theorem tendsto_measure_iUnion [Preorder ι] [IsDirected ι (· ≤ ·)] [Countable ι]
    {s : ι → Set α} (hm : Monotone s) : Tendsto (μ ∘ s) atTop (𝓝 (μ (⋃ n, s n))) := by
  rw [measure_iUnion_eq_iSup hm.directed_le]
  exact tendsto_atTop_iSup fun n m hnm => measure_mono <| hm hnm
#align measure_theory.tendsto_measure_Union MeasureTheory.tendsto_measure_iUnion

/-- Continuity from above: the measure of the intersection of a decreasing sequence of measurable
sets is the limit of the measures. -/
theorem tendsto_measure_iInter [Countable ι] [Preorder ι] [IsDirected ι (· ≤ ·)] {s : ι → Set α}
    (hs : ∀ n, MeasurableSet (s n)) (hm : Antitone s) (hf : ∃ i, μ (s i) ≠ ∞) :
    Tendsto (μ ∘ s) atTop (𝓝 (μ (⋂ n, s n))) := by
  rw [measure_iInter_eq_iInf hs hm.directed_ge hf]
  exact tendsto_atTop_iInf fun n m hnm => measure_mono <| hm hnm
#align measure_theory.tendsto_measure_Inter MeasureTheory.tendsto_measure_iInter

/-- The measure of the intersection of a decreasing sequence of measurable
sets indexed by a linear order with first countable topology is the limit of the measures. -/
theorem tendsto_measure_biInter_gt {ι : Type*} [LinearOrder ι] [TopologicalSpace ι]
    [OrderTopology ι] [DenselyOrdered ι] [FirstCountableTopology ι] {s : ι → Set α}
    {a : ι} (hs : ∀ r > a, MeasurableSet (s r)) (hm : ∀ i j, a < i → i ≤ j → s i ⊆ s j)
    (hf : ∃ r > a, μ (s r) ≠ ∞) : Tendsto (μ ∘ s) (𝓝[Ioi a] a) (𝓝 (μ (⋂ r > a, s r))) := by
  refine' tendsto_order.2 ⟨fun l hl => _, fun L hL => _⟩
  · filter_upwards [self_mem_nhdsWithin (s := Ioi a)] with r hr using hl.trans_le
        (measure_mono (biInter_subset_of_mem hr))
  obtain ⟨u, u_anti, u_pos, u_lim⟩ :
    ∃ u : ℕ → ι, StrictAnti u ∧ (∀ n : ℕ, a < u n) ∧ Tendsto u atTop (𝓝 a) := by
    rcases hf with ⟨r, ar, _⟩
    rcases exists_seq_strictAnti_tendsto' ar with ⟨w, w_anti, w_mem, w_lim⟩
    exact ⟨w, w_anti, fun n => (w_mem n).1, w_lim⟩
  have A : Tendsto (μ ∘ s ∘ u) atTop (𝓝 (μ (⋂ n, s (u n)))) := by
    refine' tendsto_measure_iInter (fun n => hs _ (u_pos n)) _ _
    · intro m n hmn
      exact hm _ _ (u_pos n) (u_anti.antitone hmn)
    · rcases hf with ⟨r, rpos, hr⟩
      obtain ⟨n, hn⟩ : ∃ n : ℕ, u n < r := ((tendsto_order.1 u_lim).2 r rpos).exists
      refine' ⟨n, ne_of_lt (lt_of_le_of_lt _ hr.lt_top)⟩
      exact measure_mono (hm _ _ (u_pos n) hn.le)
  have B : ⋂ n, s (u n) = ⋂ r > a, s r := by
    apply Subset.antisymm
    · simp only [subset_iInter_iff, gt_iff_lt]
      intro r rpos
      obtain ⟨n, hn⟩ : ∃ n, u n < r := ((tendsto_order.1 u_lim).2 _ rpos).exists
      exact Subset.trans (iInter_subset _ n) (hm (u n) r (u_pos n) hn.le)
    · simp only [subset_iInter_iff, gt_iff_lt]
      intro n
      apply biInter_subset_of_mem
      exact u_pos n
  rw [B] at A
  obtain ⟨n, hn⟩ : ∃ n, μ (s (u n)) < L := ((tendsto_order.1 A).2 _ hL).exists
  have : Ioc a (u n) ∈ 𝓝[>] a := Ioc_mem_nhdsWithin_Ioi ⟨le_rfl, u_pos n⟩
  filter_upwards [this] with r hr using lt_of_le_of_lt (measure_mono (hm _ _ hr.1 hr.2)) hn
#align measure_theory.tendsto_measure_bInter_gt MeasureTheory.tendsto_measure_biInter_gt

/-- One direction of the **Borel-Cantelli lemma**: if (sᵢ) is a sequence of sets such
that `∑ μ sᵢ` is finite, then the limit superior of the `sᵢ` is a null set. -/
theorem measure_limsup_eq_zero {s : ℕ → Set α} (hs : (∑' i, μ (s i)) ≠ ∞) :
    μ (limsup s atTop) = 0 := by
  -- First we replace the sequence `sₙ` with a sequence of measurable sets `tₙ ⊇ sₙ` of the same
  -- measure.
  set t : ℕ → Set α := fun n => toMeasurable μ (s n)
  have ht : (∑' i, μ (t i)) ≠ ∞ := by simpa only [measure_toMeasurable] using hs
  suffices μ (limsup t atTop) = 0 by
    have A : s ≤ t := fun n => subset_toMeasurable μ (s n)
    -- TODO default args fail
    exact measure_mono_null (limsup_le_limsup (eventually_of_forall (Pi.le_def.mp A))) this
  -- Next we unfold `limsup` for sets and replace equality with an inequality
  simp only [limsup_eq_iInf_iSup_of_nat', Set.iInf_eq_iInter, Set.iSup_eq_iUnion, ←
    nonpos_iff_eq_zero]
  -- Finally, we estimate `μ (⋃ i, t (i + n))` by `∑ i', μ (t (i + n))`
  refine'
    le_of_tendsto_of_tendsto'
      (tendsto_measure_iInter
        (fun i => MeasurableSet.iUnion fun b => measurableSet_toMeasurable _ _) _
        ⟨0, ne_top_of_le_ne_top ht (measure_iUnion_le t)⟩)
      (ENNReal.tendsto_sum_nat_add (μ ∘ t) ht) fun n => measure_iUnion_le _
  intro n m hnm x
  simp only [Set.mem_iUnion]
  exact fun ⟨i, hi⟩ => ⟨i + (m - n), by simpa only [add_assoc, tsub_add_cancel_of_le hnm] using hi⟩
#align measure_theory.measure_limsup_eq_zero MeasureTheory.measure_limsup_eq_zero

theorem measure_liminf_eq_zero {s : ℕ → Set α} (h : (∑' i, μ (s i)) ≠ ⊤) :
    μ (liminf s atTop) = 0 := by
  rw [← le_zero_iff]
  have : liminf s atTop ≤ limsup s atTop := liminf_le_limsup
  exact (μ.mono this).trans (by simp [measure_limsup_eq_zero h])
#align measure_theory.measure_liminf_eq_zero MeasureTheory.measure_liminf_eq_zero

theorem limsup_ae_eq_of_forall_ae_eq (s : ℕ → Set α) {t : Set α}
    (h : ∀ n, s n =ᵐ[μ] t) : @limsup (Set α) ℕ _ s atTop =ᵐ[μ] t := by
    -- Need `@` below because of diamond; see gh issue #16932
  simp_rw [ae_eq_set] at h ⊢
  constructor
  · rw [atTop.limsup_sdiff s t]
    apply measure_limsup_eq_zero
    simp [h]
  · rw [atTop.sdiff_limsup s t]
    apply measure_liminf_eq_zero
    simp [h]
#align measure_theory.limsup_ae_eq_of_forall_ae_eq MeasureTheory.limsup_ae_eq_of_forall_ae_eq

theorem liminf_ae_eq_of_forall_ae_eq (s : ℕ → Set α) {t : Set α}
    (h : ∀ n, s n =ᵐ[μ] t) : @liminf (Set α) ℕ _ s atTop =ᵐ[μ] t := by
    -- Need `@` below because of diamond; see gh issue #16932
  simp_rw [ae_eq_set] at h ⊢
  constructor
  · rw [atTop.liminf_sdiff s t]
    apply measure_liminf_eq_zero
    simp [h]
  · rw [atTop.sdiff_liminf s t]
    apply measure_limsup_eq_zero
    simp [h]
#align measure_theory.liminf_ae_eq_of_forall_ae_eq MeasureTheory.liminf_ae_eq_of_forall_ae_eq

theorem measure_if {x : β} {t : Set β} {s : Set α} :
    μ (if x ∈ t then s else ∅) = indicator t (fun _ => μ s) x := by split_ifs with h <;> simp [h]
#align measure_theory.measure_if MeasureTheory.measure_if

end

section OuterMeasure

variable [ms : MeasurableSpace α] {s t : Set α}

/-- Obtain a measure by giving an outer measure where all sets in the σ-algebra are
  Carathéodory measurable. -/
def OuterMeasure.toMeasure (m : OuterMeasure α) (h : ms ≤ m.caratheodory) : Measure α :=
  Measure.ofMeasurable (fun s _ => m s) m.empty fun _f hf hd =>
    m.iUnion_eq_of_caratheodory (fun i => h _ (hf i)) hd
#align measure_theory.outer_measure.to_measure MeasureTheory.OuterMeasure.toMeasure

theorem le_toOuterMeasure_caratheodory (μ : Measure α) : ms ≤ μ.toOuterMeasure.caratheodory :=
  fun _s hs _t => (measure_inter_add_diff _ hs).symm
#align measure_theory.le_to_outer_measure_caratheodory MeasureTheory.le_toOuterMeasure_caratheodory

@[simp]
theorem toMeasure_toOuterMeasure (m : OuterMeasure α) (h : ms ≤ m.caratheodory) :
    (m.toMeasure h).toOuterMeasure = m.trim :=
  rfl
#align measure_theory.to_measure_to_outer_measure MeasureTheory.toMeasure_toOuterMeasure

-- Porting note: A coercion is directly elaborated in Lean4, so the LHS is simplified by
-- `toMeasure_toOuterMeasure` even if this theorem has high priority.
-- Instead of this theorem, we give `simp` attr to `OuterMeasure.trim_eq`.
-- @[simp]
theorem toMeasure_apply (m : OuterMeasure α) (h : ms ≤ m.caratheodory) {s : Set α}
    (hs : MeasurableSet s) : m.toMeasure h s = m s :=
  m.trim_eq hs
#align measure_theory.to_measure_apply MeasureTheory.toMeasure_apply

theorem le_toMeasure_apply (m : OuterMeasure α) (h : ms ≤ m.caratheodory) (s : Set α) :
    m s ≤ m.toMeasure h s :=
  m.le_trim s
#align measure_theory.le_to_measure_apply MeasureTheory.le_toMeasure_apply

theorem toMeasure_apply₀ (m : OuterMeasure α) (h : ms ≤ m.caratheodory) {s : Set α}
    (hs : NullMeasurableSet s (m.toMeasure h)) : m.toMeasure h s = m s := by
  refine' le_antisymm _ (le_toMeasure_apply _ _ _)
  rcases hs.exists_measurable_subset_ae_eq with ⟨t, hts, htm, heq⟩
  calc
    m.toMeasure h s = m.toMeasure h t := measure_congr heq.symm
    _ = m t := (toMeasure_apply m h htm)
    _ ≤ m s := m.mono hts

#align measure_theory.to_measure_apply₀ MeasureTheory.toMeasure_apply₀

@[simp]
theorem toOuterMeasure_toMeasure {μ : Measure α} :
    μ.toOuterMeasure.toMeasure (le_toOuterMeasure_caratheodory _) = μ :=
  Measure.ext fun _s => μ.toOuterMeasure.trim_eq
#align measure_theory.to_outer_measure_to_measure MeasureTheory.toOuterMeasure_toMeasure

-- @[simp] -- Porting note: simp can prove this
theorem boundedBy_measure (μ : Measure α) : OuterMeasure.boundedBy μ = μ.toOuterMeasure :=
  μ.toOuterMeasure.boundedBy_eq_self
#align measure_theory.bounded_by_measure MeasureTheory.boundedBy_measure

end OuterMeasure

section

/- Porting note: These variables are wrapped by an anonymous section because they interrupt
synthesizing instances in `MeasureSpace` section. -/

variable {m0 : MeasurableSpace α} [MeasurableSpace β] [MeasurableSpace γ]

variable {μ μ₁ μ₂ μ₃ ν ν' ν₁ ν₂ : Measure α} {s s' t : Set α}
namespace Measure

/-- If `u` is a superset of `t` with the same (finite) measure (both sets possibly non-measurable),
then for any measurable set `s` one also has `μ (t ∩ s) = μ (u ∩ s)`. -/
theorem measure_inter_eq_of_measure_eq {s t u : Set α} (hs : MeasurableSet s) (h : μ t = μ u)
    (htu : t ⊆ u) (ht_ne_top : μ t ≠ ∞) : μ (t ∩ s) = μ (u ∩ s) := by
  rw [h] at ht_ne_top
  refine' le_antisymm (measure_mono (inter_subset_inter_left _ htu)) _
  have A : μ (u ∩ s) + μ (u \ s) ≤ μ (t ∩ s) + μ (u \ s) :=
    calc
      μ (u ∩ s) + μ (u \ s) = μ u := measure_inter_add_diff _ hs
      _ = μ t := h.symm
      _ = μ (t ∩ s) + μ (t \ s) := (measure_inter_add_diff _ hs).symm
      _ ≤ μ (t ∩ s) + μ (u \ s) :=
        add_le_add le_rfl (measure_mono (diff_subset_diff htu Subset.rfl))

  have B : μ (u \ s) ≠ ∞ := (lt_of_le_of_lt (measure_mono (diff_subset _ _)) ht_ne_top.lt_top).ne
  exact ENNReal.le_of_add_le_add_right B A
#align measure_theory.measure.measure_inter_eq_of_measure_eq MeasureTheory.Measure.measure_inter_eq_of_measure_eq

/-- The measurable superset `toMeasurable μ t` of `t` (which has the same measure as `t`)
satisfies, for any measurable set `s`, the equality `μ (toMeasurable μ t ∩ s) = μ (u ∩ s)`.
Here, we require that the measure of `t` is finite. The conclusion holds without this assumption
when the measure is sigma_finite, see `measure_toMeasurable_inter_of_sigmaFinite`. -/
theorem measure_toMeasurable_inter {s t : Set α} (hs : MeasurableSet s) (ht : μ t ≠ ∞) :
    μ (toMeasurable μ t ∩ s) = μ (t ∩ s) :=
  (measure_inter_eq_of_measure_eq hs (measure_toMeasurable t).symm (subset_toMeasurable μ t)
      ht).symm
#align measure_theory.measure.measure_to_measurable_inter MeasureTheory.Measure.measure_toMeasurable_inter

/-! ### The `ℝ≥0∞`-module of measures -/

instance instZero [MeasurableSpace α] : Zero (Measure α) :=
  ⟨{  toOuterMeasure := 0
      m_iUnion := fun _f _hf _hd => tsum_zero.symm
      trimmed := OuterMeasure.trim_zero }⟩
#align measure_theory.measure.has_zero MeasureTheory.Measure.instZero

@[simp]
theorem zero_toOuterMeasure {_m : MeasurableSpace α} : (0 : Measure α).toOuterMeasure = 0 :=
  rfl
#align measure_theory.measure.zero_to_outer_measure MeasureTheory.Measure.zero_toOuterMeasure

@[simp, norm_cast]
theorem coe_zero {_m : MeasurableSpace α} : ⇑(0 : Measure α) = 0 :=
  rfl
#align measure_theory.measure.coe_zero MeasureTheory.Measure.coe_zero

instance instSubsingleton [IsEmpty α] {m : MeasurableSpace α} : Subsingleton (Measure α) :=
  ⟨fun μ ν => by
    ext1 s _
    rw [eq_empty_of_isEmpty s]; simp only [measure_empty]⟩
#align measure_theory.measure.subsingleton MeasureTheory.Measure.instSubsingleton

theorem eq_zero_of_isEmpty [IsEmpty α] {_m : MeasurableSpace α} (μ : Measure α) : μ = 0 :=
  Subsingleton.elim μ 0
#align measure_theory.measure.eq_zero_of_is_empty MeasureTheory.Measure.eq_zero_of_isEmpty

instance instInhabited [MeasurableSpace α] : Inhabited (Measure α) :=
  ⟨0⟩
#align measure_theory.measure.inhabited MeasureTheory.Measure.instInhabited

instance instAdd [MeasurableSpace α] : Add (Measure α) :=
  ⟨fun μ₁ μ₂ =>
    { toOuterMeasure := μ₁.toOuterMeasure + μ₂.toOuterMeasure
      m_iUnion := fun s hs hd =>
        show μ₁ (⋃ i, s i) + μ₂ (⋃ i, s i) = ∑' i, (μ₁ (s i) + μ₂ (s i)) by
          rw [ENNReal.tsum_add, measure_iUnion hd hs, measure_iUnion hd hs]
      trimmed := by rw [OuterMeasure.trim_add, μ₁.trimmed, μ₂.trimmed] }⟩
#align measure_theory.measure.has_add MeasureTheory.Measure.instAdd

@[simp]
theorem add_toOuterMeasure {_m : MeasurableSpace α} (μ₁ μ₂ : Measure α) :
    (μ₁ + μ₂).toOuterMeasure = μ₁.toOuterMeasure + μ₂.toOuterMeasure :=
  rfl
#align measure_theory.measure.add_to_outer_measure MeasureTheory.Measure.add_toOuterMeasure

@[simp, norm_cast]
theorem coe_add {_m : MeasurableSpace α} (μ₁ μ₂ : Measure α) : ⇑(μ₁ + μ₂) = μ₁ + μ₂ :=
  rfl
#align measure_theory.measure.coe_add MeasureTheory.Measure.coe_add

theorem add_apply {_m : MeasurableSpace α} (μ₁ μ₂ : Measure α) (s : Set α) :
    (μ₁ + μ₂) s = μ₁ s + μ₂ s :=
  rfl
#align measure_theory.measure.add_apply MeasureTheory.Measure.add_apply

section SMul

variable [SMul R ℝ≥0∞] [IsScalarTower R ℝ≥0∞ ℝ≥0∞]

variable [SMul R' ℝ≥0∞] [IsScalarTower R' ℝ≥0∞ ℝ≥0∞]

-- porting note: TODO: refactor
instance instSMul [MeasurableSpace α] : SMul R (Measure α) :=
  ⟨fun c μ =>
    { toOuterMeasure := c • μ.toOuterMeasure
      m_iUnion := fun s hs hd => by
        rw [← smul_one_smul ℝ≥0∞ c (_ : OuterMeasure α)]
        conv_lhs =>
          change OuterMeasure.measureOf
            ((c • @OfNat.ofNat _ 1 One.toOfNat1 : ℝ≥0∞) • μ.toOuterMeasure) (⋃ i, s i)
          change (c • @OfNat.ofNat _ 1 One.toOfNat1 : ℝ≥0∞) *
            OuterMeasure.measureOf μ.toOuterMeasure (⋃ i, s i)
        conv_rhs =>
          change ∑' i, OuterMeasure.measureOf
            ((c • @OfNat.ofNat _ 1 One.toOfNat1 : ℝ≥0∞) • μ.toOuterMeasure) (s i)
          change ∑' i, (c • @OfNat.ofNat _ 1 One.toOfNat1 : ℝ≥0∞) *
            OuterMeasure.measureOf (μ.toOuterMeasure) (s i)
        simp_rw [measure_iUnion hd hs, ENNReal.tsum_mul_left]
      trimmed := by rw [OuterMeasure.trim_smul, μ.trimmed] }⟩
#align measure_theory.measure.has_smul MeasureTheory.Measure.instSMul

@[simp]
theorem smul_toOuterMeasure {_m : MeasurableSpace α} (c : R) (μ : Measure α) :
    (c • μ).toOuterMeasure = c • μ.toOuterMeasure :=
  rfl
#align measure_theory.measure.smul_to_outer_measure MeasureTheory.Measure.smul_toOuterMeasure

@[simp, norm_cast]
theorem coe_smul {_m : MeasurableSpace α} (c : R) (μ : Measure α) : ⇑(c • μ) = c • ⇑μ :=
  rfl
#align measure_theory.measure.coe_smul MeasureTheory.Measure.coe_smul

@[simp]
theorem smul_apply {_m : MeasurableSpace α} (c : R) (μ : Measure α) (s : Set α) :
    (c • μ) s = c • μ s :=
  rfl
#align measure_theory.measure.smul_apply MeasureTheory.Measure.smul_apply

instance instSMulCommClass [SMulCommClass R R' ℝ≥0∞] [MeasurableSpace α] :
    SMulCommClass R R' (Measure α) :=
  ⟨fun _ _ _ => ext fun _ _ => smul_comm _ _ _⟩
#align measure_theory.measure.smul_comm_class MeasureTheory.Measure.instSMulCommClass

instance instIsScalarTower [SMul R R'] [IsScalarTower R R' ℝ≥0∞] [MeasurableSpace α] :
    IsScalarTower R R' (Measure α) :=
  ⟨fun _ _ _ => ext fun _ _ => smul_assoc _ _ _⟩
#align measure_theory.measure.is_scalar_tower MeasureTheory.Measure.instIsScalarTower

instance instIsCentralScalar [SMul Rᵐᵒᵖ ℝ≥0∞] [IsCentralScalar R ℝ≥0∞] [MeasurableSpace α] :
    IsCentralScalar R (Measure α) :=
  ⟨fun _ _ => ext fun _ _ => op_smul_eq_smul _ _⟩
#align measure_theory.measure.is_central_scalar MeasureTheory.Measure.instIsCentralScalar

end SMul

instance instMulAction [Monoid R] [MulAction R ℝ≥0∞] [IsScalarTower R ℝ≥0∞ ℝ≥0∞]
    [MeasurableSpace α] : MulAction R (Measure α) :=
  Injective.mulAction _ toOuterMeasure_injective smul_toOuterMeasure
#align measure_theory.measure.mul_action MeasureTheory.Measure.instMulAction

instance instAddCommMonoid [MeasurableSpace α] : AddCommMonoid (Measure α) :=
  toOuterMeasure_injective.addCommMonoid toOuterMeasure zero_toOuterMeasure add_toOuterMeasure
    fun _ _ => smul_toOuterMeasure _ _
#align measure_theory.measure.add_comm_monoid MeasureTheory.Measure.instAddCommMonoid

/-- Coercion to function as an additive monoid homomorphism. -/
def coeAddHom {_ : MeasurableSpace α} : Measure α →+ Set α → ℝ≥0∞ where
  toFun := (⇑)
  map_zero' := coe_zero
  map_add' := coe_add
#align measure_theory.measure.coe_add_hom MeasureTheory.Measure.coeAddHom

@[simp]
theorem coe_finset_sum {_m : MeasurableSpace α} (I : Finset ι) (μ : ι → Measure α) :
    ⇑(∑ i in I, μ i) = ∑ i in I, ⇑(μ i) := coeAddHom.map_sum μ I
#align measure_theory.measure.coe_finset_sum MeasureTheory.Measure.coe_finset_sum

theorem finset_sum_apply {m : MeasurableSpace α} (I : Finset ι) (μ : ι → Measure α) (s : Set α) :
    (∑ i in I, μ i) s = ∑ i in I, μ i s := by rw [coe_finset_sum, Finset.sum_apply]
#align measure_theory.measure.finset_sum_apply MeasureTheory.Measure.finset_sum_apply

instance instDistribMulAction [Monoid R] [DistribMulAction R ℝ≥0∞] [IsScalarTower R ℝ≥0∞ ℝ≥0∞]
    [MeasurableSpace α] : DistribMulAction R (Measure α) :=
  Injective.distribMulAction ⟨⟨toOuterMeasure, zero_toOuterMeasure⟩, add_toOuterMeasure⟩
    toOuterMeasure_injective smul_toOuterMeasure
#align measure_theory.measure.distrib_mul_action MeasureTheory.Measure.instDistribMulAction

instance instModule [Semiring R] [Module R ℝ≥0∞] [IsScalarTower R ℝ≥0∞ ℝ≥0∞] [MeasurableSpace α] :
    Module R (Measure α) :=
  Injective.module R ⟨⟨toOuterMeasure, zero_toOuterMeasure⟩, add_toOuterMeasure⟩
    toOuterMeasure_injective smul_toOuterMeasure
#align measure_theory.measure.module MeasureTheory.Measure.instModule

-- Porting note: A coercion is directly elaborated in Lean4, so the LHS is simplified by
-- `smul_toOuterMeasure` even if this theorem has high priority.
-- Instead of this theorem, we give `simp` attr to `nnreal_smul_coe_apply`.
-- @[simp]
theorem coe_nnreal_smul_apply {_m : MeasurableSpace α} (c : ℝ≥0) (μ : Measure α) (s : Set α) :
    (c • μ) s = c * μ s :=
  rfl
#align measure_theory.measure.coe_nnreal_smul_apply MeasureTheory.Measure.coe_nnreal_smul_apply

@[simp]
theorem nnreal_smul_coe_apply {_m : MeasurableSpace α} (c : ℝ≥0) (μ : Measure α) (s : Set α) :
    c • μ s = c * μ s := by
  rfl

theorem ae_smul_measure_iff {p : α → Prop} {c : ℝ≥0∞} (hc : c ≠ 0) :
    (∀ᵐ x ∂c • μ, p x) ↔ ∀ᵐ x ∂μ, p x := by
    simp only [ae_iff, Algebra.id.smul_eq_mul, smul_apply, or_iff_right_iff_imp, mul_eq_zero]
    simp only [IsEmpty.forall_iff, hc]
#align measure_theory.measure.ae_smul_measure_iff MeasureTheory.Measure.ae_smul_measure_iff

theorem measure_eq_left_of_subset_of_measure_add_eq {s t : Set α} (h : (μ + ν) t ≠ ∞) (h' : s ⊆ t)
    (h'' : (μ + ν) s = (μ + ν) t) : μ s = μ t := by
  refine' le_antisymm (measure_mono h') _
  have : μ t + ν t ≤ μ s + ν t :=
    calc
      μ t + ν t = μ s + ν s := h''.symm
      _ ≤ μ s + ν t := add_le_add le_rfl (measure_mono h')
  apply ENNReal.le_of_add_le_add_right _ this
  simp only [not_or, ENNReal.add_eq_top, Pi.add_apply, Ne.def, coe_add] at h
  exact h.2
#align measure_theory.measure.measure_eq_left_of_subset_of_measure_add_eq MeasureTheory.Measure.measure_eq_left_of_subset_of_measure_add_eq

theorem measure_eq_right_of_subset_of_measure_add_eq {s t : Set α} (h : (μ + ν) t ≠ ∞) (h' : s ⊆ t)
    (h'' : (μ + ν) s = (μ + ν) t) : ν s = ν t := by
  rw [add_comm] at h'' h
  exact measure_eq_left_of_subset_of_measure_add_eq h h' h''
#align measure_theory.measure.measure_eq_right_of_subset_of_measure_add_eq MeasureTheory.Measure.measure_eq_right_of_subset_of_measure_add_eq

theorem measure_toMeasurable_add_inter_left {s t : Set α} (hs : MeasurableSet s)
    (ht : (μ + ν) t ≠ ∞) : μ (toMeasurable (μ + ν) t ∩ s) = μ (t ∩ s) := by
  refine' (measure_inter_eq_of_measure_eq hs _ (subset_toMeasurable _ _) _).symm
  · refine'
      measure_eq_left_of_subset_of_measure_add_eq _ (subset_toMeasurable _ _)
        (measure_toMeasurable t).symm
    rwa [measure_toMeasurable t]
  · simp only [not_or, ENNReal.add_eq_top, Pi.add_apply, Ne.def, coe_add] at ht
    exact ht.1
#align measure_theory.measure.measure_to_measurable_add_inter_left MeasureTheory.Measure.measure_toMeasurable_add_inter_left

theorem measure_toMeasurable_add_inter_right {s t : Set α} (hs : MeasurableSet s)
    (ht : (μ + ν) t ≠ ∞) : ν (toMeasurable (μ + ν) t ∩ s) = ν (t ∩ s) := by
  rw [add_comm] at ht ⊢
  exact measure_toMeasurable_add_inter_left hs ht
#align measure_theory.measure.measure_to_measurable_add_inter_right MeasureTheory.Measure.measure_toMeasurable_add_inter_right

/-! ### The complete lattice of measures -/


/-- Measures are partially ordered.

The definition of less equal here is equivalent to the definition without the
measurable set condition, and this is shown by `Measure.le_iff'`. It is defined
this way since, to prove `μ ≤ ν`, we may simply `intros s hs` instead of rewriting followed
by `intros s hs`. -/
instance instPartialOrder [MeasurableSpace α] : PartialOrder (Measure α) where
  le m₁ m₂ := ∀ s, MeasurableSet s → m₁ s ≤ m₂ s
  le_refl m s _hs := le_rfl
  le_trans m₁ m₂ m₃ h₁ h₂ s hs := le_trans (h₁ s hs) (h₂ s hs)
  le_antisymm m₁ m₂ h₁ h₂ := ext fun s hs => le_antisymm (h₁ s hs) (h₂ s hs)
#align measure_theory.measure.partial_order MeasureTheory.Measure.instPartialOrder

theorem le_iff : μ₁ ≤ μ₂ ↔ ∀ s, MeasurableSet s → μ₁ s ≤ μ₂ s :=
  Iff.rfl
#align measure_theory.measure.le_iff MeasureTheory.Measure.le_iff

theorem toOuterMeasure_le : μ₁.toOuterMeasure ≤ μ₂.toOuterMeasure ↔ μ₁ ≤ μ₂ := by
  rw [← μ₂.trimmed, OuterMeasure.le_trim_iff]; rfl
#align measure_theory.measure.to_outer_measure_le MeasureTheory.Measure.toOuterMeasure_le

theorem le_iff' : μ₁ ≤ μ₂ ↔ ∀ s, μ₁ s ≤ μ₂ s :=
  toOuterMeasure_le.symm
#align measure_theory.measure.le_iff' MeasureTheory.Measure.le_iff'

theorem lt_iff : μ < ν ↔ μ ≤ ν ∧ ∃ s, MeasurableSet s ∧ μ s < ν s :=
  lt_iff_le_not_le.trans <|
    and_congr Iff.rfl <| by simp only [le_iff, not_forall, not_le, exists_prop]
#align measure_theory.measure.lt_iff MeasureTheory.Measure.lt_iff

theorem lt_iff' : μ < ν ↔ μ ≤ ν ∧ ∃ s, μ s < ν s :=
  lt_iff_le_not_le.trans <| and_congr Iff.rfl <| by simp only [le_iff', not_forall, not_le]
#align measure_theory.measure.lt_iff' MeasureTheory.Measure.lt_iff'

instance covariantAddLE [MeasurableSpace α] :
    CovariantClass (Measure α) (Measure α) (· + ·) (· ≤ ·) :=
  ⟨fun _ν _μ₁ _μ₂ hμ s hs => add_le_add_left (hμ s hs) _⟩
#align measure_theory.measure.covariant_add_le MeasureTheory.Measure.covariantAddLE

protected theorem le_add_left (h : μ ≤ ν) : μ ≤ ν' + ν := fun s hs => le_add_left (h s hs)
#align measure_theory.measure.le_add_left MeasureTheory.Measure.le_add_left

protected theorem le_add_right (h : μ ≤ ν) : μ ≤ ν + ν' := fun s hs => le_add_right (h s hs)
#align measure_theory.measure.le_add_right MeasureTheory.Measure.le_add_right

section sInf

variable {m : Set (Measure α)}

theorem sInf_caratheodory (s : Set α) (hs : MeasurableSet s) :
    MeasurableSet[(sInf (toOuterMeasure '' m)).caratheodory] s := by
  rw [OuterMeasure.sInf_eq_boundedBy_sInfGen]
  refine' OuterMeasure.boundedBy_caratheodory fun t => _
  simp only [OuterMeasure.sInfGen, le_iInf_iff, ball_image_iff,
    measure_eq_iInf t]
  intro μ hμ u htu _hu
  have hm : ∀ {s t}, s ⊆ t → OuterMeasure.sInfGen (toOuterMeasure '' m) s ≤ μ t := by
    intro s t hst
    rw [OuterMeasure.sInfGen_def]
    refine' iInf_le_of_le μ.toOuterMeasure (iInf_le_of_le (mem_image_of_mem _ hμ) _)
    refine' measure_mono hst
  rw [← measure_inter_add_diff u hs]
  refine' add_le_add (hm <| inter_subset_inter_left _ htu) (hm <| diff_subset_diff_left htu)
#align measure_theory.measure.Inf_caratheodory MeasureTheory.Measure.sInf_caratheodory

instance [MeasurableSpace α] : InfSet (Measure α) :=
  ⟨fun m => (sInf (toOuterMeasure '' m)).toMeasure <| sInf_caratheodory⟩

theorem sInf_apply (hs : MeasurableSet s) : sInf m s = sInf (toOuterMeasure '' m) s :=
  toMeasure_apply _ _ hs
#align measure_theory.measure.Inf_apply MeasureTheory.Measure.sInf_apply

private theorem measure_sInf_le (h : μ ∈ m) : sInf m ≤ μ :=
  have : sInf (toOuterMeasure '' m) ≤ μ.toOuterMeasure := sInf_le (mem_image_of_mem _ h)
  fun s hs => by rw [sInf_apply hs]; exact this s

private theorem measure_le_sInf (h : ∀ μ' ∈ m, μ ≤ μ') : μ ≤ sInf m :=
  have : μ.toOuterMeasure ≤ sInf (toOuterMeasure '' m) :=
    le_sInf <| ball_image_of_ball fun μ hμ => toOuterMeasure_le.2 <| h _ hμ
  fun s hs => by rw [sInf_apply hs]; exact this s

instance instCompleteSemilatticeInf [MeasurableSpace α] : CompleteSemilatticeInf (Measure α) :=
  { (by infer_instance : PartialOrder (Measure α)),
    (by infer_instance :
      InfSet (Measure α)) with
    sInf_le := fun _s _a => measure_sInf_le
    le_sInf := fun _s _a => measure_le_sInf }
#align measure_theory.measure.complete_semilattice_Inf MeasureTheory.Measure.instCompleteSemilatticeInf

instance instCompleteLattice [MeasurableSpace α] : CompleteLattice (Measure α) :=
  { /- Porting note:
    Adding an explicit `top` made `leanchecker` fail in Lean3 because of lean#364,
    but in Lean4 it's all right.
    top := (⊤ : OuterMeasure α).toMeasure
      (by rw [OuterMeasure.top_caratheodory]; exact le_top)
    le_top := fun a s hs => by
      rcases s.eq_empty_or_nonempty with rfl | h <;>
      dsimp only [] <;>
        [simp, (rw [fun h' => toMeasure_apply ⊤ h' hs, OuterMeasure.top_apply h]; exact le_top) ]
    -/
    completeLatticeOfCompleteSemilatticeInf (Measure α) with
    bot := 0
    bot_le := fun _a _s _hs => bot_le }
#align measure_theory.measure.complete_lattice MeasureTheory.Measure.instCompleteLattice

end sInf

@[simp]
theorem _root_.MeasureTheory.OuterMeasure.toMeasure_top [MeasurableSpace α] :
    (⊤ : OuterMeasure α).toMeasure (by rw [OuterMeasure.top_caratheodory]; exact le_top) =
      (⊤ : Measure α) :=
  top_unique fun s hs => by
    cases' s.eq_empty_or_nonempty with h h <;>
      simp [h, toMeasure_apply ⊤ _ hs, OuterMeasure.top_apply]
#align measure_theory.outer_measure.to_measure_top MeasureTheory.OuterMeasure.toMeasure_top

@[simp]
theorem toOuterMeasure_top [MeasurableSpace α] :
    (⊤ : Measure α).toOuterMeasure = (⊤ : OuterMeasure α) := by
  rw [← OuterMeasure.toMeasure_top, toMeasure_toOuterMeasure, OuterMeasure.trim_top]
#align measure_theory.measure.to_outer_measure_top MeasureTheory.Measure.toOuterMeasure_top

@[simp]
theorem top_add : ⊤ + μ = ⊤ :=
  top_unique <| Measure.le_add_right le_rfl
#align measure_theory.measure.top_add MeasureTheory.Measure.top_add

@[simp]
theorem add_top : μ + ⊤ = ⊤ :=
  top_unique <| Measure.le_add_left le_rfl
#align measure_theory.measure.add_top MeasureTheory.Measure.add_top

protected theorem zero_le {_m0 : MeasurableSpace α} (μ : Measure α) : 0 ≤ μ :=
  bot_le
#align measure_theory.measure.zero_le MeasureTheory.Measure.zero_le

theorem nonpos_iff_eq_zero' : μ ≤ 0 ↔ μ = 0 :=
  μ.zero_le.le_iff_eq
#align measure_theory.measure.nonpos_iff_eq_zero' MeasureTheory.Measure.nonpos_iff_eq_zero'

@[simp]
theorem measure_univ_eq_zero : μ univ = 0 ↔ μ = 0 :=
  ⟨fun h => bot_unique fun s _ => (h ▸ measure_mono (subset_univ s) : μ s ≤ 0), fun h =>
    h.symm ▸ rfl⟩
#align measure_theory.measure.measure_univ_eq_zero MeasureTheory.Measure.measure_univ_eq_zero

theorem measure_univ_ne_zero : μ univ ≠ 0 ↔ μ ≠ 0 :=
  measure_univ_eq_zero.not
#align measure_theory.measure.measure_univ_ne_zero MeasureTheory.Measure.measure_univ_ne_zero

instance [NeZero μ] : NeZero (μ univ) := ⟨measure_univ_ne_zero.2 <| NeZero.ne μ⟩

@[simp]
theorem measure_univ_pos : 0 < μ univ ↔ μ ≠ 0 :=
  pos_iff_ne_zero.trans measure_univ_ne_zero
#align measure_theory.measure.measure_univ_pos MeasureTheory.Measure.measure_univ_pos

/-! ### Pushforward and pullback -/


/-- Lift a linear map between `OuterMeasure` spaces such that for each measure `μ` every measurable
set is caratheodory-measurable w.r.t. `f μ` to a linear map between `Measure` spaces. -/
def liftLinear {m0 : MeasurableSpace α} (f : OuterMeasure α →ₗ[ℝ≥0∞] OuterMeasure β)
    (hf : ∀ μ : Measure α, ‹_› ≤ (f μ.toOuterMeasure).caratheodory) : Measure α →ₗ[ℝ≥0∞] Measure β
    where
  toFun μ := (f μ.toOuterMeasure).toMeasure (hf μ)
  map_add' μ₁ μ₂ := ext fun s hs => by
    simp only [map_add, coe_add, Pi.add_apply, toMeasure_apply, add_toOuterMeasure,
      OuterMeasure.coe_add, hs]
  map_smul' c μ := ext fun s hs => by
    simp only [LinearMap.map_smulₛₗ, coe_smul, Pi.smul_apply,
      toMeasure_apply, smul_toOuterMeasure (R := ℝ≥0∞), OuterMeasure.coe_smul (R := ℝ≥0∞),
      smul_apply, hs]
#align measure_theory.measure.lift_linear MeasureTheory.Measure.liftLinear

lemma liftLinear_apply₀ {f : OuterMeasure α →ₗ[ℝ≥0∞] OuterMeasure β} (hf) {s : Set β}
    (hs : NullMeasurableSet s (liftLinear f hf μ)) : liftLinear f hf μ s = f μ.toOuterMeasure s :=
  toMeasure_apply₀ _ (hf μ) hs

@[simp]
theorem liftLinear_apply {f : OuterMeasure α →ₗ[ℝ≥0∞] OuterMeasure β} (hf) {s : Set β}
    (hs : MeasurableSet s) : liftLinear f hf μ s = f μ.toOuterMeasure s :=
  toMeasure_apply _ (hf μ) hs
#align measure_theory.measure.lift_linear_apply MeasureTheory.Measure.liftLinear_apply

theorem le_liftLinear_apply {f : OuterMeasure α →ₗ[ℝ≥0∞] OuterMeasure β} (hf) (s : Set β) :
    f μ.toOuterMeasure s ≤ liftLinear f hf μ s :=
  le_toMeasure_apply _ (hf μ) s
#align measure_theory.measure.le_lift_linear_apply MeasureTheory.Measure.le_liftLinear_apply

/-- The pushforward of a measure as a linear map. It is defined to be `0` if `f` is not
a measurable function. -/
def mapₗ [MeasurableSpace α] (f : α → β) : Measure α →ₗ[ℝ≥0∞] Measure β :=
  if hf : Measurable f then
    liftLinear (OuterMeasure.map f) fun μ _s hs t =>
      le_toOuterMeasure_caratheodory μ _ (hf hs) (f ⁻¹' t)
  else 0
#align measure_theory.measure.mapₗ MeasureTheory.Measure.mapₗ

theorem mapₗ_congr {f g : α → β} (hf : Measurable f) (hg : Measurable g) (h : f =ᵐ[μ] g) :
    mapₗ f μ = mapₗ g μ := by
  ext1 s hs
  simpa only [mapₗ, hf, hg, hs, dif_pos, liftLinear_apply, OuterMeasure.map_apply]
    using measure_congr (h.preimage s)
#align measure_theory.measure.mapₗ_congr MeasureTheory.Measure.mapₗ_congr

/-- The pushforward of a measure. It is defined to be `0` if `f` is not an almost everywhere
measurable function. -/
irreducible_def map [MeasurableSpace α] (f : α → β) (μ : Measure α) : Measure β :=
  if hf : AEMeasurable f μ then mapₗ (hf.mk f) μ else 0
#align measure_theory.measure.map MeasureTheory.Measure.map

theorem mapₗ_mk_apply_of_aemeasurable {f : α → β} (hf : AEMeasurable f μ) :
    mapₗ (hf.mk f) μ = map f μ := by simp [map, hf]
#align measure_theory.measure.mapₗ_mk_apply_of_ae_measurable MeasureTheory.Measure.mapₗ_mk_apply_of_aemeasurable

theorem mapₗ_apply_of_measurable {f : α → β} (hf : Measurable f) (μ : Measure α) :
    mapₗ f μ = map f μ := by
  simp only [← mapₗ_mk_apply_of_aemeasurable hf.aemeasurable]
  exact mapₗ_congr hf hf.aemeasurable.measurable_mk hf.aemeasurable.ae_eq_mk
#align measure_theory.measure.mapₗ_apply_of_measurable MeasureTheory.Measure.mapₗ_apply_of_measurable

@[simp]
theorem map_add (μ ν : Measure α) {f : α → β} (hf : Measurable f) :
    (μ + ν).map f = μ.map f + ν.map f := by simp [← mapₗ_apply_of_measurable hf]
#align measure_theory.measure.map_add MeasureTheory.Measure.map_add

@[simp]
theorem map_zero (f : α → β) : (0 : Measure α).map f = 0 := by
  by_cases hf : AEMeasurable f (0 : Measure α) <;> simp [map, hf]
#align measure_theory.measure.map_zero MeasureTheory.Measure.map_zero

@[simp]
theorem map_of_not_aemeasurable {f : α → β} {μ : Measure α} (hf : ¬AEMeasurable f μ) :
    μ.map f = 0 := by simp [map, hf]
#align measure_theory.measure.map_of_not_ae_measurable MeasureTheory.Measure.map_of_not_aemeasurable

theorem map_congr {f g : α → β} (h : f =ᵐ[μ] g) : Measure.map f μ = Measure.map g μ := by
  by_cases hf : AEMeasurable f μ
  · have hg : AEMeasurable g μ := hf.congr h
    simp only [← mapₗ_mk_apply_of_aemeasurable hf, ← mapₗ_mk_apply_of_aemeasurable hg]
    exact
      mapₗ_congr hf.measurable_mk hg.measurable_mk (hf.ae_eq_mk.symm.trans (h.trans hg.ae_eq_mk))
  · have hg : ¬AEMeasurable g μ := by simpa [← aemeasurable_congr h] using hf
    simp [map_of_not_aemeasurable, hf, hg]
#align measure_theory.measure.map_congr MeasureTheory.Measure.map_congr

@[simp]
protected theorem map_smul (c : ℝ≥0∞) (μ : Measure α) (f : α → β) :
    (c • μ).map f = c • μ.map f := by
  rcases eq_or_ne c 0 with (rfl | hc); · simp
  by_cases hf : AEMeasurable f μ
  · have hfc : AEMeasurable f (c • μ) :=
      ⟨hf.mk f, hf.measurable_mk, (ae_smul_measure_iff hc).2 hf.ae_eq_mk⟩
    simp only [← mapₗ_mk_apply_of_aemeasurable hf, ← mapₗ_mk_apply_of_aemeasurable hfc,
      LinearMap.map_smulₛₗ, RingHom.id_apply]
    congr 1
    apply mapₗ_congr hfc.measurable_mk hf.measurable_mk
    exact EventuallyEq.trans ((ae_smul_measure_iff hc).1 hfc.ae_eq_mk.symm) hf.ae_eq_mk
  · have hfc : ¬AEMeasurable f (c • μ) := by
      intro hfc
      exact hf ⟨hfc.mk f, hfc.measurable_mk, (ae_smul_measure_iff hc).1 hfc.ae_eq_mk⟩
    simp [map_of_not_aemeasurable hf, map_of_not_aemeasurable hfc]
#align measure_theory.measure.map_smul MeasureTheory.Measure.map_smul

@[simp]
protected theorem map_smul_nnreal (c : ℝ≥0) (μ : Measure α) (f : α → β) :
    (c • μ).map f = c • μ.map f :=
  μ.map_smul (c : ℝ≥0∞) f
#align measure_theory.measure.map_smul_nnreal MeasureTheory.Measure.map_smul_nnreal

lemma map_apply₀ {f : α → β} (hf : AEMeasurable f μ) {s : Set β}
    (hs : NullMeasurableSet s (map f μ)) : μ.map f s = μ (f ⁻¹' s) := by
  rw [map, dif_pos hf, mapₗ, dif_pos hf.measurable_mk] at hs ⊢
  rw [liftLinear_apply₀ _ hs, measure_congr (hf.ae_eq_mk.preimage s)]
  rfl

/-- We can evaluate the pushforward on measurable sets. For non-measurable sets, see
  `MeasureTheory.Measure.le_map_apply` and `MeasurableEquiv.map_apply`. -/
@[simp]
theorem map_apply_of_aemeasurable {f : α → β} (hf : AEMeasurable f μ) {s : Set β}
    (hs : MeasurableSet s) : μ.map f s = μ (f ⁻¹' s) :=
  map_apply₀ hf hs.nullMeasurableSet
#align measure_theory.measure.map_apply_of_ae_measurable MeasureTheory.Measure.map_apply_of_aemeasurable

@[simp]
theorem map_apply {f : α → β} (hf : Measurable f) {s : Set β} (hs : MeasurableSet s) :
    μ.map f s = μ (f ⁻¹' s) :=
  map_apply_of_aemeasurable hf.aemeasurable hs
#align measure_theory.measure.map_apply MeasureTheory.Measure.map_apply

theorem map_toOuterMeasure {f : α → β} (hf : AEMeasurable f μ) :
    (μ.map f).toOuterMeasure = (OuterMeasure.map f μ.toOuterMeasure).trim := by
  rw [← trimmed, OuterMeasure.trim_eq_trim_iff]
  intro s hs
  rw [map_apply_of_aemeasurable hf hs, OuterMeasure.map_apply]
#align measure_theory.measure.map_to_outer_measure MeasureTheory.Measure.map_toOuterMeasure

@[simp]
theorem map_id : map id μ = μ :=
  ext fun _ => map_apply measurable_id
#align measure_theory.measure.map_id MeasureTheory.Measure.map_id

@[simp]
theorem map_id' : map (fun x => x) μ = μ :=
  map_id
#align measure_theory.measure.map_id' MeasureTheory.Measure.map_id'

theorem map_map {g : β → γ} {f : α → β} (hg : Measurable g) (hf : Measurable f) :
    (μ.map f).map g = μ.map (g ∘ f) :=
  ext fun s hs => by simp [hf, hg, hs, hg hs, hg.comp hf, ← preimage_comp]
#align measure_theory.measure.map_map MeasureTheory.Measure.map_map

@[mono]
theorem map_mono {f : α → β} (h : μ ≤ ν) (hf : Measurable f) : μ.map f ≤ ν.map f := fun s hs => by
  simp [hf.aemeasurable, hs, h _ (hf hs)]
#align measure_theory.measure.map_mono MeasureTheory.Measure.map_mono

/-- Even if `s` is not measurable, we can bound `map f μ s` from below.
  See also `MeasurableEquiv.map_apply`. -/
theorem le_map_apply {f : α → β} (hf : AEMeasurable f μ) (s : Set β) : μ (f ⁻¹' s) ≤ μ.map f s :=
  calc
    μ (f ⁻¹' s) ≤ μ (f ⁻¹' toMeasurable (μ.map f) s) :=
      measure_mono <| preimage_mono <| subset_toMeasurable _ _
    _ = μ.map f (toMeasurable (μ.map f) s) :=
      (map_apply_of_aemeasurable hf <| measurableSet_toMeasurable _ _).symm
    _ = μ.map f s := measure_toMeasurable _
#align measure_theory.measure.le_map_apply MeasureTheory.Measure.le_map_apply

theorem le_map_apply_image {f : α → β} (hf : AEMeasurable f μ) (s : Set α) :
    μ s ≤ μ.map f (f '' s) :=
  (measure_mono (subset_preimage_image f s)).trans (le_map_apply hf _)

/-- Even if `s` is not measurable, `map f μ s = 0` implies that `μ (f ⁻¹' s) = 0`. -/
theorem preimage_null_of_map_null {f : α → β} (hf : AEMeasurable f μ) {s : Set β}
    (hs : μ.map f s = 0) : μ (f ⁻¹' s) = 0 :=
  nonpos_iff_eq_zero.mp <| (le_map_apply hf s).trans_eq hs
#align measure_theory.measure.preimage_null_of_map_null MeasureTheory.Measure.preimage_null_of_map_null

theorem tendsto_ae_map {f : α → β} (hf : AEMeasurable f μ) : Tendsto f μ.ae (μ.map f).ae :=
  fun _ hs => preimage_null_of_map_null hf hs
#align measure_theory.measure.tendsto_ae_map MeasureTheory.Measure.tendsto_ae_map

/-- Pullback of a `Measure` as a linear map. If `f` sends each measurable set to a measurable
set, then for each measurable set `s` we have `comapₗ f μ s = μ (f '' s)`.

If the linearity is not needed, please use `comap` instead, which works for a larger class of
functions. -/
def comapₗ [MeasurableSpace α] (f : α → β) : Measure β →ₗ[ℝ≥0∞] Measure α :=
  if hf : Injective f ∧ ∀ s, MeasurableSet s → MeasurableSet (f '' s) then
    liftLinear (OuterMeasure.comap f) fun μ s hs t => by
      simp only [OuterMeasure.comap_apply, image_inter hf.1, image_diff hf.1]
      apply le_toOuterMeasure_caratheodory
      exact hf.2 s hs
  else 0
#align measure_theory.measure.comapₗ MeasureTheory.Measure.comapₗ

theorem comapₗ_apply {β} [MeasurableSpace α] {mβ : MeasurableSpace β} (f : α → β)
    (hfi : Injective f) (hf : ∀ s, MeasurableSet s → MeasurableSet (f '' s)) (μ : Measure β)
    (hs : MeasurableSet s) : comapₗ f μ s = μ (f '' s) := by
  rw [comapₗ, dif_pos, liftLinear_apply _ hs, OuterMeasure.comap_apply]
  exact ⟨hfi, hf⟩
#align measure_theory.measure.comapₗ_apply MeasureTheory.Measure.comapₗ_apply

/-- Pullback of a `Measure`. If `f` sends each measurable set to a null-measurable set,
then for each measurable set `s` we have `comap f μ s = μ (f '' s)`. -/
def comap [MeasurableSpace α] (f : α → β) (μ : Measure β) : Measure α :=
  if hf : Injective f ∧ ∀ s, MeasurableSet s → NullMeasurableSet (f '' s) μ then
    (OuterMeasure.comap f μ.toOuterMeasure).toMeasure fun s hs t => by
      simp only [OuterMeasure.comap_apply, image_inter hf.1, image_diff hf.1]
      exact (measure_inter_add_diff₀ _ (hf.2 s hs)).symm
  else 0
#align measure_theory.measure.comap MeasureTheory.Measure.comap

theorem comap_apply₀ [MeasurableSpace α] (f : α → β) (μ : Measure β) (hfi : Injective f)
    (hf : ∀ s, MeasurableSet s → NullMeasurableSet (f '' s) μ)
    (hs : NullMeasurableSet s (comap f μ)) : comap f μ s = μ (f '' s) := by
  rw [comap, dif_pos (And.intro hfi hf)] at hs ⊢
  rw [toMeasure_apply₀ _ _ hs, OuterMeasure.comap_apply]
#align measure_theory.measure.comap_apply₀ MeasureTheory.Measure.comap_apply₀

theorem le_comap_apply {β} [MeasurableSpace α] {mβ : MeasurableSpace β} (f : α → β) (μ : Measure β)
    (hfi : Injective f) (hf : ∀ s, MeasurableSet s → NullMeasurableSet (f '' s) μ) (s : Set α) :
    μ (f '' s) ≤ comap f μ s := by
  rw [comap, dif_pos (And.intro hfi hf)]
  exact le_toMeasure_apply _ _ _
#align measure_theory.measure.le_comap_apply MeasureTheory.Measure.le_comap_apply

theorem comap_apply {β} [MeasurableSpace α] {_mβ : MeasurableSpace β} (f : α → β)
    (hfi : Injective f) (hf : ∀ s, MeasurableSet s → MeasurableSet (f '' s)) (μ : Measure β)
    (hs : MeasurableSet s) : comap f μ s = μ (f '' s) :=
  comap_apply₀ f μ hfi (fun s hs => (hf s hs).nullMeasurableSet) hs.nullMeasurableSet
#align measure_theory.measure.comap_apply MeasureTheory.Measure.comap_apply

theorem comapₗ_eq_comap {β} [MeasurableSpace α] {_mβ : MeasurableSpace β} (f : α → β)
    (hfi : Injective f) (hf : ∀ s, MeasurableSet s → MeasurableSet (f '' s)) (μ : Measure β)
    (hs : MeasurableSet s) : comapₗ f μ s = comap f μ s :=
  (comapₗ_apply f hfi hf μ hs).trans (comap_apply f hfi hf μ hs).symm
#align measure_theory.measure.comapₗ_eq_comap MeasureTheory.Measure.comapₗ_eq_comap

theorem measure_image_eq_zero_of_comap_eq_zero {β} [MeasurableSpace α] {_mβ : MeasurableSpace β}
    (f : α → β) (μ : Measure β) (hfi : Injective f)
    (hf : ∀ s, MeasurableSet s → NullMeasurableSet (f '' s) μ) {s : Set α} (hs : comap f μ s = 0) :
    μ (f '' s) = 0 :=
  le_antisymm ((le_comap_apply f μ hfi hf s).trans hs.le) (zero_le _)
#align measure_theory.measure.measure_image_eq_zero_of_comap_eq_zero MeasureTheory.Measure.measure_image_eq_zero_of_comap_eq_zero

theorem ae_eq_image_of_ae_eq_comap {β} [MeasurableSpace α] {mβ : MeasurableSpace β} (f : α → β)
    (μ : Measure β) (hfi : Injective f) (hf : ∀ s, MeasurableSet s → NullMeasurableSet (f '' s) μ)
    {s t : Set α} (hst : s =ᵐ[comap f μ] t) : f '' s =ᵐ[μ] f '' t := by
  rw [EventuallyEq, ae_iff] at hst ⊢
  have h_eq_α : { a : α | ¬s a = t a } = s \ t ∪ t \ s := by
    ext1 x
    simp only [eq_iff_iff, mem_setOf_eq, mem_union, mem_diff]
    tauto
  have h_eq_β : { a : β | ¬(f '' s) a = (f '' t) a } = f '' s \ f '' t ∪ f '' t \ f '' s := by
    ext1 x
    simp only [eq_iff_iff, mem_setOf_eq, mem_union, mem_diff]
    tauto
  rw [← Set.image_diff hfi, ← Set.image_diff hfi, ← Set.image_union] at h_eq_β
  rw [h_eq_β]
  rw [h_eq_α] at hst
  exact measure_image_eq_zero_of_comap_eq_zero f μ hfi hf hst
#align measure_theory.measure.ae_eq_image_of_ae_eq_comap MeasureTheory.Measure.ae_eq_image_of_ae_eq_comap

theorem NullMeasurableSet.image {β} [MeasurableSpace α] {mβ : MeasurableSpace β} (f : α → β)
    (μ : Measure β) (hfi : Injective f) (hf : ∀ s, MeasurableSet s → NullMeasurableSet (f '' s) μ)
    {s : Set α} (hs : NullMeasurableSet s (μ.comap f)) : NullMeasurableSet (f '' s) μ := by
  refine' ⟨toMeasurable μ (f '' toMeasurable (μ.comap f) s), measurableSet_toMeasurable _ _, _⟩
  refine' EventuallyEq.trans _ (NullMeasurableSet.toMeasurable_ae_eq _).symm
  swap
  · exact hf _ (measurableSet_toMeasurable _ _)
  have h : toMeasurable (comap f μ) s =ᵐ[comap f μ] s :=
    @NullMeasurableSet.toMeasurable_ae_eq _ _ (μ.comap f : Measure α) s hs
  exact ae_eq_image_of_ae_eq_comap f μ hfi hf h.symm
#align measure_theory.measure.null_measurable_set.image MeasureTheory.Measure.NullMeasurableSet.image

theorem comap_preimage {β} [MeasurableSpace α] {mβ : MeasurableSpace β} (f : α → β) (μ : Measure β)
    {s : Set β} (hf : Injective f) (hf' : Measurable f)
    (h : ∀ t, MeasurableSet t → NullMeasurableSet (f '' t) μ) (hs : MeasurableSet s) :
    μ.comap f (f ⁻¹' s) = μ (s ∩ range f) := by
  rw [comap_apply₀ _ _ hf h (hf' hs).nullMeasurableSet, image_preimage_eq_inter_range]
#align measure_theory.measure.comap_preimage MeasureTheory.Measure.comap_preimage

section Sum

/-- Sum of an indexed family of measures. -/
noncomputable def sum (f : ι → Measure α) : Measure α :=
  (OuterMeasure.sum fun i => (f i).toOuterMeasure).toMeasure <|
    le_trans (le_iInf fun _ => le_toOuterMeasure_caratheodory _)
      (OuterMeasure.le_sum_caratheodory _)
#align measure_theory.measure.sum MeasureTheory.Measure.sum

theorem le_sum_apply (f : ι → Measure α) (s : Set α) : ∑' i, f i s ≤ sum f s :=
  le_toMeasure_apply _ _ _
#align measure_theory.measure.le_sum_apply MeasureTheory.Measure.le_sum_apply

@[simp]
theorem sum_apply (f : ι → Measure α) {s : Set α} (hs : MeasurableSet s) : sum f s = ∑' i, f i s :=
  toMeasure_apply _ _ hs
#align measure_theory.measure.sum_apply MeasureTheory.Measure.sum_apply

theorem le_sum (μ : ι → Measure α) (i : ι) : μ i ≤ sum μ := fun s hs => by
  simpa only [sum_apply μ hs] using ENNReal.le_tsum i
#align measure_theory.measure.le_sum MeasureTheory.Measure.le_sum

@[simp]
theorem sum_apply_eq_zero [Countable ι] {μ : ι → Measure α} {s : Set α} :
    sum μ s = 0 ↔ ∀ i, μ i s = 0 := by
  refine'
    ⟨fun h i => nonpos_iff_eq_zero.1 <| h ▸ le_iff'.1 (le_sum μ i) _, fun h =>
      nonpos_iff_eq_zero.1 _⟩
  rcases exists_measurable_superset_forall_eq μ s with ⟨t, hst, htm, ht⟩
  calc
    sum μ s ≤ sum μ t := measure_mono hst
    _ = 0 := by simp [*]

#align measure_theory.measure.sum_apply_eq_zero MeasureTheory.Measure.sum_apply_eq_zero

theorem sum_apply_eq_zero' {μ : ι → Measure α} {s : Set α} (hs : MeasurableSet s) :
    sum μ s = 0 ↔ ∀ i, μ i s = 0 := by simp [hs]
#align measure_theory.measure.sum_apply_eq_zero' MeasureTheory.Measure.sum_apply_eq_zero'

theorem sum_comm {ι' : Type*} (μ : ι → ι' → Measure α) :
    (sum fun n => sum (μ n)) = sum fun m => sum fun n => μ n m := by
  ext1 s hs
  simp_rw [sum_apply _ hs]
  rw [ENNReal.tsum_comm]
#align measure_theory.measure.sum_comm MeasureTheory.Measure.sum_comm

theorem ae_sum_iff [Countable ι] {μ : ι → Measure α} {p : α → Prop} :
    (∀ᵐ x ∂sum μ, p x) ↔ ∀ i, ∀ᵐ x ∂μ i, p x :=
  sum_apply_eq_zero
#align measure_theory.measure.ae_sum_iff MeasureTheory.Measure.ae_sum_iff

theorem ae_sum_iff' {μ : ι → Measure α} {p : α → Prop} (h : MeasurableSet { x | p x }) :
    (∀ᵐ x ∂sum μ, p x) ↔ ∀ i, ∀ᵐ x ∂μ i, p x :=
  sum_apply_eq_zero' h.compl
#align measure_theory.measure.ae_sum_iff' MeasureTheory.Measure.ae_sum_iff'

@[simp]
theorem sum_fintype [Fintype ι] (μ : ι → Measure α) : sum μ = ∑ i, μ i := by
  ext1 s hs
  simp only [sum_apply, finset_sum_apply, hs, tsum_fintype]
#align measure_theory.measure.sum_fintype MeasureTheory.Measure.sum_fintype

-- Porting note: The LHS is simplified by
-- `sum_fintype` even if this theorem has high priority.
@[simp, nolint simpNF]
theorem sum_coe_finset (s : Finset ι) (μ : ι → Measure α) :
    (sum fun i : s => μ i) = ∑ i in s, μ i := by rw [sum_fintype, Finset.sum_coe_sort s μ]
#align measure_theory.measure.sum_coe_finset MeasureTheory.Measure.sum_coe_finset

@[simp]
theorem ae_sum_eq [Countable ι] (μ : ι → Measure α) : (sum μ).ae = ⨆ i, (μ i).ae :=
  Filter.ext fun _ => ae_sum_iff.trans mem_iSup.symm
#align measure_theory.measure.ae_sum_eq MeasureTheory.Measure.ae_sum_eq

-- @[simp] -- Porting note: simp can prove this
theorem sum_bool (f : Bool → Measure α) : sum f = f true + f false := by
  rw [sum_fintype, Fintype.sum_bool]
#align measure_theory.measure.sum_bool MeasureTheory.Measure.sum_bool

-- @[simp] -- Porting note: simp can prove this
theorem sum_cond (μ ν : Measure α) : (sum fun b => cond b μ ν) = μ + ν :=
  sum_bool _
#align measure_theory.measure.sum_cond MeasureTheory.Measure.sum_cond

-- @[simp] -- Porting note: simp can prove this
theorem sum_of_empty [IsEmpty ι] (μ : ι → Measure α) : sum μ = 0 := by
  rw [← measure_univ_eq_zero, sum_apply _ MeasurableSet.univ, tsum_empty]
#align measure_theory.measure.sum_of_empty MeasureTheory.Measure.sum_of_empty

theorem sum_add_sum_compl (s : Set ι) (μ : ι → Measure α) :
    ((sum fun i : s => μ i) + sum fun i : ↥sᶜ => μ i) = sum μ := by
  ext1 t ht
  simp only [add_apply, sum_apply _ ht]
  exact tsum_add_tsum_compl (f := fun i => μ i t) ENNReal.summable ENNReal.summable
#align measure_theory.measure.sum_add_sum_compl MeasureTheory.Measure.sum_add_sum_compl

theorem sum_congr {μ ν : ℕ → Measure α} (h : ∀ n, μ n = ν n) : sum μ = sum ν :=
  congr_arg sum (funext h)
#align measure_theory.measure.sum_congr MeasureTheory.Measure.sum_congr

theorem sum_add_sum (μ ν : ℕ → Measure α) : sum μ + sum ν = sum fun n => μ n + ν n := by
  ext1 s hs
  simp only [add_apply, sum_apply _ hs, Pi.add_apply, coe_add,
    tsum_add ENNReal.summable ENNReal.summable]
#align measure_theory.measure.sum_add_sum MeasureTheory.Measure.sum_add_sum

end Sum

/-! ### Absolute continuity -/

/-- We say that `μ` is absolutely continuous with respect to `ν`, or that `μ` is dominated by `ν`,
  if `ν(A) = 0` implies that `μ(A) = 0`. -/
def AbsolutelyContinuous {_m0 : MeasurableSpace α} (μ ν : Measure α) : Prop :=
  ∀ ⦃s : Set α⦄, ν s = 0 → μ s = 0
#align measure_theory.measure.absolutely_continuous MeasureTheory.Measure.AbsolutelyContinuous

-- mathport name: measure.absolutely_continuous
@[inherit_doc MeasureTheory.Measure.AbsolutelyContinuous]
scoped[MeasureTheory] infixl:50 " ≪ " => MeasureTheory.Measure.AbsolutelyContinuous

theorem absolutelyContinuous_of_le (h : μ ≤ ν) : μ ≪ ν := fun s hs =>
  nonpos_iff_eq_zero.1 <| hs ▸ le_iff'.1 h s
#align measure_theory.measure.absolutely_continuous_of_le MeasureTheory.Measure.absolutelyContinuous_of_le

alias _root_.LE.le.absolutelyContinuous := absolutelyContinuous_of_le
#align has_le.le.absolutely_continuous LE.le.absolutelyContinuous

theorem absolutelyContinuous_of_eq (h : μ = ν) : μ ≪ ν :=
  h.le.absolutelyContinuous
#align measure_theory.measure.absolutely_continuous_of_eq MeasureTheory.Measure.absolutelyContinuous_of_eq

alias _root_.Eq.absolutelyContinuous := absolutelyContinuous_of_eq
#align eq.absolutely_continuous Eq.absolutelyContinuous

namespace AbsolutelyContinuous

theorem mk (h : ∀ ⦃s : Set α⦄, MeasurableSet s → ν s = 0 → μ s = 0) : μ ≪ ν := by
  intro s hs
  rcases exists_measurable_superset_of_null hs with ⟨t, h1t, h2t, h3t⟩
  exact measure_mono_null h1t (h h2t h3t)
#align measure_theory.measure.absolutely_continuous.mk MeasureTheory.Measure.AbsolutelyContinuous.mk

@[refl]
protected theorem refl {_m0 : MeasurableSpace α} (μ : Measure α) : μ ≪ μ :=
  rfl.absolutelyContinuous
#align measure_theory.measure.absolutely_continuous.refl MeasureTheory.Measure.AbsolutelyContinuous.refl

protected theorem rfl : μ ≪ μ := fun _s hs => hs
#align measure_theory.measure.absolutely_continuous.rfl MeasureTheory.Measure.AbsolutelyContinuous.rfl

instance instIsRefl [MeasurableSpace α] : IsRefl (Measure α) (· ≪ ·) :=
  ⟨fun _ => AbsolutelyContinuous.rfl⟩
#align measure_theory.measure.absolutely_continuous.is_refl MeasureTheory.Measure.AbsolutelyContinuous.instIsRefl

protected lemma zero (μ : Measure α) : 0 ≪ μ := fun s _ ↦ by simp

@[trans]
protected theorem trans (h1 : μ₁ ≪ μ₂) (h2 : μ₂ ≪ μ₃) : μ₁ ≪ μ₃ := fun _s hs => h1 <| h2 hs
#align measure_theory.measure.absolutely_continuous.trans MeasureTheory.Measure.AbsolutelyContinuous.trans

@[mono]
protected theorem map (h : μ ≪ ν) {f : α → β} (hf : Measurable f) : μ.map f ≪ ν.map f :=
  AbsolutelyContinuous.mk fun s hs => by simpa [hf, hs] using @h _
#align measure_theory.measure.absolutely_continuous.map MeasureTheory.Measure.AbsolutelyContinuous.map

protected theorem smul [Monoid R] [DistribMulAction R ℝ≥0∞] [IsScalarTower R ℝ≥0∞ ℝ≥0∞]
    (h : μ ≪ ν) (c : R) : c • μ ≪ ν := fun s hνs => by
  simp only [h hνs, smul_eq_mul, smul_apply, smul_zero]
#align measure_theory.measure.absolutely_continuous.smul MeasureTheory.Measure.AbsolutelyContinuous.smul

protected lemma add (h1 : μ₁ ≪ ν) (h2 : μ₂ ≪ ν') : μ₁ + μ₂ ≪ ν + ν' := by
  intro s hs
  simp only [add_toOuterMeasure, OuterMeasure.coe_add, Pi.add_apply, add_eq_zero] at hs ⊢
  exact ⟨h1 hs.1, h2 hs.2⟩

lemma add_right (h1 : μ ≪ ν) (ν' : Measure α) : μ ≪ ν + ν' := by
  intro s hs
  simp only [add_toOuterMeasure, OuterMeasure.coe_add, Pi.add_apply, add_eq_zero] at hs ⊢
  exact h1 hs.1

end AbsolutelyContinuous

theorem absolutelyContinuous_of_le_smul {μ' : Measure α} {c : ℝ≥0∞} (hμ'_le : μ' ≤ c • μ) :
    μ' ≪ μ :=
  (Measure.absolutelyContinuous_of_le hμ'_le).trans (Measure.AbsolutelyContinuous.rfl.smul c)
#align measure_theory.measure.absolutely_continuous_of_le_smul MeasureTheory.Measure.absolutelyContinuous_of_le_smul

theorem ae_le_iff_absolutelyContinuous : μ.ae ≤ ν.ae ↔ μ ≪ ν :=
  ⟨fun h s => by
    rw [measure_zero_iff_ae_nmem, measure_zero_iff_ae_nmem]
    exact fun hs => h hs, fun h s hs => h hs⟩
#align measure_theory.measure.ae_le_iff_absolutely_continuous MeasureTheory.Measure.ae_le_iff_absolutelyContinuous

alias ⟨_root_.LE.le.absolutelyContinuous_of_ae, AbsolutelyContinuous.ae_le⟩ :=
  ae_le_iff_absolutelyContinuous
#align has_le.le.absolutely_continuous_of_ae LE.le.absolutelyContinuous_of_ae
#align measure_theory.measure.absolutely_continuous.ae_le MeasureTheory.Measure.AbsolutelyContinuous.ae_le

alias ae_mono' := AbsolutelyContinuous.ae_le
#align measure_theory.measure.ae_mono' MeasureTheory.Measure.ae_mono'

theorem AbsolutelyContinuous.ae_eq (h : μ ≪ ν) {f g : α → δ} (h' : f =ᵐ[ν] g) : f =ᵐ[μ] g :=
  h.ae_le h'
#align measure_theory.measure.absolutely_continuous.ae_eq MeasureTheory.Measure.AbsolutelyContinuous.ae_eq

/-! ### Quasi measure preserving maps (a.k.a. non-singular maps) -/


/-- A map `f : α → β` is said to be *quasi measure preserving* (a.k.a. non-singular) w.r.t. measures
`μa` and `μb` if it is measurable and `μb s = 0` implies `μa (f ⁻¹' s) = 0`. -/
structure QuasiMeasurePreserving {m0 : MeasurableSpace α} (f : α → β)
  (μa : Measure α := by volume_tac)
  (μb : Measure β := by volume_tac) : Prop where
  protected measurable : Measurable f
  protected absolutelyContinuous : μa.map f ≪ μb
#align measure_theory.measure.quasi_measure_preserving MeasureTheory.Measure.QuasiMeasurePreserving
#align measure_theory.measure.quasi_measure_preserving.measurable MeasureTheory.Measure.QuasiMeasurePreserving.measurable
#align measure_theory.measure.quasi_measure_preserving.absolutely_continuous MeasureTheory.Measure.QuasiMeasurePreserving.absolutelyContinuous

namespace QuasiMeasurePreserving

protected theorem id {_m0 : MeasurableSpace α} (μ : Measure α) : QuasiMeasurePreserving id μ μ :=
  ⟨measurable_id, map_id.absolutelyContinuous⟩
#align measure_theory.measure.quasi_measure_preserving.id MeasureTheory.Measure.QuasiMeasurePreserving.id

variable {μa μa' : Measure α} {μb μb' : Measure β} {μc : Measure γ} {f : α → β}

protected theorem _root_.Measurable.quasiMeasurePreserving
    {_m0 : MeasurableSpace α} (hf : Measurable f) (μ : Measure α) :
    QuasiMeasurePreserving f μ (μ.map f) :=
  ⟨hf, AbsolutelyContinuous.rfl⟩
#align measurable.quasi_measure_preserving Measurable.quasiMeasurePreserving

theorem mono_left (h : QuasiMeasurePreserving f μa μb) (ha : μa' ≪ μa) :
    QuasiMeasurePreserving f μa' μb :=
  ⟨h.1, (ha.map h.1).trans h.2⟩
#align measure_theory.measure.quasi_measure_preserving.mono_left MeasureTheory.Measure.QuasiMeasurePreserving.mono_left

theorem mono_right (h : QuasiMeasurePreserving f μa μb) (ha : μb ≪ μb') :
    QuasiMeasurePreserving f μa μb' :=
  ⟨h.1, h.2.trans ha⟩
#align measure_theory.measure.quasi_measure_preserving.mono_right MeasureTheory.Measure.QuasiMeasurePreserving.mono_right

@[mono]
theorem mono (ha : μa' ≪ μa) (hb : μb ≪ μb') (h : QuasiMeasurePreserving f μa μb) :
    QuasiMeasurePreserving f μa' μb' :=
  (h.mono_left ha).mono_right hb
#align measure_theory.measure.quasi_measure_preserving.mono MeasureTheory.Measure.QuasiMeasurePreserving.mono

protected theorem comp {g : β → γ} {f : α → β} (hg : QuasiMeasurePreserving g μb μc)
    (hf : QuasiMeasurePreserving f μa μb) : QuasiMeasurePreserving (g ∘ f) μa μc :=
  ⟨hg.measurable.comp hf.measurable, by
    rw [← map_map hg.1 hf.1]
    exact (hf.2.map hg.1).trans hg.2⟩
#align measure_theory.measure.quasi_measure_preserving.comp MeasureTheory.Measure.QuasiMeasurePreserving.comp

protected theorem iterate {f : α → α} (hf : QuasiMeasurePreserving f μa μa) :
    ∀ n, QuasiMeasurePreserving f^[n] μa μa
  | 0 => QuasiMeasurePreserving.id μa
  | n + 1 => (hf.iterate n).comp hf
#align measure_theory.measure.quasi_measure_preserving.iterate MeasureTheory.Measure.QuasiMeasurePreserving.iterate

protected theorem aemeasurable (hf : QuasiMeasurePreserving f μa μb) : AEMeasurable f μa :=
  hf.1.aemeasurable
#align measure_theory.measure.quasi_measure_preserving.ae_measurable MeasureTheory.Measure.QuasiMeasurePreserving.aemeasurable

theorem ae_map_le (h : QuasiMeasurePreserving f μa μb) : (μa.map f).ae ≤ μb.ae :=
  h.2.ae_le
#align measure_theory.measure.quasi_measure_preserving.ae_map_le MeasureTheory.Measure.QuasiMeasurePreserving.ae_map_le

theorem tendsto_ae (h : QuasiMeasurePreserving f μa μb) : Tendsto f μa.ae μb.ae :=
  (tendsto_ae_map h.aemeasurable).mono_right h.ae_map_le
#align measure_theory.measure.quasi_measure_preserving.tendsto_ae MeasureTheory.Measure.QuasiMeasurePreserving.tendsto_ae

theorem ae (h : QuasiMeasurePreserving f μa μb) {p : β → Prop} (hg : ∀ᵐ x ∂μb, p x) :
    ∀ᵐ x ∂μa, p (f x) :=
  h.tendsto_ae hg
#align measure_theory.measure.quasi_measure_preserving.ae MeasureTheory.Measure.QuasiMeasurePreserving.ae

theorem ae_eq (h : QuasiMeasurePreserving f μa μb) {g₁ g₂ : β → δ} (hg : g₁ =ᵐ[μb] g₂) :
    g₁ ∘ f =ᵐ[μa] g₂ ∘ f :=
  h.ae hg
#align measure_theory.measure.quasi_measure_preserving.ae_eq MeasureTheory.Measure.QuasiMeasurePreserving.ae_eq

theorem preimage_null (h : QuasiMeasurePreserving f μa μb) {s : Set β} (hs : μb s = 0) :
    μa (f ⁻¹' s) = 0 :=
  preimage_null_of_map_null h.aemeasurable (h.2 hs)
#align measure_theory.measure.quasi_measure_preserving.preimage_null MeasureTheory.Measure.QuasiMeasurePreserving.preimage_null

theorem preimage_mono_ae {s t : Set β} (hf : QuasiMeasurePreserving f μa μb) (h : s ≤ᵐ[μb] t) :
    f ⁻¹' s ≤ᵐ[μa] f ⁻¹' t :=
  eventually_map.mp <|
    Eventually.filter_mono (tendsto_ae_map hf.aemeasurable) (Eventually.filter_mono hf.ae_map_le h)
#align measure_theory.measure.quasi_measure_preserving.preimage_mono_ae MeasureTheory.Measure.QuasiMeasurePreserving.preimage_mono_ae

theorem preimage_ae_eq {s t : Set β} (hf : QuasiMeasurePreserving f μa μb) (h : s =ᵐ[μb] t) :
    f ⁻¹' s =ᵐ[μa] f ⁻¹' t :=
  EventuallyLE.antisymm (hf.preimage_mono_ae h.le) (hf.preimage_mono_ae h.symm.le)
#align measure_theory.measure.quasi_measure_preserving.preimage_ae_eq MeasureTheory.Measure.QuasiMeasurePreserving.preimage_ae_eq

theorem preimage_iterate_ae_eq {s : Set α} {f : α → α} (hf : QuasiMeasurePreserving f μ μ) (k : ℕ)
    (hs : f ⁻¹' s =ᵐ[μ] s) : f^[k] ⁻¹' s =ᵐ[μ] s := by
  induction' k with k ih; · rfl
  rw [iterate_succ, preimage_comp]
  exact EventuallyEq.trans (hf.preimage_ae_eq ih) hs
#align measure_theory.measure.quasi_measure_preserving.preimage_iterate_ae_eq MeasureTheory.Measure.QuasiMeasurePreserving.preimage_iterate_ae_eq

theorem image_zpow_ae_eq {s : Set α} {e : α ≃ α} (he : QuasiMeasurePreserving e μ μ)
    (he' : QuasiMeasurePreserving e.symm μ μ) (k : ℤ) (hs : e '' s =ᵐ[μ] s) :
    (⇑(e ^ k)) '' s =ᵐ[μ] s := by
  rw [Equiv.image_eq_preimage]
  obtain ⟨k, rfl | rfl⟩ := k.eq_nat_or_neg
  · replace hs : (⇑e⁻¹) ⁻¹' s =ᵐ[μ] s
    · rwa [Equiv.image_eq_preimage] at hs
    replace he' : (⇑e⁻¹)^[k] ⁻¹' s =ᵐ[μ] s := he'.preimage_iterate_ae_eq k hs
    rwa [Equiv.Perm.iterate_eq_pow e⁻¹ k, inv_pow e k] at he'
  · rw [zpow_neg, zpow_ofNat]
    replace hs : e ⁻¹' s =ᵐ[μ] s
    · convert he.preimage_ae_eq hs.symm
      rw [Equiv.preimage_image]
    replace he : (⇑e)^[k] ⁻¹' s =ᵐ[μ] s := he.preimage_iterate_ae_eq k hs
    rwa [Equiv.Perm.iterate_eq_pow e k] at he
#align measure_theory.measure.quasi_measure_preserving.image_zpow_ae_eq MeasureTheory.Measure.QuasiMeasurePreserving.image_zpow_ae_eq

theorem limsup_preimage_iterate_ae_eq {f : α → α} (hf : QuasiMeasurePreserving f μ μ)
    (hs : f ⁻¹' s =ᵐ[μ] s) : @limsup (Set α) ℕ _ (fun n => (preimage f)^[n] s) atTop =ᵐ[μ] s :=
    -- Need `@` below because of diamond; see gh issue #16932
  haveI : ∀ n, (preimage f)^[n] s =ᵐ[μ] s := by
    intro n
    induction' n with n ih
    · rfl
    simpa only [iterate_succ', comp_apply] using ae_eq_trans (hf.ae_eq ih) hs
  (limsup_ae_eq_of_forall_ae_eq (fun n => (preimage f)^[n] s) this).trans (ae_eq_refl _)
#align measure_theory.measure.quasi_measure_preserving.limsup_preimage_iterate_ae_eq MeasureTheory.Measure.QuasiMeasurePreserving.limsup_preimage_iterate_ae_eq

theorem liminf_preimage_iterate_ae_eq {f : α → α} (hf : QuasiMeasurePreserving f μ μ)
    (hs : f ⁻¹' s =ᵐ[μ] s) : @liminf (Set α) ℕ _ (fun n => (preimage f)^[n] s) atTop =ᵐ[μ] s := by
    -- Need `@` below because of diamond; see gh issue #16932
  rw [← ae_eq_set_compl_compl, @Filter.liminf_compl (Set α)]
  rw [← ae_eq_set_compl_compl, ← preimage_compl] at hs
  convert hf.limsup_preimage_iterate_ae_eq hs
  ext1 n
  simp only [← Set.preimage_iterate_eq, comp_apply, preimage_compl]
#align measure_theory.measure.quasi_measure_preserving.liminf_preimage_iterate_ae_eq MeasureTheory.Measure.QuasiMeasurePreserving.liminf_preimage_iterate_ae_eq

/-- By replacing a measurable set that is almost invariant with the `limsup` of its preimages, we
obtain a measurable set that is almost equal and strictly invariant.

(The `liminf` would work just as well.) -/
theorem exists_preimage_eq_of_preimage_ae {f : α → α} (h : QuasiMeasurePreserving f μ μ)
    (hs : MeasurableSet s) (hs' : f ⁻¹' s =ᵐ[μ] s) :
    ∃ t : Set α, MeasurableSet t ∧ t =ᵐ[μ] s ∧ f ⁻¹' t = t :=
  ⟨limsup (fun n => (preimage f)^[n] s) atTop,
    MeasurableSet.measurableSet_limsup fun n =>
      @preimage_iterate_eq α f n ▸ h.measurable.iterate n hs,
    h.limsup_preimage_iterate_ae_eq hs',
    Filter.CompleteLatticeHom.apply_limsup_iterate (CompleteLatticeHom.setPreimage f) s⟩
#align measure_theory.measure.quasi_measure_preserving.exists_preimage_eq_of_preimage_ae MeasureTheory.Measure.QuasiMeasurePreserving.exists_preimage_eq_of_preimage_ae

open Pointwise

@[to_additive]
theorem smul_ae_eq_of_ae_eq {G α : Type*} [Group G] [MulAction G α] [MeasurableSpace α]
    {s t : Set α} {μ : Measure α} (g : G)
    (h_qmp : QuasiMeasurePreserving ((· • ·) g⁻¹ : α → α) μ μ)
    (h_ae_eq : s =ᵐ[μ] t) : (g • s : Set α) =ᵐ[μ] (g • t : Set α) := by
  simpa only [← preimage_smul_inv] using h_qmp.ae_eq h_ae_eq
#align measure_theory.measure.quasi_measure_preserving.smul_ae_eq_of_ae_eq MeasureTheory.Measure.QuasiMeasurePreserving.smul_ae_eq_of_ae_eq
#align measure_theory.measure.quasi_measure_preserving.vadd_ae_eq_of_ae_eq MeasureTheory.Measure.QuasiMeasurePreserving.vadd_ae_eq_of_ae_eq

end QuasiMeasurePreserving

section Pointwise

open Pointwise

@[to_additive]
theorem pairwise_aedisjoint_of_aedisjoint_forall_ne_one {G α : Type*} [Group G] [MulAction G α]
    [MeasurableSpace α] {μ : Measure α} {s : Set α}
    (h_ae_disjoint : ∀ (g) (_ : g ≠ (1 : G)), AEDisjoint μ (g • s) s)
    (h_qmp : ∀ g : G, QuasiMeasurePreserving ((· • ·) g : α → α) μ μ) :
    Pairwise (AEDisjoint μ on fun g : G => g • s) := by
  intro g₁ g₂ hg
  let g := g₂⁻¹ * g₁
  replace hg : g ≠ 1
  · rw [Ne.def, inv_mul_eq_one]
    exact hg.symm
  have : (· • ·) g₂⁻¹ ⁻¹' (g • s ∩ s) = g₁ • s ∩ g₂ • s := by
    rw [preimage_eq_iff_eq_image (MulAction.bijective g₂⁻¹), image_smul, smul_set_inter, smul_smul,
      smul_smul, inv_mul_self, one_smul]
  change μ (g₁ • s ∩ g₂ • s) = 0
  exact this ▸ (h_qmp g₂⁻¹).preimage_null (h_ae_disjoint g hg)
#align measure_theory.measure.pairwise_ae_disjoint_of_ae_disjoint_forall_ne_one MeasureTheory.Measure.pairwise_aedisjoint_of_aedisjoint_forall_ne_one
#align measure_theory.measure.pairwise_ae_disjoint_of_ae_disjoint_forall_ne_zero MeasureTheory.Measure.pairwise_aedisjoint_of_aedisjoint_forall_ne_zero

end Pointwise

/-! ### The `cofinite` filter -/

/-- The filter of sets `s` such that `sᶜ` has finite measure. -/
def cofinite {m0 : MeasurableSpace α} (μ : Measure α) : Filter α where
  sets := { s | μ sᶜ < ∞ }
  univ_sets := by simp
  inter_sets {s t} hs ht := by
    simp only [compl_inter, mem_setOf_eq]
    calc
      μ (sᶜ ∪ tᶜ) ≤ μ sᶜ + μ tᶜ := measure_union_le _ _
      _ < ∞ := ENNReal.add_lt_top.2 ⟨hs, ht⟩
  sets_of_superset {s t} hs hst := lt_of_le_of_lt (measure_mono <| compl_subset_compl.2 hst) hs
#align measure_theory.measure.cofinite MeasureTheory.Measure.cofinite

theorem mem_cofinite : s ∈ μ.cofinite ↔ μ sᶜ < ∞ :=
  Iff.rfl
#align measure_theory.measure.mem_cofinite MeasureTheory.Measure.mem_cofinite

theorem compl_mem_cofinite : sᶜ ∈ μ.cofinite ↔ μ s < ∞ := by rw [mem_cofinite, compl_compl]
#align measure_theory.measure.compl_mem_cofinite MeasureTheory.Measure.compl_mem_cofinite

theorem eventually_cofinite {p : α → Prop} : (∀ᶠ x in μ.cofinite, p x) ↔ μ { x | ¬p x } < ∞ :=
  Iff.rfl
#align measure_theory.measure.eventually_cofinite MeasureTheory.Measure.eventually_cofinite

end Measure

open Measure

open MeasureTheory

/-- The preimage of a null measurable set under a (quasi) measure preserving map is a null
measurable set. -/
theorem NullMeasurableSet.preimage {ν : Measure β} {f : α → β} {t : Set β}
    (ht : NullMeasurableSet t ν) (hf : QuasiMeasurePreserving f μ ν) :
    NullMeasurableSet (f ⁻¹' t) μ :=
  ⟨f ⁻¹' toMeasurable ν t, hf.measurable (measurableSet_toMeasurable _ _),
    hf.ae_eq ht.toMeasurable_ae_eq.symm⟩
#align measure_theory.null_measurable_set.preimage MeasureTheory.NullMeasurableSet.preimage

theorem NullMeasurableSet.mono_ac (h : NullMeasurableSet s μ) (hle : ν ≪ μ) :
    NullMeasurableSet s ν :=
  h.preimage <| (QuasiMeasurePreserving.id μ).mono_left hle
#align measure_theory.null_measurable_set.mono_ac MeasureTheory.NullMeasurableSet.mono_ac

theorem NullMeasurableSet.mono (h : NullMeasurableSet s μ) (hle : ν ≤ μ) : NullMeasurableSet s ν :=
  h.mono_ac hle.absolutelyContinuous
#align measure_theory.null_measurable_set.mono MeasureTheory.NullMeasurableSet.mono

theorem AEDisjoint.preimage {ν : Measure β} {f : α → β} {s t : Set β} (ht : AEDisjoint ν s t)
    (hf : QuasiMeasurePreserving f μ ν) : AEDisjoint μ (f ⁻¹' s) (f ⁻¹' t) :=
  hf.preimage_null ht
#align measure_theory.ae_disjoint.preimage MeasureTheory.AEDisjoint.preimage

@[simp]
theorem ae_eq_bot : μ.ae = ⊥ ↔ μ = 0 := by
  rw [← empty_mem_iff_bot, mem_ae_iff, compl_empty, measure_univ_eq_zero]
#align measure_theory.ae_eq_bot MeasureTheory.ae_eq_bot

@[simp]
theorem ae_neBot : μ.ae.NeBot ↔ μ ≠ 0 :=
  neBot_iff.trans (not_congr ae_eq_bot)
#align measure_theory.ae_ne_bot MeasureTheory.ae_neBot

instance Measure.ae.neBot [NeZero μ] : μ.ae.NeBot := ae_neBot.2 <| NeZero.ne μ

@[simp]
theorem ae_zero {_m0 : MeasurableSpace α} : (0 : Measure α).ae = ⊥ :=
  ae_eq_bot.2 rfl
#align measure_theory.ae_zero MeasureTheory.ae_zero

@[mono]
theorem ae_mono (h : μ ≤ ν) : μ.ae ≤ ν.ae :=
  h.absolutelyContinuous.ae_le
#align measure_theory.ae_mono MeasureTheory.ae_mono

theorem mem_ae_map_iff {f : α → β} (hf : AEMeasurable f μ) {s : Set β} (hs : MeasurableSet s) :
    s ∈ (μ.map f).ae ↔ f ⁻¹' s ∈ μ.ae := by
  simp only [mem_ae_iff, map_apply_of_aemeasurable hf hs.compl, preimage_compl]
#align measure_theory.mem_ae_map_iff MeasureTheory.mem_ae_map_iff

theorem mem_ae_of_mem_ae_map {f : α → β} (hf : AEMeasurable f μ) {s : Set β}
    (hs : s ∈ (μ.map f).ae) : f ⁻¹' s ∈ μ.ae :=
  (tendsto_ae_map hf).eventually hs
#align measure_theory.mem_ae_of_mem_ae_map MeasureTheory.mem_ae_of_mem_ae_map

theorem ae_map_iff {f : α → β} (hf : AEMeasurable f μ) {p : β → Prop}
    (hp : MeasurableSet { x | p x }) : (∀ᵐ y ∂μ.map f, p y) ↔ ∀ᵐ x ∂μ, p (f x) :=
  mem_ae_map_iff hf hp
#align measure_theory.ae_map_iff MeasureTheory.ae_map_iff

theorem ae_of_ae_map {f : α → β} (hf : AEMeasurable f μ) {p : β → Prop} (h : ∀ᵐ y ∂μ.map f, p y) :
    ∀ᵐ x ∂μ, p (f x) :=
  mem_ae_of_mem_ae_map hf h
#align measure_theory.ae_of_ae_map MeasureTheory.ae_of_ae_map

theorem ae_map_mem_range {m0 : MeasurableSpace α} (f : α → β) (hf : MeasurableSet (range f))
    (μ : Measure α) : ∀ᵐ x ∂μ.map f, x ∈ range f := by
  by_cases h : AEMeasurable f μ
  · change range f ∈ (μ.map f).ae
    rw [mem_ae_map_iff h hf]
    apply eventually_of_forall
    exact mem_range_self
  · simp [map_of_not_aemeasurable h]
#align measure_theory.ae_map_mem_range MeasureTheory.ae_map_mem_range


section Intervals

theorem biSup_measure_Iic [Preorder α] {s : Set α} (hsc : s.Countable)
    (hst : ∀ x : α, ∃ y ∈ s, x ≤ y) (hdir : DirectedOn (· ≤ ·) s) :
    ⨆ x ∈ s, μ (Iic x) = μ univ := by
  rw [← measure_biUnion_eq_iSup hsc]
  · congr
    simp only [← bex_def] at hst
    exact iUnion₂_eq_univ_iff.2 hst
  · exact directedOn_iff_directed.2 (hdir.directed_val.mono_comp _ fun x y => Iic_subset_Iic.2)
#align measure_theory.bsupr_measure_Iic MeasureTheory.biSup_measure_Iic

theorem tendsto_measure_Ico_atTop [SemilatticeSup α] [NoMaxOrder α]
    [(atTop : Filter α).IsCountablyGenerated] (μ : Measure α) (a : α) :
    Tendsto (fun x => μ (Ico a x)) atTop (𝓝 (μ (Ici a))) := by
  haveI : Nonempty α := ⟨a⟩
  have h_mono : Monotone fun x => μ (Ico a x) := fun i j hij =>
    measure_mono (Ico_subset_Ico_right hij)
  convert tendsto_atTop_iSup h_mono
  obtain ⟨xs, hxs_mono, hxs_tendsto⟩ := exists_seq_monotone_tendsto_atTop_atTop α
  have h_Ici : Ici a = ⋃ n, Ico a (xs n) := by
    ext1 x
    simp only [mem_Ici, mem_iUnion, mem_Ico, exists_and_left, iff_self_and]
    intro
    obtain ⟨y, hxy⟩ := NoMaxOrder.exists_gt x
    obtain ⟨n, hn⟩ := tendsto_atTop_atTop.mp hxs_tendsto y
    exact ⟨n, hxy.trans_le (hn n le_rfl)⟩
  rw [h_Ici, measure_iUnion_eq_iSup, iSup_eq_iSup_subseq_of_monotone h_mono hxs_tendsto]
  exact Monotone.directed_le fun i j hij => Ico_subset_Ico_right (hxs_mono hij)
#align measure_theory.tendsto_measure_Ico_at_top MeasureTheory.tendsto_measure_Ico_atTop

theorem tendsto_measure_Ioc_atBot [SemilatticeInf α] [NoMinOrder α]
    [(atBot : Filter α).IsCountablyGenerated] (μ : Measure α) (a : α) :
    Tendsto (fun x => μ (Ioc x a)) atBot (𝓝 (μ (Iic a))) := by
  haveI : Nonempty α := ⟨a⟩
  have h_mono : Antitone fun x => μ (Ioc x a) := fun i j hij =>
    measure_mono (Ioc_subset_Ioc_left hij)
  convert tendsto_atBot_iSup h_mono
  obtain ⟨xs, hxs_mono, hxs_tendsto⟩ := exists_seq_antitone_tendsto_atTop_atBot α
  have h_Iic : Iic a = ⋃ n, Ioc (xs n) a := by
    ext1 x
    simp only [mem_Iic, mem_iUnion, mem_Ioc, exists_and_right, iff_and_self]
    intro
    obtain ⟨y, hxy⟩ := NoMinOrder.exists_lt x
    obtain ⟨n, hn⟩ := tendsto_atTop_atBot.mp hxs_tendsto y
    exact ⟨n, (hn n le_rfl).trans_lt hxy⟩
  rw [h_Iic, measure_iUnion_eq_iSup, iSup_eq_iSup_subseq_of_antitone h_mono hxs_tendsto]
  exact Monotone.directed_le fun i j hij => Ioc_subset_Ioc_left (hxs_mono hij)
#align measure_theory.tendsto_measure_Ioc_at_bot MeasureTheory.tendsto_measure_Ioc_atBot

theorem tendsto_measure_Iic_atTop [SemilatticeSup α] [(atTop : Filter α).IsCountablyGenerated]
    (μ : Measure α) : Tendsto (fun x => μ (Iic x)) atTop (𝓝 (μ univ)) := by
  cases isEmpty_or_nonempty α
  · have h1 : ∀ x : α, Iic x = ∅ := fun x => Subsingleton.elim _ _
    have h2 : (univ : Set α) = ∅ := Subsingleton.elim _ _
    simp_rw [h1, h2]
    exact tendsto_const_nhds
  have h_mono : Monotone fun x => μ (Iic x) := fun i j hij => measure_mono (Iic_subset_Iic.mpr hij)
  convert tendsto_atTop_iSup h_mono
  obtain ⟨xs, hxs_mono, hxs_tendsto⟩ := exists_seq_monotone_tendsto_atTop_atTop α
  have h_univ : (univ : Set α) = ⋃ n, Iic (xs n) := by
    ext1 x
    simp only [mem_univ, mem_iUnion, mem_Iic, true_iff_iff]
    obtain ⟨n, hn⟩ := tendsto_atTop_atTop.mp hxs_tendsto x
    exact ⟨n, hn n le_rfl⟩
  rw [h_univ, measure_iUnion_eq_iSup, iSup_eq_iSup_subseq_of_monotone h_mono hxs_tendsto]
  exact Monotone.directed_le fun i j hij => Iic_subset_Iic.mpr (hxs_mono hij)
#align measure_theory.tendsto_measure_Iic_at_top MeasureTheory.tendsto_measure_Iic_atTop

theorem tendsto_measure_Ici_atBot [SemilatticeInf α] [h : (atBot : Filter α).IsCountablyGenerated]
    (μ : Measure α) : Tendsto (fun x => μ (Ici x)) atBot (𝓝 (μ univ)) :=
  @tendsto_measure_Iic_atTop αᵒᵈ _ _ h μ
#align measure_theory.tendsto_measure_Ici_at_bot MeasureTheory.tendsto_measure_Ici_atBot

variable [PartialOrder α] {a b : α}

theorem Iio_ae_eq_Iic' (ha : μ {a} = 0) : Iio a =ᵐ[μ] Iic a := by
  rw [← Iic_diff_right, diff_ae_eq_self, measure_mono_null (Set.inter_subset_right _ _) ha]
#align measure_theory.Iio_ae_eq_Iic' MeasureTheory.Iio_ae_eq_Iic'

theorem Ioi_ae_eq_Ici' (ha : μ {a} = 0) : Ioi a =ᵐ[μ] Ici a :=
  @Iio_ae_eq_Iic' αᵒᵈ _ μ _ _ ha
#align measure_theory.Ioi_ae_eq_Ici' MeasureTheory.Ioi_ae_eq_Ici'

theorem Ioo_ae_eq_Ioc' (hb : μ {b} = 0) : Ioo a b =ᵐ[μ] Ioc a b :=
  (ae_eq_refl _).inter (Iio_ae_eq_Iic' hb)
#align measure_theory.Ioo_ae_eq_Ioc' MeasureTheory.Ioo_ae_eq_Ioc'

theorem Ioc_ae_eq_Icc' (ha : μ {a} = 0) : Ioc a b =ᵐ[μ] Icc a b :=
  (Ioi_ae_eq_Ici' ha).inter (ae_eq_refl _)
#align measure_theory.Ioc_ae_eq_Icc' MeasureTheory.Ioc_ae_eq_Icc'

theorem Ioo_ae_eq_Ico' (ha : μ {a} = 0) : Ioo a b =ᵐ[μ] Ico a b :=
  (Ioi_ae_eq_Ici' ha).inter (ae_eq_refl _)
#align measure_theory.Ioo_ae_eq_Ico' MeasureTheory.Ioo_ae_eq_Ico'

theorem Ioo_ae_eq_Icc' (ha : μ {a} = 0) (hb : μ {b} = 0) : Ioo a b =ᵐ[μ] Icc a b :=
  (Ioi_ae_eq_Ici' ha).inter (Iio_ae_eq_Iic' hb)
#align measure_theory.Ioo_ae_eq_Icc' MeasureTheory.Ioo_ae_eq_Icc'

theorem Ico_ae_eq_Icc' (hb : μ {b} = 0) : Ico a b =ᵐ[μ] Icc a b :=
  (ae_eq_refl _).inter (Iio_ae_eq_Iic' hb)
#align measure_theory.Ico_ae_eq_Icc' MeasureTheory.Ico_ae_eq_Icc'

theorem Ico_ae_eq_Ioc' (ha : μ {a} = 0) (hb : μ {b} = 0) : Ico a b =ᵐ[μ] Ioc a b :=
  (Ioo_ae_eq_Ico' ha).symm.trans (Ioo_ae_eq_Ioc' hb)
#align measure_theory.Ico_ae_eq_Ioc' MeasureTheory.Ico_ae_eq_Ioc'

end Intervals

<<<<<<< HEAD
section IsFiniteMeasure

/-- A measure `μ` is called finite if `μ univ < ∞`. -/
class IsFiniteMeasure (μ : Measure α) : Prop where
  measure_univ_lt_top : μ univ < ∞
#align measure_theory.is_finite_measure MeasureTheory.IsFiniteMeasure
#align measure_theory.is_finite_measure.measure_univ_lt_top MeasureTheory.IsFiniteMeasure.measure_univ_lt_top

theorem not_isFiniteMeasure_iff : ¬IsFiniteMeasure μ ↔ μ Set.univ = ∞ := by
  refine' ⟨fun h => _, fun h => fun h' => h'.measure_univ_lt_top.ne h⟩
  by_contra h'
  exact h ⟨lt_top_iff_ne_top.mpr h'⟩
#align measure_theory.not_is_finite_measure_iff MeasureTheory.not_isFiniteMeasure_iff

instance Restrict.isFiniteMeasure (μ : Measure α) [hs : Fact (μ s < ∞)] :
    IsFiniteMeasure (μ.restrict s) :=
  ⟨by simpa using hs.elim⟩
#align measure_theory.restrict.is_finite_measure MeasureTheory.Restrict.isFiniteMeasure

theorem measure_lt_top (μ : Measure α) [IsFiniteMeasure μ] (s : Set α) : μ s < ∞ :=
  (measure_mono (subset_univ s)).trans_lt IsFiniteMeasure.measure_univ_lt_top
#align measure_theory.measure_lt_top MeasureTheory.measure_lt_top

instance isFiniteMeasureRestrict (μ : Measure α) (s : Set α) [h : IsFiniteMeasure μ] :
    IsFiniteMeasure (μ.restrict s) :=
  ⟨by simpa using measure_lt_top μ s⟩
#align measure_theory.is_finite_measure_restrict MeasureTheory.isFiniteMeasureRestrict

theorem measure_ne_top (μ : Measure α) [IsFiniteMeasure μ] (s : Set α) : μ s ≠ ∞ :=
  ne_of_lt (measure_lt_top μ s)
#align measure_theory.measure_ne_top MeasureTheory.measure_ne_top

theorem measure_compl_le_add_of_le_add [IsFiniteMeasure μ] (hs : MeasurableSet s)
    (ht : MeasurableSet t) {ε : ℝ≥0∞} (h : μ s ≤ μ t + ε) : μ tᶜ ≤ μ sᶜ + ε := by
  rw [measure_compl ht (measure_ne_top μ _), measure_compl hs (measure_ne_top μ _),
    tsub_le_iff_right]
  calc
    μ univ = μ univ - μ s + μ s := (tsub_add_cancel_of_le <| measure_mono s.subset_univ).symm
    _ ≤ μ univ - μ s + (μ t + ε) := (add_le_add_left h _)
    _ = _ := by rw [add_right_comm, add_assoc]

#align measure_theory.measure_compl_le_add_of_le_add MeasureTheory.measure_compl_le_add_of_le_add

theorem measure_compl_le_add_iff [IsFiniteMeasure μ] (hs : MeasurableSet s) (ht : MeasurableSet t)
    {ε : ℝ≥0∞} : μ sᶜ ≤ μ tᶜ + ε ↔ μ t ≤ μ s + ε :=
  ⟨fun h => compl_compl s ▸ compl_compl t ▸ measure_compl_le_add_of_le_add hs.compl ht.compl h,
    measure_compl_le_add_of_le_add ht hs⟩
#align measure_theory.measure_compl_le_add_iff MeasureTheory.measure_compl_le_add_iff

/-- The measure of the whole space with respect to a finite measure, considered as `ℝ≥0`. -/
def measureUnivNNReal (μ : Measure α) : ℝ≥0 :=
  (μ univ).toNNReal
#align measure_theory.measure_univ_nnreal MeasureTheory.measureUnivNNReal

@[simp]
theorem coe_measureUnivNNReal (μ : Measure α) [IsFiniteMeasure μ] :
    ↑(measureUnivNNReal μ) = μ univ :=
  ENNReal.coe_toNNReal (measure_ne_top μ univ)
#align measure_theory.coe_measure_univ_nnreal MeasureTheory.coe_measureUnivNNReal

instance isFiniteMeasureZero : IsFiniteMeasure (0 : Measure α) :=
  ⟨by simp⟩
#align measure_theory.is_finite_measure_zero MeasureTheory.isFiniteMeasureZero

instance (priority := 50) isFiniteMeasureOfIsEmpty [IsEmpty α] : IsFiniteMeasure μ := by
  rw [eq_zero_of_isEmpty μ]
  infer_instance
#align measure_theory.is_finite_measure_of_is_empty MeasureTheory.isFiniteMeasureOfIsEmpty

@[simp]
theorem measureUnivNNReal_zero : measureUnivNNReal (0 : Measure α) = 0 :=
  rfl
#align measure_theory.measure_univ_nnreal_zero MeasureTheory.measureUnivNNReal_zero

instance isFiniteMeasureAdd [IsFiniteMeasure μ] [IsFiniteMeasure ν] : IsFiniteMeasure (μ + ν) where
  measure_univ_lt_top := by
    rw [Measure.coe_add, Pi.add_apply, ENNReal.add_lt_top]
    exact ⟨measure_lt_top _ _, measure_lt_top _ _⟩
#align measure_theory.is_finite_measure_add MeasureTheory.isFiniteMeasureAdd

instance isFiniteMeasureSMulNNReal [IsFiniteMeasure μ] {r : ℝ≥0} : IsFiniteMeasure (r • μ) where
  measure_univ_lt_top := ENNReal.mul_lt_top ENNReal.coe_ne_top (measure_ne_top _ _)
#align measure_theory.is_finite_measure_smul_nnreal MeasureTheory.isFiniteMeasureSMulNNReal

instance IsFiniteMeasure.average : IsFiniteMeasure ((μ univ)⁻¹ • μ) where
  measure_univ_lt_top := by
    rw [smul_apply, smul_eq_mul, ← ENNReal.div_eq_inv_mul]
    exact ENNReal.div_self_le_one.trans_lt ENNReal.one_lt_top

instance isFiniteMeasureSMulOfNNRealTower {R} [SMul R ℝ≥0] [SMul R ℝ≥0∞] [IsScalarTower R ℝ≥0 ℝ≥0∞]
    [IsScalarTower R ℝ≥0∞ ℝ≥0∞] [IsFiniteMeasure μ] {r : R} : IsFiniteMeasure (r • μ) := by
  rw [← smul_one_smul ℝ≥0 r μ]
  infer_instance
#align measure_theory.is_finite_measure_smul_of_nnreal_tower MeasureTheory.isFiniteMeasureSMulOfNNRealTower

theorem isFiniteMeasure_of_le (μ : Measure α) [IsFiniteMeasure μ] (h : ν ≤ μ) : IsFiniteMeasure ν :=
  { measure_univ_lt_top := lt_of_le_of_lt (h Set.univ MeasurableSet.univ) (measure_lt_top _ _) }
#align measure_theory.is_finite_measure_of_le MeasureTheory.isFiniteMeasure_of_le

@[instance]
theorem Measure.isFiniteMeasure_map {m : MeasurableSpace α} (μ : Measure α) [IsFiniteMeasure μ]
    (f : α → β) : IsFiniteMeasure (μ.map f) := by
  by_cases hf : AEMeasurable f μ
  · constructor
    rw [map_apply_of_aemeasurable hf MeasurableSet.univ]
    exact measure_lt_top μ _
  · rw [map_of_not_aemeasurable hf]
    exact MeasureTheory.isFiniteMeasureZero
#align measure_theory.measure.is_finite_measure_map MeasureTheory.Measure.isFiniteMeasure_map

@[simp]
theorem measureUnivNNReal_eq_zero [IsFiniteMeasure μ] : measureUnivNNReal μ = 0 ↔ μ = 0 := by
  rw [← MeasureTheory.Measure.measure_univ_eq_zero, ← coe_measureUnivNNReal]
  norm_cast
#align measure_theory.measure_univ_nnreal_eq_zero MeasureTheory.measureUnivNNReal_eq_zero

theorem measureUnivNNReal_pos [IsFiniteMeasure μ] (hμ : μ ≠ 0) : 0 < measureUnivNNReal μ := by
  contrapose! hμ
  simpa [measureUnivNNReal_eq_zero, le_zero_iff] using hμ
#align measure_theory.measure_univ_nnreal_pos MeasureTheory.measureUnivNNReal_pos

/-- `le_of_add_le_add_left` is normally applicable to `OrderedCancelAddCommMonoid`,
but it holds for measures with the additional assumption that μ is finite. -/
theorem Measure.le_of_add_le_add_left [IsFiniteMeasure μ] (A2 : μ + ν₁ ≤ μ + ν₂) : ν₁ ≤ ν₂ :=
  fun S B1 => ENNReal.le_of_add_le_add_left (MeasureTheory.measure_ne_top μ S) (A2 S B1)
#align measure_theory.measure.le_of_add_le_add_left MeasureTheory.Measure.le_of_add_le_add_left

theorem summable_measure_toReal [hμ : IsFiniteMeasure μ] {f : ℕ → Set α}
    (hf₁ : ∀ i : ℕ, MeasurableSet (f i)) (hf₂ : Pairwise (Disjoint on f)) :
    Summable fun x => (μ (f x)).toReal := by
  apply ENNReal.summable_toReal
  rw [← MeasureTheory.measure_iUnion hf₂ hf₁]
  exact ne_of_lt (measure_lt_top _ _)
#align measure_theory.summable_measure_to_real MeasureTheory.summable_measure_toReal

theorem ae_eq_univ_iff_measure_eq [IsFiniteMeasure μ] (hs : NullMeasurableSet s μ) :
    s =ᵐ[μ] univ ↔ μ s = μ univ := by
  refine' ⟨measure_congr, fun h => _⟩
  obtain ⟨t, -, ht₁, ht₂⟩ := hs.exists_measurable_subset_ae_eq
  exact
    ht₂.symm.trans
      (ae_eq_of_subset_of_measure_ge (subset_univ t) (Eq.le ((measure_congr ht₂).trans h).symm) ht₁
        (measure_ne_top μ univ))
#align measure_theory.ae_eq_univ_iff_measure_eq MeasureTheory.ae_eq_univ_iff_measure_eq

theorem ae_iff_measure_eq [IsFiniteMeasure μ] {p : α → Prop}
    (hp : NullMeasurableSet { a | p a } μ) : (∀ᵐ a ∂μ, p a) ↔ μ { a | p a } = μ univ := by
  rw [← ae_eq_univ_iff_measure_eq hp, eventuallyEq_univ, eventually_iff]
#align measure_theory.ae_iff_measure_eq MeasureTheory.ae_iff_measure_eq

theorem ae_mem_iff_measure_eq [IsFiniteMeasure μ] {s : Set α} (hs : NullMeasurableSet s μ) :
    (∀ᵐ a ∂μ, a ∈ s) ↔ μ s = μ univ :=
  ae_iff_measure_eq hs
#align measure_theory.ae_mem_iff_measure_eq MeasureTheory.ae_mem_iff_measure_eq

theorem abs_toReal_measure_sub_le_measure_symmDiff'
    (hs : MeasurableSet s) (ht : MeasurableSet t) (hs' : μ s ≠ ∞) (ht' : μ t ≠ ∞) :
    |(μ s).toReal - (μ t).toReal| ≤ (μ (s ∆ t)).toReal := by
  have hst : μ (s \ t) ≠ ∞ := (measure_lt_top_of_subset (diff_subset s t) hs').ne
  have hts : μ (t \ s) ≠ ∞ := (measure_lt_top_of_subset (diff_subset t s) ht').ne
  suffices : (μ s).toReal - (μ t).toReal = (μ (s \ t)).toReal - (μ (t \ s)).toReal
  · rw [this, measure_symmDiff_eq hs ht, ENNReal.toReal_add hst hts]
    convert abs_sub (μ (s \ t)).toReal (μ (t \ s)).toReal <;> simp
  rw [measure_diff' s ht ht', measure_diff' t hs hs',
    ENNReal.toReal_sub_of_le measure_le_measure_union_right (measure_union_ne_top hs' ht'),
    ENNReal.toReal_sub_of_le measure_le_measure_union_right (measure_union_ne_top ht' hs'),
    union_comm t s]
  abel

theorem abs_toReal_measure_sub_le_measure_symmDiff [IsFiniteMeasure μ]
    (hs : MeasurableSet s) (ht : MeasurableSet t) :
    |(μ s).toReal - (μ t).toReal| ≤ (μ (s ∆ t)).toReal :=
  abs_toReal_measure_sub_le_measure_symmDiff' hs ht (measure_ne_top μ s) (measure_ne_top μ t)

end IsFiniteMeasure

section IsProbabilityMeasure

/-- A measure `μ` is called a probability measure if `μ univ = 1`. -/
class IsProbabilityMeasure (μ : Measure α) : Prop where
  measure_univ : μ univ = 1
#align measure_theory.is_probability_measure MeasureTheory.IsProbabilityMeasure
#align measure_theory.is_probability_measure.measure_univ MeasureTheory.IsProbabilityMeasure.measure_univ

export MeasureTheory.IsProbabilityMeasure (measure_univ)

attribute [simp] IsProbabilityMeasure.measure_univ

instance (priority := 100) IsProbabilityMeasure.toIsFiniteMeasure (μ : Measure α)
    [IsProbabilityMeasure μ] : IsFiniteMeasure μ :=
  ⟨by simp only [measure_univ, ENNReal.one_lt_top]⟩
#align measure_theory.is_probability_measure.to_is_finite_measure MeasureTheory.IsProbabilityMeasure.toIsFiniteMeasure

theorem IsProbabilityMeasure.ne_zero (μ : Measure α) [IsProbabilityMeasure μ] : μ ≠ 0 :=
  mt measure_univ_eq_zero.2 <| by simp [measure_univ]
#align measure_theory.is_probability_measure.ne_zero MeasureTheory.IsProbabilityMeasure.ne_zero

instance (priority := 100) IsProbabilityMeasure.neZero (μ : Measure α) [IsProbabilityMeasure μ] :
    NeZero μ := ⟨IsProbabilityMeasure.ne_zero μ⟩

-- Porting note: no longer an `instance` because `inferInstance` can find it now
theorem IsProbabilityMeasure.ae_neBot [IsProbabilityMeasure μ] : NeBot μ.ae := inferInstance
#align measure_theory.is_probability_measure.ae_ne_bot MeasureTheory.IsProbabilityMeasure.ae_neBot

theorem prob_add_prob_compl [IsProbabilityMeasure μ] (h : MeasurableSet s) : μ s + μ sᶜ = 1 :=
  (measure_add_measure_compl h).trans measure_univ
#align measure_theory.prob_add_prob_compl MeasureTheory.prob_add_prob_compl

theorem prob_le_one [IsProbabilityMeasure μ] : μ s ≤ 1 :=
  (measure_mono <| Set.subset_univ _).trans_eq measure_univ
#align measure_theory.prob_le_one MeasureTheory.prob_le_one

-- porting note: made an `instance`, using `NeZero`
instance isProbabilityMeasureSMul [IsFiniteMeasure μ] [NeZero μ] :
    IsProbabilityMeasure ((μ univ)⁻¹ • μ) :=
  ⟨ENNReal.inv_mul_cancel (NeZero.ne (μ univ)) (measure_ne_top _ _)⟩
#align measure_theory.is_probability_measure_smul MeasureTheory.isProbabilityMeasureSMulₓ

theorem isProbabilityMeasure_map [IsProbabilityMeasure μ] {f : α → β} (hf : AEMeasurable f μ) :
    IsProbabilityMeasure (map f μ) :=
  ⟨by simp [map_apply_of_aemeasurable, hf]⟩
#align measure_theory.is_probability_measure_map MeasureTheory.isProbabilityMeasure_map

@[simp]
theorem one_le_prob_iff [IsProbabilityMeasure μ] : 1 ≤ μ s ↔ μ s = 1 :=
  ⟨fun h => le_antisymm prob_le_one h, fun h => h ▸ le_refl _⟩
#align measure_theory.one_le_prob_iff MeasureTheory.one_le_prob_iff

/-- Note that this is not quite as useful as it looks because the measure takes values in `ℝ≥0∞`.
Thus the subtraction appearing is the truncated subtraction of `ℝ≥0∞`, rather than the
better-behaved subtraction of `ℝ`. -/
theorem prob_compl_eq_one_sub [IsProbabilityMeasure μ] (hs : MeasurableSet s) : μ sᶜ = 1 - μ s :=
  by simpa only [measure_univ] using measure_compl hs (measure_lt_top μ s).ne
#align measure_theory.prob_compl_eq_one_sub MeasureTheory.prob_compl_eq_one_sub

@[simp]
theorem prob_compl_eq_zero_iff [IsProbabilityMeasure μ] (hs : MeasurableSet s) :
    μ sᶜ = 0 ↔ μ s = 1 := by
  rw [prob_compl_eq_one_sub hs, tsub_eq_zero_iff_le, one_le_prob_iff]
#align measure_theory.prob_compl_eq_zero_iff MeasureTheory.prob_compl_eq_zero_iff

@[simp]
theorem prob_compl_eq_one_iff [IsProbabilityMeasure μ] (hs : MeasurableSet s) :
    μ sᶜ = 1 ↔ μ s = 0 := by rw [← prob_compl_eq_zero_iff hs.compl, compl_compl]
#align measure_theory.prob_compl_eq_one_iff MeasureTheory.prob_compl_eq_one_iff

end IsProbabilityMeasure

section NoAtoms

/-- Measure `μ` *has no atoms* if the measure of each singleton is zero.

NB: Wikipedia assumes that for any measurable set `s` with positive `μ`-measure,
there exists a measurable `t ⊆ s` such that `0 < μ t < μ s`. While this implies `μ {x} = 0`,
the converse is not true. -/
class NoAtoms {m0 : MeasurableSpace α} (μ : Measure α) : Prop where
  measure_singleton : ∀ x, μ {x} = 0
#align measure_theory.has_no_atoms MeasureTheory.NoAtoms
#align measure_theory.has_no_atoms.measure_singleton MeasureTheory.NoAtoms.measure_singleton

export MeasureTheory.NoAtoms (measure_singleton)

attribute [simp] measure_singleton

variable [NoAtoms μ]

theorem _root_.Set.Subsingleton.measure_zero (hs : s.Subsingleton) (μ : Measure α) [NoAtoms μ] :
    μ s = 0 :=
  hs.induction_on (p := fun s => μ s = 0) measure_empty measure_singleton
#align set.subsingleton.measure_zero Set.Subsingleton.measure_zero

theorem Measure.restrict_singleton' {a : α} : μ.restrict {a} = 0 := by
  simp only [measure_singleton, Measure.restrict_eq_zero]
#align measure_theory.measure.restrict_singleton' MeasureTheory.Measure.restrict_singleton'

instance Measure.restrict.instNoAtoms (s : Set α) : NoAtoms (μ.restrict s) := by
  refine' ⟨fun x => _⟩
  obtain ⟨t, hxt, ht1, ht2⟩ := exists_measurable_superset_of_null (measure_singleton x : μ {x} = 0)
  apply measure_mono_null hxt
  rw [Measure.restrict_apply ht1]
  apply measure_mono_null (inter_subset_left t s) ht2
#align measure_theory.measure.restrict.has_no_atoms MeasureTheory.Measure.restrict.instNoAtoms

theorem _root_.Set.Countable.measure_zero (h : s.Countable) (μ : Measure α) [NoAtoms μ] :
    μ s = 0 := by
  rw [← biUnion_of_singleton s, ← nonpos_iff_eq_zero]
  refine' le_trans (measure_biUnion_le h _) _
  simp
#align set.countable.measure_zero Set.Countable.measure_zero

theorem _root_.Set.Countable.ae_not_mem (h : s.Countable) (μ : Measure α) [NoAtoms μ] :
    ∀ᵐ x ∂μ, x ∉ s := by
  simpa only [ae_iff, Classical.not_not] using h.measure_zero μ
#align set.countable.ae_not_mem Set.Countable.ae_not_mem

lemma _root_.Set.Countable.measure_restrict_compl (h : s.Countable) (μ : Measure α) [NoAtoms μ] :
    μ.restrict sᶜ = μ :=
  restrict_eq_self_of_ae_mem <| h.ae_not_mem μ

@[simp]
lemma restrict_compl_singleton (a : α) : μ.restrict ({a}ᶜ) = μ :=
  (countable_singleton _).measure_restrict_compl μ

theorem _root_.Set.Finite.measure_zero (h : s.Finite) (μ : Measure α) [NoAtoms μ] : μ s = 0 :=
  h.countable.measure_zero μ
#align set.finite.measure_zero Set.Finite.measure_zero

theorem _root_.Finset.measure_zero (s : Finset α) (μ : Measure α) [NoAtoms μ] : μ s = 0 :=
  s.finite_toSet.measure_zero μ
#align finset.measure_zero Finset.measure_zero

theorem insert_ae_eq_self (a : α) (s : Set α) : (insert a s : Set α) =ᵐ[μ] s :=
  union_ae_eq_right.2 <| measure_mono_null (diff_subset _ _) (measure_singleton _)
#align measure_theory.insert_ae_eq_self MeasureTheory.insert_ae_eq_self

section

variable [PartialOrder α] {a b : α}

theorem Iio_ae_eq_Iic : Iio a =ᵐ[μ] Iic a :=
  Iio_ae_eq_Iic' (measure_singleton a)
#align measure_theory.Iio_ae_eq_Iic MeasureTheory.Iio_ae_eq_Iic

theorem Ioi_ae_eq_Ici : Ioi a =ᵐ[μ] Ici a :=
  Ioi_ae_eq_Ici' (measure_singleton a)
#align measure_theory.Ioi_ae_eq_Ici MeasureTheory.Ioi_ae_eq_Ici

theorem Ioo_ae_eq_Ioc : Ioo a b =ᵐ[μ] Ioc a b :=
  Ioo_ae_eq_Ioc' (measure_singleton b)
#align measure_theory.Ioo_ae_eq_Ioc MeasureTheory.Ioo_ae_eq_Ioc

theorem Ioc_ae_eq_Icc : Ioc a b =ᵐ[μ] Icc a b :=
  Ioc_ae_eq_Icc' (measure_singleton a)
#align measure_theory.Ioc_ae_eq_Icc MeasureTheory.Ioc_ae_eq_Icc

theorem Ioo_ae_eq_Ico : Ioo a b =ᵐ[μ] Ico a b :=
  Ioo_ae_eq_Ico' (measure_singleton a)
#align measure_theory.Ioo_ae_eq_Ico MeasureTheory.Ioo_ae_eq_Ico

theorem Ioo_ae_eq_Icc : Ioo a b =ᵐ[μ] Icc a b :=
  Ioo_ae_eq_Icc' (measure_singleton a) (measure_singleton b)
#align measure_theory.Ioo_ae_eq_Icc MeasureTheory.Ioo_ae_eq_Icc

theorem Ico_ae_eq_Icc : Ico a b =ᵐ[μ] Icc a b :=
  Ico_ae_eq_Icc' (measure_singleton b)
#align measure_theory.Ico_ae_eq_Icc MeasureTheory.Ico_ae_eq_Icc

theorem Ico_ae_eq_Ioc : Ico a b =ᵐ[μ] Ioc a b :=
  Ico_ae_eq_Ioc' (measure_singleton a) (measure_singleton b)
#align measure_theory.Ico_ae_eq_Ioc MeasureTheory.Ico_ae_eq_Ioc

theorem restrict_Iio_eq_restrict_Iic : μ.restrict (Iio a) = μ.restrict (Iic a) :=
  restrict_congr_set Iio_ae_eq_Iic

theorem restrict_Ioi_eq_restrict_Ici : μ.restrict (Ioi a) = μ.restrict (Ici a) :=
  restrict_congr_set Ioi_ae_eq_Ici

theorem restrict_Ioo_eq_restrict_Ioc : μ.restrict (Ioo a b) = μ.restrict (Ioc a b) :=
  restrict_congr_set Ioo_ae_eq_Ioc

theorem restrict_Ioc_eq_restrict_Icc : μ.restrict (Ioc a b) = μ.restrict (Icc a b) :=
  restrict_congr_set Ioc_ae_eq_Icc

theorem restrict_Ioo_eq_restrict_Ico : μ.restrict (Ioo a b) = μ.restrict (Ico a b) :=
  restrict_congr_set Ioo_ae_eq_Ico

theorem restrict_Ioo_eq_restrict_Icc : μ.restrict (Ioo a b) = μ.restrict (Icc a b) :=
  restrict_congr_set Ioo_ae_eq_Icc

theorem restrict_Ico_eq_restrict_Icc : μ.restrict (Ico a b) = μ.restrict (Icc a b) :=
  restrict_congr_set Ico_ae_eq_Icc

theorem restrict_Ico_eq_restrict_Ioc : μ.restrict (Ico a b) = μ.restrict (Ioc a b) :=
  restrict_congr_set Ico_ae_eq_Ioc

end

open Interval

theorem uIoc_ae_eq_interval [LinearOrder α] {a b : α} : Ι a b =ᵐ[μ] [[a, b]] :=
  Ioc_ae_eq_Icc
#align measure_theory.uIoc_ae_eq_interval MeasureTheory.uIoc_ae_eq_interval

end NoAtoms

theorem ite_ae_eq_of_measure_zero {γ} (f : α → γ) (g : α → γ) (s : Set α) (hs_zero : μ s = 0) :
    (fun x => ite (x ∈ s) (f x) (g x)) =ᵐ[μ] g := by
  have h_ss : sᶜ ⊆ { a : α | ite (a ∈ s) (f a) (g a) = g a } := fun x hx => by
    simp [(Set.mem_compl_iff _ _).mp hx]
  refine' measure_mono_null _ hs_zero
  conv_rhs => rw [← compl_compl s]
  rwa [Set.compl_subset_compl]
#align measure_theory.ite_ae_eq_of_measure_zero MeasureTheory.ite_ae_eq_of_measure_zero

theorem ite_ae_eq_of_measure_compl_zero {γ} (f : α → γ) (g : α → γ) (s : Set α)
    (hs_zero : μ sᶜ = 0) : (fun x => ite (x ∈ s) (f x) (g x)) =ᵐ[μ] f := by
  change s ∈ μ.ae at hs_zero
  filter_upwards [hs_zero]
  intros
  split_ifs
  rfl
#align measure_theory.ite_ae_eq_of_measure_compl_zero MeasureTheory.ite_ae_eq_of_measure_compl_zero

namespace Measure

/-- A measure is called finite at filter `f` if it is finite at some set `s ∈ f`.
Equivalently, it is eventually finite at `s` in `f.small_sets`. -/
def FiniteAtFilter {_m0 : MeasurableSpace α} (μ : Measure α) (f : Filter α) : Prop :=
  ∃ s ∈ f, μ s < ∞
#align measure_theory.measure.finite_at_filter MeasureTheory.Measure.FiniteAtFilter

theorem finiteAtFilter_of_finite {_m0 : MeasurableSpace α} (μ : Measure α) [IsFiniteMeasure μ]
    (f : Filter α) : μ.FiniteAtFilter f :=
  ⟨univ, univ_mem, measure_lt_top μ univ⟩
#align measure_theory.measure.finite_at_filter_of_finite MeasureTheory.Measure.finiteAtFilter_of_finite

theorem FiniteAtFilter.exists_mem_basis {f : Filter α} (hμ : FiniteAtFilter μ f) {p : ι → Prop}
    {s : ι → Set α} (hf : f.HasBasis p s) : ∃ i, p i ∧ μ (s i) < ∞ :=
  (hf.exists_iff fun {_s _t} hst ht => (measure_mono hst).trans_lt ht).1 hμ
#align measure_theory.measure.finite_at_filter.exists_mem_basis MeasureTheory.Measure.FiniteAtFilter.exists_mem_basis

theorem finiteAtBot {m0 : MeasurableSpace α} (μ : Measure α) : μ.FiniteAtFilter ⊥ :=
  ⟨∅, mem_bot, by simp only [measure_empty, zero_lt_top]⟩
#align measure_theory.measure.finite_at_bot MeasureTheory.Measure.finiteAtBot

/-- `μ` has finite spanning sets in `C` if there is a countable sequence of sets in `C` that have
  finite measures. This structure is a type, which is useful if we want to record extra properties
  about the sets, such as that they are monotone.
  `SigmaFinite` is defined in terms of this: `μ` is σ-finite if there exists a sequence of
  finite spanning sets in the collection of all measurable sets. -/
-- @[nolint has_nonempty_instance] -- Porting note: deleted
structure FiniteSpanningSetsIn {m0 : MeasurableSpace α} (μ : Measure α) (C : Set (Set α)) where
  protected set : ℕ → Set α
  protected set_mem : ∀ i, set i ∈ C
  protected finite : ∀ i, μ (set i) < ∞
  protected spanning : ⋃ i, set i = univ
#align measure_theory.measure.finite_spanning_sets_in MeasureTheory.Measure.FiniteSpanningSetsIn
#align measure_theory.measure.finite_spanning_sets_in.set MeasureTheory.Measure.FiniteSpanningSetsIn.set
#align measure_theory.measure.finite_spanning_sets_in.set_mem MeasureTheory.Measure.FiniteSpanningSetsIn.set_mem
#align measure_theory.measure.finite_spanning_sets_in.finite MeasureTheory.Measure.FiniteSpanningSetsIn.finite
#align measure_theory.measure.finite_spanning_sets_in.spanning MeasureTheory.Measure.FiniteSpanningSetsIn.spanning

end Measure

open Measure

/-- A measure `μ` is called σ-finite if there is a countable collection of sets
 `{ A i | i ∈ ℕ }` such that `μ (A i) < ∞` and `⋃ i, A i = s`. -/
class SigmaFinite {m0 : MeasurableSpace α} (μ : Measure α) : Prop where
  out' : Nonempty (μ.FiniteSpanningSetsIn univ)
#align measure_theory.sigma_finite MeasureTheory.SigmaFinite
#align measure_theory.sigma_finite.out' MeasureTheory.SigmaFinite.out'

theorem sigmaFinite_iff : SigmaFinite μ ↔ Nonempty (μ.FiniteSpanningSetsIn univ) :=
  ⟨fun h => h.1, fun h => ⟨h⟩⟩
#align measure_theory.sigma_finite_iff MeasureTheory.sigmaFinite_iff

theorem SigmaFinite.out (h : SigmaFinite μ) : Nonempty (μ.FiniteSpanningSetsIn univ) :=
  h.1
#align measure_theory.sigma_finite.out MeasureTheory.SigmaFinite.out

/-- If `μ` is σ-finite it has finite spanning sets in the collection of all measurable sets. -/
def Measure.toFiniteSpanningSetsIn (μ : Measure α) [h : SigmaFinite μ] :
    μ.FiniteSpanningSetsIn { s | MeasurableSet s } where
  set n := toMeasurable μ (h.out.some.set n)
  set_mem n := measurableSet_toMeasurable _ _
  finite n := by
    rw [measure_toMeasurable]
    exact h.out.some.finite n
  spanning := eq_univ_of_subset (iUnion_mono fun n => subset_toMeasurable _ _) h.out.some.spanning
#align measure_theory.measure.to_finite_spanning_sets_in MeasureTheory.Measure.toFiniteSpanningSetsIn

/-- A noncomputable way to get a monotone collection of sets that span `univ` and have finite
  measure using `Classical.choose`. This definition satisfies monotonicity in addition to all other
  properties in `SigmaFinite`. -/
def spanningSets (μ : Measure α) [SigmaFinite μ] (i : ℕ) : Set α :=
  Accumulate μ.toFiniteSpanningSetsIn.set i
#align measure_theory.spanning_sets MeasureTheory.spanningSets

theorem monotone_spanningSets (μ : Measure α) [SigmaFinite μ] : Monotone (spanningSets μ) :=
  monotone_accumulate
#align measure_theory.monotone_spanning_sets MeasureTheory.monotone_spanningSets

theorem measurable_spanningSets (μ : Measure α) [SigmaFinite μ] (i : ℕ) :
    MeasurableSet (spanningSets μ i) :=
  MeasurableSet.iUnion fun j => MeasurableSet.iUnion fun _ => μ.toFiniteSpanningSetsIn.set_mem j
#align measure_theory.measurable_spanning_sets MeasureTheory.measurable_spanningSets

theorem measure_spanningSets_lt_top (μ : Measure α) [SigmaFinite μ] (i : ℕ) :
    μ (spanningSets μ i) < ∞ :=
  measure_biUnion_lt_top (finite_le_nat i) fun j _ => (μ.toFiniteSpanningSetsIn.finite j).ne
#align measure_theory.measure_spanning_sets_lt_top MeasureTheory.measure_spanningSets_lt_top

theorem iUnion_spanningSets (μ : Measure α) [SigmaFinite μ] : ⋃ i : ℕ, spanningSets μ i = univ :=
  by simp_rw [spanningSets, iUnion_accumulate, μ.toFiniteSpanningSetsIn.spanning]
#align measure_theory.Union_spanning_sets MeasureTheory.iUnion_spanningSets

theorem isCountablySpanning_spanningSets (μ : Measure α) [SigmaFinite μ] :
    IsCountablySpanning (range (spanningSets μ)) :=
  ⟨spanningSets μ, mem_range_self, iUnion_spanningSets μ⟩
#align measure_theory.is_countably_spanning_spanning_sets MeasureTheory.isCountablySpanning_spanningSets

/-- `spanningSetsIndex μ x` is the least `n : ℕ` such that `x ∈ spanningSets μ n`. -/
def spanningSetsIndex (μ : Measure α) [SigmaFinite μ] (x : α) : ℕ :=
  Nat.find <| iUnion_eq_univ_iff.1 (iUnion_spanningSets μ) x
#align measure_theory.spanning_sets_index MeasureTheory.spanningSetsIndex

theorem measurable_spanningSetsIndex (μ : Measure α) [SigmaFinite μ] :
    Measurable (spanningSetsIndex μ) :=
  measurable_find _ <| measurable_spanningSets μ
#align measure_theory.measurable_spanning_sets_index MeasureTheory.measurable_spanningSetsIndex

theorem preimage_spanningSetsIndex_singleton (μ : Measure α) [SigmaFinite μ] (n : ℕ) :
    spanningSetsIndex μ ⁻¹' {n} = disjointed (spanningSets μ) n :=
  preimage_find_eq_disjointed _ _ _
#align measure_theory.preimage_spanning_sets_index_singleton MeasureTheory.preimage_spanningSetsIndex_singleton

theorem spanningSetsIndex_eq_iff (μ : Measure α) [SigmaFinite μ] {x : α} {n : ℕ} :
    spanningSetsIndex μ x = n ↔ x ∈ disjointed (spanningSets μ) n := by
  convert Set.ext_iff.1 (preimage_spanningSetsIndex_singleton μ n) x
#align measure_theory.spanning_sets_index_eq_iff MeasureTheory.spanningSetsIndex_eq_iff

theorem mem_disjointed_spanningSetsIndex (μ : Measure α) [SigmaFinite μ] (x : α) :
    x ∈ disjointed (spanningSets μ) (spanningSetsIndex μ x) :=
  (spanningSetsIndex_eq_iff μ).1 rfl
#align measure_theory.mem_disjointed_spanning_sets_index MeasureTheory.mem_disjointed_spanningSetsIndex

theorem mem_spanningSetsIndex (μ : Measure α) [SigmaFinite μ] (x : α) :
    x ∈ spanningSets μ (spanningSetsIndex μ x) :=
  disjointed_subset _ _ (mem_disjointed_spanningSetsIndex μ x)
#align measure_theory.mem_spanning_sets_index MeasureTheory.mem_spanningSetsIndex

theorem mem_spanningSets_of_index_le (μ : Measure α) [SigmaFinite μ] (x : α) {n : ℕ}
    (hn : spanningSetsIndex μ x ≤ n) : x ∈ spanningSets μ n :=
  monotone_spanningSets μ hn (mem_spanningSetsIndex μ x)
#align measure_theory.mem_spanning_sets_of_index_le MeasureTheory.mem_spanningSets_of_index_le

theorem eventually_mem_spanningSets (μ : Measure α) [SigmaFinite μ] (x : α) :
    ∀ᶠ n in atTop, x ∈ spanningSets μ n :=
  eventually_atTop.2 ⟨spanningSetsIndex μ x, fun _ => mem_spanningSets_of_index_le μ x⟩
#align measure_theory.eventually_mem_spanning_sets MeasureTheory.eventually_mem_spanningSets

namespace Measure

theorem iSup_restrict_spanningSets [SigmaFinite μ] (hs : MeasurableSet s) :
    ⨆ i, μ.restrict (spanningSets μ i) s = μ s :=
  calc
    ⨆ i, μ.restrict (spanningSets μ i) s = μ.restrict (⋃ i, spanningSets μ i) s :=
      (restrict_iUnion_apply_eq_iSup (monotone_spanningSets μ).directed_le hs).symm
    _ = μ s := by rw [iUnion_spanningSets, restrict_univ]
#align measure_theory.measure.supr_restrict_spanning_sets MeasureTheory.Measure.iSup_restrict_spanningSets

/-- In a σ-finite space, any measurable set of measure `> r` contains a measurable subset of
finite measure `> r`. -/
theorem exists_subset_measure_lt_top [SigmaFinite μ] {r : ℝ≥0∞} (hs : MeasurableSet s)
    (h's : r < μ s) : ∃ t, MeasurableSet t ∧ t ⊆ s ∧ r < μ t ∧ μ t < ∞ := by
  rw [← iSup_restrict_spanningSets hs,
    @lt_iSup_iff _ _ _ r fun i : ℕ => μ.restrict (spanningSets μ i) s] at h's
  rcases h's with ⟨n, hn⟩
  simp only [restrict_apply hs] at hn
  refine'
    ⟨s ∩ spanningSets μ n, hs.inter (measurable_spanningSets _ _), inter_subset_left _ _, hn, _⟩
  exact (measure_mono (inter_subset_right _ _)).trans_lt (measure_spanningSets_lt_top _ _)
#align measure_theory.measure.exists_subset_measure_lt_top MeasureTheory.Measure.exists_subset_measure_lt_top

/-- A set in a σ-finite space has zero measure if and only if its intersection with
all members of the countable family of finite measure spanning sets has zero measure. -/
theorem forall_measure_inter_spanningSets_eq_zero [MeasurableSpace α] {μ : Measure α}
    [SigmaFinite μ] (s : Set α) : (∀ n, μ (s ∩ spanningSets μ n) = 0) ↔ μ s = 0 := by
  nth_rw 2 [show s = ⋃ n, s ∩ spanningSets μ n by
      rw [← inter_iUnion, iUnion_spanningSets, inter_univ] ]
  rw [measure_iUnion_null_iff]
#align measure_theory.measure.forall_measure_inter_spanning_sets_eq_zero MeasureTheory.Measure.forall_measure_inter_spanningSets_eq_zero

/-- A set in a σ-finite space has positive measure if and only if its intersection with
some member of the countable family of finite measure spanning sets has positive measure. -/
theorem exists_measure_inter_spanningSets_pos [MeasurableSpace α] {μ : Measure α} [SigmaFinite μ]
    (s : Set α) : (∃ n, 0 < μ (s ∩ spanningSets μ n)) ↔ 0 < μ s := by
  rw [← not_iff_not]
  simp only [not_exists, not_lt, nonpos_iff_eq_zero]
  exact forall_measure_inter_spanningSets_eq_zero s
#align measure_theory.measure.exists_measure_inter_spanning_sets_pos MeasureTheory.Measure.exists_measure_inter_spanningSets_pos

/-- If the union of a.e.-disjoint null-measurable sets has finite measure, then there are only
finitely many members of the union whose measure exceeds any given positive number. -/
theorem finite_const_le_meas_of_disjoint_iUnion₀ {ι : Type*} [MeasurableSpace α] (μ : Measure α)
    {ε : ℝ≥0∞} (ε_pos : 0 < ε) {As : ι → Set α} (As_mble : ∀ i : ι, NullMeasurableSet (As i) μ)
    (As_disj : Pairwise (AEDisjoint μ on As)) (Union_As_finite : μ (⋃ i, As i) ≠ ∞) :
    Set.Finite { i : ι | ε ≤ μ (As i) } :=
  ENNReal.finite_const_le_of_tsum_ne_top
    (ne_top_of_le_ne_top Union_As_finite (tsum_meas_le_meas_iUnion_of_disjoint₀ μ As_mble As_disj))
    ε_pos.ne'

/-- If the union of disjoint measurable sets has finite measure, then there are only
finitely many members of the union whose measure exceeds any given positive number. -/
theorem finite_const_le_meas_of_disjoint_iUnion {ι : Type*} [MeasurableSpace α] (μ : Measure α)
    {ε : ℝ≥0∞} (ε_pos : 0 < ε) {As : ι → Set α} (As_mble : ∀ i : ι, MeasurableSet (As i))
    (As_disj : Pairwise (Disjoint on As)) (Union_As_finite : μ (⋃ i, As i) ≠ ∞) :
    Set.Finite { i : ι | ε ≤ μ (As i) } :=
  finite_const_le_meas_of_disjoint_iUnion₀ μ ε_pos (fun i ↦ (As_mble i).nullMeasurableSet)
    (fun _ _ h ↦ Disjoint.aedisjoint (As_disj h)) Union_As_finite
#align measure_theory.measure.finite_const_le_meas_of_disjoint_Union MeasureTheory.Measure.finite_const_le_meas_of_disjoint_iUnion

/-- If all elements of an infinite set have measure uniformly separated from zero,
then the set has infinite measure. -/
theorem _root_.Set.Infinite.meas_eq_top [MeasurableSingletonClass α]
    {s : Set α} (hs : s.Infinite) (h' : ∃ ε, ε ≠ 0 ∧ ∀ x ∈ s, ε ≤ μ {x}) : μ s = ∞ := top_unique <|
  let ⟨ε, hne, hε⟩ := h'; have := hs.to_subtype
  calc
    ∞ = ∑' _ : s, ε := (ENNReal.tsum_const_eq_top_of_ne_zero hne).symm
    _ ≤ ∑' x : s, μ {x.1} := ENNReal.tsum_le_tsum fun x ↦ hε x x.2
    _ ≤ μ (⋃ x : s, {x.1}) := tsum_meas_le_meas_iUnion_of_disjoint _
      (fun _ ↦ MeasurableSet.singleton _) fun x y hne ↦ by simpa [Subtype.val_inj]
    _ = μ s := by simp

/-- If the union of a.e.-disjoint null-measurable sets has finite measure, then there are only
countably many members of the union whose measure is positive. -/
theorem countable_meas_pos_of_disjoint_of_meas_iUnion_ne_top₀ {ι : Type*} [MeasurableSpace α]
    (μ : Measure α) {As : ι → Set α} (As_mble : ∀ i : ι, NullMeasurableSet (As i) μ)
    (As_disj : Pairwise (AEDisjoint μ on As)) (Union_As_finite : μ (⋃ i, As i) ≠ ∞) :
    Set.Countable { i : ι | 0 < μ (As i) } := by
  set posmeas := { i : ι | 0 < μ (As i) } with posmeas_def
  rcases exists_seq_strictAnti_tendsto' (zero_lt_one : (0 : ℝ≥0∞) < 1) with
    ⟨as, _, as_mem, as_lim⟩
  set fairmeas := fun n : ℕ => { i : ι | as n ≤ μ (As i) }
  have countable_union : posmeas = ⋃ n, fairmeas n := by
    have fairmeas_eq : ∀ n, fairmeas n = (fun i => μ (As i)) ⁻¹' Ici (as n) := fun n => by
      simp only []
      rfl
    simpa only [fairmeas_eq, posmeas_def, ← preimage_iUnion,
      iUnion_Ici_eq_Ioi_of_lt_of_tendsto (0 : ℝ≥0∞) (fun n => (as_mem n).1) as_lim]
  rw [countable_union]
  refine' countable_iUnion fun n => Finite.countable _
  refine' finite_const_le_meas_of_disjoint_iUnion₀ μ (as_mem n).1 As_mble As_disj Union_As_finite

/-- If the union of disjoint measurable sets has finite measure, then there are only
countably many members of the union whose measure is positive. -/
theorem countable_meas_pos_of_disjoint_of_meas_iUnion_ne_top {ι : Type*} [MeasurableSpace α]
    (μ : Measure α) {As : ι → Set α} (As_mble : ∀ i : ι, MeasurableSet (As i))
    (As_disj : Pairwise (Disjoint on As)) (Union_As_finite : μ (⋃ i, As i) ≠ ∞) :
    Set.Countable { i : ι | 0 < μ (As i) } :=
  countable_meas_pos_of_disjoint_of_meas_iUnion_ne_top₀ μ (fun i ↦ (As_mble i).nullMeasurableSet)
    ((fun _ _ h ↦ Disjoint.aedisjoint (As_disj h))) Union_As_finite
#align measure_theory.measure.countable_meas_pos_of_disjoint_of_meas_Union_ne_top MeasureTheory.Measure.countable_meas_pos_of_disjoint_of_meas_iUnion_ne_top

/-- In a σ-finite space, among disjoint null-measurable sets, only countably many can have positive
measure. -/
theorem countable_meas_pos_of_disjoint_iUnion₀ {ι : Type*} [MeasurableSpace α] {μ : Measure α}
    [SigmaFinite μ] {As : ι → Set α} (As_mble : ∀ i : ι, NullMeasurableSet (As i) μ)
    (As_disj : Pairwise (AEDisjoint μ on As)) :
    Set.Countable { i : ι | 0 < μ (As i) } := by
  have obs : { i : ι | 0 < μ (As i) } ⊆ ⋃ n, { i : ι | 0 < μ (As i ∩ spanningSets μ n) } := by
    intro i i_in_nonzeroes
    by_contra con
    simp only [mem_iUnion, mem_setOf_eq, not_exists, not_lt, nonpos_iff_eq_zero] at *
    simp [(forall_measure_inter_spanningSets_eq_zero _).mp con] at i_in_nonzeroes
  apply Countable.mono obs
  refine' countable_iUnion fun n => countable_meas_pos_of_disjoint_of_meas_iUnion_ne_top₀ μ _ _ _
  · exact fun i ↦ NullMeasurableSet.inter (As_mble i)
      (measurable_spanningSets μ n).nullMeasurableSet
  · exact fun i j i_ne_j ↦ (As_disj i_ne_j).mono
      (inter_subset_left (As i) (spanningSets μ n)) (inter_subset_left (As j) (spanningSets μ n))
  · refine' (lt_of_le_of_lt (measure_mono _) (measure_spanningSets_lt_top μ n)).ne
    exact iUnion_subset fun i => inter_subset_right _ _

/-- In a σ-finite space, among disjoint measurable sets, only countably many can have positive
measure. -/
theorem countable_meas_pos_of_disjoint_iUnion {ι : Type*} [MeasurableSpace α] {μ : Measure α}
    [SigmaFinite μ] {As : ι → Set α} (As_mble : ∀ i : ι, MeasurableSet (As i))
    (As_disj : Pairwise (Disjoint on As)) : Set.Countable { i : ι | 0 < μ (As i) } :=
  countable_meas_pos_of_disjoint_iUnion₀ (fun i ↦ (As_mble i).nullMeasurableSet)
    ((fun _ _ h ↦ Disjoint.aedisjoint (As_disj h)))
#align measure_theory.measure.countable_meas_pos_of_disjoint_Union MeasureTheory.Measure.countable_meas_pos_of_disjoint_iUnion

theorem countable_meas_level_set_pos₀ {α β : Type*} [MeasurableSpace α] {μ : Measure α}
    [SigmaFinite μ] [MeasurableSpace β] [MeasurableSingletonClass β] {g : α → β}
    (g_mble : NullMeasurable g μ) : Set.Countable { t : β | 0 < μ { a : α | g a = t } } := by
  have level_sets_disjoint : Pairwise (Disjoint on fun t : β => { a : α | g a = t }) :=
    fun s t hst => Disjoint.preimage g (disjoint_singleton.mpr hst)
  exact Measure.countable_meas_pos_of_disjoint_iUnion₀
    (fun b => g_mble (‹MeasurableSingletonClass β›.measurableSet_singleton b))
    ((fun _ _ h ↦ Disjoint.aedisjoint (level_sets_disjoint h)))

theorem countable_meas_level_set_pos {α β : Type*} [MeasurableSpace α] {μ : Measure α}
    [SigmaFinite μ] [MeasurableSpace β] [MeasurableSingletonClass β] {g : α → β}
    (g_mble : Measurable g) : Set.Countable { t : β | 0 < μ { a : α | g a = t } } :=
  countable_meas_level_set_pos₀ g_mble.nullMeasurable
#align measure_theory.measure.countable_meas_level_set_pos MeasureTheory.Measure.countable_meas_level_set_pos

/-- If a set `t` is covered by a countable family of finite measure sets, then its measurable
superset `toMeasurable μ t` (which has the same measure as `t`) satisfies,
for any measurable set `s`, the equality `μ (toMeasurable μ t ∩ s) = μ (t ∩ s)`. -/
theorem measure_toMeasurable_inter_of_cover {s : Set α} (hs : MeasurableSet s) {t : Set α}
    {v : ℕ → Set α} (hv : t ⊆ ⋃ n, v n) (h'v : ∀ n, μ (t ∩ v n) ≠ ∞) :
    μ (toMeasurable μ t ∩ s) = μ (t ∩ s) := by
  -- we show that there is a measurable superset of `t` satisfying the conclusion for any
  -- measurable set `s`. It is built on each member of a spanning family using `toMeasurable`
  -- (which is well behaved for finite measure sets thanks to `measure_toMeasurable_inter`), and
  -- the desired property passes to the union.
  have A : ∃ t', t' ⊇ t ∧ MeasurableSet t' ∧ ∀ u, MeasurableSet u → μ (t' ∩ u) = μ (t ∩ u) := by
    let w n := toMeasurable μ (t ∩ v n)
    have hw : ∀ n, μ (w n) < ∞ := by
      intro n
      simp_rw [measure_toMeasurable]
      exact (h'v n).lt_top
    set t' := ⋃ n, toMeasurable μ (t ∩ disjointed w n) with ht'
    have tt' : t ⊆ t' :=
      calc
        t ⊆ ⋃ n, t ∩ disjointed w n := by
          rw [← inter_iUnion, iUnion_disjointed, inter_iUnion]
          intro x hx
          rcases mem_iUnion.1 (hv hx) with ⟨n, hn⟩
          refine' mem_iUnion.2 ⟨n, _⟩
          have : x ∈ t ∩ v n := ⟨hx, hn⟩
          exact ⟨hx, subset_toMeasurable μ _ this⟩
        _ ⊆ ⋃ n, toMeasurable μ (t ∩ disjointed w n) :=
          iUnion_mono fun n => subset_toMeasurable _ _
    refine' ⟨t', tt', MeasurableSet.iUnion fun n => measurableSet_toMeasurable μ _, fun u hu => _⟩
    apply le_antisymm _ (measure_mono (inter_subset_inter tt' Subset.rfl))
    calc
      μ (t' ∩ u) ≤ ∑' n, μ (toMeasurable μ (t ∩ disjointed w n) ∩ u) := by
        rw [ht', iUnion_inter]
        exact measure_iUnion_le _
      _ = ∑' n, μ (t ∩ disjointed w n ∩ u) := by
        congr 1
        ext1 n
        apply measure_toMeasurable_inter hu
        apply ne_of_lt
        calc
          μ (t ∩ disjointed w n) ≤ μ (t ∩ w n) :=
            measure_mono (inter_subset_inter_right _ (disjointed_le w n))
          _ ≤ μ (w n) := (measure_mono (inter_subset_right _ _))
          _ < ∞ := hw n
      _ = ∑' n, μ.restrict (t ∩ u) (disjointed w n) := by
        congr 1
        ext1 n
        rw [restrict_apply, inter_comm t _, inter_assoc]
        refine MeasurableSet.disjointed (fun n => ?_) n
        exact measurableSet_toMeasurable _ _
      _ = μ.restrict (t ∩ u) (⋃ n, disjointed w n) := by
        rw [measure_iUnion]
        · exact disjoint_disjointed _
        · intro i
          refine MeasurableSet.disjointed (fun n => ?_) i
          exact measurableSet_toMeasurable _ _
      _ ≤ μ.restrict (t ∩ u) univ := (measure_mono (subset_univ _))
      _ = μ (t ∩ u) := by rw [restrict_apply MeasurableSet.univ, univ_inter]
  -- thanks to the definition of `toMeasurable`, the previous property will also be shared
  -- by `toMeasurable μ t`, which is enough to conclude the proof.
  rw [toMeasurable]
  split_ifs with ht
  · apply measure_congr
    exact ae_eq_set_inter ht.choose_spec.2.2 (ae_eq_refl _)
  · exact A.choose_spec.2.2 s hs
#align measure_theory.measure.measure_to_measurable_inter_of_cover MeasureTheory.Measure.measure_toMeasurable_inter_of_cover

theorem restrict_toMeasurable_of_cover {s : Set α} {v : ℕ → Set α} (hv : s ⊆ ⋃ n, v n)
    (h'v : ∀ n, μ (s ∩ v n) ≠ ∞) : μ.restrict (toMeasurable μ s) = μ.restrict s :=
  ext fun t ht => by
    simp only [restrict_apply ht, inter_comm t, measure_toMeasurable_inter_of_cover ht hv h'v]
#align measure_theory.measure.restrict_to_measurable_of_cover MeasureTheory.Measure.restrict_toMeasurable_of_cover

/-- The measurable superset `toMeasurable μ t` of `t` (which has the same measure as `t`)
satisfies, for any measurable set `s`, the equality `μ (toMeasurable μ t ∩ s) = μ (t ∩ s)`.
This only holds when `μ` is σ-finite. For a version without this assumption (but requiring
that `t` has finite measure), see `measure_toMeasurable_inter`. -/
theorem measure_toMeasurable_inter_of_sigmaFinite [SigmaFinite μ] {s : Set α} (hs : MeasurableSet s)
    (t : Set α) : μ (toMeasurable μ t ∩ s) = μ (t ∩ s) := by
  have : t ⊆ ⋃ n, spanningSets μ n := by
    rw [iUnion_spanningSets]
    exact subset_univ _
  refine measure_toMeasurable_inter_of_cover hs this fun n => ne_of_lt ?_
  calc
    μ (t ∩ spanningSets μ n) ≤ μ (spanningSets μ n) := measure_mono (inter_subset_right _ _)
    _ < ∞ := measure_spanningSets_lt_top μ n

#align measure_theory.measure.measure_to_measurable_inter_of_sigma_finite MeasureTheory.Measure.measure_toMeasurable_inter_of_sigmaFinite

@[simp]
theorem restrict_toMeasurable_of_sigmaFinite [SigmaFinite μ] (s : Set α) :
    μ.restrict (toMeasurable μ s) = μ.restrict s :=
  ext fun t ht => by
    rw [restrict_apply ht, inter_comm t, measure_toMeasurable_inter_of_sigmaFinite ht,
      restrict_apply ht, inter_comm t]
#align measure_theory.measure.restrict_to_measurable_of_sigma_finite MeasureTheory.Measure.restrict_toMeasurable_of_sigmaFinite

namespace FiniteSpanningSetsIn

variable {C D : Set (Set α)}

/-- If `μ` has finite spanning sets in `C` and `C ∩ {s | μ s < ∞} ⊆ D` then `μ` has finite spanning
sets in `D`. -/
protected def mono' (h : μ.FiniteSpanningSetsIn C) (hC : C ∩ { s | μ s < ∞ } ⊆ D) :
    μ.FiniteSpanningSetsIn D :=
  ⟨h.set, fun i => hC ⟨h.set_mem i, h.finite i⟩, h.finite, h.spanning⟩
#align measure_theory.measure.finite_spanning_sets_in.mono' MeasureTheory.Measure.FiniteSpanningSetsIn.mono'

/-- If `μ` has finite spanning sets in `C` and `C ⊆ D` then `μ` has finite spanning sets in `D`. -/
protected def mono (h : μ.FiniteSpanningSetsIn C) (hC : C ⊆ D) : μ.FiniteSpanningSetsIn D :=
  h.mono' fun _s hs => hC hs.1
#align measure_theory.measure.finite_spanning_sets_in.mono MeasureTheory.Measure.FiniteSpanningSetsIn.mono

/-- If `μ` has finite spanning sets in the collection of measurable sets `C`, then `μ` is σ-finite.
-/
protected theorem sigmaFinite (h : μ.FiniteSpanningSetsIn C) : SigmaFinite μ :=
  ⟨⟨h.mono <| subset_univ C⟩⟩
#align measure_theory.measure.finite_spanning_sets_in.sigma_finite MeasureTheory.Measure.FiniteSpanningSetsIn.sigmaFinite

/-- An extensionality for measures. It is `ext_of_generateFrom_of_iUnion` formulated in terms of
`FiniteSpanningSetsIn`. -/
protected theorem ext {ν : Measure α} {C : Set (Set α)} (hA : ‹_› = generateFrom C)
    (hC : IsPiSystem C) (h : μ.FiniteSpanningSetsIn C) (h_eq : ∀ s ∈ C, μ s = ν s) : μ = ν :=
  ext_of_generateFrom_of_iUnion C _ hA hC h.spanning h.set_mem (fun i => (h.finite i).ne) h_eq
#align measure_theory.measure.finite_spanning_sets_in.ext MeasureTheory.Measure.FiniteSpanningSetsIn.ext

protected theorem isCountablySpanning (h : μ.FiniteSpanningSetsIn C) : IsCountablySpanning C :=
  ⟨h.set, h.set_mem, h.spanning⟩
#align measure_theory.measure.finite_spanning_sets_in.is_countably_spanning MeasureTheory.Measure.FiniteSpanningSetsIn.isCountablySpanning

end FiniteSpanningSetsIn

theorem sigmaFinite_of_countable {S : Set (Set α)} (hc : S.Countable) (hμ : ∀ s ∈ S, μ s < ∞)
    (hU : ⋃₀ S = univ) : SigmaFinite μ := by
  obtain ⟨s, hμ, hs⟩ : ∃ s : ℕ → Set α, (∀ n, μ (s n) < ∞) ∧ ⋃ n, s n = univ
  exact (@exists_seq_cover_iff_countable _ (fun x => μ x < ⊤) ⟨∅, by simp⟩).2 ⟨S, hc, hμ, hU⟩
  exact ⟨⟨⟨fun n => s n, fun _ => trivial, hμ, hs⟩⟩⟩
#align measure_theory.measure.sigma_finite_of_countable MeasureTheory.Measure.sigmaFinite_of_countable

/-- Given measures `μ`, `ν` where `ν ≤ μ`, `FiniteSpanningSetsIn.ofLe` provides the induced
`FiniteSpanningSet` with respect to `ν` from a `FiniteSpanningSet` with respect to `μ`. -/
def FiniteSpanningSetsIn.ofLE (h : ν ≤ μ) {C : Set (Set α)} (S : μ.FiniteSpanningSetsIn C) :
    ν.FiniteSpanningSetsIn C where
  set := S.set
  set_mem := S.set_mem
  finite n := lt_of_le_of_lt (le_iff'.1 h _) (S.finite n)
  spanning := S.spanning
#align measure_theory.measure.finite_spanning_sets_in.of_le MeasureTheory.Measure.FiniteSpanningSetsIn.ofLE

theorem sigmaFinite_of_le (μ : Measure α) [hs : SigmaFinite μ] (h : ν ≤ μ) : SigmaFinite ν :=
  ⟨hs.out.map <| FiniteSpanningSetsIn.ofLE h⟩
#align measure_theory.measure.sigma_finite_of_le MeasureTheory.Measure.sigmaFinite_of_le

@[simp] lemma add_right_inj (μ ν₁ ν₂ : Measure α) [SigmaFinite μ] :
    μ + ν₁ = μ + ν₂ ↔ ν₁ = ν₂ := by
  refine ⟨fun h ↦ ?_, fun h ↦ by rw [h]⟩
  rw [ext_iff_of_iUnion_eq_univ (iUnion_spanningSets μ)]
  intro i
  ext s hs
  rw [← ENNReal.add_right_inj (measure_mono (inter_subset_right s _) |>.trans_lt <|
    measure_spanningSets_lt_top μ i).ne]
  simp only [ext_iff', add_toOuterMeasure, OuterMeasure.coe_add, Pi.add_apply] at h
  simp [hs, h]

@[simp] lemma add_left_inj (μ ν₁ ν₂ : Measure α) [SigmaFinite μ] :
    ν₁ + μ = ν₂ + μ ↔ ν₁ = ν₂ := by rw [add_comm _ μ, add_comm _ μ, μ.add_right_inj]

end Measure

/-- Every finite measure is σ-finite. -/
instance (priority := 100) IsFiniteMeasure.toSigmaFinite {_m0 : MeasurableSpace α} (μ : Measure α)
    [IsFiniteMeasure μ] : SigmaFinite μ :=
  ⟨⟨⟨fun _ => univ, fun _ => trivial, fun _ => measure_lt_top μ _, iUnion_const _⟩⟩⟩
#align measure_theory.is_finite_measure.to_sigma_finite MeasureTheory.IsFiniteMeasure.toSigmaFinite

theorem sigmaFinite_bot_iff (μ : @Measure α ⊥) : SigmaFinite μ ↔ IsFiniteMeasure μ := by
  refine'
    ⟨fun h => ⟨_⟩, fun h => by
      haveI := h
      infer_instance⟩
  haveI : SigmaFinite μ := h
  let s := spanningSets μ
  have hs_univ : ⋃ i, s i = Set.univ := iUnion_spanningSets μ
  have hs_meas : ∀ i, MeasurableSet[⊥] (s i) := measurable_spanningSets μ
  simp_rw [MeasurableSpace.measurableSet_bot_iff] at hs_meas
  by_cases h_univ_empty : Set.univ = ∅
  · rw [h_univ_empty, @measure_empty α ⊥]
    exact ENNReal.zero_ne_top.lt_top
  obtain ⟨i, hsi⟩ : ∃ i, s i = Set.univ := by
    by_contra' h_not_univ
    have h_empty : ∀ i, s i = ∅ := by simpa [h_not_univ] using hs_meas
    simp only [h_empty, iUnion_empty] at hs_univ
    exact h_univ_empty hs_univ.symm
  rw [← hsi]
  exact measure_spanningSets_lt_top μ i
#align measure_theory.sigma_finite_bot_iff MeasureTheory.sigmaFinite_bot_iff

instance Restrict.sigmaFinite (μ : Measure α) [SigmaFinite μ] (s : Set α) :
    SigmaFinite (μ.restrict s) := by
  refine' ⟨⟨⟨spanningSets μ, fun _ => trivial, fun i => _, iUnion_spanningSets μ⟩⟩⟩
  rw [Measure.restrict_apply (measurable_spanningSets μ i)]
  exact (measure_mono <| inter_subset_left _ _).trans_lt (measure_spanningSets_lt_top μ i)
#align measure_theory.restrict.sigma_finite MeasureTheory.Restrict.sigmaFinite

instance sum.sigmaFinite {ι} [Finite ι] (μ : ι → Measure α) [∀ i, SigmaFinite (μ i)] :
    SigmaFinite (sum μ) := by
  cases nonempty_fintype ι
  have : ∀ n, MeasurableSet (⋂ i : ι, spanningSets (μ i) n) := fun n =>
    MeasurableSet.iInter fun i => measurable_spanningSets (μ i) n
  refine' ⟨⟨⟨fun n => ⋂ i, spanningSets (μ i) n, fun _ => trivial, fun n => _, _⟩⟩⟩
  · rw [sum_apply _ (this n), tsum_fintype, ENNReal.sum_lt_top_iff]
    rintro i -
    exact (measure_mono <| iInter_subset _ i).trans_lt (measure_spanningSets_lt_top (μ i) n)
  · rw [iUnion_iInter_of_monotone]
    simp_rw [iUnion_spanningSets, iInter_univ]
    exact fun i => monotone_spanningSets (μ i)
#align measure_theory.sum.sigma_finite MeasureTheory.sum.sigmaFinite

instance Add.sigmaFinite (μ ν : Measure α) [SigmaFinite μ] [SigmaFinite ν] :
    SigmaFinite (μ + ν) := by
  rw [← sum_cond]
  refine' @sum.sigmaFinite _ _ _ _ _ (Bool.rec _ _) <;> simpa
#align measure_theory.add.sigma_finite MeasureTheory.Add.sigmaFinite

instance SMul.sigmaFinite {μ : Measure α} [SigmaFinite μ] (c : ℝ≥0) :
    MeasureTheory.SigmaFinite (c • μ) where
  out' :=
  ⟨{  set := spanningSets μ
      set_mem := fun _ ↦ trivial
      finite := by
        intro i
        simp only [smul_toOuterMeasure, OuterMeasure.coe_smul, Pi.smul_apply,
          nnreal_smul_coe_apply]
        exact ENNReal.mul_lt_top ENNReal.coe_ne_top (measure_spanningSets_lt_top μ i).ne
      spanning := iUnion_spanningSets μ }⟩

theorem SigmaFinite.of_map (μ : Measure α) {f : α → β} (hf : AEMeasurable f μ)
    (h : SigmaFinite (μ.map f)) : SigmaFinite μ :=
  ⟨⟨⟨fun n => f ⁻¹' spanningSets (μ.map f) n, fun _ => trivial, fun n => by
        simp only [← map_apply_of_aemeasurable hf, measurable_spanningSets,
          measure_spanningSets_lt_top],
        by rw [← preimage_iUnion, iUnion_spanningSets, preimage_univ]⟩⟩⟩
#align measure_theory.sigma_finite.of_map MeasureTheory.SigmaFinite.of_map

theorem _root_.MeasurableEquiv.sigmaFinite_map {μ : Measure α} (f : α ≃ᵐ β) (h : SigmaFinite μ) :
    SigmaFinite (μ.map f) := by
  refine' SigmaFinite.of_map _ f.symm.measurable.aemeasurable _
  rwa [map_map f.symm.measurable f.measurable, f.symm_comp_self, Measure.map_id]
#align measurable_equiv.sigma_finite_map MeasurableEquiv.sigmaFinite_map

/-- Similar to `ae_of_forall_measure_lt_top_ae_restrict`, but where you additionally get the
  hypothesis that another σ-finite measure has finite values on `s`. -/
theorem ae_of_forall_measure_lt_top_ae_restrict' {μ : Measure α} (ν : Measure α) [SigmaFinite μ]
    [SigmaFinite ν] (P : α → Prop)
    (h : ∀ s, MeasurableSet s → μ s < ∞ → ν s < ∞ → ∀ᵐ x ∂μ.restrict s, P x) : ∀ᵐ x ∂μ, P x := by
  have : ∀ n, ∀ᵐ x ∂μ, x ∈ spanningSets (μ + ν) n → P x := by
    intro n
    have := h
      (spanningSets (μ + ν) n) (measurable_spanningSets _ _)
      ((self_le_add_right _ _).trans_lt (measure_spanningSets_lt_top (μ + ν) _))
      ((self_le_add_left _ _).trans_lt (measure_spanningSets_lt_top (μ + ν) _))
    exact (ae_restrict_iff' (measurable_spanningSets _ _)).mp this
  filter_upwards [ae_all_iff.2 this] with _ hx using hx _ (mem_spanningSetsIndex _ _)
#align measure_theory.ae_of_forall_measure_lt_top_ae_restrict' MeasureTheory.ae_of_forall_measure_lt_top_ae_restrict'

/-- To prove something for almost all `x` w.r.t. a σ-finite measure, it is sufficient to show that
  this holds almost everywhere in sets where the measure has finite value. -/
theorem ae_of_forall_measure_lt_top_ae_restrict {μ : Measure α} [SigmaFinite μ] (P : α → Prop)
    (h : ∀ s, MeasurableSet s → μ s < ∞ → ∀ᵐ x ∂μ.restrict s, P x) : ∀ᵐ x ∂μ, P x :=
  ae_of_forall_measure_lt_top_ae_restrict' μ P fun s hs h2s _ => h s hs h2s
#align measure_theory.ae_of_forall_measure_lt_top_ae_restrict MeasureTheory.ae_of_forall_measure_lt_top_ae_restrict

/-- A measure is called locally finite if it is finite in some neighborhood of each point. -/
class IsLocallyFiniteMeasure [TopologicalSpace α] (μ : Measure α) : Prop where
  finiteAtNhds : ∀ x, μ.FiniteAtFilter (𝓝 x)
#align measure_theory.is_locally_finite_measure MeasureTheory.IsLocallyFiniteMeasure
#align measure_theory.is_locally_finite_measure.finite_at_nhds MeasureTheory.IsLocallyFiniteMeasure.finiteAtNhds

-- see Note [lower instance priority]
instance (priority := 100) IsFiniteMeasure.toIsLocallyFiniteMeasure [TopologicalSpace α]
    (μ : Measure α) [IsFiniteMeasure μ] : IsLocallyFiniteMeasure μ :=
  ⟨fun _ => finiteAtFilter_of_finite _ _⟩
#align measure_theory.is_finite_measure.to_is_locally_finite_measure MeasureTheory.IsFiniteMeasure.toIsLocallyFiniteMeasure

theorem Measure.finiteAt_nhds [TopologicalSpace α] (μ : Measure α) [IsLocallyFiniteMeasure μ]
    (x : α) : μ.FiniteAtFilter (𝓝 x) :=
  IsLocallyFiniteMeasure.finiteAtNhds x
#align measure_theory.measure.finite_at_nhds MeasureTheory.Measure.finiteAt_nhds

theorem Measure.smul_finite (μ : Measure α) [IsFiniteMeasure μ] {c : ℝ≥0∞} (hc : c ≠ ∞) :
    IsFiniteMeasure (c • μ) := by
  lift c to ℝ≥0 using hc
  exact MeasureTheory.isFiniteMeasureSMulNNReal
#align measure_theory.measure.smul_finite MeasureTheory.Measure.smul_finite

theorem Measure.exists_isOpen_measure_lt_top [TopologicalSpace α] (μ : Measure α)
    [IsLocallyFiniteMeasure μ] (x : α) : ∃ s : Set α, x ∈ s ∧ IsOpen s ∧ μ s < ∞ := by
  simpa only [and_assoc] using (μ.finiteAt_nhds x).exists_mem_basis (nhds_basis_opens x)
#align measure_theory.measure.exists_is_open_measure_lt_top MeasureTheory.Measure.exists_isOpen_measure_lt_top

instance isLocallyFiniteMeasureSMulNNReal [TopologicalSpace α] (μ : Measure α)
    [IsLocallyFiniteMeasure μ] (c : ℝ≥0) : IsLocallyFiniteMeasure (c • μ) := by
  refine' ⟨fun x => _⟩
  rcases μ.exists_isOpen_measure_lt_top x with ⟨o, xo, o_open, μo⟩
  refine' ⟨o, o_open.mem_nhds xo, _⟩
  apply ENNReal.mul_lt_top _ μo.ne
  simp
#align measure_theory.is_locally_finite_measure_smul_nnreal MeasureTheory.isLocallyFiniteMeasureSMulNNReal

protected theorem Measure.isTopologicalBasis_isOpen_lt_top [TopologicalSpace α]
    (μ : Measure α) [IsLocallyFiniteMeasure μ] :
    TopologicalSpace.IsTopologicalBasis { s | IsOpen s ∧ μ s < ∞ } := by
  refine' TopologicalSpace.isTopologicalBasis_of_open_of_nhds (fun s hs => hs.1) _
  intro x s xs hs
  rcases μ.exists_isOpen_measure_lt_top x with ⟨v, xv, hv, μv⟩
  refine' ⟨v ∩ s, ⟨hv.inter hs, lt_of_le_of_lt _ μv⟩, ⟨xv, xs⟩, inter_subset_right _ _⟩
  exact measure_mono (inter_subset_left _ _)
#align measure_theory.measure.is_topological_basis_is_open_lt_top MeasureTheory.Measure.isTopologicalBasis_isOpen_lt_top

/-- A measure `μ` is finite on compacts if any compact set `K` satisfies `μ K < ∞`. -/
class IsFiniteMeasureOnCompacts [TopologicalSpace α] (μ : Measure α) : Prop where
  protected lt_top_of_isCompact : ∀ ⦃K : Set α⦄, IsCompact K → μ K < ∞
#align measure_theory.is_finite_measure_on_compacts MeasureTheory.IsFiniteMeasureOnCompacts
#align measure_theory.is_finite_measure_on_compacts.lt_top_of_is_compact MeasureTheory.IsFiniteMeasureOnCompacts.lt_top_of_isCompact

/-- A compact subset has finite measure for a measure which is finite on compacts. -/
theorem _root_.IsCompact.measure_lt_top [TopologicalSpace α] {μ : Measure α}
    [IsFiniteMeasureOnCompacts μ] ⦃K : Set α⦄ (hK : IsCompact K) : μ K < ∞ :=
  IsFiniteMeasureOnCompacts.lt_top_of_isCompact hK
#align is_compact.measure_lt_top IsCompact.measure_lt_top

/-- A bounded subset has finite measure for a measure which is finite on compact sets, in a
proper space. -/
theorem _root_.Bornology.IsBounded.measure_lt_top [PseudoMetricSpace α] [ProperSpace α]
    {μ : Measure α} [IsFiniteMeasureOnCompacts μ] ⦃s : Set α⦄ (hs : Bornology.IsBounded s) :
    μ s < ∞ :=
  calc
    μ s ≤ μ (closure s) := measure_mono subset_closure
    _ < ∞ := (Metric.isCompact_of_isClosed_isBounded isClosed_closure hs.closure).measure_lt_top
#align metric.bounded.measure_lt_top Bornology.IsBounded.measure_lt_top

theorem measure_closedBall_lt_top [PseudoMetricSpace α] [ProperSpace α] {μ : Measure α}
    [IsFiniteMeasureOnCompacts μ] {x : α} {r : ℝ} : μ (Metric.closedBall x r) < ∞ :=
  Metric.isBounded_closedBall.measure_lt_top
#align measure_theory.measure_closed_ball_lt_top MeasureTheory.measure_closedBall_lt_top

theorem measure_ball_lt_top [PseudoMetricSpace α] [ProperSpace α] {μ : Measure α}
    [IsFiniteMeasureOnCompacts μ] {x : α} {r : ℝ} : μ (Metric.ball x r) < ∞ :=
  Metric.isBounded_ball.measure_lt_top
#align measure_theory.measure_ball_lt_top MeasureTheory.measure_ball_lt_top

protected theorem IsFiniteMeasureOnCompacts.smul [TopologicalSpace α] (μ : Measure α)
    [IsFiniteMeasureOnCompacts μ] {c : ℝ≥0∞} (hc : c ≠ ∞) : IsFiniteMeasureOnCompacts (c • μ) :=
  ⟨fun _K hK => ENNReal.mul_lt_top hc hK.measure_lt_top.ne⟩
#align measure_theory.is_finite_measure_on_compacts.smul MeasureTheory.IsFiniteMeasureOnCompacts.smul

instance IsFiniteMeasureOnCompacts.smul_nnreal [TopologicalSpace α] (μ : Measure α)
    [IsFiniteMeasureOnCompacts μ] (c : ℝ≥0) : IsFiniteMeasureOnCompacts (c • μ) :=
  IsFiniteMeasureOnCompacts.smul μ coe_ne_top

instance instIsFiniteMeasureOnCompactsRestrict [TopologicalSpace α] {μ : Measure α}
    [IsFiniteMeasureOnCompacts μ] {s : Set α} : IsFiniteMeasureOnCompacts (μ.restrict s) :=
  ⟨fun _k hk ↦ (restrict_apply_le _ _).trans_lt hk.measure_lt_top⟩

instance (priority := 100) CompactSpace.isFiniteMeasure [TopologicalSpace α] [CompactSpace α]
    [IsFiniteMeasureOnCompacts μ] : IsFiniteMeasure μ :=
  ⟨IsFiniteMeasureOnCompacts.lt_top_of_isCompact isCompact_univ⟩
#align measure_theory.compact_space.is_finite_measure MeasureTheory.CompactSpace.isFiniteMeasure

instance (priority := 100) SigmaFinite.of_isFiniteMeasureOnCompacts [TopologicalSpace α]
    [SigmaCompactSpace α] (μ : Measure α) [IsFiniteMeasureOnCompacts μ] : SigmaFinite μ :=
  ⟨⟨{   set := compactCovering α
        set_mem := fun _ => trivial
        finite := fun n => (isCompact_compactCovering α n).measure_lt_top
        spanning := iUnion_compactCovering α }⟩⟩

-- see Note [lower instance priority]
instance (priority := 100) sigmaFinite_of_locallyFinite [TopologicalSpace α]
    [SecondCountableTopology α] [IsLocallyFiniteMeasure μ] : SigmaFinite μ := by
  choose s hsx hsμ using μ.finiteAt_nhds
  rcases TopologicalSpace.countable_cover_nhds hsx with ⟨t, htc, htU⟩
  refine' Measure.sigmaFinite_of_countable (htc.image s) (ball_image_iff.2 fun x _ => hsμ x) _
  rwa [sUnion_image]
#align measure_theory.sigma_finite_of_locally_finite MeasureTheory.sigmaFinite_of_locallyFinite

/-- A measure which is finite on compact sets in a locally compact space is locally finite. -/
instance (priority := 100) isLocallyFiniteMeasure_of_isFiniteMeasureOnCompacts [TopologicalSpace α]
    [WeaklyLocallyCompactSpace α] [IsFiniteMeasureOnCompacts μ] : IsLocallyFiniteMeasure μ :=
  ⟨fun x ↦
    let ⟨K, K_compact, K_mem⟩ := exists_compact_mem_nhds x
    ⟨K, K_mem, K_compact.measure_lt_top⟩⟩
#align measure_theory.is_locally_finite_measure_of_is_finite_measure_on_compacts MeasureTheory.isLocallyFiniteMeasure_of_isFiniteMeasureOnCompacts

theorem exists_pos_measure_of_cover [Countable ι] {U : ι → Set α} (hU : ⋃ i, U i = univ)
    (hμ : μ ≠ 0) : ∃ i, 0 < μ (U i) := by
  contrapose! hμ with H
  rw [← measure_univ_eq_zero, ← hU]
  exact measure_iUnion_null fun i => nonpos_iff_eq_zero.1 (H i)
#align measure_theory.exists_pos_measure_of_cover MeasureTheory.exists_pos_measure_of_cover

theorem exists_pos_preimage_ball [PseudoMetricSpace δ] (f : α → δ) (x : δ) (hμ : μ ≠ 0) :
    ∃ n : ℕ, 0 < μ (f ⁻¹' Metric.ball x n) :=
  exists_pos_measure_of_cover (by rw [← preimage_iUnion, Metric.iUnion_ball_nat, preimage_univ]) hμ
#align measure_theory.exists_pos_preimage_ball MeasureTheory.exists_pos_preimage_ball

theorem exists_pos_ball [PseudoMetricSpace α] (x : α) (hμ : μ ≠ 0) :
    ∃ n : ℕ, 0 < μ (Metric.ball x n) :=
  exists_pos_preimage_ball id x hμ
#align measure_theory.exists_pos_ball MeasureTheory.exists_pos_ball

/-- If a set has zero measure in a neighborhood of each of its points, then it has zero measure
in a second-countable space. -/
theorem null_of_locally_null [TopologicalSpace α] [SecondCountableTopology α] (s : Set α)
    (hs : ∀ x ∈ s, ∃ u ∈ 𝓝[s] x, μ u = 0) : μ s = 0 :=
  μ.toOuterMeasure.null_of_locally_null s hs
#align measure_theory.null_of_locally_null MeasureTheory.null_of_locally_null

theorem exists_mem_forall_mem_nhdsWithin_pos_measure [TopologicalSpace α]
    [SecondCountableTopology α] {s : Set α} (hs : μ s ≠ 0) : ∃ x ∈ s, ∀ t ∈ 𝓝[s] x, 0 < μ t :=
  μ.toOuterMeasure.exists_mem_forall_mem_nhds_within_pos hs
#align measure_theory.exists_mem_forall_mem_nhds_within_pos_measure MeasureTheory.exists_mem_forall_mem_nhdsWithin_pos_measure

theorem exists_ne_forall_mem_nhds_pos_measure_preimage {β} [TopologicalSpace β] [T1Space β]
    [SecondCountableTopology β] [Nonempty β] {f : α → β} (h : ∀ b, ∃ᵐ x ∂μ, f x ≠ b) :
    ∃ a b : β, a ≠ b ∧ (∀ s ∈ 𝓝 a, 0 < μ (f ⁻¹' s)) ∧ ∀ t ∈ 𝓝 b, 0 < μ (f ⁻¹' t) := by
  -- We use an `OuterMeasure` so that the proof works without `Measurable f`
  set m : OuterMeasure β := OuterMeasure.map f μ.toOuterMeasure
  replace h : ∀ b : β, m {b}ᶜ ≠ 0 := fun b => not_eventually.mpr (h b)
  inhabit β
  have : m univ ≠ 0 := ne_bot_of_le_ne_bot (h default) (m.mono' <| subset_univ _)
  rcases m.exists_mem_forall_mem_nhds_within_pos this with ⟨b, -, hb⟩
  simp only [nhdsWithin_univ] at hb
  rcases m.exists_mem_forall_mem_nhds_within_pos (h b) with ⟨a, hab : a ≠ b, ha⟩
  simp only [isOpen_compl_singleton.nhdsWithin_eq hab] at ha
  exact ⟨a, b, hab, ha, hb⟩
#align measure_theory.exists_ne_forall_mem_nhds_pos_measure_preimage MeasureTheory.exists_ne_forall_mem_nhds_pos_measure_preimage

/-- If two finite measures give the same mass to the whole space and coincide on a π-system made
of measurable sets, then they coincide on all sets in the σ-algebra generated by the π-system. -/
theorem ext_on_measurableSpace_of_generate_finite {α} (m₀ : MeasurableSpace α) {μ ν : Measure α}
    [IsFiniteMeasure μ] (C : Set (Set α)) (hμν : ∀ s ∈ C, μ s = ν s) {m : MeasurableSpace α}
    (h : m ≤ m₀) (hA : m = MeasurableSpace.generateFrom C) (hC : IsPiSystem C)
    (h_univ : μ Set.univ = ν Set.univ) {s : Set α} (hs : MeasurableSet[m] s) : μ s = ν s := by
  haveI : IsFiniteMeasure ν := by
    constructor
    rw [← h_univ]
    apply IsFiniteMeasure.measure_univ_lt_top
  refine' induction_on_inter hA hC (by simp) hμν _ _ hs
  · intro t h1t h2t
    have h1t_ : @MeasurableSet α m₀ t := h _ h1t
    rw [@measure_compl α m₀ μ t h1t_ (@measure_ne_top α m₀ μ _ t),
      @measure_compl α m₀ ν t h1t_ (@measure_ne_top α m₀ ν _ t), h_univ, h2t]
  · intro f h1f h2f h3f
    have h2f_ : ∀ i : ℕ, @MeasurableSet α m₀ (f i) := fun i => h _ (h2f i)
    simp [measure_iUnion, h1f, h3f, h2f_]
#align measure_theory.ext_on_measurable_space_of_generate_finite MeasureTheory.ext_on_measurableSpace_of_generate_finite

/-- Two finite measures are equal if they are equal on the π-system generating the σ-algebra
  (and `univ`). -/
theorem ext_of_generate_finite (C : Set (Set α)) (hA : m0 = generateFrom C) (hC : IsPiSystem C)
    [IsFiniteMeasure μ] (hμν : ∀ s ∈ C, μ s = ν s) (h_univ : μ univ = ν univ) : μ = ν :=
  Measure.ext fun _s hs =>
    ext_on_measurableSpace_of_generate_finite m0 C hμν le_rfl hA hC h_univ hs
#align measure_theory.ext_of_generate_finite MeasureTheory.ext_of_generate_finite

namespace Measure

section disjointed

/-- Given `S : μ.FiniteSpanningSetsIn {s | MeasurableSet s}`,
`FiniteSpanningSetsIn.disjointed` provides a `FiniteSpanningSetsIn {s | MeasurableSet s}`
such that its underlying sets are pairwise disjoint. -/
protected def FiniteSpanningSetsIn.disjointed {μ : Measure α}
    (S : μ.FiniteSpanningSetsIn { s | MeasurableSet s }) :
    μ.FiniteSpanningSetsIn { s | MeasurableSet s } :=
  ⟨disjointed S.set, MeasurableSet.disjointed S.set_mem, fun n =>
    lt_of_le_of_lt (measure_mono (disjointed_subset S.set n)) (S.finite _),
    S.spanning ▸ iUnion_disjointed⟩
#align measure_theory.measure.finite_spanning_sets_in.disjointed MeasureTheory.Measure.FiniteSpanningSetsIn.disjointed

theorem FiniteSpanningSetsIn.disjointed_set_eq {μ : Measure α}
    (S : μ.FiniteSpanningSetsIn { s | MeasurableSet s }) : S.disjointed.set = disjointed S.set :=
  rfl
#align measure_theory.measure.finite_spanning_sets_in.disjointed_set_eq MeasureTheory.Measure.FiniteSpanningSetsIn.disjointed_set_eq

theorem exists_eq_disjoint_finiteSpanningSetsIn (μ ν : Measure α) [SigmaFinite μ] [SigmaFinite ν] :
    ∃ (S : μ.FiniteSpanningSetsIn { s | MeasurableSet s })
      (T : ν.FiniteSpanningSetsIn { s | MeasurableSet s }),
      S.set = T.set ∧ Pairwise (Disjoint on S.set) :=
  let S := (μ + ν).toFiniteSpanningSetsIn.disjointed
  ⟨S.ofLE (Measure.le_add_right le_rfl), S.ofLE (Measure.le_add_left le_rfl), rfl,
    disjoint_disjointed _⟩
#align measure_theory.measure.exists_eq_disjoint_finite_spanning_sets_in MeasureTheory.Measure.exists_eq_disjoint_finiteSpanningSetsIn

end disjointed

namespace FiniteAtFilter

variable {f g : Filter α}

theorem filter_mono (h : f ≤ g) : μ.FiniteAtFilter g → μ.FiniteAtFilter f := fun ⟨s, hs, hμ⟩ =>
  ⟨s, h hs, hμ⟩
#align measure_theory.measure.finite_at_filter.filter_mono MeasureTheory.Measure.FiniteAtFilter.filter_mono

theorem inf_of_left (h : μ.FiniteAtFilter f) : μ.FiniteAtFilter (f ⊓ g) :=
  h.filter_mono inf_le_left
#align measure_theory.measure.finite_at_filter.inf_of_left MeasureTheory.Measure.FiniteAtFilter.inf_of_left

theorem inf_of_right (h : μ.FiniteAtFilter g) : μ.FiniteAtFilter (f ⊓ g) :=
  h.filter_mono inf_le_right
#align measure_theory.measure.finite_at_filter.inf_of_right MeasureTheory.Measure.FiniteAtFilter.inf_of_right

@[simp]
theorem inf_ae_iff : μ.FiniteAtFilter (f ⊓ μ.ae) ↔ μ.FiniteAtFilter f := by
  refine' ⟨_, fun h => h.filter_mono inf_le_left⟩
  rintro ⟨s, ⟨t, ht, u, hu, rfl⟩, hμ⟩
  suffices : μ t ≤ μ (t ∩ u); exact ⟨t, ht, this.trans_lt hμ⟩
  exact measure_mono_ae (mem_of_superset hu fun x hu ht => ⟨ht, hu⟩)
#align measure_theory.measure.finite_at_filter.inf_ae_iff MeasureTheory.Measure.FiniteAtFilter.inf_ae_iff

alias ⟨of_inf_ae, _⟩ := inf_ae_iff
#align measure_theory.measure.finite_at_filter.of_inf_ae MeasureTheory.Measure.FiniteAtFilter.of_inf_ae

theorem filter_mono_ae (h : f ⊓ μ.ae ≤ g) (hg : μ.FiniteAtFilter g) : μ.FiniteAtFilter f :=
  inf_ae_iff.1 (hg.filter_mono h)
#align measure_theory.measure.finite_at_filter.filter_mono_ae MeasureTheory.Measure.FiniteAtFilter.filter_mono_ae

protected theorem measure_mono (h : μ ≤ ν) : ν.FiniteAtFilter f → μ.FiniteAtFilter f :=
  fun ⟨s, hs, hν⟩ => ⟨s, hs, (Measure.le_iff'.1 h s).trans_lt hν⟩
#align measure_theory.measure.finite_at_filter.measure_mono MeasureTheory.Measure.FiniteAtFilter.measure_mono

@[mono]
protected theorem mono (hf : f ≤ g) (hμ : μ ≤ ν) : ν.FiniteAtFilter g → μ.FiniteAtFilter f :=
  fun h => (h.filter_mono hf).measure_mono hμ
#align measure_theory.measure.finite_at_filter.mono MeasureTheory.Measure.FiniteAtFilter.mono

protected theorem eventually (h : μ.FiniteAtFilter f) : ∀ᶠ s in f.smallSets, μ s < ∞ :=
  (eventually_smallSets' fun _s _t hst ht => (measure_mono hst).trans_lt ht).2 h
#align measure_theory.measure.finite_at_filter.eventually MeasureTheory.Measure.FiniteAtFilter.eventually

theorem filterSup : μ.FiniteAtFilter f → μ.FiniteAtFilter g → μ.FiniteAtFilter (f ⊔ g) :=
  fun ⟨s, hsf, hsμ⟩ ⟨t, htg, htμ⟩ =>
  ⟨s ∪ t, union_mem_sup hsf htg, (measure_union_le s t).trans_lt (ENNReal.add_lt_top.2 ⟨hsμ, htμ⟩)⟩
#align measure_theory.measure.finite_at_filter.filter_sup MeasureTheory.Measure.FiniteAtFilter.filterSup

end FiniteAtFilter

theorem finiteAt_nhdsWithin [TopologicalSpace α] {_m0 : MeasurableSpace α} (μ : Measure α)
    [IsLocallyFiniteMeasure μ] (x : α) (s : Set α) : μ.FiniteAtFilter (𝓝[s] x) :=
  (finiteAt_nhds μ x).inf_of_left
#align measure_theory.measure.finite_at_nhds_within MeasureTheory.Measure.finiteAt_nhdsWithin

@[simp]
theorem finiteAt_principal : μ.FiniteAtFilter (𝓟 s) ↔ μ s < ∞ :=
  ⟨fun ⟨_t, ht, hμ⟩ => (measure_mono ht).trans_lt hμ, fun h => ⟨s, mem_principal_self s, h⟩⟩
#align measure_theory.measure.finite_at_principal MeasureTheory.Measure.finiteAt_principal

theorem isLocallyFiniteMeasure_of_le [TopologicalSpace α] {_m : MeasurableSpace α} {μ ν : Measure α}
    [H : IsLocallyFiniteMeasure μ] (h : ν ≤ μ) : IsLocallyFiniteMeasure ν :=
  let F := H.finiteAtNhds
  ⟨fun x => (F x).measure_mono h⟩
#align measure_theory.measure.is_locally_finite_measure_of_le MeasureTheory.Measure.isLocallyFiniteMeasure_of_le

end Measure

=======
>>>>>>> 5c9c13df
end

end MeasureTheory

namespace MeasurableEmbedding

open MeasureTheory Measure

variable {m0 : MeasurableSpace α} {m1 : MeasurableSpace β} {f : α → β} (hf : MeasurableEmbedding f)

nonrec theorem map_apply (μ : Measure α) (s : Set β) : μ.map f s = μ (f ⁻¹' s) := by
  refine' le_antisymm _ (le_map_apply hf.measurable.aemeasurable s)
  set t := f '' toMeasurable μ (f ⁻¹' s) ∪ (range f)ᶜ
  have htm : MeasurableSet t :=
    (hf.measurableSet_image.2 <| measurableSet_toMeasurable _ _).union
      hf.measurableSet_range.compl
  have hst : s ⊆ t := by
    rw [subset_union_compl_iff_inter_subset, ← image_preimage_eq_inter_range]
    exact image_subset _ (subset_toMeasurable _ _)
  have hft : f ⁻¹' t = toMeasurable μ (f ⁻¹' s) := by
    rw [preimage_union, preimage_compl, preimage_range, compl_univ, union_empty,
      hf.injective.preimage_image]
  calc
    μ.map f s ≤ μ.map f t := measure_mono hst
    _ = μ (f ⁻¹' s) := by rw [map_apply hf.measurable htm, hft, measure_toMeasurable]
#align measurable_embedding.map_apply MeasurableEmbedding.map_apply

end MeasurableEmbedding

namespace MeasurableEquiv

/-! Interactions of measurable equivalences and measures -/

open Equiv MeasureTheory.Measure

variable [MeasurableSpace α] [MeasurableSpace β] {μ : Measure α} {ν : Measure β}

/-- If we map a measure along a measurable equivalence, we can compute the measure on all sets
  (not just the measurable ones). -/
protected theorem map_apply (f : α ≃ᵐ β) (s : Set β) : μ.map f s = μ (f ⁻¹' s) :=
  f.measurableEmbedding.map_apply _ _
#align measurable_equiv.map_apply MeasurableEquiv.map_apply

lemma comap_symm (e : α ≃ᵐ β) : μ.comap e.symm = μ.map e := by
  ext s hs
  rw [e.map_apply, Measure.comap_apply _ e.symm.injective _ _ hs, image_symm]
  exact fun t ht ↦ e.symm.measurableSet_image.mpr ht

lemma map_symm (e : β ≃ᵐ α) : μ.map e.symm = μ.comap e := by
  rw [← comap_symm, symm_symm]

@[simp]
theorem map_symm_map (e : α ≃ᵐ β) : (μ.map e).map e.symm = μ := by
  simp [map_map e.symm.measurable e.measurable]
#align measurable_equiv.map_symm_map MeasurableEquiv.map_symm_map

@[simp]
theorem map_map_symm (e : α ≃ᵐ β) : (ν.map e.symm).map e = ν := by
  simp [map_map e.measurable e.symm.measurable]
#align measurable_equiv.map_map_symm MeasurableEquiv.map_map_symm

theorem map_measurableEquiv_injective (e : α ≃ᵐ β) : Injective (Measure.map e) := by
  intro μ₁ μ₂ hμ
  apply_fun Measure.map e.symm at hμ
  simpa [map_symm_map e] using hμ
#align measurable_equiv.map_measurable_equiv_injective MeasurableEquiv.map_measurableEquiv_injective

theorem map_apply_eq_iff_map_symm_apply_eq (e : α ≃ᵐ β) : μ.map e = ν ↔ ν.map e.symm = μ := by
  rw [← (map_measurableEquiv_injective e).eq_iff, map_map_symm, eq_comm]
#align measurable_equiv.map_apply_eq_iff_map_symm_apply_eq MeasurableEquiv.map_apply_eq_iff_map_symm_apply_eq

theorem map_ae (f : α ≃ᵐ β) (μ : Measure α) : Filter.map f μ.ae = (map f μ).ae := by
  ext s
  simp_rw [mem_map, mem_ae_iff, ← preimage_compl, f.map_apply]
#align measurable_equiv.map_ae MeasurableEquiv.map_ae

theorem quasiMeasurePreserving_symm (μ : Measure α) (e : α ≃ᵐ β) :
    QuasiMeasurePreserving e.symm (map e μ) μ :=
  ⟨e.symm.measurable, by rw [Measure.map_map, e.symm_comp_self, Measure.map_id] <;> measurability⟩
#align measurable_equiv.quasi_measure_preserving_symm MeasurableEquiv.quasiMeasurePreserving_symm

end MeasurableEquiv

namespace MeasureTheory

theorem OuterMeasure.toMeasure_zero [MeasurableSpace α] :
    (0 : OuterMeasure α).toMeasure (le_top.trans OuterMeasure.zero_caratheodory.symm.le) = 0 := by
  rw [← Measure.measure_univ_eq_zero, toMeasure_apply _ _ MeasurableSet.univ,
    OuterMeasure.coe_zero, Pi.zero_apply]
#align measure_theory.outer_measure.to_measure_zero MeasureTheory.OuterMeasure.toMeasure_zero

end MeasureTheory

end<|MERGE_RESOLUTION|>--- conflicted
+++ resolved
@@ -1999,7 +1999,6 @@
 
 end Intervals
 
-<<<<<<< HEAD
 section IsFiniteMeasure
 
 /-- A measure `μ` is called finite if `μ univ < ∞`. -/
@@ -3254,8 +3253,6 @@
 
 end Measure
 
-=======
->>>>>>> 5c9c13df
 end
 
 end MeasureTheory
