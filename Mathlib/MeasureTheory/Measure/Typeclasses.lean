--- conflicted
+++ resolved
@@ -1395,12 +1395,7 @@
 
 theorem filterSup : μ.FiniteAtFilter f → μ.FiniteAtFilter g → μ.FiniteAtFilter (f ⊔ g) :=
   fun ⟨s, hsf, hsμ⟩ ⟨t, htg, htμ⟩ =>
-<<<<<<< HEAD
   ⟨s ∪ t, union_mem_sup hsf htg, (measure_union_le s t).trans_lt (add_lt_top.2 ⟨hsμ, htμ⟩)⟩
-#align measure_theory.measure.finite_at_filter.filter_sup MeasureTheory.Measure.FiniteAtFilter.filterSup
-=======
-  ⟨s ∪ t, union_mem_sup hsf htg, (measure_union_le s t).trans_lt (ENNReal.add_lt_top.2 ⟨hsμ, htμ⟩)⟩
->>>>>>> 9a958e83
 
 end FiniteAtFilter
 
@@ -1450,14 +1445,8 @@
 
 theorem measure_lt_top_of_nhdsWithin (h : IsCompact s) (hμ : ∀ x ∈ s, μ.FiniteAtFilter (𝓝[s] x)) :
     μ s < ∞ :=
-<<<<<<< HEAD
-  IsCompact.induction_on h (by simp) (fun s t hst ht => (measure_mono hst).trans_lt ht)
+  IsCompact.induction_on h (by simp) (fun _ _ hst ht => (measure_mono hst).trans_lt ht)
     (fun s t hs ht => (measure_union_le s t).trans_lt (add_lt_top.2 ⟨hs, ht⟩)) hμ
-#align is_compact.measure_lt_top_of_nhds_within IsCompact.measure_lt_top_of_nhdsWithin
-=======
-  IsCompact.induction_on h (by simp) (fun _ _ hst ht => (measure_mono hst).trans_lt ht)
-    (fun s t hs ht => (measure_union_le s t).trans_lt (ENNReal.add_lt_top.2 ⟨hs, ht⟩)) hμ
->>>>>>> 9a958e83
 
 theorem measure_zero_of_nhdsWithin (hs : IsCompact s) :
     (∀ a ∈ s, ∃ t ∈ 𝓝[s] a, μ t = 0) → μ s = 0 := by
