/-
Copyright (c) 2019 Zhouhang Zhou. All rights reserved.
Released under Apache 2.0 license as described in the file LICENSE.
Authors: Zhouhang Zhou, Yury Kudryashov, Sébastien Gouëzel, Rémy Degenne
-/
import Mathlib.MeasureTheory.Integral.SetToL1

#align_import measure_theory.integral.bochner from "leanprover-community/mathlib"@"48fb5b5280e7c81672afc9524185ae994553ebf4"

/-!
# Bochner integral

The Bochner integral extends the definition of the Lebesgue integral to functions that map from a
measure space into a Banach space (complete normed vector space). It is constructed here by
extending the integral on simple functions.

## Main definitions

The Bochner integral is defined through the extension process described in the file `SetToL1`,
which follows these steps:

1. Define the integral of the indicator of a set. This is `weightedSMul μ s x = (μ s).toReal * x`.
  `weightedSMul μ` is shown to be linear in the value `x` and `DominatedFinMeasAdditive`
  (defined in the file `SetToL1`) with respect to the set `s`.

2. Define the integral on simple functions of the type `SimpleFunc α E` (notation : `α →ₛ E`)
  where `E` is a real normed space. (See `SimpleFunc.integral` for details.)

3. Transfer this definition to define the integral on `L1.simpleFunc α E` (notation :
  `α →₁ₛ[μ] E`), see `L1.simpleFunc.integral`. Show that this integral is a continuous linear
  map from `α →₁ₛ[μ] E` to `E`.

4. Define the Bochner integral on L1 functions by extending the integral on integrable simple
  functions `α →₁ₛ[μ] E` using `ContinuousLinearMap.extend` and the fact that the embedding of
  `α →₁ₛ[μ] E` into `α →₁[μ] E` is dense.

5. Define the Bochner integral on functions as the Bochner integral of its equivalence class in L1
  space, if it is in L1, and 0 otherwise.

The result of that construction is `∫ a, f a ∂μ`, which is definitionally equal to
`setToFun (dominatedFinMeasAdditive_weightedSMul μ) f`. Some basic properties of the integral
(like linearity) are particular cases of the properties of `setToFun` (which are described in the
file `SetToL1`).

## Main statements

1. Basic properties of the Bochner integral on functions of type `α → E`, where `α` is a measure
   space and `E` is a real normed space.

  * `integral_zero`                  : `∫ 0 ∂μ = 0`
  * `integral_add`                   : `∫ x, f x + g x ∂μ = ∫ x, f ∂μ + ∫ x, g x ∂μ`
  * `integral_neg`                   : `∫ x, - f x ∂μ = - ∫ x, f x ∂μ`
  * `integral_sub`                   : `∫ x, f x - g x ∂μ = ∫ x, f x ∂μ - ∫ x, g x ∂μ`
  * `integral_smul`                  : `∫ x, r • f x ∂μ = r • ∫ x, f x ∂μ`
  * `integral_congr_ae`              : `f =ᵐ[μ] g → ∫ x, f x ∂μ = ∫ x, g x ∂μ`
  * `norm_integral_le_integral_norm` : `‖∫ x, f x ∂μ‖ ≤ ∫ x, ‖f x‖ ∂μ`

2. Basic properties of the Bochner integral on functions of type `α → ℝ`, where `α` is a measure
  space.

  * `integral_nonneg_of_ae` : `0 ≤ᵐ[μ] f → 0 ≤ ∫ x, f x ∂μ`
  * `integral_nonpos_of_ae` : `f ≤ᵐ[μ] 0 → ∫ x, f x ∂μ ≤ 0`
  * `integral_mono_ae`      : `f ≤ᵐ[μ] g → ∫ x, f x ∂μ ≤ ∫ x, g x ∂μ`
  * `integral_nonneg`       : `0 ≤ f → 0 ≤ ∫ x, f x ∂μ`
  * `integral_nonpos`       : `f ≤ 0 → ∫ x, f x ∂μ ≤ 0`
  * `integral_mono`         : `f ≤ᵐ[μ] g → ∫ x, f x ∂μ ≤ ∫ x, g x ∂μ`

3. Propositions connecting the Bochner integral with the integral on `ℝ≥0∞`-valued functions,
   which is called `lintegral` and has the notation `∫⁻`.

  * `integral_eq_lintegral_pos_part_sub_lintegral_neg_part` :
    `∫ x, f x ∂μ = ∫⁻ x, f⁺ x ∂μ - ∫⁻ x, f⁻ x ∂μ`,
    where `f⁺` is the positive part of `f` and `f⁻` is the negative part of `f`.
  * `integral_eq_lintegral_of_nonneg_ae`          : `0 ≤ᵐ[μ] f → ∫ x, f x ∂μ = ∫⁻ x, f x ∂μ`

4. `tendsto_integral_of_dominated_convergence` : the Lebesgue dominated convergence theorem

5. (In the file `SetIntegral`) integration commutes with continuous linear maps.

  * `ContinuousLinearMap.integral_comp_comm`
  * `LinearIsometry.integral_comp_comm`


## Notes

Some tips on how to prove a proposition if the API for the Bochner integral is not enough so that
you need to unfold the definition of the Bochner integral and go back to simple functions.

One method is to use the theorem `Integrable.induction` in the file `SimpleFuncDenseLp` (or one
of the related results, like `Lp.induction` for functions in `Lp`), which allows you to prove
something for an arbitrary integrable function.

Another method is using the following steps.
See `integral_eq_lintegral_pos_part_sub_lintegral_neg_part` for a complicated example, which proves
that `∫ f = ∫⁻ f⁺ - ∫⁻ f⁻`, with the first integral sign being the Bochner integral of a real-valued
function `f : α → ℝ`, and second and third integral sign being the integral on `ℝ≥0∞`-valued
functions (called `lintegral`). The proof of `integral_eq_lintegral_pos_part_sub_lintegral_neg_part`
is scattered in sections with the name `posPart`.

Here are the usual steps of proving that a property `p`, say `∫ f = ∫⁻ f⁺ - ∫⁻ f⁻`, holds for all
functions :

1. First go to the `L¹` space.

   For example, if you see `ENNReal.toReal (∫⁻ a, ENNReal.ofReal $ ‖f a‖)`, that is the norm of
   `f` in `L¹` space. Rewrite using `L1.norm_of_fun_eq_lintegral_norm`.

2. Show that the set `{f ∈ L¹ | ∫ f = ∫⁻ f⁺ - ∫⁻ f⁻}` is closed in `L¹` using `isClosed_eq`.

3. Show that the property holds for all simple functions `s` in `L¹` space.

   Typically, you need to convert various notions to their `SimpleFunc` counterpart, using lemmas
   like `L1.integral_coe_eq_integral`.

4. Since simple functions are dense in `L¹`,
```
univ = closure {s simple}
     = closure {s simple | ∫ s = ∫⁻ s⁺ - ∫⁻ s⁻} : the property holds for all simple functions
     ⊆ closure {f | ∫ f = ∫⁻ f⁺ - ∫⁻ f⁻}
     = {f | ∫ f = ∫⁻ f⁺ - ∫⁻ f⁻} : closure of a closed set is itself
```
Use `isClosed_property` or `DenseRange.induction_on` for this argument.

## Notations

* `α →ₛ E`  : simple functions (defined in `MeasureTheory/Integration`)
* `α →₁[μ] E` : functions in L1 space, i.e., equivalence classes of integrable functions (defined in
                `MeasureTheory/LpSpace`)
* `α →₁ₛ[μ] E` : simple functions in L1 space, i.e., equivalence classes of integrable simple
                 functions (defined in `MeasureTheory/SimpleFuncDense`)
* `∫ a, f a ∂μ` : integral of `f` with respect to a measure `μ`
* `∫ a, f a` : integral of `f` with respect to `volume`, the default measure on the ambient type

We also define notations for integral on a set, which are described in the file
`MeasureTheory/SetIntegral`.

Note : `ₛ` is typed using `\_s`. Sometimes it shows as a box if the font is missing.

## Tags

Bochner integral, simple function, function space, Lebesgue dominated convergence theorem

-/


assert_not_exists Differentiable

noncomputable section

open scoped Topology BigOperators NNReal ENNReal MeasureTheory

open Set Filter TopologicalSpace ENNReal EMetric

namespace MeasureTheory

variable {α E F 𝕜 : Type*}

section WeightedSmul

open ContinuousLinearMap

variable [NormedAddCommGroup F] [NormedSpace ℝ F] {m : MeasurableSpace α} {μ : Measure α}

/-- Given a set `s`, return the continuous linear map `fun x => (μ s).toReal • x`. The extension
of that set function through `setToL1` gives the Bochner integral of L1 functions. -/
def weightedSMul {_ : MeasurableSpace α} (μ : Measure α) (s : Set α) : F →L[ℝ] F :=
  (μ s).toReal • ContinuousLinearMap.id ℝ F
#align measure_theory.weighted_smul MeasureTheory.weightedSMul

theorem weightedSMul_apply {m : MeasurableSpace α} (μ : Measure α) (s : Set α) (x : F) :
    weightedSMul μ s x = (μ s).toReal • x := by simp [weightedSMul]
#align measure_theory.weighted_smul_apply MeasureTheory.weightedSMul_apply

@[simp]
theorem weightedSMul_zero_measure {m : MeasurableSpace α} :
    weightedSMul (0 : Measure α) = (0 : Set α → F →L[ℝ] F) := by ext1; simp [weightedSMul]
#align measure_theory.weighted_smul_zero_measure MeasureTheory.weightedSMul_zero_measure

@[simp]
theorem weightedSMul_empty {m : MeasurableSpace α} (μ : Measure α) :
    weightedSMul μ ∅ = (0 : F →L[ℝ] F) := by ext1 x; rw [weightedSMul_apply]; simp
#align measure_theory.weighted_smul_empty MeasureTheory.weightedSMul_empty

theorem weightedSMul_add_measure {m : MeasurableSpace α} (μ ν : Measure α) {s : Set α}
    (hμs : μ s ≠ ∞) (hνs : ν s ≠ ∞) :
    (weightedSMul (μ + ν) s : F →L[ℝ] F) = weightedSMul μ s + weightedSMul ν s := by
  ext1 x
  push_cast
  simp_rw [Pi.add_apply, weightedSMul_apply]
  push_cast
  rw [Pi.add_apply, ENNReal.toReal_add hμs hνs, add_smul]
#align measure_theory.weighted_smul_add_measure MeasureTheory.weightedSMul_add_measure

theorem weightedSMul_smul_measure {m : MeasurableSpace α} (μ : Measure α) (c : ℝ≥0∞) {s : Set α} :
    (weightedSMul (c • μ) s : F →L[ℝ] F) = c.toReal • weightedSMul μ s := by
  ext1 x
  push_cast
  simp_rw [Pi.smul_apply, weightedSMul_apply]
  push_cast
  simp_rw [Pi.smul_apply, smul_eq_mul, toReal_mul, smul_smul]
#align measure_theory.weighted_smul_smul_measure MeasureTheory.weightedSMul_smul_measure

theorem weightedSMul_congr (s t : Set α) (hst : μ s = μ t) :
    (weightedSMul μ s : F →L[ℝ] F) = weightedSMul μ t := by
  ext1 x; simp_rw [weightedSMul_apply]; congr 2
#align measure_theory.weighted_smul_congr MeasureTheory.weightedSMul_congr

theorem weightedSMul_null {s : Set α} (h_zero : μ s = 0) : (weightedSMul μ s : F →L[ℝ] F) = 0 := by
  ext1 x; rw [weightedSMul_apply, h_zero]; simp
#align measure_theory.weighted_smul_null MeasureTheory.weightedSMul_null

theorem weightedSMul_union' (s t : Set α) (ht : MeasurableSet t) (hs_finite : μ s ≠ ∞)
    (ht_finite : μ t ≠ ∞) (h_inter : s ∩ t = ∅) :
    (weightedSMul μ (s ∪ t) : F →L[ℝ] F) = weightedSMul μ s + weightedSMul μ t := by
  ext1 x
  simp_rw [add_apply, weightedSMul_apply,
    measure_union (Set.disjoint_iff_inter_eq_empty.mpr h_inter) ht,
    ENNReal.toReal_add hs_finite ht_finite, add_smul]
#align measure_theory.weighted_smul_union' MeasureTheory.weightedSMul_union'

@[nolint unusedArguments]
theorem weightedSMul_union (s t : Set α) (_hs : MeasurableSet s) (ht : MeasurableSet t)
    (hs_finite : μ s ≠ ∞) (ht_finite : μ t ≠ ∞) (h_inter : s ∩ t = ∅) :
    (weightedSMul μ (s ∪ t) : F →L[ℝ] F) = weightedSMul μ s + weightedSMul μ t :=
  weightedSMul_union' s t ht hs_finite ht_finite h_inter
#align measure_theory.weighted_smul_union MeasureTheory.weightedSMul_union

theorem weightedSMul_smul [NormedField 𝕜] [NormedSpace 𝕜 F] [SMulCommClass ℝ 𝕜 F] (c : 𝕜)
    (s : Set α) (x : F) : weightedSMul μ s (c • x) = c • weightedSMul μ s x := by
  simp_rw [weightedSMul_apply, smul_comm]
#align measure_theory.weighted_smul_smul MeasureTheory.weightedSMul_smul

theorem norm_weightedSMul_le (s : Set α) : ‖(weightedSMul μ s : F →L[ℝ] F)‖ ≤ (μ s).toReal :=
  calc
    ‖(weightedSMul μ s : F →L[ℝ] F)‖ = ‖(μ s).toReal‖ * ‖ContinuousLinearMap.id ℝ F‖ :=
      norm_smul _ _
    _ ≤ ‖(μ s).toReal‖ :=
      ((mul_le_mul_of_nonneg_left norm_id_le (norm_nonneg _)).trans (mul_one _).le)
    _ = abs (μ s).toReal := Real.norm_eq_abs _
    _ = (μ s).toReal := abs_eq_self.mpr ENNReal.toReal_nonneg
#align measure_theory.norm_weighted_smul_le MeasureTheory.norm_weightedSMul_le

theorem dominatedFinMeasAdditive_weightedSMul {_ : MeasurableSpace α} (μ : Measure α) :
    DominatedFinMeasAdditive μ (weightedSMul μ : Set α → F →L[ℝ] F) 1 :=
  ⟨weightedSMul_union, fun s _ _ => (norm_weightedSMul_le s).trans (one_mul _).symm.le⟩
#align measure_theory.dominated_fin_meas_additive_weighted_smul MeasureTheory.dominatedFinMeasAdditive_weightedSMul

theorem weightedSMul_nonneg (s : Set α) (x : ℝ) (hx : 0 ≤ x) : 0 ≤ weightedSMul μ s x := by
  simp only [weightedSMul, Algebra.id.smul_eq_mul, coe_smul', id.def, coe_id', Pi.smul_apply]
  exact mul_nonneg toReal_nonneg hx
#align measure_theory.weighted_smul_nonneg MeasureTheory.weightedSMul_nonneg

end WeightedSmul

-- mathport name: «expr →ₛ »
local infixr:25 " →ₛ " => SimpleFunc

namespace SimpleFunc

section PosPart

variable [LinearOrder E] [Zero E] [MeasurableSpace α]

/-- Positive part of a simple function. -/
def posPart (f : α →ₛ E) : α →ₛ E :=
  f.map fun b => max b 0
#align measure_theory.simple_func.pos_part MeasureTheory.SimpleFunc.posPart

/-- Negative part of a simple function. -/
def negPart [Neg E] (f : α →ₛ E) : α →ₛ E :=
  posPart (-f)
#align measure_theory.simple_func.neg_part MeasureTheory.SimpleFunc.negPart

theorem posPart_map_norm (f : α →ₛ ℝ) : (posPart f).map norm = posPart f := by
  ext; rw [map_apply, Real.norm_eq_abs, abs_of_nonneg]; exact le_max_right _ _
#align measure_theory.simple_func.pos_part_map_norm MeasureTheory.SimpleFunc.posPart_map_norm

theorem negPart_map_norm (f : α →ₛ ℝ) : (negPart f).map norm = negPart f := by
  rw [negPart]; exact posPart_map_norm _
#align measure_theory.simple_func.neg_part_map_norm MeasureTheory.SimpleFunc.negPart_map_norm

theorem posPart_sub_negPart (f : α →ₛ ℝ) : f.posPart - f.negPart = f := by
  simp only [posPart, negPart]
  ext a
  rw [coe_sub]
  exact max_zero_sub_eq_self (f a)
#align measure_theory.simple_func.pos_part_sub_neg_part MeasureTheory.SimpleFunc.posPart_sub_negPart

end PosPart

section Integral

/-!
### The Bochner integral of simple functions

Define the Bochner integral of simple functions of the type `α →ₛ β` where `β` is a normed group,
and prove basic property of this integral.
-/


open Finset

variable [NormedAddCommGroup E] [NormedAddCommGroup F] [NormedSpace ℝ F] {p : ℝ≥0∞} {G F' : Type*}
  [NormedAddCommGroup G] [NormedAddCommGroup F'] [NormedSpace ℝ F'] {m : MeasurableSpace α}
  {μ : Measure α}

/-- Bochner integral of simple functions whose codomain is a real `NormedSpace`.
This is equal to `∑ x in f.range, (μ (f ⁻¹' {x})).toReal • x` (see `integral_eq`). -/
def integral {_ : MeasurableSpace α} (μ : Measure α) (f : α →ₛ F) : F :=
  f.setToSimpleFunc (weightedSMul μ)
#align measure_theory.simple_func.integral MeasureTheory.SimpleFunc.integral

theorem integral_def {_ : MeasurableSpace α} (μ : Measure α) (f : α →ₛ F) :
    f.integral μ = f.setToSimpleFunc (weightedSMul μ) := rfl
#align measure_theory.simple_func.integral_def MeasureTheory.SimpleFunc.integral_def

theorem integral_eq {m : MeasurableSpace α} (μ : Measure α) (f : α →ₛ F) :
    f.integral μ = ∑ x in f.range, (μ (f ⁻¹' {x})).toReal • x := by
  simp [integral, setToSimpleFunc, weightedSMul_apply]
#align measure_theory.simple_func.integral_eq MeasureTheory.SimpleFunc.integral_eq

theorem integral_eq_sum_filter [DecidablePred fun x : F => x ≠ 0] {m : MeasurableSpace α}
    (f : α →ₛ F) (μ : Measure α) :
    f.integral μ = ∑ x in f.range.filter fun x => x ≠ 0, (μ (f ⁻¹' {x})).toReal • x := by
  rw [integral_def, setToSimpleFunc_eq_sum_filter]; simp_rw [weightedSMul_apply]; congr
#align measure_theory.simple_func.integral_eq_sum_filter MeasureTheory.SimpleFunc.integral_eq_sum_filter

/-- The Bochner integral is equal to a sum over any set that includes `f.range` (except `0`). -/
theorem integral_eq_sum_of_subset [DecidablePred fun x : F => x ≠ 0] {f : α →ₛ F} {s : Finset F}
    (hs : (f.range.filter fun x => x ≠ 0) ⊆ s) :
    f.integral μ = ∑ x in s, (μ (f ⁻¹' {x})).toReal • x := by
  rw [SimpleFunc.integral_eq_sum_filter, Finset.sum_subset hs]
  rintro x - hx; rw [Finset.mem_filter, not_and_or, Ne.def, Classical.not_not] at hx
  -- Porting note: reordered for clarity
  rcases hx.symm with (rfl | hx)
  · simp
  rw [SimpleFunc.mem_range] at hx
  -- Porting note: added
  simp only [Set.mem_range, not_exists] at hx
  rw [preimage_eq_empty] <;> simp [Set.disjoint_singleton_left, hx]
#align measure_theory.simple_func.integral_eq_sum_of_subset MeasureTheory.SimpleFunc.integral_eq_sum_of_subset

@[simp]
theorem integral_const {m : MeasurableSpace α} (μ : Measure α) (y : F) :
    (const α y).integral μ = (μ univ).toReal • y := by
  classical
  calc
    (const α y).integral μ = ∑ z in {y}, (μ (const α y ⁻¹' {z})).toReal • z :=
      integral_eq_sum_of_subset <| (filter_subset _ _).trans (range_const_subset _ _)
    _ = (μ univ).toReal • y := by simp [Set.preimage] -- Porting note: added `Set.preimage`
#align measure_theory.simple_func.integral_const MeasureTheory.SimpleFunc.integral_const

@[simp]
theorem integral_piecewise_zero {m : MeasurableSpace α} (f : α →ₛ F) (μ : Measure α) {s : Set α}
    (hs : MeasurableSet s) : (piecewise s hs f 0).integral μ = f.integral (μ.restrict s) := by
  classical
  refine' (integral_eq_sum_of_subset _).trans
      ((sum_congr rfl fun y hy => _).trans (integral_eq_sum_filter _ _).symm)
  · intro y hy
    simp only [mem_filter, mem_range, coe_piecewise, coe_zero, piecewise_eq_indicator,
      mem_range_indicator] at *
    rcases hy with ⟨⟨rfl, -⟩ | ⟨x, -, rfl⟩, h₀⟩
    exacts [(h₀ rfl).elim, ⟨Set.mem_range_self _, h₀⟩]
  · dsimp
    rw [Set.piecewise_eq_indicator, indicator_preimage_of_not_mem,
      Measure.restrict_apply (f.measurableSet_preimage _)]
    exact fun h₀ => (mem_filter.1 hy).2 (Eq.symm h₀)
#align measure_theory.simple_func.integral_piecewise_zero MeasureTheory.SimpleFunc.integral_piecewise_zero

/-- Calculate the integral of `g ∘ f : α →ₛ F`, where `f` is an integrable function from `α` to `E`
    and `g` is a function from `E` to `F`. We require `g 0 = 0` so that `g ∘ f` is integrable. -/
theorem map_integral (f : α →ₛ E) (g : E → F) (hf : Integrable f μ) (hg : g 0 = 0) :
    (f.map g).integral μ = ∑ x in f.range, ENNReal.toReal (μ (f ⁻¹' {x})) • g x :=
  map_setToSimpleFunc _ weightedSMul_union hf hg
#align measure_theory.simple_func.map_integral MeasureTheory.SimpleFunc.map_integral

/-- `SimpleFunc.integral` and `SimpleFunc.lintegral` agree when the integrand has type
    `α →ₛ ℝ≥0∞`. But since `ℝ≥0∞` is not a `NormedSpace`, we need some form of coercion.
    See `integral_eq_lintegral` for a simpler version. -/
theorem integral_eq_lintegral' {f : α →ₛ E} {g : E → ℝ≥0∞} (hf : Integrable f μ) (hg0 : g 0 = 0)
    (ht : ∀ b, g b ≠ ∞) :
    (f.map (ENNReal.toReal ∘ g)).integral μ = ENNReal.toReal (∫⁻ a, g (f a) ∂μ) := by
  have hf' : f.FinMeasSupp μ := integrable_iff_finMeasSupp.1 hf
  simp only [← map_apply g f, lintegral_eq_lintegral]
  rw [map_integral f _ hf, map_lintegral, ENNReal.toReal_sum]
  · refine' Finset.sum_congr rfl fun b _ => _
    -- Porting note: added `Function.comp_apply`
    rw [smul_eq_mul, toReal_mul, mul_comm, Function.comp_apply]
  · rintro a -
    by_cases a0 : a = 0
    · rw [a0, hg0, zero_mul]; exact WithTop.zero_ne_top
    · apply mul_ne_top (ht a) (hf'.meas_preimage_singleton_ne_zero a0).ne
  · simp [hg0]
#align measure_theory.simple_func.integral_eq_lintegral' MeasureTheory.SimpleFunc.integral_eq_lintegral'

variable [NormedField 𝕜] [NormedSpace 𝕜 E] [NormedSpace ℝ E] [SMulCommClass ℝ 𝕜 E]

theorem integral_congr {f g : α →ₛ E} (hf : Integrable f μ) (h : f =ᵐ[μ] g) :
    f.integral μ = g.integral μ :=
  setToSimpleFunc_congr (weightedSMul μ) (fun _ _ => weightedSMul_null) weightedSMul_union hf h
#align measure_theory.simple_func.integral_congr MeasureTheory.SimpleFunc.integral_congr

/-- `SimpleFunc.bintegral` and `SimpleFunc.integral` agree when the integrand has type
    `α →ₛ ℝ≥0∞`. But since `ℝ≥0∞` is not a `NormedSpace`, we need some form of coercion. -/
theorem integral_eq_lintegral {f : α →ₛ ℝ} (hf : Integrable f μ) (h_pos : 0 ≤ᵐ[μ] f) :
    f.integral μ = ENNReal.toReal (∫⁻ a, ENNReal.ofReal (f a) ∂μ) := by
  have : f =ᵐ[μ] f.map (ENNReal.toReal ∘ ENNReal.ofReal) :=
    h_pos.mono fun a h => (ENNReal.toReal_ofReal h).symm
  rw [← integral_eq_lintegral' hf]
  exacts [integral_congr hf this, ENNReal.ofReal_zero, fun b => ENNReal.ofReal_ne_top]
#align measure_theory.simple_func.integral_eq_lintegral MeasureTheory.SimpleFunc.integral_eq_lintegral

theorem integral_add {f g : α →ₛ E} (hf : Integrable f μ) (hg : Integrable g μ) :
    integral μ (f + g) = integral μ f + integral μ g :=
  setToSimpleFunc_add _ weightedSMul_union hf hg
#align measure_theory.simple_func.integral_add MeasureTheory.SimpleFunc.integral_add

theorem integral_neg {f : α →ₛ E} (hf : Integrable f μ) : integral μ (-f) = -integral μ f :=
  setToSimpleFunc_neg _ weightedSMul_union hf
#align measure_theory.simple_func.integral_neg MeasureTheory.SimpleFunc.integral_neg

theorem integral_sub {f g : α →ₛ E} (hf : Integrable f μ) (hg : Integrable g μ) :
    integral μ (f - g) = integral μ f - integral μ g :=
  setToSimpleFunc_sub _ weightedSMul_union hf hg
#align measure_theory.simple_func.integral_sub MeasureTheory.SimpleFunc.integral_sub

theorem integral_smul (c : 𝕜) {f : α →ₛ E} (hf : Integrable f μ) :
    integral μ (c • f) = c • integral μ f :=
  setToSimpleFunc_smul _ weightedSMul_union weightedSMul_smul c hf
#align measure_theory.simple_func.integral_smul MeasureTheory.SimpleFunc.integral_smul

theorem norm_setToSimpleFunc_le_integral_norm (T : Set α → E →L[ℝ] F) {C : ℝ}
    (hT_norm : ∀ s, MeasurableSet s → μ s < ∞ → ‖T s‖ ≤ C * (μ s).toReal) {f : α →ₛ E}
    (hf : Integrable f μ) : ‖f.setToSimpleFunc T‖ ≤ C * (f.map norm).integral μ :=
  calc
    ‖f.setToSimpleFunc T‖ ≤ C * ∑ x in f.range, ENNReal.toReal (μ (f ⁻¹' {x})) * ‖x‖ :=
      norm_setToSimpleFunc_le_sum_mul_norm_of_integrable T hT_norm f hf
    _ = C * (f.map norm).integral μ := by
      rw [map_integral f norm hf norm_zero]; simp_rw [smul_eq_mul]
#align measure_theory.simple_func.norm_set_to_simple_func_le_integral_norm MeasureTheory.SimpleFunc.norm_setToSimpleFunc_le_integral_norm

theorem norm_integral_le_integral_norm (f : α →ₛ E) (hf : Integrable f μ) :
    ‖f.integral μ‖ ≤ (f.map norm).integral μ := by
  refine' (norm_setToSimpleFunc_le_integral_norm _ (fun s _ _ => _) hf).trans (one_mul _).le
  exact (norm_weightedSMul_le s).trans (one_mul _).symm.le
#align measure_theory.simple_func.norm_integral_le_integral_norm MeasureTheory.SimpleFunc.norm_integral_le_integral_norm

theorem integral_add_measure {ν} (f : α →ₛ E) (hf : Integrable f (μ + ν)) :
    f.integral (μ + ν) = f.integral μ + f.integral ν := by
  simp_rw [integral_def]
  refine' setToSimpleFunc_add_left'
    (weightedSMul μ) (weightedSMul ν) (weightedSMul (μ + ν)) (fun s _ hμνs => _) hf
  rw [lt_top_iff_ne_top, Measure.coe_add, Pi.add_apply, ENNReal.add_ne_top] at hμνs
  rw [weightedSMul_add_measure _ _ hμνs.1 hμνs.2]
#align measure_theory.simple_func.integral_add_measure MeasureTheory.SimpleFunc.integral_add_measure

end Integral

end SimpleFunc

namespace L1
set_option linter.uppercaseLean3 false -- `L1`

open AEEqFun Lp.simpleFunc Lp

variable [NormedAddCommGroup E] [NormedAddCommGroup F] {m : MeasurableSpace α} {μ : Measure α}

namespace SimpleFunc

theorem norm_eq_integral (f : α →₁ₛ[μ] E) : ‖f‖ = ((toSimpleFunc f).map norm).integral μ := by
  rw [norm_eq_sum_mul f, (toSimpleFunc f).map_integral norm (SimpleFunc.integrable f) norm_zero]
  simp_rw [smul_eq_mul]
#align measure_theory.L1.simple_func.norm_eq_integral MeasureTheory.L1.SimpleFunc.norm_eq_integral

section PosPart

/-- Positive part of a simple function in L1 space.  -/
nonrec def posPart (f : α →₁ₛ[μ] ℝ) : α →₁ₛ[μ] ℝ :=
  ⟨Lp.posPart (f : α →₁[μ] ℝ), by
    rcases f with ⟨f, s, hsf⟩
    use s.posPart
    simp only [Subtype.coe_mk, Lp.coe_posPart, ← hsf, AEEqFun.posPart_mk,
      SimpleFunc.coe_map, mk_eq_mk]
    -- Porting note: added
    simp [SimpleFunc.posPart, Function.comp, EventuallyEq.rfl] ⟩
#align measure_theory.L1.simple_func.pos_part MeasureTheory.L1.SimpleFunc.posPart

/-- Negative part of a simple function in L1 space. -/
def negPart (f : α →₁ₛ[μ] ℝ) : α →₁ₛ[μ] ℝ :=
  posPart (-f)
#align measure_theory.L1.simple_func.neg_part MeasureTheory.L1.SimpleFunc.negPart

@[norm_cast]
theorem coe_posPart (f : α →₁ₛ[μ] ℝ) : (posPart f : α →₁[μ] ℝ) = Lp.posPart (f : α →₁[μ] ℝ) := rfl
#align measure_theory.L1.simple_func.coe_pos_part MeasureTheory.L1.SimpleFunc.coe_posPart

@[norm_cast]
theorem coe_negPart (f : α →₁ₛ[μ] ℝ) : (negPart f : α →₁[μ] ℝ) = Lp.negPart (f : α →₁[μ] ℝ) := rfl
#align measure_theory.L1.simple_func.coe_neg_part MeasureTheory.L1.SimpleFunc.coe_negPart

end PosPart

section SimpleFuncIntegral

/-!
### The Bochner integral of `L1`

Define the Bochner integral on `α →₁ₛ[μ] E` by extension from the simple functions `α →₁ₛ[μ] E`,
and prove basic properties of this integral. -/


variable [NormedField 𝕜] [NormedSpace 𝕜 E] [NormedSpace ℝ E] [SMulCommClass ℝ 𝕜 E] {F' : Type*}
  [NormedAddCommGroup F'] [NormedSpace ℝ F']

attribute [local instance] simpleFunc.normedSpace

/-- The Bochner integral over simple functions in L1 space. -/
def integral (f : α →₁ₛ[μ] E) : E :=
  (toSimpleFunc f).integral μ
#align measure_theory.L1.simple_func.integral MeasureTheory.L1.SimpleFunc.integral

theorem integral_eq_integral (f : α →₁ₛ[μ] E) : integral f = (toSimpleFunc f).integral μ := rfl
#align measure_theory.L1.simple_func.integral_eq_integral MeasureTheory.L1.SimpleFunc.integral_eq_integral

nonrec theorem integral_eq_lintegral {f : α →₁ₛ[μ] ℝ} (h_pos : 0 ≤ᵐ[μ] toSimpleFunc f) :
    integral f = ENNReal.toReal (∫⁻ a, ENNReal.ofReal ((toSimpleFunc f) a) ∂μ) := by
  rw [integral, SimpleFunc.integral_eq_lintegral (SimpleFunc.integrable f) h_pos]
#align measure_theory.L1.simple_func.integral_eq_lintegral MeasureTheory.L1.SimpleFunc.integral_eq_lintegral

theorem integral_eq_setToL1S (f : α →₁ₛ[μ] E) : integral f = setToL1S (weightedSMul μ) f := rfl
#align measure_theory.L1.simple_func.integral_eq_set_to_L1s MeasureTheory.L1.SimpleFunc.integral_eq_setToL1S

nonrec theorem integral_congr {f g : α →₁ₛ[μ] E} (h : toSimpleFunc f =ᵐ[μ] toSimpleFunc g) :
    integral f = integral g :=
  SimpleFunc.integral_congr (SimpleFunc.integrable f) h
#align measure_theory.L1.simple_func.integral_congr MeasureTheory.L1.SimpleFunc.integral_congr

theorem integral_add (f g : α →₁ₛ[μ] E) : integral (f + g) = integral f + integral g :=
  setToL1S_add _ (fun _ _ => weightedSMul_null) weightedSMul_union _ _
#align measure_theory.L1.simple_func.integral_add MeasureTheory.L1.SimpleFunc.integral_add

-- Porting note: finding `SMul 𝕜 (Lp.simpleFunc E 1 μ)` takes about twice the default
-- `synthInstance.maxHeartbeats 20000`, so we provide some shortcut instances to speed it up.
instance : Module 𝕜 (Lp.simpleFunc E 1 μ) := inferInstance in
instance : MulActionWithZero 𝕜 (Lp.simpleFunc E 1 μ) := inferInstance in
instance : SMul 𝕜 (Lp.simpleFunc E 1 μ) := inferInstance

theorem integral_smul (c : 𝕜) (f : α →₁ₛ[μ] E) : integral (c • f) = c • integral f :=
  setToL1S_smul _ (fun _ _ => weightedSMul_null) weightedSMul_union weightedSMul_smul c f
#align measure_theory.L1.simple_func.integral_smul MeasureTheory.L1.SimpleFunc.integral_smul

theorem norm_integral_le_norm (f : α →₁ₛ[μ] E) : ‖integral f‖ ≤ ‖f‖ := by
  rw [integral, norm_eq_integral]
  exact (toSimpleFunc f).norm_integral_le_integral_norm (SimpleFunc.integrable f)
#align measure_theory.L1.simple_func.norm_integral_le_norm MeasureTheory.L1.SimpleFunc.norm_integral_le_norm

variable {E' : Type*} [NormedAddCommGroup E'] [NormedSpace ℝ E'] [NormedSpace 𝕜 E']

variable (α E μ 𝕜)

/-- The Bochner integral over simple functions in L1 space as a continuous linear map. -/
def integralCLM' : (α →₁ₛ[μ] E) →L[𝕜] E :=
  LinearMap.mkContinuous ⟨⟨integral, integral_add⟩, integral_smul⟩ 1 fun f =>
    le_trans (norm_integral_le_norm _) <| by rw [one_mul]
#align measure_theory.L1.simple_func.integral_clm' MeasureTheory.L1.SimpleFunc.integralCLM'

/-- The Bochner integral over simple functions in L1 space as a continuous linear map over ℝ. -/
def integralCLM : (α →₁ₛ[μ] E) →L[ℝ] E :=
  integralCLM' α E ℝ μ
#align measure_theory.L1.simple_func.integral_clm MeasureTheory.L1.SimpleFunc.integralCLM

variable {α E μ 𝕜}

-- mathport name: simple_func.integral_clm
local notation "Integral" => integralCLM α E μ

open ContinuousLinearMap

theorem norm_Integral_le_one : ‖Integral‖ ≤ 1 :=
  -- Porting note: Old proof was `LinearMap.mkContinuous_norm_le _ zero_le_one _`
  LinearMap.mkContinuous_norm_le _ zero_le_one (fun f => by
    rw [one_mul]
    exact norm_integral_le_norm f)
#align measure_theory.L1.simple_func.norm_Integral_le_one MeasureTheory.L1.SimpleFunc.norm_Integral_le_one

section PosPart

theorem posPart_toSimpleFunc (f : α →₁ₛ[μ] ℝ) :
    toSimpleFunc (posPart f) =ᵐ[μ] (toSimpleFunc f).posPart := by
  have eq : ∀ a, (toSimpleFunc f).posPart a = max ((toSimpleFunc f) a) 0 := fun a => rfl
  have ae_eq : ∀ᵐ a ∂μ, toSimpleFunc (posPart f) a = max ((toSimpleFunc f) a) 0 := by
    filter_upwards [toSimpleFunc_eq_toFun (posPart f), Lp.coeFn_posPart (f : α →₁[μ] ℝ),
      toSimpleFunc_eq_toFun f]with _ _ h₂ h₃
    convert h₂ using 1
    -- Porting note: added
    rw [h₃]
  refine' ae_eq.mono fun a h => _
  rw [h, eq]
#align measure_theory.L1.simple_func.pos_part_to_simple_func MeasureTheory.L1.SimpleFunc.posPart_toSimpleFunc

theorem negPart_toSimpleFunc (f : α →₁ₛ[μ] ℝ) :
    toSimpleFunc (negPart f) =ᵐ[μ] (toSimpleFunc f).negPart := by
  rw [SimpleFunc.negPart, MeasureTheory.SimpleFunc.negPart]
  filter_upwards [posPart_toSimpleFunc (-f), neg_toSimpleFunc f]
  intro a h₁ h₂
  rw [h₁]
  show max _ _ = max _ _
  rw [h₂]
  rfl
#align measure_theory.L1.simple_func.neg_part_to_simple_func MeasureTheory.L1.SimpleFunc.negPart_toSimpleFunc

theorem integral_eq_norm_posPart_sub (f : α →₁ₛ[μ] ℝ) : integral f = ‖posPart f‖ - ‖negPart f‖ := by
  -- Convert things in `L¹` to their `SimpleFunc` counterpart
  have ae_eq₁ : (toSimpleFunc f).posPart =ᵐ[μ] (toSimpleFunc (posPart f)).map norm := by
    filter_upwards [posPart_toSimpleFunc f]with _ h
    rw [SimpleFunc.map_apply, h]
    conv_lhs => rw [← SimpleFunc.posPart_map_norm, SimpleFunc.map_apply]
  -- Convert things in `L¹` to their `SimpleFunc` counterpart
  have ae_eq₂ : (toSimpleFunc f).negPart =ᵐ[μ] (toSimpleFunc (negPart f)).map norm := by
    filter_upwards [negPart_toSimpleFunc f]with _ h
    rw [SimpleFunc.map_apply, h]
    conv_lhs => rw [← SimpleFunc.negPart_map_norm, SimpleFunc.map_apply]
  rw [integral, norm_eq_integral, norm_eq_integral, ← SimpleFunc.integral_sub]
  · show (toSimpleFunc f).integral μ =
      ((toSimpleFunc (posPart f)).map norm - (toSimpleFunc (negPart f)).map norm).integral μ
    apply MeasureTheory.SimpleFunc.integral_congr (SimpleFunc.integrable f)
    filter_upwards [ae_eq₁, ae_eq₂]with _ h₁ h₂
    show _ = _ - _
    rw [← h₁, ← h₂]
    have := (toSimpleFunc f).posPart_sub_negPart
    conv_lhs => rw [← this]
  · exact (SimpleFunc.integrable f).pos_part.congr ae_eq₁
  · exact (SimpleFunc.integrable f).neg_part.congr ae_eq₂
#align measure_theory.L1.simple_func.integral_eq_norm_pos_part_sub MeasureTheory.L1.SimpleFunc.integral_eq_norm_posPart_sub

end PosPart

end SimpleFuncIntegral

end SimpleFunc

open SimpleFunc

local notation "Integral" => @integralCLM α E _ _ _ _ _ μ _

variable [NormedSpace ℝ E] [NontriviallyNormedField 𝕜] [NormedSpace 𝕜 E] [SMulCommClass ℝ 𝕜 E]
  [NormedSpace ℝ F] [CompleteSpace E]

section IntegrationInL1

attribute [local instance] simpleFunc.normedSpace

open ContinuousLinearMap

variable (𝕜)

/-- The Bochner integral in L1 space as a continuous linear map. -/
nonrec def integralCLM' : (α →₁[μ] E) →L[𝕜] E :=
  (integralCLM' α E 𝕜 μ).extend (coeToLp α E 𝕜) (simpleFunc.denseRange one_ne_top)
    simpleFunc.uniformInducing
#align measure_theory.L1.integral_clm' MeasureTheory.L1.integralCLM'

variable {𝕜}

/-- The Bochner integral in L1 space as a continuous linear map over ℝ. -/
def integralCLM : (α →₁[μ] E) →L[ℝ] E :=
  integralCLM' ℝ
#align measure_theory.L1.integral_clm MeasureTheory.L1.integralCLM

-- Porting note: added `(E := E)` in several places below.
/-- The Bochner integral in L1 space -/
irreducible_def integral (f : α →₁[μ] E) : E :=
  integralCLM (E := E) f
#align measure_theory.L1.integral MeasureTheory.L1.integral

theorem integral_eq (f : α →₁[μ] E) : integral f = integralCLM (E := E) f := by
  simp only [integral]
#align measure_theory.L1.integral_eq MeasureTheory.L1.integral_eq

theorem integral_eq_setToL1 (f : α →₁[μ] E) :
    integral f = setToL1 (E := E) (dominatedFinMeasAdditive_weightedSMul μ) f := by
  simp only [integral]; rfl
#align measure_theory.L1.integral_eq_set_to_L1 MeasureTheory.L1.integral_eq_setToL1

@[norm_cast]
theorem SimpleFunc.integral_L1_eq_integral (f : α →₁ₛ[μ] E) :
    L1.integral (f : α →₁[μ] E) = SimpleFunc.integral f := by
  simp only [integral, L1.integral]
  exact setToL1_eq_setToL1SCLM (dominatedFinMeasAdditive_weightedSMul μ) f
#align measure_theory.L1.simple_func.integral_L1_eq_integral MeasureTheory.L1.SimpleFunc.integral_L1_eq_integral

variable (α E)

@[simp]
theorem integral_zero : integral (0 : α →₁[μ] E) = 0 := by
  simp only [integral]
  exact map_zero integralCLM
#align measure_theory.L1.integral_zero MeasureTheory.L1.integral_zero

variable {α E}

@[integral_simps]
theorem integral_add (f g : α →₁[μ] E) : integral (f + g) = integral f + integral g := by
  simp only [integral]
  exact map_add integralCLM f g
#align measure_theory.L1.integral_add MeasureTheory.L1.integral_add

@[integral_simps]
theorem integral_neg (f : α →₁[μ] E) : integral (-f) = -integral f := by
  simp only [integral]
  exact map_neg integralCLM f
#align measure_theory.L1.integral_neg MeasureTheory.L1.integral_neg

@[integral_simps]
theorem integral_sub (f g : α →₁[μ] E) : integral (f - g) = integral f - integral g := by
  simp only [integral]
  exact map_sub integralCLM f g
#align measure_theory.L1.integral_sub MeasureTheory.L1.integral_sub

@[integral_simps]
theorem integral_smul (c : 𝕜) (f : α →₁[μ] E) : integral (c • f) = c • integral f := by
  simp only [integral]
  show (integralCLM' (E := E) 𝕜) (c • f) = c • (integralCLM' (E := E) 𝕜) f
  exact map_smul (integralCLM' (E := E) 𝕜) c f
#align measure_theory.L1.integral_smul MeasureTheory.L1.integral_smul

-- mathport name: integral_clm
local notation "Integral" => @integralCLM α E _ _ μ _ _

-- mathport name: simple_func.integral_clm'
local notation "sIntegral" => @SimpleFunc.integralCLM α E _ _ μ _

theorem norm_Integral_le_one : ‖integralCLM (α := α) (E := E) (μ := μ)‖ ≤ (1 : ℝ) :=
  norm_setToL1_le (dominatedFinMeasAdditive_weightedSMul μ) zero_le_one
#align measure_theory.L1.norm_Integral_le_one MeasureTheory.L1.norm_Integral_le_one

theorem norm_integral_le (f : α →₁[μ] E) : ‖integral f‖ ≤ ‖f‖ :=
  calc
    ‖integral f‖ = ‖integralCLM (E := E) f‖ := by simp only [integral]
    _ ≤ ‖integralCLM (α := α) (E := E) (μ := μ)‖ * ‖f‖ := (le_op_norm _ _)
    _ ≤ 1 * ‖f‖ := (mul_le_mul_of_nonneg_right norm_Integral_le_one <| norm_nonneg _)
    _ = ‖f‖ := one_mul _
#align measure_theory.L1.norm_integral_le MeasureTheory.L1.norm_integral_le

@[continuity]
theorem continuous_integral : Continuous fun f : α →₁[μ] E => integral f := by
  simp only [integral]
  exact L1.integralCLM.continuous
#align measure_theory.L1.continuous_integral MeasureTheory.L1.continuous_integral

section PosPart

theorem integral_eq_norm_posPart_sub (f : α →₁[μ] ℝ) :
    integral f = ‖Lp.posPart f‖ - ‖Lp.negPart f‖ := by
  -- Use `isClosed_property` and `isClosed_eq`
  refine' @isClosed_property _ _ _ ((↑) : (α →₁ₛ[μ] ℝ) → α →₁[μ] ℝ)
      (fun f : α →₁[μ] ℝ => integral f = ‖Lp.posPart f‖ - ‖Lp.negPart f‖)
      (simpleFunc.denseRange one_ne_top) (isClosed_eq _ _) _ f
  · simp only [integral]
    exact cont _
  · refine' Continuous.sub (continuous_norm.comp Lp.continuous_posPart)
      (continuous_norm.comp Lp.continuous_negPart)
  -- Show that the property holds for all simple functions in the `L¹` space.
  · intro s
    norm_cast
    exact SimpleFunc.integral_eq_norm_posPart_sub _
#align measure_theory.L1.integral_eq_norm_pos_part_sub MeasureTheory.L1.integral_eq_norm_posPart_sub

end PosPart

end IntegrationInL1

end L1

/-!
## The Bochner integral on functions

Define the Bochner integral on functions generally to be the `L1` Bochner integral, for integrable
functions, and 0 otherwise; prove its basic properties.
-/

variable [NormedAddCommGroup E] [NormedSpace ℝ E] [hE : CompleteSpace E] [NontriviallyNormedField 𝕜]
  [NormedSpace 𝕜 E] [SMulCommClass ℝ 𝕜 E] [NormedAddCommGroup F] [NormedSpace ℝ F] [CompleteSpace F]
  {G : Type*} [NormedAddCommGroup G] [NormedSpace ℝ G]

section

open scoped Classical

/-- The Bochner integral -/
irreducible_def integral {_ : MeasurableSpace α} (μ : Measure α) (f : α → G) : G :=
  if _ : CompleteSpace G then
    if hf : Integrable f μ then L1.integral (hf.toL1 f) else 0
  else 0
#align measure_theory.integral MeasureTheory.integral

end

/-! In the notation for integrals, an expression like `∫ x, g ‖x‖ ∂μ` will not be parsed correctly,
  and needs parentheses. We do not set the binding power of `r` to `0`, because then
  `∫ x, f x = 0` will be parsed incorrectly. -/

@[inherit_doc MeasureTheory.integral]
notation3 "∫ "(...)", "r:60:(scoped f => f)" ∂"μ:70 => integral μ r

@[inherit_doc MeasureTheory.integral]
notation3 "∫ "(...)", "r:60:(scoped f => integral volume f) => r

@[inherit_doc MeasureTheory.integral]
notation3 "∫ "(...)" in "s", "r:60:(scoped f => f)" ∂"μ:70 => integral (Measure.restrict μ s) r

@[inherit_doc MeasureTheory.integral]
notation3 "∫ "(...)" in "s", "r:60:(scoped f => integral (Measure.restrict volume s) f) => r

section Properties

open ContinuousLinearMap MeasureTheory.SimpleFunc

variable {f g : α → E} {m : MeasurableSpace α} {μ : Measure α}

theorem integral_eq (f : α → E) (hf : Integrable f μ) : ∫ a, f a ∂μ = L1.integral (hf.toL1 f) := by
  simp [integral, hE, hf]
#align measure_theory.integral_eq MeasureTheory.integral_eq

theorem integral_eq_setToFun (f : α → E) :
    ∫ a, f a ∂μ = setToFun μ (weightedSMul μ) (dominatedFinMeasAdditive_weightedSMul μ) f := by
  simp only [integral, hE, L1.integral]; rfl
#align measure_theory.integral_eq_set_to_fun MeasureTheory.integral_eq_setToFun

theorem L1.integral_eq_integral (f : α →₁[μ] E) : L1.integral f = ∫ a, f a ∂μ := by
  simp only [integral, L1.integral, integral_eq_setToFun]
  exact (L1.setToFun_eq_setToL1 (dominatedFinMeasAdditive_weightedSMul μ) f).symm
set_option linter.uppercaseLean3 false in
#align measure_theory.L1.integral_eq_integral MeasureTheory.L1.integral_eq_integral

theorem integral_undef {f : α → G} (h : ¬Integrable f μ) : ∫ a, f a ∂μ = 0 := by
  by_cases hG : CompleteSpace G
  · simp [integral, hG, h]
  · simp [integral, hG]
#align measure_theory.integral_undef MeasureTheory.integral_undef

theorem integral_non_aestronglyMeasurable {f : α → G} (h : ¬AEStronglyMeasurable f μ) :
    ∫ a, f a ∂μ = 0 :=
  integral_undef <| not_and_of_not_left _ h
#align measure_theory.integral_non_ae_strongly_measurable MeasureTheory.integral_non_aestronglyMeasurable

variable (α G)

@[simp]
theorem integral_zero : ∫ _ : α, (0 : G) ∂μ = 0 := by
  by_cases hG : CompleteSpace G
  · simp only [integral, hG, L1.integral]
    exact setToFun_zero (dominatedFinMeasAdditive_weightedSMul μ)
  · simp [integral, hG]
#align measure_theory.integral_zero MeasureTheory.integral_zero

@[simp]
theorem integral_zero' : integral μ (0 : α → G) = 0 :=
  integral_zero α G
#align measure_theory.integral_zero' MeasureTheory.integral_zero'

variable {α G}

theorem integrable_of_integral_eq_one {f : α → ℝ} (h : ∫ x, f x ∂μ = 1) : Integrable f μ := by
  contrapose h; rw [integral_undef h]; exact zero_ne_one
#align measure_theory.integrable_of_integral_eq_one MeasureTheory.integrable_of_integral_eq_one

theorem integral_add {f g : α → G} (hf : Integrable f μ) (hg : Integrable g μ) :
    ∫ a, f a + g a ∂μ = ∫ a, f a ∂μ + ∫ a, g a ∂μ := by
  by_cases hG : CompleteSpace G
  · simp only [integral, hG, L1.integral]
    exact setToFun_add (dominatedFinMeasAdditive_weightedSMul μ) hf hg
  · simp [integral, hG]
#align measure_theory.integral_add MeasureTheory.integral_add

theorem integral_add' {f g : α → G} (hf : Integrable f μ) (hg : Integrable g μ) :
    ∫ a, (f + g) a ∂μ = ∫ a, f a ∂μ + ∫ a, g a ∂μ :=
  integral_add hf hg
#align measure_theory.integral_add' MeasureTheory.integral_add'

theorem integral_finset_sum {ι} (s : Finset ι) {f : ι → α → G} (hf : ∀ i ∈ s, Integrable (f i) μ) :
    ∫ a, ∑ i in s, f i a ∂μ = ∑ i in s, ∫ a, f i a ∂μ := by
  by_cases hG : CompleteSpace G
  · simp only [integral, hG, L1.integral]
    exact setToFun_finset_sum (dominatedFinMeasAdditive_weightedSMul _) s hf
  · simp [integral, hG]
#align measure_theory.integral_finset_sum MeasureTheory.integral_finset_sum

@[integral_simps]
theorem integral_neg (f : α → G) : ∫ a, -f a ∂μ = -∫ a, f a ∂μ := by
  by_cases hG : CompleteSpace G
  · simp only [integral, hG, L1.integral]
    exact setToFun_neg (dominatedFinMeasAdditive_weightedSMul μ) f
  · simp [integral, hG]
#align measure_theory.integral_neg MeasureTheory.integral_neg

theorem integral_neg' (f : α → G) : ∫ a, (-f) a ∂μ = -∫ a, f a ∂μ :=
  integral_neg f
#align measure_theory.integral_neg' MeasureTheory.integral_neg'

theorem integral_sub {f g : α → G} (hf : Integrable f μ) (hg : Integrable g μ) :
    ∫ a, f a - g a ∂μ = ∫ a, f a ∂μ - ∫ a, g a ∂μ := by
  by_cases hG : CompleteSpace G
  · simp only [integral, hG, L1.integral]
    exact setToFun_sub (dominatedFinMeasAdditive_weightedSMul μ) hf hg
  · simp [integral, hG]
#align measure_theory.integral_sub MeasureTheory.integral_sub

theorem integral_sub' {f g : α → G} (hf : Integrable f μ) (hg : Integrable g μ) :
    ∫ a, (f - g) a ∂μ = ∫ a, f a ∂μ - ∫ a, g a ∂μ :=
  integral_sub hf hg
#align measure_theory.integral_sub' MeasureTheory.integral_sub'

@[integral_simps]
theorem integral_smul [NormedSpace 𝕜 G] [SMulCommClass ℝ 𝕜 G] (c : 𝕜) (f : α → G) :
    ∫ a, c • f a ∂μ = c • ∫ a, f a ∂μ := by
  by_cases hG : CompleteSpace G
  · simp only [integral, hG, L1.integral]
    exact setToFun_smul (dominatedFinMeasAdditive_weightedSMul μ) weightedSMul_smul c f
  · simp [integral, hG]
#align measure_theory.integral_smul MeasureTheory.integral_smul

theorem integral_mul_left {L : Type*} [IsROrC L] (r : L) (f : α → L) :
    ∫ a, r * f a ∂μ = r * ∫ a, f a ∂μ :=
  integral_smul r f
#align measure_theory.integral_mul_left MeasureTheory.integral_mul_left

theorem integral_mul_right {L : Type*} [IsROrC L] (r : L) (f : α → L) :
    ∫ a, f a * r ∂μ = (∫ a, f a ∂μ) * r := by
  simp only [mul_comm]; exact integral_mul_left r f
#align measure_theory.integral_mul_right MeasureTheory.integral_mul_right

theorem integral_div {L : Type*} [IsROrC L] (r : L) (f : α → L) :
    ∫ a, f a / r ∂μ = (∫ a, f a ∂μ) / r := by
  simpa only [← div_eq_mul_inv] using integral_mul_right r⁻¹ f
#align measure_theory.integral_div MeasureTheory.integral_div

theorem integral_congr_ae {f g : α → G} (h : f =ᵐ[μ] g) : ∫ a, f a ∂μ = ∫ a, g a ∂μ := by
  by_cases hG : CompleteSpace G
  · simp only [integral, hG, L1.integral]
    exact setToFun_congr_ae (dominatedFinMeasAdditive_weightedSMul μ) h
  · simp [integral, hG]
#align measure_theory.integral_congr_ae MeasureTheory.integral_congr_ae

-- Porting note: `nolint simpNF` added because simplify fails on left-hand side
@[simp, nolint simpNF]
theorem L1.integral_of_fun_eq_integral {f : α → G} (hf : Integrable f μ) :
    ∫ a, (hf.toL1 f) a ∂μ = ∫ a, f a ∂μ := by
  by_cases hG : CompleteSpace G
  · simp only [MeasureTheory.integral, hG, L1.integral]
    exact setToFun_toL1 (dominatedFinMeasAdditive_weightedSMul μ) hf
  · simp [MeasureTheory.integral, hG]
set_option linter.uppercaseLean3 false in
#align measure_theory.L1.integral_of_fun_eq_integral MeasureTheory.L1.integral_of_fun_eq_integral

@[continuity]
theorem continuous_integral : Continuous fun f : α →₁[μ] G => ∫ a, f a ∂μ := by
  by_cases hG : CompleteSpace G
  · simp only [integral, hG, L1.integral]
    exact continuous_setToFun (dominatedFinMeasAdditive_weightedSMul μ)
  · simp [integral, hG, continuous_const]
#align measure_theory.continuous_integral MeasureTheory.continuous_integral

theorem norm_integral_le_lintegral_norm (f : α → G) :
    ‖∫ a, f a ∂μ‖ ≤ ENNReal.toReal (∫⁻ a, ENNReal.ofReal ‖f a‖ ∂μ) := by
  by_cases hG : CompleteSpace G
  · by_cases hf : Integrable f μ
    · rw [integral_eq f hf, ← Integrable.norm_toL1_eq_lintegral_norm f hf]
      exact L1.norm_integral_le _
    · rw [integral_undef hf, norm_zero]; exact toReal_nonneg
  · simp [integral, hG]
#align measure_theory.norm_integral_le_lintegral_norm MeasureTheory.norm_integral_le_lintegral_norm

theorem ennnorm_integral_le_lintegral_ennnorm (f : α → G) :
    (‖∫ a, f a ∂μ‖₊ : ℝ≥0∞) ≤ ∫⁻ a, ‖f a‖₊ ∂μ := by
  simp_rw [← ofReal_norm_eq_coe_nnnorm]; apply ENNReal.ofReal_le_of_le_toReal
  exact norm_integral_le_lintegral_norm f
#align measure_theory.ennnorm_integral_le_lintegral_ennnorm MeasureTheory.ennnorm_integral_le_lintegral_ennnorm

theorem integral_eq_zero_of_ae {f : α → G} (hf : f =ᵐ[μ] 0) : ∫ a, f a ∂μ = 0 := by
  simp [integral_congr_ae hf, integral_zero]
#align measure_theory.integral_eq_zero_of_ae MeasureTheory.integral_eq_zero_of_ae

/-- If `f` has finite integral, then `∫ x in s, f x ∂μ` is absolutely continuous in `s`: it tends
to zero as `μ s` tends to zero. -/
theorem HasFiniteIntegral.tendsto_set_integral_nhds_zero {ι} {f : α → G}
    (hf : HasFiniteIntegral f μ) {l : Filter ι} {s : ι → Set α} (hs : Tendsto (μ ∘ s) l (𝓝 0)) :
    Tendsto (fun i => ∫ x in s i, f x ∂μ) l (𝓝 0) := by
  rw [tendsto_zero_iff_norm_tendsto_zero]
  simp_rw [← coe_nnnorm, ← NNReal.coe_zero, NNReal.tendsto_coe, ← ENNReal.tendsto_coe,
    ENNReal.coe_zero]
  exact tendsto_of_tendsto_of_tendsto_of_le_of_le tendsto_const_nhds
    (tendsto_set_lintegral_zero (ne_of_lt hf) hs) (fun i => zero_le _)
    fun i => ennnorm_integral_le_lintegral_ennnorm _
#align measure_theory.has_finite_integral.tendsto_set_integral_nhds_zero MeasureTheory.HasFiniteIntegral.tendsto_set_integral_nhds_zero

/-- If `f` is integrable, then `∫ x in s, f x ∂μ` is absolutely continuous in `s`: it tends
to zero as `μ s` tends to zero. -/
theorem Integrable.tendsto_set_integral_nhds_zero {ι} {f : α → G} (hf : Integrable f μ)
    {l : Filter ι} {s : ι → Set α} (hs : Tendsto (μ ∘ s) l (𝓝 0)) :
    Tendsto (fun i => ∫ x in s i, f x ∂μ) l (𝓝 0) :=
  hf.2.tendsto_set_integral_nhds_zero hs
#align measure_theory.integrable.tendsto_set_integral_nhds_zero MeasureTheory.Integrable.tendsto_set_integral_nhds_zero

/-- If `F i → f` in `L1`, then `∫ x, F i x ∂μ → ∫ x, f x ∂μ`. -/
theorem tendsto_integral_of_L1 {ι} (f : α → G) (hfi : Integrable f μ) {F : ι → α → G} {l : Filter ι}
    (hFi : ∀ᶠ i in l, Integrable (F i) μ)
    (hF : Tendsto (fun i => ∫⁻ x, ‖F i x - f x‖₊ ∂μ) l (𝓝 0)) :
    Tendsto (fun i => ∫ x, F i x ∂μ) l (𝓝 <| ∫ x, f x ∂μ) := by
  by_cases hG : CompleteSpace G
  · simp only [integral, hG, L1.integral]
    exact tendsto_setToFun_of_L1 (dominatedFinMeasAdditive_weightedSMul μ) f hfi hFi hF
  · simp [integral, hG, tendsto_const_nhds]
set_option linter.uppercaseLean3 false in
#align measure_theory.tendsto_integral_of_L1 MeasureTheory.tendsto_integral_of_L1

/-- Lebesgue dominated convergence theorem provides sufficient conditions under which almost
  everywhere convergence of a sequence of functions implies the convergence of their integrals.
  We could weaken the condition `bound_integrable` to require `HasFiniteIntegral bound μ` instead
  (i.e. not requiring that `bound` is measurable), but in all applications proving integrability
  is easier. -/
theorem tendsto_integral_of_dominated_convergence {F : ℕ → α → G} {f : α → G} (bound : α → ℝ)
    (F_measurable : ∀ n, AEStronglyMeasurable (F n) μ) (bound_integrable : Integrable bound μ)
    (h_bound : ∀ n, ∀ᵐ a ∂μ, ‖F n a‖ ≤ bound a)
    (h_lim : ∀ᵐ a ∂μ, Tendsto (fun n => F n a) atTop (𝓝 (f a))) :
    Tendsto (fun n => ∫ a, F n a ∂μ) atTop (𝓝 <| ∫ a, f a ∂μ) := by
  by_cases hG : CompleteSpace G
  · simp only [integral, hG, L1.integral]
    exact tendsto_setToFun_of_dominated_convergence (dominatedFinMeasAdditive_weightedSMul μ)
      bound F_measurable bound_integrable h_bound h_lim
  · simp [integral, hG]
#align measure_theory.tendsto_integral_of_dominated_convergence MeasureTheory.tendsto_integral_of_dominated_convergence

/-- Lebesgue dominated convergence theorem for filters with a countable basis -/
theorem tendsto_integral_filter_of_dominated_convergence {ι} {l : Filter ι} [l.IsCountablyGenerated]
    {F : ι → α → G} {f : α → G} (bound : α → ℝ) (hF_meas : ∀ᶠ n in l, AEStronglyMeasurable (F n) μ)
    (h_bound : ∀ᶠ n in l, ∀ᵐ a ∂μ, ‖F n a‖ ≤ bound a) (bound_integrable : Integrable bound μ)
    (h_lim : ∀ᵐ a ∂μ, Tendsto (fun n => F n a) l (𝓝 (f a))) :
    Tendsto (fun n => ∫ a, F n a ∂μ) l (𝓝 <| ∫ a, f a ∂μ) := by
  by_cases hG : CompleteSpace G
  · simp only [integral, hG, L1.integral]
    exact tendsto_setToFun_filter_of_dominated_convergence (dominatedFinMeasAdditive_weightedSMul μ)
      bound hF_meas h_bound bound_integrable h_lim
  · simp [integral, hG, tendsto_const_nhds]
#align measure_theory.tendsto_integral_filter_of_dominated_convergence MeasureTheory.tendsto_integral_filter_of_dominated_convergence

/-- Lebesgue dominated convergence theorem for series. -/
theorem hasSum_integral_of_dominated_convergence {ι} [Countable ι] {F : ι → α → G} {f : α → G}
    (bound : ι → α → ℝ) (hF_meas : ∀ n, AEStronglyMeasurable (F n) μ)
    (h_bound : ∀ n, ∀ᵐ a ∂μ, ‖F n a‖ ≤ bound n a)
    (bound_summable : ∀ᵐ a ∂μ, Summable fun n => bound n a)
    (bound_integrable : Integrable (fun a => ∑' n, bound n a) μ)
    (h_lim : ∀ᵐ a ∂μ, HasSum (fun n => F n a) (f a)) :
    HasSum (fun n => ∫ a, F n a ∂μ) (∫ a, f a ∂μ) := by
  have hb_nonneg : ∀ᵐ a ∂μ, ∀ n, 0 ≤ bound n a :=
    eventually_countable_forall.2 fun n => (h_bound n).mono fun a => (norm_nonneg _).trans
  have hb_le_tsum : ∀ n, bound n ≤ᵐ[μ] fun a => ∑' n, bound n a := by
    intro n
    filter_upwards [hb_nonneg, bound_summable]
      with _ ha0 ha_sum using le_tsum ha_sum _ fun i _ => ha0 i
  have hF_integrable : ∀ n, Integrable (F n) μ := by
    refine' fun n => bound_integrable.mono' (hF_meas n) _
    exact EventuallyLE.trans (h_bound n) (hb_le_tsum n)
  simp only [HasSum, ← integral_finset_sum _ fun n _ => hF_integrable n]
  refine' tendsto_integral_filter_of_dominated_convergence
      (fun a => ∑' n, bound n a) _ _ bound_integrable h_lim
  · exact eventually_of_forall fun s => s.aestronglyMeasurable_sum fun n _ => hF_meas n
  · refine' eventually_of_forall fun s => _
    filter_upwards [eventually_countable_forall.2 h_bound, hb_nonneg, bound_summable]
      with a hFa ha0 has
    calc
      ‖∑ n in s, F n a‖ ≤ ∑ n in s, bound n a := norm_sum_le_of_le _ fun n _ => hFa n
      _ ≤ ∑' n, bound n a := sum_le_tsum _ (fun n _ => ha0 n) has
#align measure_theory.has_sum_integral_of_dominated_convergence MeasureTheory.hasSum_integral_of_dominated_convergence

variable {X : Type*} [TopologicalSpace X] [FirstCountableTopology X]

theorem continuousWithinAt_of_dominated {F : X → α → G} {x₀ : X} {bound : α → ℝ} {s : Set X}
    (hF_meas : ∀ᶠ x in 𝓝[s] x₀, AEStronglyMeasurable (F x) μ)
    (h_bound : ∀ᶠ x in 𝓝[s] x₀, ∀ᵐ a ∂μ, ‖F x a‖ ≤ bound a) (bound_integrable : Integrable bound μ)
    (h_cont : ∀ᵐ a ∂μ, ContinuousWithinAt (fun x => F x a) s x₀) :
    ContinuousWithinAt (fun x => ∫ a, F x a ∂μ) s x₀ := by
  by_cases hG : CompleteSpace G
  · simp only [integral, hG, L1.integral]
    exact continuousWithinAt_setToFun_of_dominated (dominatedFinMeasAdditive_weightedSMul μ)
      hF_meas h_bound bound_integrable h_cont
  · simp [integral, hG, continuousWithinAt_const]
#align measure_theory.continuous_within_at_of_dominated MeasureTheory.continuousWithinAt_of_dominated

theorem continuousAt_of_dominated {F : X → α → G} {x₀ : X} {bound : α → ℝ}
    (hF_meas : ∀ᶠ x in 𝓝 x₀, AEStronglyMeasurable (F x) μ)
    (h_bound : ∀ᶠ x in 𝓝 x₀, ∀ᵐ a ∂μ, ‖F x a‖ ≤ bound a) (bound_integrable : Integrable bound μ)
    (h_cont : ∀ᵐ a ∂μ, ContinuousAt (fun x => F x a) x₀) :
    ContinuousAt (fun x => ∫ a, F x a ∂μ) x₀ := by
  by_cases hG : CompleteSpace G
  · simp only [integral, hG, L1.integral]
    exact continuousAt_setToFun_of_dominated (dominatedFinMeasAdditive_weightedSMul μ)
      hF_meas h_bound bound_integrable h_cont
  · simp [integral, hG, continuousAt_const]
#align measure_theory.continuous_at_of_dominated MeasureTheory.continuousAt_of_dominated

theorem continuousOn_of_dominated {F : X → α → G} {bound : α → ℝ} {s : Set X}
    (hF_meas : ∀ x ∈ s, AEStronglyMeasurable (F x) μ)
    (h_bound : ∀ x ∈ s, ∀ᵐ a ∂μ, ‖F x a‖ ≤ bound a) (bound_integrable : Integrable bound μ)
    (h_cont : ∀ᵐ a ∂μ, ContinuousOn (fun x => F x a) s) :
    ContinuousOn (fun x => ∫ a, F x a ∂μ) s := by
  by_cases hG : CompleteSpace G
  · simp only [integral, hG, L1.integral]
    exact continuousOn_setToFun_of_dominated (dominatedFinMeasAdditive_weightedSMul μ)
      hF_meas h_bound bound_integrable h_cont
  · simp [integral, hG, continuousOn_const]
#align measure_theory.continuous_on_of_dominated MeasureTheory.continuousOn_of_dominated

theorem continuous_of_dominated {F : X → α → G} {bound : α → ℝ}
    (hF_meas : ∀ x, AEStronglyMeasurable (F x) μ) (h_bound : ∀ x, ∀ᵐ a ∂μ, ‖F x a‖ ≤ bound a)
    (bound_integrable : Integrable bound μ) (h_cont : ∀ᵐ a ∂μ, Continuous fun x => F x a) :
    Continuous fun x => ∫ a, F x a ∂μ := by
  by_cases hG : CompleteSpace G
  · simp only [integral, hG, L1.integral]
    exact continuous_setToFun_of_dominated (dominatedFinMeasAdditive_weightedSMul μ)
      hF_meas h_bound bound_integrable h_cont
  · simp [integral, hG, continuous_const]
#align measure_theory.continuous_of_dominated MeasureTheory.continuous_of_dominated

/-- The Bochner integral of a real-valued function `f : α → ℝ` is the difference between the
  integral of the positive part of `f` and the integral of the negative part of `f`.  -/
theorem integral_eq_lintegral_pos_part_sub_lintegral_neg_part {f : α → ℝ} (hf : Integrable f μ) :
    ∫ a, f a ∂μ =
      ENNReal.toReal (∫⁻ a, .ofReal (f a) ∂μ) - ENNReal.toReal (∫⁻ a, .ofReal (-f a) ∂μ) := by
  let f₁ := hf.toL1 f
  -- Go to the `L¹` space
  have eq₁ : ENNReal.toReal (∫⁻ a, ENNReal.ofReal (f a) ∂μ) = ‖Lp.posPart f₁‖ := by
    rw [L1.norm_def]
    congr 1
    apply lintegral_congr_ae
    filter_upwards [Lp.coeFn_posPart f₁, hf.coeFn_toL1]with _ h₁ h₂
    rw [h₁, h₂, ENNReal.ofReal]
    congr 1
    apply NNReal.eq
    rw [Real.nnnorm_of_nonneg (le_max_right _ _)]
    rw [Real.coe_toNNReal', NNReal.coe_mk]
  -- Go to the `L¹` space
  have eq₂ : ENNReal.toReal (∫⁻ a, ENNReal.ofReal (-f a) ∂μ) = ‖Lp.negPart f₁‖ := by
    rw [L1.norm_def]
    congr 1
    apply lintegral_congr_ae
    filter_upwards [Lp.coeFn_negPart f₁, hf.coeFn_toL1]with _ h₁ h₂
    rw [h₁, h₂, ENNReal.ofReal]
    congr 1
    apply NNReal.eq
    simp only [Real.coe_toNNReal', coe_nnnorm, nnnorm_neg]
    rw [Real.norm_of_nonpos (min_le_right _ _), ← max_neg_neg, neg_zero]
  rw [eq₁, eq₂, integral, dif_pos, dif_pos]
  exact L1.integral_eq_norm_posPart_sub _
#align measure_theory.integral_eq_lintegral_pos_part_sub_lintegral_neg_part MeasureTheory.integral_eq_lintegral_pos_part_sub_lintegral_neg_part

theorem integral_eq_lintegral_of_nonneg_ae {f : α → ℝ} (hf : 0 ≤ᵐ[μ] f)
    (hfm : AEStronglyMeasurable f μ) :
    ∫ a, f a ∂μ = ENNReal.toReal (∫⁻ a, ENNReal.ofReal (f a) ∂μ) := by
  by_cases hfi : Integrable f μ
  · rw [integral_eq_lintegral_pos_part_sub_lintegral_neg_part hfi]
    have h_min : ∫⁻ a, ENNReal.ofReal (-f a) ∂μ = 0 := by
      rw [lintegral_eq_zero_iff']
      · refine' hf.mono _
        simp only [Pi.zero_apply]
        intro a h
        simp only [h, neg_nonpos, ofReal_eq_zero]
      · exact measurable_ofReal.comp_aemeasurable hfm.aemeasurable.neg
    rw [h_min, zero_toReal, _root_.sub_zero]
  · rw [integral_undef hfi]
    simp_rw [Integrable, hfm, hasFiniteIntegral_iff_norm, lt_top_iff_ne_top, Ne.def, true_and_iff,
      Classical.not_not] at hfi
    have : ∫⁻ a : α, ENNReal.ofReal (f a) ∂μ = ∫⁻ a, ENNReal.ofReal ‖f a‖ ∂μ := by
      refine' lintegral_congr_ae (hf.mono fun a h => _)
      dsimp only
      rw [Real.norm_eq_abs, abs_of_nonneg h]
    rw [this, hfi]; rfl
#align measure_theory.integral_eq_lintegral_of_nonneg_ae MeasureTheory.integral_eq_lintegral_of_nonneg_ae

theorem integral_norm_eq_lintegral_nnnorm {P : Type*} [NormedAddCommGroup P] {f : α → P}
    (hf : AEStronglyMeasurable f μ) : ∫ x, ‖f x‖ ∂μ = ENNReal.toReal (∫⁻ x, ‖f x‖₊ ∂μ) := by
  rw [integral_eq_lintegral_of_nonneg_ae _ hf.norm]
  · simp_rw [ofReal_norm_eq_coe_nnnorm]
  · refine' ae_of_all _ _; simp_rw [Pi.zero_apply, norm_nonneg, imp_true_iff]
#align measure_theory.integral_norm_eq_lintegral_nnnorm MeasureTheory.integral_norm_eq_lintegral_nnnorm

theorem ofReal_integral_norm_eq_lintegral_nnnorm {P : Type*} [NormedAddCommGroup P] {f : α → P}
    (hf : Integrable f μ) : ENNReal.ofReal (∫ x, ‖f x‖ ∂μ) = ∫⁻ x, ‖f x‖₊ ∂μ := by
  rw [integral_norm_eq_lintegral_nnnorm hf.aestronglyMeasurable,
    ENNReal.ofReal_toReal (lt_top_iff_ne_top.mp hf.2)]
#align measure_theory.of_real_integral_norm_eq_lintegral_nnnorm MeasureTheory.ofReal_integral_norm_eq_lintegral_nnnorm

theorem integral_eq_integral_pos_part_sub_integral_neg_part {f : α → ℝ} (hf : Integrable f μ) :
    ∫ a, f a ∂μ = ∫ a, (Real.toNNReal (f a) : ℝ) ∂μ - ∫ a, (Real.toNNReal (-f a) : ℝ) ∂μ := by
  rw [← integral_sub hf.real_toNNReal]
  · simp
  · exact hf.neg.real_toNNReal
#align measure_theory.integral_eq_integral_pos_part_sub_integral_neg_part MeasureTheory.integral_eq_integral_pos_part_sub_integral_neg_part

theorem integral_nonneg_of_ae {f : α → ℝ} (hf : 0 ≤ᵐ[μ] f) : 0 ≤ ∫ a, f a ∂μ := by
  have A : CompleteSpace ℝ := by infer_instance
  simp only [integral_def, A, L1.integral_def, dite_true, ge_iff_le]
  exact setToFun_nonneg (dominatedFinMeasAdditive_weightedSMul μ)
    (fun s _ _ => weightedSMul_nonneg s) hf
#align measure_theory.integral_nonneg_of_ae MeasureTheory.integral_nonneg_of_ae

theorem lintegral_coe_eq_integral (f : α → ℝ≥0) (hfi : Integrable (fun x => (f x : ℝ)) μ) :
    ∫⁻ a, f a ∂μ = ENNReal.ofReal (∫ a, f a ∂μ) := by
  simp_rw [integral_eq_lintegral_of_nonneg_ae (eventually_of_forall fun x => (f x).coe_nonneg)
      hfi.aestronglyMeasurable, ← ENNReal.coe_nnreal_eq]
  rw [ENNReal.ofReal_toReal]
  rw [← lt_top_iff_ne_top]
  convert hfi.hasFiniteIntegral
  -- Porting note: `convert` no longer unfolds `HasFiniteIntegral`
  simp_rw [HasFiniteIntegral, NNReal.nnnorm_eq]
#align measure_theory.lintegral_coe_eq_integral MeasureTheory.lintegral_coe_eq_integral

theorem ofReal_integral_eq_lintegral_ofReal {f : α → ℝ} (hfi : Integrable f μ) (f_nn : 0 ≤ᵐ[μ] f) :
    ENNReal.ofReal (∫ x, f x ∂μ) = ∫⁻ x, ENNReal.ofReal (f x) ∂μ := by
  simp_rw [integral_congr_ae (show f =ᵐ[μ] fun x => ‖f x‖ by
      filter_upwards [f_nn]with x hx
      rw [Real.norm_eq_abs, abs_eq_self.mpr hx]),
    ofReal_integral_norm_eq_lintegral_nnnorm hfi, ← ofReal_norm_eq_coe_nnnorm]
  apply lintegral_congr_ae
  filter_upwards [f_nn]with x hx
  exact congr_arg ENNReal.ofReal (by rw [Real.norm_eq_abs, abs_eq_self.mpr hx])
#align measure_theory.of_real_integral_eq_lintegral_of_real MeasureTheory.ofReal_integral_eq_lintegral_ofReal

theorem integral_toReal {f : α → ℝ≥0∞} (hfm : AEMeasurable f μ) (hf : ∀ᵐ x ∂μ, f x < ∞) :
    ∫ a, (f a).toReal ∂μ = (∫⁻ a, f a ∂μ).toReal := by
  rw [integral_eq_lintegral_of_nonneg_ae _ hfm.ennreal_toReal.aestronglyMeasurable]
  · rw [lintegral_congr_ae]; refine' hf.mp (eventually_of_forall _)
    intro x hx; rw [lt_top_iff_ne_top] at hx; simp [hx]
  · exact eventually_of_forall fun x => ENNReal.toReal_nonneg
#align measure_theory.integral_to_real MeasureTheory.integral_toReal

theorem lintegral_coe_le_coe_iff_integral_le {f : α → ℝ≥0} (hfi : Integrable (fun x => (f x : ℝ)) μ)
    {b : ℝ≥0} : ∫⁻ a, f a ∂μ ≤ b ↔ ∫ a, (f a : ℝ) ∂μ ≤ b := by
  rw [lintegral_coe_eq_integral f hfi, ENNReal.ofReal, ENNReal.coe_le_coe,
    Real.toNNReal_le_iff_le_coe]
#align measure_theory.lintegral_coe_le_coe_iff_integral_le MeasureTheory.lintegral_coe_le_coe_iff_integral_le

theorem integral_coe_le_of_lintegral_coe_le {f : α → ℝ≥0} {b : ℝ≥0} (h : ∫⁻ a, f a ∂μ ≤ b) :
    ∫ a, (f a : ℝ) ∂μ ≤ b := by
  by_cases hf : Integrable (fun a => (f a : ℝ)) μ
  · exact (lintegral_coe_le_coe_iff_integral_le hf).1 h
  · rw [integral_undef hf]; exact b.2
#align measure_theory.integral_coe_le_of_lintegral_coe_le MeasureTheory.integral_coe_le_of_lintegral_coe_le

theorem integral_nonneg {f : α → ℝ} (hf : 0 ≤ f) : 0 ≤ ∫ a, f a ∂μ :=
  integral_nonneg_of_ae <| eventually_of_forall hf
#align measure_theory.integral_nonneg MeasureTheory.integral_nonneg

theorem integral_nonpos_of_ae {f : α → ℝ} (hf : f ≤ᵐ[μ] 0) : ∫ a, f a ∂μ ≤ 0 := by
  have hf : 0 ≤ᵐ[μ] -f := hf.mono fun a h => by rwa [Pi.neg_apply, Pi.zero_apply, neg_nonneg]
  have : 0 ≤ ∫ a, -f a ∂μ := integral_nonneg_of_ae hf
  rwa [integral_neg, neg_nonneg] at this
#align measure_theory.integral_nonpos_of_ae MeasureTheory.integral_nonpos_of_ae

theorem integral_nonpos {f : α → ℝ} (hf : f ≤ 0) : ∫ a, f a ∂μ ≤ 0 :=
  integral_nonpos_of_ae <| eventually_of_forall hf
#align measure_theory.integral_nonpos MeasureTheory.integral_nonpos

theorem integral_eq_zero_iff_of_nonneg_ae {f : α → ℝ} (hf : 0 ≤ᵐ[μ] f) (hfi : Integrable f μ) :
    ∫ x, f x ∂μ = 0 ↔ f =ᵐ[μ] 0 := by
  simp_rw [integral_eq_lintegral_of_nonneg_ae hf hfi.1, ENNReal.toReal_eq_zero_iff,
    ← ENNReal.not_lt_top, ← hasFiniteIntegral_iff_ofReal hf, hfi.2, or_false_iff]
  -- Porting note: split into parts, to make `rw` and `simp` work
  rw [lintegral_eq_zero_iff']
  · rw [← hf.le_iff_eq, Filter.EventuallyEq, Filter.EventuallyLE]
    simp only [Pi.zero_apply, ofReal_eq_zero]
  · exact (ENNReal.measurable_ofReal.comp_aemeasurable hfi.1.aemeasurable)

#align measure_theory.integral_eq_zero_iff_of_nonneg_ae MeasureTheory.integral_eq_zero_iff_of_nonneg_ae

theorem integral_eq_zero_iff_of_nonneg {f : α → ℝ} (hf : 0 ≤ f) (hfi : Integrable f μ) :
    ∫ x, f x ∂μ = 0 ↔ f =ᵐ[μ] 0 :=
  integral_eq_zero_iff_of_nonneg_ae (eventually_of_forall hf) hfi
#align measure_theory.integral_eq_zero_iff_of_nonneg MeasureTheory.integral_eq_zero_iff_of_nonneg

theorem integral_pos_iff_support_of_nonneg_ae {f : α → ℝ} (hf : 0 ≤ᵐ[μ] f) (hfi : Integrable f μ) :
    (0 < ∫ x, f x ∂μ) ↔ 0 < μ (Function.support f) := by
  simp_rw [(integral_nonneg_of_ae hf).lt_iff_ne, pos_iff_ne_zero, Ne.def, @eq_comm ℝ 0,
    integral_eq_zero_iff_of_nonneg_ae hf hfi, Filter.EventuallyEq, ae_iff, Pi.zero_apply,
    Function.support]
#align measure_theory.integral_pos_iff_support_of_nonneg_ae MeasureTheory.integral_pos_iff_support_of_nonneg_ae

theorem integral_pos_iff_support_of_nonneg {f : α → ℝ} (hf : 0 ≤ f) (hfi : Integrable f μ) :
    (0 < ∫ x, f x ∂μ) ↔ 0 < μ (Function.support f) :=
  integral_pos_iff_support_of_nonneg_ae (eventually_of_forall hf) hfi
#align measure_theory.integral_pos_iff_support_of_nonneg MeasureTheory.integral_pos_iff_support_of_nonneg

section NormedAddCommGroup

variable {H : Type*} [NormedAddCommGroup H]

theorem L1.norm_eq_integral_norm (f : α →₁[μ] H) : ‖f‖ = ∫ a, ‖f a‖ ∂μ := by
  simp only [snorm, snorm', ENNReal.one_toReal, ENNReal.rpow_one, Lp.norm_def, if_false,
    ENNReal.one_ne_top, one_ne_zero, _root_.div_one]
  rw [integral_eq_lintegral_of_nonneg_ae (eventually_of_forall (by simp [norm_nonneg]))
      (Lp.aestronglyMeasurable f).norm]
  simp [ofReal_norm_eq_coe_nnnorm]
set_option linter.uppercaseLean3 false in
#align measure_theory.L1.norm_eq_integral_norm MeasureTheory.L1.norm_eq_integral_norm

theorem L1.dist_eq_integral_dist (f g : α →₁[μ] H) : dist f g = ∫ a, dist (f a) (g a) ∂μ := by
  simp only [dist_eq_norm, L1.norm_eq_integral_norm]
  exact integral_congr_ae <| (Lp.coeFn_sub _ _).fun_comp norm

theorem L1.norm_of_fun_eq_integral_norm {f : α → H} (hf : Integrable f μ) :
    ‖hf.toL1 f‖ = ∫ a, ‖f a‖ ∂μ := by
  rw [L1.norm_eq_integral_norm]
  refine' integral_congr_ae _
  apply hf.coeFn_toL1.mono
  intro a ha
  simp_rw [ha]
set_option linter.uppercaseLean3 false in
#align measure_theory.L1.norm_of_fun_eq_integral_norm MeasureTheory.L1.norm_of_fun_eq_integral_norm

theorem Memℒp.snorm_eq_integral_rpow_norm {f : α → H} {p : ℝ≥0∞} (hp1 : p ≠ 0) (hp2 : p ≠ ∞)
    (hf : Memℒp f p μ) :
    snorm f p μ = ENNReal.ofReal ((∫ a, ‖f a‖ ^ p.toReal ∂μ) ^ p.toReal⁻¹) := by
  have A : ∫⁻ a : α, ENNReal.ofReal (‖f a‖ ^ p.toReal) ∂μ = ∫⁻ a : α, ‖f a‖₊ ^ p.toReal ∂μ := by
    apply lintegral_congr
    intro x
    rw [← ofReal_rpow_of_nonneg (norm_nonneg _) toReal_nonneg, ofReal_norm_eq_coe_nnnorm,
      -- Porting note: Here and below `ENNReal.coe_rpow_of_nonneg` was not needed
      ← ENNReal.coe_rpow_of_nonneg _ toReal_nonneg]
  simp only [snorm_eq_lintegral_rpow_nnnorm hp1 hp2, one_div]
  rw [integral_eq_lintegral_of_nonneg_ae]; rotate_left
  · exact eventually_of_forall fun x => Real.rpow_nonneg_of_nonneg (norm_nonneg _) _
  · exact (hf.aestronglyMeasurable.norm.aemeasurable.pow_const _).aestronglyMeasurable
  rw [A, ← ofReal_rpow_of_nonneg toReal_nonneg (inv_nonneg.2 toReal_nonneg), ofReal_toReal]
  · simp_rw [← ENNReal.coe_rpow_of_nonneg _ toReal_nonneg]
  · simp_rw [← ENNReal.coe_rpow_of_nonneg _ toReal_nonneg]
    exact (lintegral_rpow_nnnorm_lt_top_of_snorm_lt_top hp1 hp2 hf.2).ne
#align measure_theory.mem_ℒp.snorm_eq_integral_rpow_norm MeasureTheory.Memℒp.snorm_eq_integral_rpow_norm

end NormedAddCommGroup

theorem integral_mono_ae {f g : α → ℝ} (hf : Integrable f μ) (hg : Integrable g μ) (h : f ≤ᵐ[μ] g) :
    ∫ a, f a ∂μ ≤ ∫ a, g a ∂μ := by
  have A : CompleteSpace ℝ := by infer_instance
  simp only [integral, A, L1.integral]
  exact setToFun_mono (dominatedFinMeasAdditive_weightedSMul μ)
    (fun s _ _ => weightedSMul_nonneg s) hf hg h
#align measure_theory.integral_mono_ae MeasureTheory.integral_mono_ae

@[mono]
theorem integral_mono {f g : α → ℝ} (hf : Integrable f μ) (hg : Integrable g μ) (h : f ≤ g) :
    ∫ a, f a ∂μ ≤ ∫ a, g a ∂μ :=
  integral_mono_ae hf hg <| eventually_of_forall h
#align measure_theory.integral_mono MeasureTheory.integral_mono

theorem integral_mono_of_nonneg {f g : α → ℝ} (hf : 0 ≤ᵐ[μ] f) (hgi : Integrable g μ)
    (h : f ≤ᵐ[μ] g) : ∫ a, f a ∂μ ≤ ∫ a, g a ∂μ := by
  by_cases hfm : AEStronglyMeasurable f μ
  · refine' integral_mono_ae ⟨hfm, _⟩ hgi h
    refine' hgi.hasFiniteIntegral.mono <| h.mp <| hf.mono fun x hf hfg => _
    simpa [abs_of_nonneg hf, abs_of_nonneg (le_trans hf hfg)]
  · rw [integral_non_aestronglyMeasurable hfm]
    exact integral_nonneg_of_ae (hf.trans h)
#align measure_theory.integral_mono_of_nonneg MeasureTheory.integral_mono_of_nonneg

theorem integral_mono_measure {f : α → ℝ} {ν} (hle : μ ≤ ν) (hf : 0 ≤ᵐ[ν] f)
    (hfi : Integrable f ν) : ∫ a, f a ∂μ ≤ ∫ a, f a ∂ν := by
  have hfi' : Integrable f μ := hfi.mono_measure hle
  have hf' : 0 ≤ᵐ[μ] f := hle.absolutelyContinuous hf
  rw [integral_eq_lintegral_of_nonneg_ae hf' hfi'.1, integral_eq_lintegral_of_nonneg_ae hf hfi.1,
    ENNReal.toReal_le_toReal]
  exacts [lintegral_mono' hle le_rfl, ((hasFiniteIntegral_iff_ofReal hf').1 hfi'.2).ne,
    ((hasFiniteIntegral_iff_ofReal hf).1 hfi.2).ne]
#align measure_theory.integral_mono_measure MeasureTheory.integral_mono_measure

theorem norm_integral_le_integral_norm (f : α → G) : ‖∫ a, f a ∂μ‖ ≤ ∫ a, ‖f a‖ ∂μ :=
  have le_ae : ∀ᵐ a ∂μ, 0 ≤ ‖f a‖ := eventually_of_forall fun a => norm_nonneg _
  by_cases
    (fun h : AEStronglyMeasurable f μ =>
      calc
        ‖∫ a, f a ∂μ‖ ≤ ENNReal.toReal (∫⁻ a, ENNReal.ofReal ‖f a‖ ∂μ) :=
          norm_integral_le_lintegral_norm _
        _ = ∫ a, ‖f a‖ ∂μ := (integral_eq_lintegral_of_nonneg_ae le_ae <| h.norm).symm )
    fun h : ¬AEStronglyMeasurable f μ => by
      rw [integral_non_aestronglyMeasurable h, norm_zero]
      exact integral_nonneg_of_ae le_ae
#align measure_theory.norm_integral_le_integral_norm MeasureTheory.norm_integral_le_integral_norm

theorem norm_integral_le_of_norm_le {f : α → G} {g : α → ℝ} (hg : Integrable g μ)
    (h : ∀ᵐ x ∂μ, ‖f x‖ ≤ g x) : ‖∫ x, f x ∂μ‖ ≤ ∫ x, g x ∂μ :=
  calc
    ‖∫ x, f x ∂μ‖ ≤ ∫ x, ‖f x‖ ∂μ := norm_integral_le_integral_norm f
    _ ≤ ∫ x, g x ∂μ := integral_mono_of_nonneg (eventually_of_forall fun _ => norm_nonneg _) hg h
#align measure_theory.norm_integral_le_of_norm_le MeasureTheory.norm_integral_le_of_norm_le

theorem SimpleFunc.integral_eq_integral (f : α →ₛ E) (hfi : Integrable f μ) :
    f.integral μ = ∫ x, f x ∂μ := by
  rw [MeasureTheory.integral_eq f hfi, ← L1.SimpleFunc.toLp_one_eq_toL1,
    L1.SimpleFunc.integral_L1_eq_integral, L1.SimpleFunc.integral_eq_integral]
  exact SimpleFunc.integral_congr hfi (Lp.simpleFunc.toSimpleFunc_toLp _ _).symm
#align measure_theory.simple_func.integral_eq_integral MeasureTheory.SimpleFunc.integral_eq_integral

theorem SimpleFunc.integral_eq_sum (f : α →ₛ E) (hfi : Integrable f μ) :
    ∫ x, f x ∂μ = ∑ x in f.range, ENNReal.toReal (μ (f ⁻¹' {x})) • x := by
  rw [← f.integral_eq_integral hfi, SimpleFunc.integral, ← SimpleFunc.integral_eq]; rfl
#align measure_theory.simple_func.integral_eq_sum MeasureTheory.SimpleFunc.integral_eq_sum

@[simp]
theorem integral_const (c : E) : ∫ _ : α, c ∂μ = (μ univ).toReal • c := by
  cases' (@le_top _ _ _ (μ univ)).lt_or_eq with hμ hμ
  · haveI : IsFiniteMeasure μ := ⟨hμ⟩
    simp only [integral, hE, L1.integral]
    exact setToFun_const (dominatedFinMeasAdditive_weightedSMul _) _
  · by_cases hc : c = 0
    · simp [hc, integral_zero]
    · have : ¬Integrable (fun _ : α => c) μ := by
        simp only [integrable_const_iff, not_or]
        exact ⟨hc, hμ.not_lt⟩
      simp [integral_undef, *]
#align measure_theory.integral_const MeasureTheory.integral_const

theorem norm_integral_le_of_norm_le_const [IsFiniteMeasure μ] {f : α → G} {C : ℝ}
    (h : ∀ᵐ x ∂μ, ‖f x‖ ≤ C) : ‖∫ x, f x ∂μ‖ ≤ C * (μ univ).toReal :=
  calc
    ‖∫ x, f x ∂μ‖ ≤ ∫ _, C ∂μ := norm_integral_le_of_norm_le (integrable_const C) h
    _ = C * (μ univ).toReal := by rw [integral_const, smul_eq_mul, mul_comm]
#align measure_theory.norm_integral_le_of_norm_le_const MeasureTheory.norm_integral_le_of_norm_le_const

theorem tendsto_integral_approxOn_of_measurable [MeasurableSpace E] [BorelSpace E] {f : α → E}
    {s : Set E} [SeparableSpace s] (hfi : Integrable f μ) (hfm : Measurable f)
    (hs : ∀ᵐ x ∂μ, f x ∈ closure s) {y₀ : E} (h₀ : y₀ ∈ s) (h₀i : Integrable (fun _ => y₀) μ) :
    Tendsto (fun n => (SimpleFunc.approxOn f hfm s y₀ h₀ n).integral μ)
      atTop (𝓝 <| ∫ x, f x ∂μ) := by
  have hfi' := SimpleFunc.integrable_approxOn hfm hfi h₀ h₀i
  simp only [SimpleFunc.integral_eq_integral _ (hfi' _), integral, hE, L1.integral]
  exact tendsto_setToFun_approxOn_of_measurable (dominatedFinMeasAdditive_weightedSMul μ)
    hfi hfm hs h₀ h₀i
#align measure_theory.tendsto_integral_approx_on_of_measurable MeasureTheory.tendsto_integral_approxOn_of_measurable

theorem tendsto_integral_approxOn_of_measurable_of_range_subset [MeasurableSpace E] [BorelSpace E]
    {f : α → E} (fmeas : Measurable f) (hf : Integrable f μ) (s : Set E) [SeparableSpace s]
    (hs : range f ∪ {0} ⊆ s) :
    Tendsto (fun n => (SimpleFunc.approxOn f fmeas s 0 (hs <| by simp) n).integral μ) atTop
      (𝓝 <| ∫ x, f x ∂μ) := by
  apply tendsto_integral_approxOn_of_measurable hf fmeas _ _ (integrable_zero _ _ _)
  exact eventually_of_forall fun x => subset_closure (hs (Set.mem_union_left _ (mem_range_self _)))
#align measure_theory.tendsto_integral_approx_on_of_measurable_of_range_subset MeasureTheory.tendsto_integral_approxOn_of_measurable_of_range_subset

variable {ν : Measure α}

theorem integral_add_measure {f : α → G} (hμ : Integrable f μ) (hν : Integrable f ν) :
    ∫ x, f x ∂(μ + ν) = ∫ x, f x ∂μ + ∫ x, f x ∂ν := by
  by_cases hG : CompleteSpace G; swap
  · simp [integral, hG]
  have hfi := hμ.add_measure hν
  simp_rw [integral_eq_setToFun]
  have hμ_dfma : DominatedFinMeasAdditive (μ + ν) (weightedSMul μ : Set α → G →L[ℝ] G) 1 :=
    DominatedFinMeasAdditive.add_measure_right μ ν (dominatedFinMeasAdditive_weightedSMul μ)
      zero_le_one
  have hν_dfma : DominatedFinMeasAdditive (μ + ν) (weightedSMul ν : Set α → G →L[ℝ] G) 1 :=
    DominatedFinMeasAdditive.add_measure_left μ ν (dominatedFinMeasAdditive_weightedSMul ν)
      zero_le_one
  rw [← setToFun_congr_measure_of_add_right hμ_dfma
        (dominatedFinMeasAdditive_weightedSMul μ) f hfi,
    ← setToFun_congr_measure_of_add_left hν_dfma (dominatedFinMeasAdditive_weightedSMul ν) f hfi]
  refine' setToFun_add_left' _ _ _ (fun s _ hμνs => _) f
  rw [Measure.coe_add, Pi.add_apply, add_lt_top] at hμνs
  rw [weightedSMul, weightedSMul, weightedSMul, ← add_smul, Measure.coe_add, Pi.add_apply,
  toReal_add hμνs.1.ne hμνs.2.ne]
#align measure_theory.integral_add_measure MeasureTheory.integral_add_measure

@[simp]
theorem integral_zero_measure {m : MeasurableSpace α} (f : α → G) :
    (∫ x, f x ∂(0 : Measure α)) = 0 := by
  by_cases hG : CompleteSpace G
  · simp only [integral, hG, L1.integral]
    exact setToFun_measure_zero (dominatedFinMeasAdditive_weightedSMul _) rfl
  · simp [integral, hG]
#align measure_theory.integral_zero_measure MeasureTheory.integral_zero_measure

theorem integral_finset_sum_measure {ι} {m : MeasurableSpace α} {f : α → G} {μ : ι → Measure α}
    {s : Finset ι} (hf : ∀ i ∈ s, Integrable f (μ i)) :
    ∫ a, f a ∂(∑ i in s, μ i) = ∑ i in s, ∫ a, f a ∂μ i := by
  induction s using Finset.cons_induction_on with
  | h₁ => simp
  | h₂ h ih =>
    rw [Finset.forall_mem_cons] at hf
    rw [Finset.sum_cons, Finset.sum_cons, ← ih hf.2]
    exact integral_add_measure hf.1 (integrable_finset_sum_measure.2 hf.2)
#align measure_theory.integral_finset_sum_measure MeasureTheory.integral_finset_sum_measure

theorem nndist_integral_add_measure_le_lintegral
    {f : α → G} (h₁ : Integrable f μ) (h₂ : Integrable f ν) :
    (nndist (∫ x, f x ∂μ) (∫ x, f x ∂(μ + ν)) : ℝ≥0∞) ≤ ∫⁻ x, ‖f x‖₊ ∂ν := by
  rw [integral_add_measure h₁ h₂, nndist_comm, nndist_eq_nnnorm, add_sub_cancel']
  exact ennnorm_integral_le_lintegral_ennnorm _
#align measure_theory.nndist_integral_add_measure_le_lintegral MeasureTheory.nndist_integral_add_measure_le_lintegral

theorem hasSum_integral_measure {ι} {m : MeasurableSpace α} {f : α → G} {μ : ι → Measure α}
    (hf : Integrable f (Measure.sum μ)) :
    HasSum (fun i => ∫ a, f a ∂μ i) (∫ a, f a ∂Measure.sum μ) := by
  have hfi : ∀ i, Integrable f (μ i) := fun i => hf.mono_measure (Measure.le_sum _ _)
  simp only [HasSum, ← integral_finset_sum_measure fun i _ => hfi i]
  refine' Metric.nhds_basis_ball.tendsto_right_iff.mpr fun ε ε0 => _
  lift ε to ℝ≥0 using ε0.le
  have hf_lt : (∫⁻ x, ‖f x‖₊ ∂Measure.sum μ) < ∞ := hf.2
  have hmem : ∀ᶠ y in 𝓝 (∫⁻ x, ‖f x‖₊ ∂Measure.sum μ), (∫⁻ x, ‖f x‖₊ ∂Measure.sum μ) < y + ε := by
    refine' tendsto_id.add tendsto_const_nhds (lt_mem_nhds (α := ℝ≥0∞) <| ENNReal.lt_add_right _ _)
    exacts [hf_lt.ne, ENNReal.coe_ne_zero.2 (NNReal.coe_ne_zero.1 ε0.ne')]
  refine' ((hasSum_lintegral_measure (fun x => ‖f x‖₊) μ).eventually hmem).mono fun s hs => _
  obtain ⟨ν, hν⟩ : ∃ ν, (∑ i in s, μ i) + ν = Measure.sum μ := by
    refine' ⟨Measure.sum fun i : ↥(sᶜ : Set ι) => μ i, _⟩
    simpa only [← Measure.sum_coe_finset] using Measure.sum_add_sum_compl (s : Set ι) μ
  rw [Metric.mem_ball, ← coe_nndist, NNReal.coe_lt_coe, ← ENNReal.coe_lt_coe, ← hν]
  rw [← hν, integrable_add_measure] at hf
  refine' (nndist_integral_add_measure_le_lintegral hf.1 hf.2).trans_lt _
  rw [← hν, lintegral_add_measure, lintegral_finset_sum_measure] at hs
  exact lt_of_add_lt_add_left hs
#align measure_theory.has_sum_integral_measure MeasureTheory.hasSum_integral_measure

theorem integral_sum_measure {ι} {_ : MeasurableSpace α} {f : α → G} {μ : ι → Measure α}
    (hf : Integrable f (Measure.sum μ)) : ∫ a, f a ∂Measure.sum μ = ∑' i, ∫ a, f a ∂μ i :=
  (hasSum_integral_measure hf).tsum_eq.symm
#align measure_theory.integral_sum_measure MeasureTheory.integral_sum_measure

theorem integral_tsum {ι} [Countable ι] {f : ι → α → G} (hf : ∀ i, AEStronglyMeasurable (f i) μ)
    (hf' : ∑' i, ∫⁻ a : α, ‖f i a‖₊ ∂μ ≠ ∞) :
    ∫ a : α, ∑' i, f i a ∂μ = ∑' i, ∫ a : α, f i a ∂μ := by
  by_cases hG : CompleteSpace G; swap
  · simp [integral, hG]
  have hf'' : ∀ i, AEMeasurable (fun x => (‖f i x‖₊ : ℝ≥0∞)) μ := fun i => (hf i).ennnorm
  have hhh : ∀ᵐ a : α ∂μ, Summable fun n => (‖f n a‖₊ : ℝ) := by
    rw [← lintegral_tsum hf''] at hf'
    refine' (ae_lt_top' (AEMeasurable.ennreal_tsum hf'') hf').mono _
    intro x hx
    rw [← ENNReal.tsum_coe_ne_top_iff_summable_coe]
    exact hx.ne
  convert (MeasureTheory.hasSum_integral_of_dominated_convergence (fun i a => ‖f i a‖₊) hf _ hhh
          ⟨_, _⟩ _).tsum_eq.symm
  · intro n
    filter_upwards with x
    rfl
  · simp_rw [← NNReal.coe_tsum]
    rw [aestronglyMeasurable_iff_aemeasurable]
    apply AEMeasurable.coe_nnreal_real
    apply AEMeasurable.nnreal_tsum
    exact fun i => (hf i).nnnorm.aemeasurable
  · dsimp [HasFiniteIntegral]
    have : ∫⁻ a, ∑' n, ‖f n a‖₊ ∂μ < ⊤ := by rwa [lintegral_tsum hf'', lt_top_iff_ne_top]
    convert this using 1
    apply lintegral_congr_ae
    simp_rw [← coe_nnnorm, ← NNReal.coe_tsum, NNReal.nnnorm_eq]
    filter_upwards [hhh]with a ha
    exact ENNReal.coe_tsum (NNReal.summable_coe.mp ha)
  · filter_upwards [hhh]with x hx
    exact (summable_of_summable_norm hx).hasSum
#align measure_theory.integral_tsum MeasureTheory.integral_tsum

@[simp]
theorem integral_smul_measure (f : α → G) (c : ℝ≥0∞) :
    ∫ x, f x ∂c • μ = c.toReal • ∫ x, f x ∂μ := by
  by_cases hG : CompleteSpace G; swap
  · simp [integral, hG]
  -- First we consider the “degenerate” case `c = ∞`
  rcases eq_or_ne c ∞ with (rfl | hc)
  · rw [ENNReal.top_toReal, zero_smul, integral_eq_setToFun, setToFun_top_smul_measure]
  -- Main case: `c ≠ ∞`
  simp_rw [integral_eq_setToFun, ← setToFun_smul_left]
  have hdfma : DominatedFinMeasAdditive μ (weightedSMul (c • μ) : Set α → G →L[ℝ] G) c.toReal :=
    mul_one c.toReal ▸ (dominatedFinMeasAdditive_weightedSMul (c • μ)).of_smul_measure c hc
  have hdfma_smul := dominatedFinMeasAdditive_weightedSMul (F := G) (c • μ)
  rw [← setToFun_congr_smul_measure c hc hdfma hdfma_smul f]
  exact setToFun_congr_left' _ _ (fun s _ _ => weightedSMul_smul_measure μ c) f
#align measure_theory.integral_smul_measure MeasureTheory.integral_smul_measure

theorem integral_map_of_stronglyMeasurable {β} [MeasurableSpace β] {φ : α → β} (hφ : Measurable φ)
    {f : β → G} (hfm : StronglyMeasurable f) : ∫ y, f y ∂Measure.map φ μ = ∫ x, f (φ x) ∂μ := by
  by_cases hG : CompleteSpace G; swap
  · simp [integral, hG]
  by_cases hfi : Integrable f (Measure.map φ μ); swap
  · rw [integral_undef hfi, integral_undef]
    exact fun hfφ => hfi ((integrable_map_measure hfm.aestronglyMeasurable hφ.aemeasurable).2 hfφ)
  borelize G
  have : SeparableSpace (range f ∪ {0} : Set G) := hfm.separableSpace_range_union_singleton
  refine' tendsto_nhds_unique
    (tendsto_integral_approxOn_of_measurable_of_range_subset hfm.measurable hfi _ Subset.rfl) _
  convert tendsto_integral_approxOn_of_measurable_of_range_subset (hfm.measurable.comp hφ)
    ((integrable_map_measure hfm.aestronglyMeasurable hφ.aemeasurable).1 hfi) (range f ∪ {0})
    (by simp [insert_subset_insert, Set.range_comp_subset_range]) using 1
  ext1 i
  simp only [SimpleFunc.approxOn_comp, SimpleFunc.integral_eq, Measure.map_apply, hφ,
    SimpleFunc.measurableSet_preimage, ← preimage_comp, SimpleFunc.coe_comp]
  refine' (Finset.sum_subset (SimpleFunc.range_comp_subset_range _ hφ) fun y _ hy => _).symm
  rw [SimpleFunc.mem_range, ← Set.preimage_singleton_eq_empty, SimpleFunc.coe_comp] at hy
  rw [hy]
  simp
#align measure_theory.integral_map_of_strongly_measurable MeasureTheory.integral_map_of_stronglyMeasurable

theorem integral_map {β} [MeasurableSpace β] {φ : α → β} (hφ : AEMeasurable φ μ) {f : β → G}
    (hfm : AEStronglyMeasurable f (Measure.map φ μ)) :
    ∫ y, f y ∂Measure.map φ μ = ∫ x, f (φ x) ∂μ :=
  let g := hfm.mk f
  calc
    ∫ y, f y ∂Measure.map φ μ = ∫ y, g y ∂Measure.map φ μ := integral_congr_ae hfm.ae_eq_mk
    _ = ∫ y, g y ∂Measure.map (hφ.mk φ) μ := by congr 1; exact Measure.map_congr hφ.ae_eq_mk
    _ = ∫ x, g (hφ.mk φ x) ∂μ :=
      (integral_map_of_stronglyMeasurable hφ.measurable_mk hfm.stronglyMeasurable_mk)
    _ = ∫ x, g (φ x) ∂μ := (integral_congr_ae (hφ.ae_eq_mk.symm.fun_comp _))
    _ = ∫ x, f (φ x) ∂μ := integral_congr_ae <| ae_eq_comp hφ hfm.ae_eq_mk.symm
#align measure_theory.integral_map MeasureTheory.integral_map

theorem _root_.MeasurableEmbedding.integral_map {β} {_ : MeasurableSpace β} {f : α → β}
    (hf : MeasurableEmbedding f) (g : β → G) : ∫ y, g y ∂Measure.map f μ = ∫ x, g (f x) ∂μ := by
  by_cases hgm : AEStronglyMeasurable g (Measure.map f μ)
  · exact MeasureTheory.integral_map hf.measurable.aemeasurable hgm
  · rw [integral_non_aestronglyMeasurable hgm, integral_non_aestronglyMeasurable]
    refine' fun hgf => hgm (hf.aestronglyMeasurable_map_iff.2 hgf)
#align measurable_embedding.integral_map MeasurableEmbedding.integral_map

theorem _root_.ClosedEmbedding.integral_map {β} [TopologicalSpace α] [BorelSpace α]
    [TopologicalSpace β] [MeasurableSpace β] [BorelSpace β] {φ : α → β} (hφ : ClosedEmbedding φ)
    (f : β → G) : ∫ y, f y ∂Measure.map φ μ = ∫ x, f (φ x) ∂μ :=
  hφ.measurableEmbedding.integral_map _
#align closed_embedding.integral_map ClosedEmbedding.integral_map

theorem integral_map_equiv {β} [MeasurableSpace β] (e : α ≃ᵐ β) (f : β → G) :
    ∫ y, f y ∂Measure.map e μ = ∫ x, f (e x) ∂μ :=
  e.measurableEmbedding.integral_map f
#align measure_theory.integral_map_equiv MeasureTheory.integral_map_equiv

theorem MeasurePreserving.integral_comp {β} {_ : MeasurableSpace β} {f : α → β} {ν}
    (h₁ : MeasurePreserving f μ ν) (h₂ : MeasurableEmbedding f) (g : β → G) :
    ∫ x, g (f x) ∂μ = ∫ y, g y ∂ν :=
  h₁.map_eq ▸ (h₂.integral_map g).symm
#align measure_theory.measure_preserving.integral_comp MeasureTheory.MeasurePreserving.integral_comp

theorem set_integral_eq_subtype' {α} [MeasurableSpace α] {μ : Measure α} {s : Set α}
    (hs : MeasurableSet s) (f : α → G) :
    ∫ x in s, f x ∂μ =
      ∫ x : s, f (x : α) ∂(Measure.comap Subtype.val μ):= by
  rw [← map_comap_subtype_coe hs]
  exact (MeasurableEmbedding.subtype_coe hs).integral_map _

theorem set_integral_eq_subtype {α} [MeasureSpace α] {s : Set α} (hs : MeasurableSet s)
    (f : α → G) : ∫ x in s, f x = ∫ x : s, f x := set_integral_eq_subtype' hs f
#align measure_theory.set_integral_eq_subtype MeasureTheory.set_integral_eq_subtype

@[simp]
theorem integral_dirac' [MeasurableSpace α] (f : α → E) (a : α) (hfm : StronglyMeasurable f) :
    ∫ x, f x ∂Measure.dirac a = f a := by
  borelize E
  calc
    ∫ x, f x ∂Measure.dirac a = ∫ _, f a ∂Measure.dirac a :=
      integral_congr_ae <| ae_eq_dirac' hfm.measurable
    _ = f a := by simp [Measure.dirac_apply_of_mem]
#align measure_theory.integral_dirac' MeasureTheory.integral_dirac'

@[simp]
theorem integral_dirac [MeasurableSpace α] [MeasurableSingletonClass α] (f : α → E) (a : α) :
    ∫ x, f x ∂Measure.dirac a = f a :=
  calc
    ∫ x, f x ∂Measure.dirac a = ∫ _, f a ∂Measure.dirac a := integral_congr_ae <| ae_eq_dirac f
    _ = f a := by simp [Measure.dirac_apply_of_mem]
#align measure_theory.integral_dirac MeasureTheory.integral_dirac

theorem set_integral_dirac' {mα : MeasurableSpace α} {f : α → E} (hf : StronglyMeasurable f) (a : α)
    {s : Set α} (hs : MeasurableSet s) [Decidable (a ∈ s)] :
    ∫ x in s, f x ∂Measure.dirac a = if a ∈ s then f a else 0 := by
  rw [restrict_dirac' hs]
  split_ifs
  · exact integral_dirac' _ _ hf
  · exact integral_zero_measure _
#align measure_theory.set_integral_dirac' MeasureTheory.set_integral_dirac'

theorem set_integral_dirac [MeasurableSpace α] [MeasurableSingletonClass α] (f : α → E) (a : α)
    (s : Set α) [Decidable (a ∈ s)] :
    ∫ x in s, f x ∂Measure.dirac a = if a ∈ s then f a else 0 := by
  rw [restrict_dirac]
  split_ifs
  · exact integral_dirac _ _
  · exact integral_zero_measure _
#align measure_theory.set_integral_dirac MeasureTheory.set_integral_dirac

theorem mul_meas_ge_le_integral_of_nonneg [IsFiniteMeasure μ] {f : α → ℝ} (hf_nonneg : 0 ≤ f)
    (hf_int : Integrable f μ) (ε : ℝ) : ε * (μ { x | ε ≤ f x }).toReal ≤ ∫ x, f x ∂μ := by
  cases' lt_or_le ε 0 with hε hε
  · exact
      (mul_nonpos_of_nonpos_of_nonneg hε.le ENNReal.toReal_nonneg).trans (integral_nonneg hf_nonneg)
  rw [integral_eq_lintegral_of_nonneg_ae (eventually_of_forall fun x => hf_nonneg x)
      hf_int.aestronglyMeasurable,
    ← ENNReal.toReal_ofReal hε, ← ENNReal.toReal_mul]
  have : { x : α | (ENNReal.ofReal ε).toReal ≤ f x } =
      { x : α | ENNReal.ofReal ε ≤ (fun x => ENNReal.ofReal (f x)) x } := by
    ext1 x
    rw [Set.mem_setOf_eq, Set.mem_setOf_eq, ← ENNReal.toReal_ofReal (hf_nonneg x)]
    exact ENNReal.toReal_le_toReal ENNReal.ofReal_ne_top ENNReal.ofReal_ne_top
  rw [this]
  have h_meas : AEMeasurable (fun x => ENNReal.ofReal (f x)) μ :=
    measurable_id'.ennreal_ofReal.comp_aemeasurable hf_int.aemeasurable
  have h_mul_meas_le := @mul_meas_ge_le_lintegral₀ _ _ μ _ h_meas (ENNReal.ofReal ε)
  rw [ENNReal.toReal_le_toReal _ _]
  · exact h_mul_meas_le
  · simp only [Ne.def, ENNReal.mul_eq_top, ENNReal.ofReal_eq_zero, not_le,
      ENNReal.ofReal_ne_top, false_and_iff, or_false_iff, not_and]
    exact fun _ => measure_ne_top _ _
  · have h_lt_top : ∫⁻ a, ‖f a‖₊ ∂μ < ∞ := hf_int.hasFiniteIntegral
    simp_rw [← ofReal_norm_eq_coe_nnnorm, Real.norm_eq_abs] at h_lt_top
    convert h_lt_top.ne
    rename_i x
    rw [abs_of_nonneg (hf_nonneg x)]
#align measure_theory.mul_meas_ge_le_integral_of_nonneg MeasureTheory.mul_meas_ge_le_integral_of_nonneg

/-- Hölder's inequality for the integral of a product of norms. The integral of the product of two
norms of functions is bounded by the product of their `ℒp` and `ℒq` seminorms when `p` and `q` are
conjugate exponents. -/
theorem integral_mul_norm_le_Lp_mul_Lq {E} [NormedAddCommGroup E] {f g : α → E} {p q : ℝ}
    (hpq : p.IsConjugateExponent q) (hf : Memℒp f (ENNReal.ofReal p) μ)
    (hg : Memℒp g (ENNReal.ofReal q) μ) :
    ∫ a, ‖f a‖ * ‖g a‖ ∂μ ≤ (∫ a, ‖f a‖ ^ p ∂μ) ^ (1 / p) * (∫ a, ‖g a‖ ^ q ∂μ) ^ (1 / q) := by
  -- translate the Bochner integrals into Lebesgue integrals.
  rw [integral_eq_lintegral_of_nonneg_ae, integral_eq_lintegral_of_nonneg_ae,
    integral_eq_lintegral_of_nonneg_ae]
  rotate_left
  · exact eventually_of_forall fun x => Real.rpow_nonneg_of_nonneg (norm_nonneg _) _
  · exact (hg.1.norm.aemeasurable.pow aemeasurable_const).aestronglyMeasurable
  · exact eventually_of_forall fun x => Real.rpow_nonneg_of_nonneg (norm_nonneg _) _
  · exact (hf.1.norm.aemeasurable.pow aemeasurable_const).aestronglyMeasurable
  · exact eventually_of_forall fun x => mul_nonneg (norm_nonneg _) (norm_nonneg _)
  · exact hf.1.norm.mul hg.1.norm
  rw [ENNReal.toReal_rpow, ENNReal.toReal_rpow, ← ENNReal.toReal_mul]
  -- replace norms by nnnorm
  have h_left : ∫⁻ a, ENNReal.ofReal (‖f a‖ * ‖g a‖) ∂μ =
      ∫⁻ a, ((fun x => (‖f x‖₊ : ℝ≥0∞)) * fun x => (‖g x‖₊ : ℝ≥0∞)) a ∂μ := by
    simp_rw [Pi.mul_apply, ← ofReal_norm_eq_coe_nnnorm, ENNReal.ofReal_mul (norm_nonneg _)]
  have h_right_f : ∫⁻ a, ENNReal.ofReal (‖f a‖ ^ p) ∂μ = ∫⁻ a, (‖f a‖₊ : ℝ≥0∞) ^ p ∂μ := by
    refine' lintegral_congr fun x => _
    rw [← ofReal_norm_eq_coe_nnnorm, ENNReal.ofReal_rpow_of_nonneg (norm_nonneg _) hpq.nonneg]
  have h_right_g : ∫⁻ a, ENNReal.ofReal (‖g a‖ ^ q) ∂μ = ∫⁻ a, (‖g a‖₊ : ℝ≥0∞) ^ q ∂μ := by
    refine' lintegral_congr fun x => _
    rw [← ofReal_norm_eq_coe_nnnorm, ENNReal.ofReal_rpow_of_nonneg (norm_nonneg _) hpq.symm.nonneg]
  rw [h_left, h_right_f, h_right_g]
  -- we can now apply `ENNReal.lintegral_mul_le_Lp_mul_Lq` (up to the `toReal` application)
  refine' ENNReal.toReal_mono _ _
  · refine' ENNReal.mul_ne_top _ _
    · convert hf.snorm_ne_top
      rw [snorm_eq_lintegral_rpow_nnnorm]
      · rw [ENNReal.toReal_ofReal hpq.nonneg]
      · rw [Ne.def, ENNReal.ofReal_eq_zero, not_le]
        exact hpq.pos
      · exact ENNReal.coe_ne_top
    · convert hg.snorm_ne_top
      rw [snorm_eq_lintegral_rpow_nnnorm]
      · rw [ENNReal.toReal_ofReal hpq.symm.nonneg]
      · rw [Ne.def, ENNReal.ofReal_eq_zero, not_le]
        exact hpq.symm.pos
      · exact ENNReal.coe_ne_top
  · exact ENNReal.lintegral_mul_le_Lp_mul_Lq μ hpq hf.1.nnnorm.aemeasurable.coe_nnreal_ennreal
      hg.1.nnnorm.aemeasurable.coe_nnreal_ennreal
set_option linter.uppercaseLean3 false in
#align measure_theory.integral_mul_norm_le_Lp_mul_Lq MeasureTheory.integral_mul_norm_le_Lp_mul_Lq

/-- Hölder's inequality for functions `α → ℝ`. The integral of the product of two nonnegative
functions is bounded by the product of their `ℒp` and `ℒq` seminorms when `p` and `q` are conjugate
exponents. -/
theorem integral_mul_le_Lp_mul_Lq_of_nonneg {p q : ℝ} (hpq : p.IsConjugateExponent q) {f g : α → ℝ}
    (hf_nonneg : 0 ≤ᵐ[μ] f) (hg_nonneg : 0 ≤ᵐ[μ] g) (hf : Memℒp f (ENNReal.ofReal p) μ)
    (hg : Memℒp g (ENNReal.ofReal q) μ) :
    ∫ a, f a * g a ∂μ ≤ (∫ a, f a ^ p ∂μ) ^ (1 / p) * (∫ a, g a ^ q ∂μ) ^ (1 / q) := by
  have h_left : ∫ a, f a * g a ∂μ = ∫ a, ‖f a‖ * ‖g a‖ ∂μ := by
    refine' integral_congr_ae _
    filter_upwards [hf_nonneg, hg_nonneg]with x hxf hxg
    rw [Real.norm_of_nonneg hxf, Real.norm_of_nonneg hxg]
  have h_right_f : ∫ a, f a ^ p ∂μ = ∫ a, ‖f a‖ ^ p ∂μ := by
    refine' integral_congr_ae _
    filter_upwards [hf_nonneg]with x hxf
    rw [Real.norm_of_nonneg hxf]
  have h_right_g : ∫ a, g a ^ q ∂μ = ∫ a, ‖g a‖ ^ q ∂μ := by
    refine' integral_congr_ae _
    filter_upwards [hg_nonneg]with x hxg
    rw [Real.norm_of_nonneg hxg]
  rw [h_left, h_right_f, h_right_g]
  exact integral_mul_norm_le_Lp_mul_Lq hpq hf hg
set_option linter.uppercaseLean3 false in
#align measure_theory.integral_mul_le_Lp_mul_Lq_of_nonneg MeasureTheory.integral_mul_le_Lp_mul_Lq_of_nonneg

theorem integral_countable' [Countable α] [MeasurableSingletonClass α] {μ : Measure α} {f : α → ℝ}
    (hf : Integrable f μ) :
    ∫ a, f a ∂μ = ∑' a, f a * (μ {a}).toReal := by
  rw [← Measure.sum_smul_dirac μ] at hf
  rw [← Measure.sum_smul_dirac μ, integral_sum_measure hf]
  congr 1 with a : 1
  rw [integral_smul_measure, integral_dirac, mul_comm, smul_eq_mul, Measure.sum_smul_dirac]

theorem integral_singleton' {μ : Measure α} {f : α → ℝ} (hf : StronglyMeasurable f) (a : α) :
    ∫ a in {a}, f a ∂μ = f a * (μ {a}).toReal := by
  simp only [Measure.restrict_singleton, integral_smul_measure, integral_dirac' f a hf, smul_eq_mul,
     mul_comm]

theorem integral_singleton [MeasurableSingletonClass α] {μ : Measure α} (f : α → ℝ) (a : α) :
    ∫ a in {a}, f a ∂μ = f a * (μ {a}).toReal := by
  simp only [Measure.restrict_singleton, integral_smul_measure, integral_dirac, smul_eq_mul,
     mul_comm]

theorem integral_countable [MeasurableSingletonClass α] (f : α → ℝ)
    {s : Set α} (hs : s.Countable) (hf : Integrable f (μ.restrict s)) :
    ∫ a in s, f a ∂μ = ∑' a : s, f a * (μ {(a : α)}).toReal := by
  have hi : Countable { x // x ∈ s } := Iff.mpr countable_coe_iff hs
  have hf' : Integrable (fun (x : s) => f x) (Measure.comap Subtype.val μ) := by
    rw [← map_comap_subtype_coe, integrable_map_measure] at hf
    apply hf
<<<<<<< HEAD
    exact Integrable.aestronglyMeasurable hf
    exact Measurable.aemeasurable measurable_subtype_coe
    exact Countable.measurableSet hs
=======
    · exact Integrable.aestronglyMeasurable hf
    · exact Measurable.aemeasurable measurable_subtype_coe
    · exact Countable.measurableSet hs
>>>>>>> 08612f64
  rw [set_integral_eq_subtype' hs.measurableSet, integral_countable' hf']
  congr 1 with a : 1
  rw [Measure.comap_apply Subtype.val Subtype.coe_injective
    (fun s' hs' => MeasurableSet.subtype_image (Countable.measurableSet hs) hs') _
    (MeasurableSet.singleton a)]
  simp

theorem integral_finset [MeasurableSingletonClass α] (s : Finset α) (f : α → ℝ)
    (hf : Integrable f (μ.restrict s)) :
    ∫ x in s, f x ∂μ = ∑ x in s, f x * (μ {x}).toReal := by
  rw [integral_countable _ s.countable_toSet hf, ← Finset.tsum_subtype']

theorem integral_fintype [MeasurableSingletonClass α] [Fintype α] (f : α → ℝ)
    (hf : Integrable f μ) :
    ∫ x, f x ∂μ = ∑ x, f x * (μ {x}).toReal := by
  -- NB: Integrable f does not follow from Fintype, because the measure itself could be non-finite
  rw [← integral_finset .univ , Finset.coe_univ, Measure.restrict_univ]
  simp only [Finset.coe_univ, Measure.restrict_univ, hf]

theorem integral_unique [Unique α] (f : α → ℝ) : ∫ x, f x ∂μ = f default * (μ univ).toReal :=
  calc
    ∫ x, f x ∂μ = ∫ _, f default ∂μ := by congr with x; congr; exact Unique.uniq _ x
    _ = f default * (μ univ).toReal := by rw [integral_const, smul_eq_mul, mul_comm]

end Properties

section IntegralTrim

variable {H β γ : Type*} [NormedAddCommGroup H] {m m0 : MeasurableSpace β} {μ : Measure β}

/-- Simple function seen as simple function of a larger `MeasurableSpace`. -/
def SimpleFunc.toLargerSpace (hm : m ≤ m0) (f : @SimpleFunc β m γ) : SimpleFunc β γ :=
  ⟨@SimpleFunc.toFun β m γ f, fun x => hm _ (@SimpleFunc.measurableSet_fiber β γ m f x),
    @SimpleFunc.finite_range β γ m f⟩
#align measure_theory.simple_func.to_larger_space MeasureTheory.SimpleFunc.toLargerSpace

theorem SimpleFunc.coe_toLargerSpace_eq (hm : m ≤ m0) (f : @SimpleFunc β m γ) :
    ⇑(f.toLargerSpace hm) = f := rfl
#align measure_theory.simple_func.coe_to_larger_space_eq MeasureTheory.SimpleFunc.coe_toLargerSpace_eq

theorem integral_simpleFunc_larger_space (hm : m ≤ m0) (f : @SimpleFunc β m F)
    (hf_int : Integrable f μ) :
    ∫ x, f x ∂μ = ∑ x in @SimpleFunc.range β F m f, ENNReal.toReal (μ (f ⁻¹' {x})) • x := by
  simp_rw [← f.coe_toLargerSpace_eq hm]
  have hf_int : Integrable (f.toLargerSpace hm) μ := by rwa [SimpleFunc.coe_toLargerSpace_eq]
  rw [SimpleFunc.integral_eq_sum _ hf_int]
  congr 1
#align measure_theory.integral_simple_func_larger_space MeasureTheory.integral_simpleFunc_larger_space

theorem integral_trim_simpleFunc (hm : m ≤ m0) (f : @SimpleFunc β m F) (hf_int : Integrable f μ) :
    ∫ x, f x ∂μ = ∫ x, f x ∂μ.trim hm := by
  have hf : StronglyMeasurable[m] f := @SimpleFunc.stronglyMeasurable β F m _ f
  have hf_int_m := hf_int.trim hm hf
  rw [integral_simpleFunc_larger_space (le_refl m) f hf_int_m,
    integral_simpleFunc_larger_space hm f hf_int]
  congr with x
  congr 2
  exact (trim_measurableSet_eq hm (@SimpleFunc.measurableSet_fiber β F m f x)).symm
#align measure_theory.integral_trim_simple_func MeasureTheory.integral_trim_simpleFunc

theorem integral_trim (hm : m ≤ m0) {f : β → G} (hf : StronglyMeasurable[m] f) :
    ∫ x, f x ∂μ = ∫ x, f x ∂μ.trim hm := by
  by_cases hG : CompleteSpace G; swap
  · simp [integral, hG]
  borelize G
  by_cases hf_int : Integrable f μ
  swap
  · have hf_int_m : ¬Integrable f (μ.trim hm) := fun hf_int_m =>
      hf_int (integrable_of_integrable_trim hm hf_int_m)
    rw [integral_undef hf_int, integral_undef hf_int_m]
  haveI : SeparableSpace (range f ∪ {0} : Set G) := hf.separableSpace_range_union_singleton
  let f_seq := @SimpleFunc.approxOn G β _ _ _ m _ hf.measurable (range f ∪ {0}) 0 (by simp) _
  have hf_seq_meas : ∀ n, StronglyMeasurable[m] (f_seq n) := fun n =>
    @SimpleFunc.stronglyMeasurable β G m _ (f_seq n)
  have hf_seq_int : ∀ n, Integrable (f_seq n) μ :=
    SimpleFunc.integrable_approxOn_range (hf.mono hm).measurable hf_int
  have hf_seq_int_m : ∀ n, Integrable (f_seq n) (μ.trim hm) := fun n =>
    (hf_seq_int n).trim hm (hf_seq_meas n)
  have hf_seq_eq : ∀ n, ∫ x, f_seq n x ∂μ = ∫ x, f_seq n x ∂μ.trim hm := fun n =>
    integral_trim_simpleFunc hm (f_seq n) (hf_seq_int n)
  have h_lim_1 : atTop.Tendsto (fun n => ∫ x, f_seq n x ∂μ) (𝓝 (∫ x, f x ∂μ)) := by
    refine' tendsto_integral_of_L1 f hf_int (eventually_of_forall hf_seq_int) _
    exact SimpleFunc.tendsto_approxOn_range_L1_nnnorm (hf.mono hm).measurable hf_int
  have h_lim_2 : atTop.Tendsto (fun n => ∫ x, f_seq n x ∂μ) (𝓝 (∫ x, f x ∂μ.trim hm)) := by
    simp_rw [hf_seq_eq]
    refine' @tendsto_integral_of_L1 β G _ _ m (μ.trim hm) _ f (hf_int.trim hm hf) _ _
      (eventually_of_forall hf_seq_int_m) _
    exact @SimpleFunc.tendsto_approxOn_range_L1_nnnorm β G m _ _ _ f _ _ hf.measurable
      (hf_int.trim hm hf)
  exact tendsto_nhds_unique h_lim_1 h_lim_2
#align measure_theory.integral_trim MeasureTheory.integral_trim

theorem integral_trim_ae (hm : m ≤ m0) {f : β → G} (hf : AEStronglyMeasurable f (μ.trim hm)) :
    ∫ x, f x ∂μ = ∫ x, f x ∂μ.trim hm := by
  rw [integral_congr_ae (ae_eq_of_ae_eq_trim hf.ae_eq_mk), integral_congr_ae hf.ae_eq_mk]
  exact integral_trim hm hf.stronglyMeasurable_mk
#align measure_theory.integral_trim_ae MeasureTheory.integral_trim_ae

theorem ae_eq_trim_of_stronglyMeasurable [TopologicalSpace γ] [MetrizableSpace γ] (hm : m ≤ m0)
    {f g : β → γ} (hf : StronglyMeasurable[m] f) (hg : StronglyMeasurable[m] g)
    (hfg : f =ᵐ[μ] g) : f =ᵐ[μ.trim hm] g := by
  rwa [EventuallyEq, @ae_iff _ m, trim_measurableSet_eq hm _]
  exact (hf.measurableSet_eq_fun hg).compl
#align measure_theory.ae_eq_trim_of_strongly_measurable MeasureTheory.ae_eq_trim_of_stronglyMeasurable

theorem ae_eq_trim_iff [TopologicalSpace γ] [MetrizableSpace γ] (hm : m ≤ m0) {f g : β → γ}
    (hf : StronglyMeasurable[m] f) (hg : StronglyMeasurable[m] g) :
    f =ᵐ[μ.trim hm] g ↔ f =ᵐ[μ] g :=
  ⟨ae_eq_of_ae_eq_trim, ae_eq_trim_of_stronglyMeasurable hm hf hg⟩
#align measure_theory.ae_eq_trim_iff MeasureTheory.ae_eq_trim_iff

theorem ae_le_trim_of_stronglyMeasurable [LinearOrder γ] [TopologicalSpace γ]
    [OrderClosedTopology γ] [PseudoMetrizableSpace γ] (hm : m ≤ m0) {f g : β → γ}
    (hf : StronglyMeasurable[m] f) (hg : StronglyMeasurable[m] g) (hfg : f ≤ᵐ[μ] g) :
    f ≤ᵐ[μ.trim hm] g := by
  rwa [EventuallyLE, @ae_iff _ m, trim_measurableSet_eq hm _]
  exact (hf.measurableSet_le hg).compl
#align measure_theory.ae_le_trim_of_strongly_measurable MeasureTheory.ae_le_trim_of_stronglyMeasurable

theorem ae_le_trim_iff [LinearOrder γ] [TopologicalSpace γ] [OrderClosedTopology γ]
    [PseudoMetrizableSpace γ] (hm : m ≤ m0) {f g : β → γ} (hf : StronglyMeasurable[m] f)
    (hg : StronglyMeasurable[m] g) : f ≤ᵐ[μ.trim hm] g ↔ f ≤ᵐ[μ] g :=
  ⟨ae_le_of_ae_le_trim, ae_le_trim_of_stronglyMeasurable hm hf hg⟩
#align measure_theory.ae_le_trim_iff MeasureTheory.ae_le_trim_iff

end IntegralTrim

section SnormBound

variable {m0 : MeasurableSpace α} {μ : Measure α}

theorem snorm_one_le_of_le {r : ℝ≥0} {f : α → ℝ} (hfint : Integrable f μ) (hfint' : 0 ≤ ∫ x, f x ∂μ)
    (hf : ∀ᵐ ω ∂μ, f ω ≤ r) : snorm f 1 μ ≤ 2 * μ Set.univ * r := by
  by_cases hr : r = 0
  · suffices f =ᵐ[μ] 0 by
      rw [snorm_congr_ae this, snorm_zero, hr, ENNReal.coe_zero, mul_zero]
    rw [hr] at hf
    norm_cast at hf
    -- Porting note: two lines above were
    --rw [hr, Nonneg.coe_zero] at hf
    have hnegf : ∫ x, -f x ∂μ = 0 := by
      rw [integral_neg, neg_eq_zero]
      exact le_antisymm (integral_nonpos_of_ae hf) hfint'
    have := (integral_eq_zero_iff_of_nonneg_ae ?_ hfint.neg).1 hnegf
    · filter_upwards [this]with ω hω
      rwa [Pi.neg_apply, Pi.zero_apply, neg_eq_zero] at hω
    · filter_upwards [hf]with ω hω
      rwa [Pi.zero_apply, Pi.neg_apply, Right.nonneg_neg_iff]
  by_cases hμ : IsFiniteMeasure μ
  swap
  · have : μ Set.univ = ∞ := by
      by_contra hμ'
      exact hμ (IsFiniteMeasure.mk <| lt_top_iff_ne_top.2 hμ')
    rw [this, ENNReal.mul_top', if_neg, ENNReal.top_mul', if_neg]
    · exact le_top
    · simp [hr]
    · norm_num
  haveI := hμ
  rw [integral_eq_integral_pos_part_sub_integral_neg_part hfint, sub_nonneg] at hfint'
  have hposbdd : ∫ ω, max (f ω) 0 ∂μ ≤ (μ Set.univ).toReal • (r : ℝ) := by
    rw [← integral_const]
    refine' integral_mono_ae hfint.real_toNNReal (integrable_const (r : ℝ)) _
    filter_upwards [hf]with ω hω using Real.toNNReal_le_iff_le_coe.2 hω
  rw [Memℒp.snorm_eq_integral_rpow_norm one_ne_zero ENNReal.one_ne_top
      (memℒp_one_iff_integrable.2 hfint),
    ENNReal.ofReal_le_iff_le_toReal
      (ENNReal.mul_ne_top (ENNReal.mul_ne_top ENNReal.two_ne_top <| @measure_ne_top _ _ _ hμ _)
        ENNReal.coe_ne_top)]
  simp_rw [ENNReal.one_toReal, _root_.inv_one, Real.rpow_one, Real.norm_eq_abs, ←
    max_zero_add_max_neg_zero_eq_abs_self, ← Real.coe_toNNReal']
  rw [integral_add hfint.real_toNNReal]
  · simp only [Real.coe_toNNReal', ENNReal.toReal_mul, ENNReal.one_toReal, ENNReal.coe_toReal,
      ge_iff_le, Left.nonneg_neg_iff, Left.neg_nonpos_iff, toReal_ofNat] at hfint' ⊢
    refine' (add_le_add_left hfint' _).trans _
    rwa [← two_mul, mul_assoc, mul_le_mul_left (two_pos : (0 : ℝ) < 2)]
  · exact hfint.neg.sup (integrable_zero _ _ μ)
#align measure_theory.snorm_one_le_of_le MeasureTheory.snorm_one_le_of_le

theorem snorm_one_le_of_le' {r : ℝ} {f : α → ℝ} (hfint : Integrable f μ) (hfint' : 0 ≤ ∫ x, f x ∂μ)
    (hf : ∀ᵐ ω ∂μ, f ω ≤ r) : snorm f 1 μ ≤ 2 * μ Set.univ * ENNReal.ofReal r := by
  refine' snorm_one_le_of_le hfint hfint' _
  simp only [Real.coe_toNNReal', le_max_iff]
  filter_upwards [hf]with ω hω using Or.inl hω
#align measure_theory.snorm_one_le_of_le' MeasureTheory.snorm_one_le_of_le'

end SnormBound

end MeasureTheory<|MERGE_RESOLUTION|>--- conflicted
+++ resolved
@@ -1807,15 +1807,9 @@
   have hf' : Integrable (fun (x : s) => f x) (Measure.comap Subtype.val μ) := by
     rw [← map_comap_subtype_coe, integrable_map_measure] at hf
     apply hf
-<<<<<<< HEAD
-    exact Integrable.aestronglyMeasurable hf
-    exact Measurable.aemeasurable measurable_subtype_coe
-    exact Countable.measurableSet hs
-=======
     · exact Integrable.aestronglyMeasurable hf
     · exact Measurable.aemeasurable measurable_subtype_coe
     · exact Countable.measurableSet hs
->>>>>>> 08612f64
   rw [set_integral_eq_subtype' hs.measurableSet, integral_countable' hf']
   congr 1 with a : 1
   rw [Measure.comap_apply Subtype.val Subtype.coe_injective
