--- conflicted
+++ resolved
@@ -1,35 +1,19 @@
 /-
-Copyright (c) 2024 Jesse Reimann, Kalle Kytölä, Yoh Tanimoto. All rights reserved.
+Copyright (c) 2022 Jesse Reimann. All rights reserved.
 Released under Apache 2.0 license as described in the file LICENSE.
-Authors: Jesse Reimann, Kalle Kytölä, Yoh Tanimoto
+Authors: Jesse Reimann, Kalle Kytölä
 -/
-<<<<<<< HEAD
-import Mathlib.Topology.ContinuousFunction.Bounded
-import Mathlib.Topology.Sets.Compacts
-import Mathlib.Topology.UrysohnsLemma
-import Mathlib.MeasureTheory.Measure.Content
-import Mathlib.Topology.ContinuousFunction.ZeroAtInfty
-import Mathlib.MeasureTheory.Constructions.BorelSpace.Basic
-import Mathlib.MeasureTheory.Integral.Bochner
-=======
+import Mathlib.Analysis.RCLike.Basic
 import Mathlib.MeasureTheory.Measure.Content
 import Mathlib.Topology.ContinuousMap.CompactlySupported
 import Mathlib.Topology.PartitionOfUnity
->>>>>>> c93dd21f
 
 /-!
 #  Riesz–Markov–Kakutani representation theorem
 
-<<<<<<< HEAD
-This file will prove a version of the Riesz-Markov-Kakutani representation theorem.
-The theorem is first proven for locally compact Hausdorff (T2) spaces.
-A large part of the file is an adaptation of the `EEReal` version by Jesse Reimann, Kalle Kytölä
-to `ℝ` version.
-=======
 This file will prove the Riesz-Markov-Kakutani representation theorem on a locally compact
 T2 space `X`. As a special case, the statements about linear functionals on bounded continuous
 functions follows.
->>>>>>> c93dd21f
 
 To make use of the existing API, the measure is constructed from a content `λ` on the
 compact subsets of a locally compact space X, rather than the usual construction of open sets in the
@@ -44,34 +28,6 @@
 
 noncomputable section
 
-<<<<<<< HEAD
-open BoundedContinuousFunction NNReal ENNReal
-
-open Set Function TopologicalSpace ZeroAtInfty
-
-
-variable {X : Type*} [TopologicalSpace X] [LocallyCompactSpace X] [T2Space X] [NormalSpace X]
-variable (Λ : C(X, ℝ) →ₗ[ℝ] ℝ) (hΛ : ∀ (f : C(X, ℝ)), 0 ≤ f → 0 ≤ Λ f)
--- need to restrict Λ : C₀(X, ℝ)
-
-lemma Λ_mono {f g : C(X, ℝ)} (h : f ≤ g) : Λ f ≤ Λ g := by
-  have : 0 ≤ g - f := by exact sub_nonneg.mpr h
-  calc Λ f ≤ Λ f + Λ (g - f) := by exact le_add_of_nonneg_right (hΛ (g - f) this)
-  _ = Λ (f + (g - f)) := by rw [← LinearMap.map_add Λ f (g - f)]
-  _ = Λ g := by simp only [add_sub_cancel]
-
-
-/-! ### Construction of the content: -/
-
-lemma exists_tsupport_one_of_isOpen_isClosed [NormalSpace X] {s t : Set X}
-    (hs : IsOpen s) (ht : IsClosed t) (hst : t ⊆ s) : ∃ f : C(X, ℝ), tsupport f ⊆ s ∧ EqOn f 1 t
-    ∧ ∀ x, f x ∈ Icc (0 : ℝ) 1 := by
-  sorry
-
-
-/-- Given a positive linear functional Λ on X, for `K ⊆ X` compact define
-`λ(K) = inf {Λf | 1≤f on K}`. When X is a compact Hausdorff space, this will be shown to be a
-=======
 open scoped BoundedContinuousFunction NNReal ENNReal
 open Set Function TopologicalSpace CompactlySupported CompactlySupportedContinuousMap
   MeasureTheory
@@ -81,10 +37,17 @@
 
 /-! ### Construction of the content: -/
 
+section Λ_mono
+
+lemma Λ_mono (f₁ f₂ : C_c(X, ℝ≥0)) (h : f₁.1 ≤ f₂.1) : Λ f₁ ≤ Λ f₂ := by
+  obtain ⟨g, hg⟩ := exist_add_eq f₁ f₂ h
+  simp only [← hg, map_add, le_add_iff_nonneg_right, zero_le]
+
+end Λ_mono
+
 /-- Given a positive linear functional `Λ` on continuous compactly supported functions on `X`
 with values in `ℝ≥0`, for `K ⊆ X` compact define `λ(K) = inf {Λf | 1≤f on K}`.
 When `X` is a locally compact T2 space, this will be shown to be a
->>>>>>> c93dd21f
 content, and will be shown to agree with the Riesz measure on the compact subsets `K ⊆ X`. -/
 def rieszContentAux : Compacts X → ℝ≥0 := fun K =>
   sInf (Λ '' { f : C_c(X, ℝ≥0) | ∀ x ∈ K, (1 : ℝ≥0) ≤ f x })
@@ -96,12 +59,7 @@
 /-- For any compact subset `K ⊆ X`, there exist some compactly supported continuous nonnegative
 functions `f` on `X` such that `f ≥ 1` on `K`. -/
 theorem rieszContentAux_image_nonempty (K : Compacts X) :
-<<<<<<< HEAD
-    (Λ '' { f : C(X, ℝ) | HasCompactSupport f ∧ (∀ (x : X), 0 ≤ f x) ∧ (∀ (x : X),
-    x ∈ K → 1 ≤ f x) }).Nonempty := by
-=======
     (Λ '' { f : C_c(X, ℝ≥0) | ∀ x ∈ K, (1 : ℝ≥0) ≤ f x }).Nonempty := by
->>>>>>> c93dd21f
   rw [image_nonempty]
   obtain ⟨V, hVcp, hKsubintV⟩ := exists_compact_superset K.2
   have hIsCompact_closure_interior : IsCompact (closure (interior V)) := by
@@ -141,18 +99,10 @@
 variable [T2Space X] [LocallyCompactSpace X]
 
 /-- The Riesz content can be approximated arbitrarily well by evaluating the positive linear
-<<<<<<< HEAD
-functional on test functions: for any `ε > 0`, there exists a bounded continuous nonnegative
-function f on X such that `f ≥ 1` on K and such that `λ(K) ≤ Λ f < λ(K) + ε`. -/
-theorem exists_lt_rieszContentAux_add_pos (K : Compacts X) {ε : ℝ} (εpos : 0 < ε) :
-    ∃ f : C(X, ℝ), HasCompactSupport f ∧ (∀ (x : X), 0 ≤ f x) ∧ (∀ x ∈ K, 1 ≤ f x)
-    ∧ Λ f < rieszContentAux Λ K + ε := by
-=======
 functional on test functions: for any `ε > 0`, there exists a compactly supported continuous
 nonnegative function `f` on `X` such that `f ≥ 1` on `K` and such that `λ(K) ≤ Λ f < λ(K) + ε`. -/
 theorem exists_lt_rieszContentAux_add_pos (K : Compacts X) {ε : ℝ≥0} (εpos : 0 < ε) :
     ∃ f : C_c(X, ℝ≥0), (∀ x ∈ K, (1 : ℝ≥0) ≤ f x) ∧ Λ f < rieszContentAux Λ K + ε := by
->>>>>>> c93dd21f
   --choose a test function `f` s.t. `Λf = α < λ(K) + ε`
   obtain ⟨α, ⟨⟨f, f_hyp⟩, α_hyp⟩⟩ :=
     exists_lt_of_csInf_lt (rieszContentAux_image_nonempty Λ K)
@@ -163,309 +113,28 @@
 
 /-- The Riesz content `λ` associated to a given positive linear functional `Λ` is
 finitely subadditive: `λ(K₁ ∪ K₂) ≤ λ(K₁) + λ(K₂)` for any compact subsets `K₁, K₂ ⊆ X`. -/
-<<<<<<< HEAD
-theorem rieszContentAux_sup_le {K₁ K₂ : Compacts X} :
-    rieszContentAux Λ (K₁ ⊔ K₂) ≤ rieszContentAux Λ K₁ + rieszContentAux Λ K₂ := by
-  apply le_of_forall_pos_lt_add'
-=======
 theorem rieszContentAux_sup_le (K1 K2 : Compacts X) :
     rieszContentAux Λ (K1 ⊔ K2) ≤ rieszContentAux Λ K1 + rieszContentAux Λ K2 := by
   apply _root_.le_of_forall_pos_le_add
->>>>>>> c93dd21f
   intro ε εpos
   --get test functions s.t. `λ(Ki) ≤ Λfi ≤ λ(Ki) + ε/2, i=1,2`
-  obtain ⟨f1, f_test_function_K₁⟩ := exists_lt_rieszContentAux_add_pos Λ K₁ (half_pos εpos)
-  obtain ⟨f2, f_test_function_K₂⟩ := exists_lt_rieszContentAux_add_pos Λ K₂ (half_pos εpos)
+  obtain ⟨f1, f_test_function_K1⟩ := exists_lt_rieszContentAux_add_pos Λ K1 (half_pos εpos)
+  obtain ⟨f2, f_test_function_K2⟩ := exists_lt_rieszContentAux_add_pos Λ K2 (half_pos εpos)
   --let `f := f1 + f2` test function for the content of `K`
-  have f_test_function_union : ∀ x ∈ K₁ ⊔ K₂, 1 ≤ (f1 + f2) x := by
-    rintro x (x_in_K₁ | x_in_K₂)
-    · simp only [ContinuousMap.add_apply]
-      apply le_add_of_le_of_nonneg
-      · exact f_test_function_K₁.2.2.1 x x_in_K₁
-      · exact f_test_function_K₂.2.1 x
-    · simp only [ContinuousMap.add_apply]
-      rw [add_comm]
-      apply le_add_of_le_of_nonneg
-      · exact f_test_function_K₂.2.2.1 x x_in_K₂
-      · exact f_test_function_K₁.2.1 x
-  --use that `Λf` is an upper bound for `λ(K₁⊔K₂)`
-  set f := f1 + f2 with hf
-  have f_HasCompactSupport : HasCompactSupport f := by
-    exact HasCompactSupport.add f_test_function_K₁.1 f_test_function_K₂.1
-  have f_nonneg : ∀ (x : X), 0 ≤ f x := by
-    intro x
-    rw [hf]
-    simp only [ContinuousMap.add_apply]
-    exact add_nonneg (f_test_function_K₁.2.1 x) (f_test_function_K₂.2.1 x)
-  apply lt_of_le_of_lt (rieszContentAux_le Λ hΛ
-    (And.intro f_HasCompactSupport (And.intro f_nonneg f_test_function_union)))
-  rw [hf]
-  simp only [map_add]
+  have f_test_function_union : ∀ x ∈ K1 ⊔ K2, (1 : ℝ≥0) ≤ (f1 + f2) x := by
+    rintro x (x_in_K1 | x_in_K2)
+    · exact le_add_right (f_test_function_K1.left x x_in_K1)
+    · exact le_add_left (f_test_function_K2.left x x_in_K2)
+  --use that `Λf` is an upper bound for `λ(K1⊔K2)`
+  apply (rieszContentAux_le Λ f_test_function_union).trans (le_of_lt _)
+  rw [map_add]
   --use that `Λfi` are lower bounds for `λ(Ki) + ε/2`
-  apply lt_of_lt_of_le (_root_.add_lt_add f_test_function_K₁.2.2.2 f_test_function_K₂.2.2.2)
+  apply lt_of_lt_of_le (_root_.add_lt_add f_test_function_K1.right f_test_function_K2.right)
     (le_of_eq _)
   rw [add_assoc, add_comm (ε / 2), add_assoc, add_halves ε, add_assoc]
 
 end RieszSubadditive
 
-<<<<<<< HEAD
-section RieszAdditive
-
-theorem rieszContentAux_eq_add [T2Space X] {K₁ K₂ : Compacts X} (h : Disjoint K₁ K₂) :
-    rieszContentAux Λ (K₁ ⊔ K₂) = rieszContentAux Λ K₁ + rieszContentAux Λ K₂ := by
-  apply le_antisymm
-  · exact rieszContentAux_sup_le Λ hΛ
-  · apply le_csInf
-    · exact rieszContentAux_image_nonempty Λ (K₁ ⊔ K₂)
-    · intro b hb
-      obtain ⟨f, hf⟩ := hb
-      simp only [mem_setOf_eq] at hf
-      have hDisjoint : Disjoint K₁.carrier K₂.carrier := by
-        rw [disjoint_iff]
-        rw [disjoint_iff] at h
-        simp only [inf_eq_inter, bot_eq_empty]
-        simp only [Compacts.carrier_eq_coe]
-        rw [← TopologicalSpace.Compacts.coe_inf]
-        rw [← Compacts.carrier_eq_coe]
-        rw [h]
-        exact rfl
-      obtain ⟨g, hg⟩ := exists_continuous_zero_one_of_isCompact K₁.isCompact'
-        (IsCompact.isClosed K₂.isCompact') hDisjoint
-      simp only [Compacts.carrier_eq_coe, mem_Icc] at hg
-      have h1 : rieszContentAux Λ K₁ ≤ Λ (f * (1 - g)) := by
-        apply csInf_le (rieszContentAux_image_BddBelow Λ hΛ K₁)
-        simp only [mem_image, mem_setOf_eq]
-        use f * (1 - g)
-        constructor
-        constructor
-        exact HasCompactSupport.mul_right hf.1.1
-        constructor
-        · intro x
-          simp only [ContinuousMap.mul_apply, ContinuousMap.sub_apply, ContinuousMap.one_apply]
-          exact mul_nonneg (hf.1.2.1 x) (unitInterval.one_minus_nonneg ⟨(g x), hg.2.2 x⟩)
-        · intro x hx
-          simp only [ContinuousMap.mul_apply, ContinuousMap.sub_apply, ContinuousMap.one_apply]
-          have hgx : g x = 0 := by
-            rw [hg.1 hx]
-            simp only [Pi.zero_apply]
-          rw [hgx]
-          simp only [sub_zero, mul_one, ge_iff_le]
-          exact hf.1.2.2 x ((Set.mem_union x K₁ K₂).mpr (Or.inl hx))
-        · rfl
-      have h2 : rieszContentAux Λ K₂ ≤ Λ (f * g) := by
-        apply csInf_le (rieszContentAux_image_BddBelow Λ hΛ K₂)
-        simp only [mem_image, mem_setOf_eq]
-        use f * g
-        constructor
-        constructor
-        exact HasCompactSupport.mul_right hf.1.1
-        constructor
-        · intro x
-          simp only [ContinuousMap.mul_apply, ContinuousMap.sub_apply, ContinuousMap.one_apply]
-          exact mul_nonneg (hf.1.2.1 x) (hg.2.2 x).1
-        · intro x hx
-          simp only [ContinuousMap.mul_apply, ContinuousMap.sub_apply, ContinuousMap.one_apply]
-          have hgx : g x = 1 := by
-            rw [hg.2.1 hx]
-            simp only [Pi.one_apply]
-          rw [hgx]
-          simp only [sub_zero, mul_one, ge_iff_le]
-          exact hf.1.2.2 x ((Set.mem_union x K₁ K₂).mpr (Or.inr hx))
-        · rfl
-      have hb : b = Λ (f * (1 - g) + f * g) := by
-        ring_nf
-        exact (hf.2).symm
-      rw [hb]
-      simp only [map_add, ge_iff_le]
-      exact add_le_add h1 h2
-
-end RieszAdditive
-
-lemma restrictNonneg (f : C(X, ℝ≥0)) : 0 ≤ f.1 := by
-  intro x
-  simp only [Pi.zero_apply, ContinuousMap.toFun_eq_coe, zero_le]
-
-def continuousToReal : C(ℝ≥0, ℝ) := ⟨NNReal.toReal, NNReal.continuous_coe⟩
-
-def ExtendToReal (f : C(X, ℝ≥0)) : C(X, ℝ) :=
-  ⟨NNReal.toReal ∘ f, Continuous.comp continuousToReal.2 f.2⟩
-
-@[simp]
-theorem map_apply (f : C(X, ℝ≥0)) (x : X) : ExtendToReal f x = f x :=
-  rfl
-
-@[simp]
-theorem coe_map (f : C(X, ℝ≥0)) : ExtendToReal f = fun x => (f x : ℝ) := by
-  rfl
-
-def continuousExtendToReal (f : C(X, ℝ≥0)) : C(X, ℝ) :=
-  ⟨NNReal.toReal ∘ f, Continuous.comp continuousToReal.2 f.2⟩
-
-def continuousRestrictionToNNReal (f : C(X, ℝ)) : C(X, ℝ≥0) :=
-  ⟨Real.toNNReal ∘ f, Continuous.comp continuous_real_toNNReal f.2⟩
-
--- to Continuous?
-def RestrictNonneg (Λ : C(X, ℝ) →ₗ[ℝ] ℝ)  (hΛ : ∀ (f : C(X, ℝ)), 0 ≤ f → 0 ≤ Λ f) :
-    C(X, ℝ≥0) → ℝ≥0 := fun f => ⟨Λ (continuousExtendToReal f), hΛ (continuousExtendToReal f) (restrictNonneg f)⟩
-
-def rieszContentNonneg : Compacts X → ℝ≥0 := fun K =>
-  sInf (RestrictNonneg Λ hΛ '' { f : C(X, ℝ≥0) | HasCompactSupport f ∧ (∀ (x : X), 0 ≤ f x)
-  ∧ (∀ (x : X), x ∈ K → 1 ≤ f x) })
-
-theorem rieszContentNonneg_image_nonempty (K : Compacts X) :
-    (RestrictNonneg Λ hΛ '' { f : C(X, ℝ≥0) | HasCompactSupport f ∧ (∀ (x : X), 0 ≤ f x) ∧
-    (∀ (x : X), x ∈ K → 1 ≤ f x) }).Nonempty := by
-  rw [image_nonempty]
-  obtain ⟨V, hV⟩ := exists_compact_superset K.2
-  obtain ⟨f, hf⟩ := exists_tsupport_one_of_isOpen_isClosed isOpen_interior (IsCompact.isClosed K.2)
-    hV.2
-  use (continuousRestrictionToNNReal f)
-  simp only [zero_le, implies_true, true_and, mem_setOf_eq]
-  constructor
-  · apply HasCompactSupport.of_support_subset_isCompact hV.1
-    apply Set.Subset.trans (Function.support_comp_subset Real.toNNReal_zero f)
-    exact Set.Subset.trans (Set.Subset.trans subset_closure hf.1) interior_subset
-  · intro x hx
-    apply le_of_eq
-    rw [continuousRestrictionToNNReal]
-    simp only [ContinuousMap.coe_mk, comp_apply]
-    rw [eq_comm, Real.toNNReal_eq_one]
-    exact hf.2.1 hx
-
-lemma rieszContentNonneg_image_BddBelow (K : Compacts X) :
-    BddBelow (RestrictNonneg Λ hΛ '' { f : C(X, ℝ≥0) | HasCompactSupport f ∧ (∀ (x : X), 0 ≤ f x)
-    ∧ (∀ (x : X), x ∈ K → 1 ≤ f x) }) := by
-  use 0
-  simp only [zero_le, implies_true, true_and]
-  intro b _
-  exact b.2
-
-lemma rieszContentAux_eq_rieszContentNonneg {K : Compacts X} :
-    ⟨rieszContentAux Λ K, rieszContentAux_nonneg Λ hΛ⟩ = rieszContentNonneg Λ hΛ K  := by
-  apply le_antisymm
-  · rw [← NNReal.coe_le_coe]
-    simp only [coe_mk]
-    apply (csInf_le_iff (rieszContentAux_image_BddBelow Λ hΛ K)
-      (rieszContentAux_image_nonempty Λ K)).mpr
-    · intro b hb
-      by_cases hbzero : 0 ≤ b
-      · rw [← Real.coe_toNNReal b hbzero]
-        rw [NNReal.coe_le_coe]
-        apply (le_csInf_iff (rieszContentNonneg_image_BddBelow Λ hΛ K) (rieszContentNonneg_image_nonempty Λ hΛ K)).mpr
-        intro c hc
-        simp only [zero_le, implies_true, true_and, mem_image, mem_setOf_eq] at hc
-        obtain ⟨f, hf⟩ := hc
-        rw [RestrictNonneg] at hf
-        rw [← hf.2, Real.toNNReal_le_iff_le_coe]
-        simp only [coe_mk]
-        rw [mem_lowerBounds] at hb
-        apply hb
-        simp only [mem_image, mem_setOf_eq]
-        use continuousExtendToReal f
-        constructor
-        constructor
-        · apply HasCompactSupport.of_support_subset_isCompact hf.1.1
-          rw [continuousExtendToReal]
-          exact Set.Subset.trans (Function.support_comp_subset NNReal.coe_zero f) subset_closure
-        constructor
-        · intro x
-          rw [continuousExtendToReal]
-          simp only [ContinuousMap.coe_mk, comp_apply, zero_le_coe]
-        · intro x hx
-          rw [continuousExtendToReal]
-          simp only [ContinuousMap.coe_mk, comp_apply, one_le_coe]
-          exact hf.1.2 x hx
-        rfl
-      · push_neg at hbzero
-        apply le_of_lt (lt_of_lt_of_le hbzero _)
-        simp only [zero_le_coe]
-  · apply (csInf_le_iff (rieszContentNonneg_image_BddBelow Λ hΛ K) (rieszContentNonneg_image_nonempty Λ hΛ K)).mpr
-    intro b hb
-    simp only [zero_le, implies_true, true_and] at hb
-    rw [mem_lowerBounds] at hb
-    rw [← NNReal.coe_le_coe]
-    simp only [coe_mk]
-    apply (le_csInf_iff (rieszContentAux_image_BddBelow Λ hΛ K) (rieszContentAux_image_nonempty Λ K)).mpr
-    intro c hc
-    simp only [mem_image, mem_setOf_eq] at hc
-    obtain ⟨f, hf⟩ := hc
-    have hΛfpos : 0 ≤ Λ f := by
-      apply hΛ
-      exact hf.1.2.1
-    rw [← Real.le_toNNReal_iff_coe_le _]
-    · apply hb
-      rw [← hf.2]
-      simp only [mem_image, mem_setOf_eq]
-      use continuousRestrictionToNNReal f
-      constructor
-      constructor
-      · rw [continuousRestrictionToNNReal]
-        simp only [ContinuousMap.coe_mk]
-        apply HasCompactSupport.of_support_subset_isCompact hf.1.1
-        exact Set.Subset.trans (Function.support_comp_subset Real.toNNReal_zero f) subset_closure
-      · intro x hx
-        rw [continuousRestrictionToNNReal]
-        simp only [ContinuousMap.coe_mk, comp_apply, Real.one_le_toNNReal]
-        exact hf.1.2.2 x hx
-      rw [RestrictNonneg, Real.toNNReal_of_nonneg hΛfpos, ← NNReal.coe_inj]
-      simp only [coe_mk, coe_mk (Λ f) hΛfpos]
-      rw [continuousExtendToReal, continuousRestrictionToNNReal]
-      simp only [ContinuousMap.coe_mk]
-      apply congr_arg
-      ext x
-      simp only [ContinuousMap.coe_mk, comp_apply, Real.coe_toNNReal', max_eq_left_iff]
-      exact hf.1.2.1 x
-    · rw [← hf.2]
-      exact hΛfpos
-
-theorem rieszContentNonneg_mono {K₁ K₂ : Compacts X} (h : K₁ ≤ K₂) :
-    rieszContentNonneg Λ hΛ K₁ ≤ rieszContentNonneg Λ hΛ K₂ := by
-  rw [← rieszContentAux_eq_rieszContentNonneg, ← rieszContentAux_eq_rieszContentNonneg]
-  rw [← NNReal.coe_le_coe]
-  simp only [coe_mk]
-  exact rieszContentAux_mono Λ hΛ h
-
-theorem rieszContentNonneg_eq_add [T2Space X] {K₁ K₂ : Compacts X} (h : Disjoint K₁ K₂) :
-    rieszContentNonneg Λ hΛ (K₁ ⊔ K₂) = rieszContentNonneg Λ hΛ K₁ + rieszContentNonneg Λ hΛ K₂ := by
-  rw [← rieszContentAux_eq_rieszContentNonneg, ← rieszContentAux_eq_rieszContentNonneg, ← rieszContentAux_eq_rieszContentNonneg]
-  rw [← NNReal.eq_iff]
-  simp only [coe_mk, NNReal.coe_add]
-  exact rieszContentAux_eq_add Λ hΛ h
-
-theorem rieszContentNonneg_sup_le {K₁ K₂ : Compacts X} :
-    rieszContentNonneg Λ hΛ (K₁ ⊔ K₂) ≤ rieszContentNonneg Λ hΛ K₁ + rieszContentNonneg Λ hΛ K₂ := by
-  rw [← rieszContentAux_eq_rieszContentNonneg, ← rieszContentAux_eq_rieszContentNonneg, ← rieszContentAux_eq_rieszContentNonneg]
-  rw [← NNReal.coe_le_coe]
-  simp only [coe_mk, NNReal.coe_add]
-  exact rieszContentAux_sup_le Λ hΛ
-
-def rieszContent : MeasureTheory.Content X where
-  toFun := rieszContentNonneg Λ hΛ
-  mono' := by
-    intro K₁ K₂ h
-    exact rieszContentNonneg_mono Λ hΛ h
-  sup_disjoint' := by
-    intro K₁ K₂ hDisjoint _ _
-    have : Disjoint K₁ K₂ := by
-        rw [disjoint_iff]
-        rw [disjoint_iff] at hDisjoint
-        simp only [inf_eq_inter, bot_eq_empty] at hDisjoint
-        apply TopologicalSpace.Compacts.ext
-        simp only [Compacts.coe_inf, Compacts.coe_bot]
-        exact hDisjoint
-    exact rieszContentNonneg_eq_add Λ hΛ this
-  sup_le' := by
-    intro K₁ K₂
-    exact rieszContentNonneg_sup_le Λ hΛ
-
-variable [MeasurableSpace X] [BorelSpace X]
-
-def μ := (MeasureTheory.Content.measure (rieszContent Λ hΛ))
-
-/-- The Riesz-Markov-Kakutani theorem. -/
-theorem RMK : ∀ (f : C₀(X, ℝ)), ∫ (x : X), f x ∂(μ Λ hΛ) = Λ f.1 := by
- sorry
-=======
 
 section PartitionOfUnity
 
@@ -490,7 +159,7 @@
     rw [← subset_compl_iff_disjoint_right, ← compl_compl s₀, compl_subset_iff_union] at disj
     have h : x ∈ s₀ᶜ ∨ x ∈ s₁ᶜ := by
       rw [← mem_union, disj]
-      exact mem_univ _
+      trivial
     apply Or.elim h
     · intro h0
       use 0
@@ -548,6 +217,8 @@
 
 end PartitionOfUnity
 
+section RieszContentAdditive
+
 variable [T2Space X] [LocallyCompactSpace X]
 
 lemma rieszContentAux_union {K₁ K₂ : TopologicalSpace.Compacts X}
@@ -559,7 +230,7 @@
   have hsuppf : ∀ x ∈ K₁ ⊔ K₂, x ∈ support f := by
     intro x hx
     rw [mem_support]
-    exact ne_of_gt <| lt_of_lt_of_le (zero_lt_one' ℝ≥0) (hf x hx)
+    exact Ne.symm (ne_of_lt <| lt_of_lt_of_le (zero_lt_one' ℝ≥0) (hf x hx))
   have hsubsuppf : (K₁ : Set X) ∪ (K₂ : Set X) ⊆ tsupport f := subset_trans hsuppf subset_closure
   obtain ⟨g₁, g₂, hg₁, hg₂, sum_g⟩ := exists_continuous_add_one_of_isCompact_nnreal K₁.isCompact'
     K₂.isCompact' f.hasCompactSupport'.isCompact disj hsubsuppf
@@ -585,10 +256,146 @@
     simp [hg₂ x_in_K₂, hf x (mem_union_right _ x_in_K₂)]
   exact add_le_add (rieszContentAux_le Λ aux₁) (rieszContentAux_le Λ aux₂)
 
+end RieszContentAdditive
+
+section RieszContentRegular
+
+variable [T2Space X] [LocallyCompactSpace X]
+
 /-- The content induced by the linear functional `Λ`. -/
 noncomputable def rieszContent (Λ : C_c(X, ℝ≥0) →ₗ[ℝ≥0] ℝ≥0) : Content X where
   toFun := rieszContentAux Λ
   mono' := fun _ _ ↦ rieszContentAux_mono Λ
   sup_disjoint' := fun _ _ disj _ _ ↦ rieszContentAux_union Λ disj
   sup_le' := rieszContentAux_sup_le Λ
->>>>>>> c93dd21f
+
+lemma rieszContent_neq_top {K : Compacts X} : rieszContent Λ K ≠ ⊤ := by
+  simp only [ne_eq, ENNReal.coe_ne_top, not_false_eq_true]
+
+lemma rieszContentRegular : (rieszContent Λ).ContentRegular := by
+  intro K
+  simp only [rieszContent]
+  apply le_antisymm
+  · apply le_iInf
+    simp only [le_iInf_iff, ENNReal.coe_le_coe]
+    intro K' hK'
+    exact rieszContentAux_mono Λ (Set.Subset.trans hK' interior_subset)
+  · rw [iInf_le_iff]
+    intro b hb
+    rw [rieszContentAux, ENNReal.le_coe_iff]
+    have : b < ⊤ := by
+      obtain ⟨F, hF⟩ := exists_compact_superset K.2
+      exact lt_of_le_of_lt (le_iInf_iff.mp (hb ⟨F, hF.1⟩) hF.2) ENNReal.coe_lt_top
+    use b.toNNReal
+    refine ⟨Eq.symm (ENNReal.coe_toNNReal (ne_of_lt this)), ?_⟩
+    apply NNReal.coe_le_coe.mp
+    simp only [NNReal.coe_le_coe, ← NNReal.coe_le_coe]
+    apply le_iff_forall_pos_le_add.mpr
+    intro ε hε
+    set εnn : ℝ≥0 := ⟨ε, le_of_lt hε⟩
+    have εnneq : ε.toNNReal = εnn := Real.toNNReal_of_nonneg (le_of_lt hε)
+    rw [← NNReal.coe_mk ε (le_of_lt hε), ← NNReal.coe_add, NNReal.coe_le_coe]
+    obtain ⟨f, hfleoneonK, hfle⟩ := exists_lt_rieszContentAux_add_pos Λ K (Real.toNNReal_pos.mpr hε)
+    rw [rieszContentAux, εnneq] at hfle
+    apply le_of_lt (lt_of_le_of_lt _ hfle)
+    rw [← NNReal.coe_le_coe]
+    apply (le_iff_forall_one_lt_le_mul₀ _).mpr
+    · intro α hα
+      have : (Λ f) * α = Λ (α.toNNReal • f) := by
+        simp only [map_smul, smul_eq_mul, NNReal.coe_mul, Real.coe_toNNReal',
+          max_eq_left <| le_of_lt (lt_of_le_of_lt zero_le_one hα)]
+        exact mul_comm _ _
+      rw [this]
+      set K' := f ⁻¹' (Ici α⁻¹.toNNReal) with hK'
+      have hKK' : K.carrier ⊆ interior K' := by
+        rw [subset_interior_iff]
+        use f ⁻¹' (Ioi α⁻¹.toNNReal)
+        refine ⟨IsOpen.preimage f.1.2 isOpen_Ioi, ?_, ?_⟩
+        · intro x hx
+          rw [Set.mem_preimage, Set.mem_Ioi]
+          exact lt_of_lt_of_le (Real.toNNReal_lt_one.mpr (inv_lt_one_of_one_lt₀ hα))
+            (hfleoneonK x hx)
+        · rw [hK']
+          intro x hx
+          simp only [mem_preimage, mem_Ioi] at hx
+          simp only [mem_preimage, mem_Ici]
+          exact le_of_lt hx
+      have hK'cp : IsCompact K' := by
+        apply IsCompact.of_isClosed_subset f.2
+        · exact IsClosed.preimage f.1.2 isClosed_Ici
+        · rw [hK']
+          apply Set.Subset.trans _ subset_closure
+          intro x hx
+          simp only [mem_preimage, mem_Ici] at hx
+          simp only [mem_support]
+          apply ne_of_gt
+          rw [Real.toNNReal_inv] at hx
+          exact (lt_of_lt_of_le
+            (inv_pos_of_pos (lt_trans zero_lt_one (Real.one_lt_toNNReal.mpr hα))) hx)
+      set hb' := hb ⟨K', hK'cp⟩
+      simp only [Compacts.coe_mk, le_iInf_iff] at hb'
+      have hbK' : b ≤ rieszContent Λ ⟨K', hK'cp⟩ := hb' hKK'
+      rw [ENNReal.le_coe_iff] at hbK'
+      obtain ⟨p, hp⟩ := hbK'
+      simp only [hp.1, ENNReal.toNNReal_coe, NNReal.val_eq_coe, map_smul, smul_eq_mul,
+        NNReal.coe_mul, Real.coe_toNNReal', ge_iff_le]
+      apply le_trans (NNReal.GCongr.toReal_le_toReal hp.2)
+      simp only [rieszContent]
+      rw [rieszContentAux, ← Real.coe_toNNReal (α ⊔ 0) (le_max_right α 0), ← NNReal.coe_mul,
+        NNReal.coe_le_coe]
+      apply csInf_le
+      · simp only [OrderBot.bddBelow]
+      · simp only [mem_image, mem_setOf_eq]
+        use α.toNNReal • f
+        refine ⟨?_, ?_⟩
+        · intro x hx
+          simp only [CompactlySupportedContinuousMap.coe_smul, Pi.smul_apply, smul_eq_mul,
+            ← NNReal.coe_le_coe, NNReal.coe_one, NNReal.coe_mul, Real.coe_toNNReal']
+          rw [← (left_eq_sup.mpr <| le_of_lt (lt_of_le_of_lt zero_le_one hα)), mul_comm]
+          apply (inv_le_iff_one_le_mul₀ (lt_trans zero_lt_one hα)).mp
+          rw [← Set.mem_Ici]
+          simp only [mem_Ici, ge_iff_le]
+          exact Real.toNNReal_le_iff_le_coe.mp hx
+        · simp only [map_smul, smul_eq_mul, mul_eq_mul_right_iff]
+          left
+          rw [Real.toNNReal_eq_toNNReal_iff (le_of_lt (lt_of_le_of_lt zero_le_one hα))
+            (le_max_right α 0), left_eq_sup]
+          exact le_of_lt (lt_of_le_of_lt zero_le_one hα)
+    · exact zero_le (Λ f)
+
+end RieszContentRegular
+
+section RieszMeasure
+
+variable [T2Space X] [LocallyCompactSpace X] [MeasurableSpace X] [BorelSpace X]
+
+/-- `rieszContent` is promoted to a measure. -/
+def μ := (MeasureTheory.Content.measure (rieszContent Λ))
+
+lemma leRieszMeasure_Compacts {f : C_c(X, ℝ≥0)} (hf : ∀ (x : X), f x ≤ 1) {K : Compacts X}
+    (h : tsupport f ⊆ K) : ENNReal.ofReal (Λ f) ≤ (μ Λ) K := by
+  simp only [μ, MeasureTheory.Content.measure_eq_content_of_regular (rieszContent Λ)
+    (rieszContentRegular Λ)]
+  simp only [rieszContent, ENNReal.ofReal_coe_nnreal, ENNReal.coe_le_coe]
+  apply le_iff_forall_pos_le_add.mpr
+  intro ε hε
+  obtain ⟨g, hg⟩ := exists_lt_rieszContentAux_add_pos Λ K hε
+  apply le_of_lt (lt_of_le_of_lt _ hg.2)
+  apply Λ_mono Λ
+  intro x
+  simp only [ContinuousMap.toFun_eq_coe, CompactlySupportedContinuousMap.coe_toContinuousMap]
+  by_cases hx : x ∈ tsupport f
+  · exact le_trans (hf x) (hg.1 x (Set.mem_of_subset_of_mem h hx))
+  · rw [image_eq_zero_of_nmem_tsupport hx]
+    exact zero_le (g x)
+
+lemma leRieszMeasure_Opens {f : C_c(X, ℝ≥0)} (hf : ∀ (x : X), f x ≤ 1) {V : Opens X}
+    (h : tsupport f ⊆ V) :
+    ENNReal.ofReal (Λ f) ≤ (μ Λ) V := by
+  apply le_trans _ (MeasureTheory.measure_mono h)
+  rw [← TopologicalSpace.Compacts.coe_mk (tsupport f) f.2]
+  apply leRieszMeasure_Compacts Λ hf
+  simp only [Compacts.coe_mk]
+  exact subset_rfl
+
+end RieszMeasure