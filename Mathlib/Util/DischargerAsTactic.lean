/-
Copyright (c) 2023 Alex J. Best. All rights reserved.
Released under Apache 2.0 license as described in the file LICENSE.
Authors: Alex J. Best
-/
<<<<<<< HEAD
import Lean.Meta.Tactic.Simp.Main
import Lean.Elab.Tactic.Basic
=======
import Lean.Elab.Tactic.Basic
import Lean.Meta.Tactic.Simp.Main
>>>>>>> ac3cc4fa
import Std.Tactic.Exact

/-!
## Dischargers for `simp` to tactics

This file defines a wrapper for `Simp.Discharger`s as regular tactics, that allows them to be
used via the tactic frontend of `simp` via `simp (discharger := wrapSimpDischarger my_discharger)`.
-/

open Lean Meta Elab Tactic

/-- Wrap an simp discharger (a function `Expr → SimpM (Option Expr)`) as a tactic,
so that it can be passed as an argument to `simp (discharger := foo)`.
This is inverse to `mkDischargeWrapper`. -/
def wrapSimpDischarger (dis : Simp.Discharge) : TacticM Unit := do
  let eS : Lean.Meta.Simp.State := {}
  let eC : Lean.Meta.Simp.Context := {}
  let (some a, _) ← liftM <| StateRefT'.run (ReaderT.run (dis <| ← getMainTarget) eC) eS | failure
  (← getMainGoal).assignIfDefeq a<|MERGE_RESOLUTION|>--- conflicted
+++ resolved
@@ -3,13 +3,8 @@
 Released under Apache 2.0 license as described in the file LICENSE.
 Authors: Alex J. Best
 -/
-<<<<<<< HEAD
-import Lean.Meta.Tactic.Simp.Main
-import Lean.Elab.Tactic.Basic
-=======
 import Lean.Elab.Tactic.Basic
 import Lean.Meta.Tactic.Simp.Main
->>>>>>> ac3cc4fa
 import Std.Tactic.Exact
 
 /-!
