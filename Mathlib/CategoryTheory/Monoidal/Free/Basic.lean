/-
Copyright (c) 2021 Markus Himmel. All rights reserved.
Released under Apache 2.0 license as described in the file LICENSE.
Authors: Markus Himmel
-/
import Mathlib.CategoryTheory.Monoidal.Functor

#align_import category_theory.monoidal.free.basic from "leanprover-community/mathlib"@"14b69e9f3c16630440a2cbd46f1ddad0d561dee7"

/-!
# The free monoidal category over a type

Given a type `C`, the free monoidal category over `C` has as objects formal expressions built from
(formal) tensor products of terms of `C` and a formal unit. Its morphisms are compositions and
tensor products of identities, unitors and associators.

In this file, we construct the free monoidal category and prove that it is a monoidal category. If
`D` is a monoidal category, we construct the functor `FreeMonoidalCategory C ⥤ D` associated to
a function `C → D`.

The free monoidal category has two important properties: it is a groupoid and it is thin. The former
is obvious from the construction, and the latter is what is commonly known as the monoidal coherence
theorem. Both of these properties are proved in the file `Coherence.lean`.

-/


universe v' u u'

namespace CategoryTheory

open MonoidalCategory

variable {C : Type u}

section

variable (C)

/--
Given a type `C`, the free monoidal category over `C` has as objects formal expressions built from
(formal) tensor products of terms of `C` and a formal unit. Its morphisms are compositions and
tensor products of identities, unitors and associators.
-/
inductive FreeMonoidalCategory : Type u
  | of : C → FreeMonoidalCategory
  | unit : FreeMonoidalCategory
  | tensor : FreeMonoidalCategory → FreeMonoidalCategory → FreeMonoidalCategory
  deriving Inhabited
#align category_theory.free_monoidal_category CategoryTheory.FreeMonoidalCategory

end

local notation "F" => FreeMonoidalCategory

namespace FreeMonoidalCategory

attribute [nolint simpNF] unit.sizeOf_spec tensor.injEq tensor.sizeOf_spec

/-- Formal compositions and tensor products of identities, unitors and associators. The morphisms
    of the free monoidal category are obtained as a quotient of these formal morphisms by the
    relations defining a monoidal category. -/
-- porting note: unsupported linter
-- @[nolint has_nonempty_instance]
inductive Hom : F C → F C → Type u
  | id (X) : Hom X X
  | α_hom (X Y Z : F C) : Hom ((X.tensor Y).tensor Z) (X.tensor (Y.tensor Z))
  | α_inv (X Y Z : F C) : Hom (X.tensor (Y.tensor Z)) ((X.tensor Y).tensor Z)
  | l_hom (X) : Hom (unit.tensor X) X
  | l_inv (X) : Hom X (unit.tensor X)
  | ρ_hom (X : F C) : Hom (X.tensor unit) X
  | ρ_inv (X : F C) : Hom X (X.tensor unit)
  | comp {X Y Z} (f : Hom X Y) (g : Hom Y Z) : Hom X Z
  | whiskerLeft (X : F C) {Y Z : F C} (f : Hom Y Z) :
      Hom (X.tensor Y) (X.tensor Z)
  | whiskerRight {X Y : F C} (f : Hom X Y) (Z : F C) : Hom (X.tensor Z) (Y.tensor Z)
#align category_theory.free_monoidal_category.hom CategoryTheory.FreeMonoidalCategory.Hom

local infixr:10 " ⟶ᵐ " => Hom

/-- The morphisms of the free monoidal category satisfy 21 relations ensuring that the resulting
    category is in fact a category and that it is monoidal. -/
inductive HomEquiv : ∀ {X Y : F C}, (X ⟶ᵐ Y) → (X ⟶ᵐ Y) → Prop
  | refl {X Y} (f : X ⟶ᵐ Y) : HomEquiv f f
  | symm {X Y} (f g : X ⟶ᵐ Y) : HomEquiv f g → HomEquiv g f
  | trans {X Y} {f g h : X ⟶ᵐ Y} : HomEquiv f g → HomEquiv g h → HomEquiv f h
  | comp {X Y Z} {f f' : X ⟶ᵐ Y} {g g' : Y ⟶ᵐ Z} :
      HomEquiv f f' → HomEquiv g g' → HomEquiv (f.comp g) (f'.comp g')
  | whisker_left (X) {Y Z} (f f' : Y ⟶ᵐ Z) :
      HomEquiv f f' → HomEquiv (f.whiskerLeft X) (f'.whiskerLeft X)
  | whisker_right {Y Z} (f f' : Y ⟶ᵐ Z) (X) :
      HomEquiv f f' → HomEquiv (f.whiskerRight X) (f'.whiskerRight X)
  | comp_id {X Y} (f : X ⟶ᵐ Y) : HomEquiv (f.comp (Hom.id _)) f
  | id_comp {X Y} (f : X ⟶ᵐ Y) : HomEquiv ((Hom.id _).comp f) f
  | assoc {X Y U V : F C} (f : X ⟶ᵐ U) (g : U ⟶ᵐ V) (h : V ⟶ᵐ Y) :
      HomEquiv ((f.comp g).comp h) (f.comp (g.comp h))
  | whisker_left_id (X Y) : HomEquiv ((Hom.id Y).whiskerLeft X) (Hom.id (X.tensor Y))
  | whisker_left_comp (W) {X Y Z} (f : X ⟶ᵐ Y) (g : Y ⟶ᵐ Z) :
      HomEquiv ((f.comp g).whiskerLeft W) ((f.whiskerLeft W).comp (g.whiskerLeft W))
  | id_whisker_left {X Y} (f : X ⟶ᵐ Y) :
      HomEquiv (f.whiskerLeft Unit) ((Hom.l_hom X).comp <| f.comp (Hom.l_inv Y))
  | tensor_whisker_left (X Y) {Z Z'} (f : Z ⟶ᵐ Z') :
     HomEquiv (f.whiskerLeft (X.tensor Y))
      ((Hom.α_hom X Y Z).comp <| ((f.whiskerLeft Y).whiskerLeft X).comp <| Hom.α_inv X Y Z')
  | id_whisker_right (X Y) : HomEquiv ((Hom.id X).whiskerRight Y) (Hom.id (X.tensor Y))
  | comp_whisker_right {X Y Z} (W) (f : X ⟶ᵐ Y) (g : Y ⟶ᵐ Z) :
      HomEquiv ((f.comp g).whiskerRight W) ((f.whiskerRight W).comp <| g.whiskerRight W)
  | whisker_right_id {X Y} (f : X ⟶ᵐ Y) :
      HomEquiv (f.whiskerRight Unit) ((Hom.ρ_hom X).comp <| f.comp <| Hom.ρ_inv Y)
  | whisker_right_tensor {X X'} (f : X ⟶ᵐ X') (Y Z) :
      HomEquiv (f.whiskerRight <| Y.tensor Z)
        ((Hom.α_inv X Y Z).comp <| ((f.whiskerRight Y).whiskerRight Z).comp <| Hom.α_hom X' Y Z)
  | whisker_assoc (X) {Y Y'} (f : Y ⟶ᵐ Y') (Z) :
      HomEquiv ((f.whiskerLeft X).whiskerRight Z)
        ((Hom.α_hom X Y Z).comp <| ((f.whiskerRight Z).whiskerLeft X).comp <| Hom.α_inv X Y' Z)
  | whisker_exchange {W X Y Z} (f : W ⟶ᵐ X) (g : Y ⟶ᵐ Z) :
      HomEquiv ((g.whiskerLeft W).comp <| f.whiskerRight Z)
        ((f.whiskerRight Y).comp <| g.whiskerLeft X)
  | α_hom_inv {X Y Z} : HomEquiv ((Hom.α_hom X Y Z).comp (Hom.α_inv X Y Z)) (Hom.id _)
  | α_inv_hom {X Y Z} : HomEquiv ((Hom.α_inv X Y Z).comp (Hom.α_hom X Y Z)) (Hom.id _)
  | ρ_hom_inv {X} : HomEquiv ((Hom.ρ_hom X).comp (Hom.ρ_inv X)) (Hom.id _)
  | ρ_inv_hom {X} : HomEquiv ((Hom.ρ_inv X).comp (Hom.ρ_hom X)) (Hom.id _)
<<<<<<< HEAD
  | l_hom_inv {X} : HomEquiv ((Hom.l_hom X).comp (Hom.l_inv X)) (Hom.id _)
  | l_inv_hom {X} : HomEquiv ((Hom.l_inv X).comp (Hom.l_hom X)) (Hom.id _)
=======
  | ρ_naturality {X Y} (f : X ⟶ᵐ Y) :
      HomEquiv ((f.tensor (Hom.id unit)).comp (Hom.ρ_hom Y)) ((Hom.ρ_hom X).comp f)
  | l_hom_inv {X} : HomEquiv ((Hom.l_hom X).comp (Hom.l_inv X)) (Hom.id _)
  | l_inv_hom {X} : HomEquiv ((Hom.l_inv X).comp (Hom.l_hom X)) (Hom.id _)
  | l_naturality {X Y} (f : X ⟶ᵐ Y) :
      HomEquiv (((Hom.id unit).tensor f).comp (Hom.l_hom Y)) ((Hom.l_hom X).comp f)
>>>>>>> c6529053
  | pentagon {W X Y Z} :
      HomEquiv
        (((Hom.α_hom W X Y).whiskerRight Z).comp
          ((Hom.α_hom W (X.tensor Y) Z).comp ((Hom.α_hom X Y Z).whiskerLeft W)))
        ((Hom.α_hom (W.tensor X) Y Z).comp (Hom.α_hom W X (Y.tensor Z)))
  | triangle {X Y} :
<<<<<<< HEAD
      HomEquiv ((Hom.α_hom X Unit Y).comp ((Hom.l_hom Y).whiskerLeft X))
        ((Hom.ρ_hom X).whiskerRight Y)
=======
      HomEquiv ((Hom.α_hom X unit Y).comp ((Hom.id X).tensor (Hom.l_hom Y)))
        ((Hom.ρ_hom X).tensor (Hom.id Y))
>>>>>>> c6529053
set_option linter.uppercaseLean3 false
#align category_theory.free_monoidal_category.HomEquiv CategoryTheory.FreeMonoidalCategory.HomEquiv

/-- We say that two formal morphisms in the free monoidal category are equivalent if they become
    equal if we apply the relations that are true in a monoidal category. Note that we will prove
    that there is only one equivalence class -- this is the monoidal coherence theorem. -/
def setoidHom (X Y : F C) : Setoid (X ⟶ᵐ Y) :=
  ⟨HomEquiv,
    ⟨fun f => HomEquiv.refl f, @fun f g => HomEquiv.symm f g, @fun _ _ _ hfg hgh =>
      HomEquiv.trans hfg hgh⟩⟩
#align category_theory.free_monoidal_category.setoid_hom CategoryTheory.FreeMonoidalCategory.setoidHom

attribute [instance] setoidHom

section

open FreeMonoidalCategory.HomEquiv

instance categoryFreeMonoidalCategory : Category.{u} (F C) where
  Hom X Y := Quotient (FreeMonoidalCategory.setoidHom X Y)
  id X := ⟦FreeMonoidalCategory.Hom.id _⟧
  comp := @fun X Y Z f g =>
    Quotient.map₂ Hom.comp
      (by
        intro f f' hf g g' hg
        exact comp hf hg)
      f g
  id_comp := by
    rintro X Y ⟨f⟩
    exact Quotient.sound (id_comp f)
  comp_id := by
    rintro X Y ⟨f⟩
    exact Quotient.sound (comp_id f)
  assoc := by
    rintro W X Y Z ⟨f⟩ ⟨g⟩ ⟨h⟩
    exact Quotient.sound (assoc f g h)
#align category_theory.free_monoidal_category.category_free_monoidal_category CategoryTheory.FreeMonoidalCategory.categoryFreeMonoidalCategory

instance : MonoidalCategory (F C) where
  tensorObj X Y := FreeMonoidalCategory.tensor X Y
  whiskerLeft := fun X _ _ f => Quotient.map (Hom.whiskerLeft X) (HomEquiv.whisker_left X) f
  whiskerRight := fun f Y =>
<<<<<<< HEAD
    Quotient.map (fun f' => Hom.whiskerRight f' Y) (fun _ _ h => HomEquiv.whisker_right _ _ _ h) f
  tensorUnit := FreeMonoidalCategory.Unit
=======
    Quotient.map (fun f' => Hom.tensor f' (Hom.id Y))
      (fun _ _ h => HomEquiv.tensor h (HomEquiv.refl (Hom.id Y))) f
  tensorHom_def := by
    rintro W X Y Z ⟨f⟩ ⟨g⟩
    apply Quotient.sound
    calc Hom.tensor f g
      _ ≈ Hom.tensor (Hom.comp f (Hom.id X)) (Hom.comp (Hom.id Y) g) := by
        apply HomEquiv.tensor (HomEquiv.comp_id f).symm (HomEquiv.id_comp g).symm
      _ ≈ Hom.comp (Hom.tensor f (Hom.id Y)) (Hom.tensor (Hom.id X) g) := by
        apply HomEquiv.tensor_comp
  whiskerLeft_id := by
    rintro X Y
    apply Quotient.sound
    apply HomEquiv.tensor_id
  id_whiskerRight := by
    intro X Y
    apply Quotient.sound
    apply HomEquiv.tensor_id
  tensor_id X Y := Quotient.sound tensor_id
  tensor_comp := @fun X₁ Y₁ Z₁ X₂ Y₂ Z₂ => by
    rintro ⟨f₁⟩ ⟨f₂⟩ ⟨g₁⟩ ⟨g₂⟩
    exact Quotient.sound (tensor_comp _ _ _ _)
  tensorUnit := FreeMonoidalCategory.unit
>>>>>>> c6529053
  associator X Y Z :=
    ⟨⟦Hom.α_hom X Y Z⟧, ⟦Hom.α_inv X Y Z⟧, Quotient.sound α_hom_inv, Quotient.sound α_inv_hom⟩
  leftUnitor X := ⟨⟦Hom.l_hom X⟧, ⟦Hom.l_inv X⟧, Quotient.sound l_hom_inv, Quotient.sound l_inv_hom⟩
  rightUnitor X :=
    ⟨⟦Hom.ρ_hom X⟧, ⟦Hom.ρ_inv X⟧, Quotient.sound ρ_hom_inv, Quotient.sound ρ_inv_hom⟩
  whisker_exchange := by
    rintro W X Y Z ⟨f⟩ ⟨g⟩
    apply Quotient.sound
    apply HomEquiv.whisker_exchange
  whiskerLeft_id := fun X Y ↦ Quotient.sound (HomEquiv.whisker_left_id X Y)
  whiskerLeft_comp := by
    rintro W X Y Z ⟨f⟩ ⟨g⟩
    apply Quotient.sound
    apply HomEquiv.whisker_left_comp
  id_whiskerLeft := by
    rintro X Y ⟨f⟩
    apply Quotient.sound
    apply HomEquiv.id_whisker_left
  tensor_whiskerLeft := by
    rintro X Y Z Z' ⟨f⟩
    apply Quotient.sound
    apply HomEquiv.tensor_whisker_left
  id_whiskerRight := by
    intro X Y
    apply Quotient.sound
    apply HomEquiv.id_whisker_right
  comp_whiskerRight := by
    rintro W X Y ⟨f⟩ ⟨g⟩ Z
    apply Quotient.sound
    apply HomEquiv.comp_whisker_right
  whiskerRight_id := by
    rintro X Y ⟨f⟩
    apply Quotient.sound
    apply HomEquiv.whisker_right_id
  whiskerRight_tensor := by
    rintro X X' ⟨f⟩ Y Z
    apply Quotient.sound
    apply HomEquiv.whisker_right_tensor
  whisker_assoc := by
    rintro X Y Y' ⟨f⟩ Z
    apply Quotient.sound
    apply HomEquiv.whisker_assoc
  pentagon W X Y Z := Quotient.sound pentagon
  triangle X Y := Quotient.sound triangle

@[simp]
theorem mk_comp {X Y Z : F C} (f : X ⟶ᵐ Y) (g : Y ⟶ᵐ Z) :
    ⟦f.comp g⟧ = @CategoryStruct.comp (F C) _ _ _ _ ⟦f⟧ ⟦g⟧ :=
  rfl
#align category_theory.free_monoidal_category.mk_comp CategoryTheory.FreeMonoidalCategory.mk_comp

#noalign category_theory.free_monoidal_category.mk_tensor

@[simp]
theorem mk_whiskerLeft (X : F C) {Y₁ Y₂ : F C} (f : Y₁ ⟶ᵐ Y₂) :
    ⟦f.whiskerLeft X⟧ = MonoidalCategory.whiskerLeft (C := F C) (X := X) (f := ⟦f⟧) :=
  rfl

@[simp]
theorem mk_whiskerRight {X₁ X₂ : F C} (f : X₁ ⟶ᵐ X₂) (Y : F C) :
    ⟦f.whiskerRight Y⟧ = MonoidalCategory.whiskerRight (C := F C) (f := ⟦f⟧) (Y := Y) :=
  rfl

@[simp]
theorem mk_id {X : F C} : ⟦Hom.id X⟧ = 𝟙 X :=
  rfl
#align category_theory.free_monoidal_category.mk_id CategoryTheory.FreeMonoidalCategory.mk_id

@[simp]
theorem mk_α_hom {X Y Z : F C} : ⟦Hom.α_hom X Y Z⟧ = (α_ X Y Z).hom :=
  rfl
#align category_theory.free_monoidal_category.mk_α_hom CategoryTheory.FreeMonoidalCategory.mk_α_hom

@[simp]
theorem mk_α_inv {X Y Z : F C} : ⟦Hom.α_inv X Y Z⟧ = (α_ X Y Z).inv :=
  rfl
#align category_theory.free_monoidal_category.mk_α_inv CategoryTheory.FreeMonoidalCategory.mk_α_inv

@[simp]
theorem mk_ρ_hom {X : F C} : ⟦Hom.ρ_hom X⟧ = (ρ_ X).hom :=
  rfl
#align category_theory.free_monoidal_category.mk_ρ_hom CategoryTheory.FreeMonoidalCategory.mk_ρ_hom

@[simp]
theorem mk_ρ_inv {X : F C} : ⟦Hom.ρ_inv X⟧ = (ρ_ X).inv :=
  rfl
#align category_theory.free_monoidal_category.mk_ρ_inv CategoryTheory.FreeMonoidalCategory.mk_ρ_inv

@[simp]
theorem mk_l_hom {X : F C} : ⟦Hom.l_hom X⟧ = (λ_ X).hom :=
  rfl
#align category_theory.free_monoidal_category.mk_l_hom CategoryTheory.FreeMonoidalCategory.mk_l_hom

@[simp]
theorem mk_l_inv {X : F C} : ⟦Hom.l_inv X⟧ = (λ_ X).inv :=
  rfl
#align category_theory.free_monoidal_category.mk_l_inv CategoryTheory.FreeMonoidalCategory.mk_l_inv

@[simp]
theorem tensor_eq_tensor {X Y : F C} : X.tensor Y = X ⊗ Y :=
  rfl
#align category_theory.free_monoidal_category.tensor_eq_tensor CategoryTheory.FreeMonoidalCategory.tensor_eq_tensor

@[simp]
theorem unit_eq_unit : FreeMonoidalCategory.unit = 𝟙_ (F C) :=
  rfl
#align category_theory.free_monoidal_category.unit_eq_unit CategoryTheory.FreeMonoidalCategory.unit_eq_unit

section Functor

variable {D : Type u'} [Category.{v'} D] [MonoidalCategory D] (f : C → D)

/-- Auxiliary definition for `free_monoidal_category.project`. -/
def projectObj : F C → D
  | FreeMonoidalCategory.of X => f X
  | FreeMonoidalCategory.unit => 𝟙_ D
  | FreeMonoidalCategory.tensor X Y => projectObj X ⊗ projectObj Y
#align category_theory.free_monoidal_category.project_obj CategoryTheory.FreeMonoidalCategory.projectObj

section


open Hom

/-- Auxiliary definition for `FreeMonoidalCategory.project`. -/
-- Porting note: here `@[simp]` generates a panic in
-- _private.Lean.Meta.Match.MatchEqs.0.Lean.Meta.Match.SimpH.substRHS
def projectMapAux : ∀ {X Y : F C}, (X ⟶ᵐ Y) → (projectObj f X ⟶ projectObj f Y)
  | _, _, Hom.id _ => 𝟙 _
  | _, _, α_hom _ _ _ => (α_ _ _ _).hom
  | _, _, α_inv _ _ _ => (α_ _ _ _).inv
  | _, _, l_hom _ => (λ_ _).hom
  | _, _, l_inv _ => (λ_ _).inv
  | _, _, ρ_hom _ => (ρ_ _).hom
  | _, _, ρ_inv _ => (ρ_ _).inv
  | _, _, Hom.comp f g => projectMapAux f ≫ projectMapAux g
  | _, _, Hom.whiskerLeft X p => projectObj f X ◁ projectMapAux p
  | _, _, Hom.whiskerRight p X => projectMapAux p ▷ projectObj f X
#align category_theory.free_monoidal_category.project_map_aux CategoryTheory.FreeMonoidalCategory.projectMapAux

-- Porting note: this declaration generates the same panic.
/-- Auxiliary definition for `FreeMonoidalCategory.project`. -/
def projectMap (X Y : F C) : (X ⟶ Y) → (projectObj f X ⟶ projectObj f Y) :=
  Quotient.lift (projectMapAux f) <| by
    intro f g h
    induction h with
    | refl => rfl
    | symm _ _ _ hfg' => exact hfg'.symm
    | trans _ _ hfg hgh => exact hfg.trans hgh
    | comp _ _ hf hg => dsimp only [projectMapAux]; rw [hf, hg]
    | whisker_left _ _ _ _ h => dsimp only [projectMapAux]; rw [h]
    | whisker_right _ _ _ _ h => dsimp only [projectMapAux]; rw [h]
    | comp_id => dsimp only [projectMapAux]; rw [Category.comp_id]
    | id_comp => dsimp only [projectMapAux]; rw [Category.id_comp]
    | assoc => dsimp only [projectMapAux]; rw [Category.assoc]
    | α_hom_inv => dsimp only [projectMapAux]; rw [Iso.hom_inv_id]
    | α_inv_hom => dsimp only [projectMapAux]; rw [Iso.inv_hom_id]
    | ρ_hom_inv => dsimp only [projectMapAux]; rw [Iso.hom_inv_id]
    | ρ_inv_hom => dsimp only [projectMapAux]; rw [Iso.inv_hom_id]
    | l_hom_inv => dsimp only [projectMapAux]; rw [Iso.hom_inv_id]
    | l_inv_hom => dsimp only [projectMapAux]; rw [Iso.inv_hom_id]
    | pentagon =>
        dsimp only [projectMapAux]
        exact MonoidalCategory.pentagon _ _ _ _
    | triangle =>
        dsimp only [projectMapAux]
        exact MonoidalCategory.triangle _ _
    | whisker_exchange =>
        dsimp only [projectMapAux, projectObj]; simp [MonoidalCategory.whisker_exchange]
    | _ =>
        dsimp only [projectMapAux, projectObj]; simp
#align category_theory.free_monoidal_category.project_map CategoryTheory.FreeMonoidalCategory.projectMap

end

/-- If `D` is a monoidal category and we have a function `C → D`, then we have a functor from the
    free monoidal category over `C` to the category `D`. -/
def project : MonoidalFunctor (F C) D where
  obj := projectObj f
  map := projectMap f _ _
  -- Porting note: `map_comp` and `μ_natural` were proved in mathlib3 by tidy, using induction.
  -- We probably don't expect `aesop_cat` to handle this yet, see https://leanprover.zulipchat.com/#narrow/stream/287929-mathlib4/topic/Aesop.20and.20cases
  -- In any case I don't understand why we need to specify `using Quotient.recOn`.
  map_comp := by rintro _ _ _ ⟨_⟩ ⟨_⟩; rfl
  ε := 𝟙 _
  μ X Y := 𝟙 _
  μ_natural_left := fun f _ => by
    induction' f using Quotient.recOn
    · dsimp
      simp
      rfl
    · rfl
  μ_natural_right := fun _ f => by
    induction' f using Quotient.recOn
    · dsimp
      simp
      rfl
    · rfl
#align category_theory.free_monoidal_category.project CategoryTheory.FreeMonoidalCategory.project

end Functor

end

end FreeMonoidalCategory

end CategoryTheory<|MERGE_RESOLUTION|>--- conflicted
+++ resolved
@@ -98,7 +98,7 @@
   | whisker_left_comp (W) {X Y Z} (f : X ⟶ᵐ Y) (g : Y ⟶ᵐ Z) :
       HomEquiv ((f.comp g).whiskerLeft W) ((f.whiskerLeft W).comp (g.whiskerLeft W))
   | id_whisker_left {X Y} (f : X ⟶ᵐ Y) :
-      HomEquiv (f.whiskerLeft Unit) ((Hom.l_hom X).comp <| f.comp (Hom.l_inv Y))
+      HomEquiv (f.whiskerLeft unit) ((Hom.l_hom X).comp <| f.comp (Hom.l_inv Y))
   | tensor_whisker_left (X Y) {Z Z'} (f : Z ⟶ᵐ Z') :
      HomEquiv (f.whiskerLeft (X.tensor Y))
       ((Hom.α_hom X Y Z).comp <| ((f.whiskerLeft Y).whiskerLeft X).comp <| Hom.α_inv X Y Z')
@@ -106,7 +106,7 @@
   | comp_whisker_right {X Y Z} (W) (f : X ⟶ᵐ Y) (g : Y ⟶ᵐ Z) :
       HomEquiv ((f.comp g).whiskerRight W) ((f.whiskerRight W).comp <| g.whiskerRight W)
   | whisker_right_id {X Y} (f : X ⟶ᵐ Y) :
-      HomEquiv (f.whiskerRight Unit) ((Hom.ρ_hom X).comp <| f.comp <| Hom.ρ_inv Y)
+      HomEquiv (f.whiskerRight unit) ((Hom.ρ_hom X).comp <| f.comp <| Hom.ρ_inv Y)
   | whisker_right_tensor {X X'} (f : X ⟶ᵐ X') (Y Z) :
       HomEquiv (f.whiskerRight <| Y.tensor Z)
         ((Hom.α_inv X Y Z).comp <| ((f.whiskerRight Y).whiskerRight Z).comp <| Hom.α_hom X' Y Z)
@@ -120,30 +120,16 @@
   | α_inv_hom {X Y Z} : HomEquiv ((Hom.α_inv X Y Z).comp (Hom.α_hom X Y Z)) (Hom.id _)
   | ρ_hom_inv {X} : HomEquiv ((Hom.ρ_hom X).comp (Hom.ρ_inv X)) (Hom.id _)
   | ρ_inv_hom {X} : HomEquiv ((Hom.ρ_inv X).comp (Hom.ρ_hom X)) (Hom.id _)
-<<<<<<< HEAD
   | l_hom_inv {X} : HomEquiv ((Hom.l_hom X).comp (Hom.l_inv X)) (Hom.id _)
   | l_inv_hom {X} : HomEquiv ((Hom.l_inv X).comp (Hom.l_hom X)) (Hom.id _)
-=======
-  | ρ_naturality {X Y} (f : X ⟶ᵐ Y) :
-      HomEquiv ((f.tensor (Hom.id unit)).comp (Hom.ρ_hom Y)) ((Hom.ρ_hom X).comp f)
-  | l_hom_inv {X} : HomEquiv ((Hom.l_hom X).comp (Hom.l_inv X)) (Hom.id _)
-  | l_inv_hom {X} : HomEquiv ((Hom.l_inv X).comp (Hom.l_hom X)) (Hom.id _)
-  | l_naturality {X Y} (f : X ⟶ᵐ Y) :
-      HomEquiv (((Hom.id unit).tensor f).comp (Hom.l_hom Y)) ((Hom.l_hom X).comp f)
->>>>>>> c6529053
   | pentagon {W X Y Z} :
       HomEquiv
         (((Hom.α_hom W X Y).whiskerRight Z).comp
           ((Hom.α_hom W (X.tensor Y) Z).comp ((Hom.α_hom X Y Z).whiskerLeft W)))
         ((Hom.α_hom (W.tensor X) Y Z).comp (Hom.α_hom W X (Y.tensor Z)))
   | triangle {X Y} :
-<<<<<<< HEAD
-      HomEquiv ((Hom.α_hom X Unit Y).comp ((Hom.l_hom Y).whiskerLeft X))
+      HomEquiv ((Hom.α_hom X unit Y).comp ((Hom.l_hom Y).whiskerLeft X))
         ((Hom.ρ_hom X).whiskerRight Y)
-=======
-      HomEquiv ((Hom.α_hom X unit Y).comp ((Hom.id X).tensor (Hom.l_hom Y)))
-        ((Hom.ρ_hom X).tensor (Hom.id Y))
->>>>>>> c6529053
 set_option linter.uppercaseLean3 false
 #align category_theory.free_monoidal_category.HomEquiv CategoryTheory.FreeMonoidalCategory.HomEquiv
 
@@ -186,34 +172,8 @@
   tensorObj X Y := FreeMonoidalCategory.tensor X Y
   whiskerLeft := fun X _ _ f => Quotient.map (Hom.whiskerLeft X) (HomEquiv.whisker_left X) f
   whiskerRight := fun f Y =>
-<<<<<<< HEAD
     Quotient.map (fun f' => Hom.whiskerRight f' Y) (fun _ _ h => HomEquiv.whisker_right _ _ _ h) f
-  tensorUnit := FreeMonoidalCategory.Unit
-=======
-    Quotient.map (fun f' => Hom.tensor f' (Hom.id Y))
-      (fun _ _ h => HomEquiv.tensor h (HomEquiv.refl (Hom.id Y))) f
-  tensorHom_def := by
-    rintro W X Y Z ⟨f⟩ ⟨g⟩
-    apply Quotient.sound
-    calc Hom.tensor f g
-      _ ≈ Hom.tensor (Hom.comp f (Hom.id X)) (Hom.comp (Hom.id Y) g) := by
-        apply HomEquiv.tensor (HomEquiv.comp_id f).symm (HomEquiv.id_comp g).symm
-      _ ≈ Hom.comp (Hom.tensor f (Hom.id Y)) (Hom.tensor (Hom.id X) g) := by
-        apply HomEquiv.tensor_comp
-  whiskerLeft_id := by
-    rintro X Y
-    apply Quotient.sound
-    apply HomEquiv.tensor_id
-  id_whiskerRight := by
-    intro X Y
-    apply Quotient.sound
-    apply HomEquiv.tensor_id
-  tensor_id X Y := Quotient.sound tensor_id
-  tensor_comp := @fun X₁ Y₁ Z₁ X₂ Y₂ Z₂ => by
-    rintro ⟨f₁⟩ ⟨f₂⟩ ⟨g₁⟩ ⟨g₂⟩
-    exact Quotient.sound (tensor_comp _ _ _ _)
   tensorUnit := FreeMonoidalCategory.unit
->>>>>>> c6529053
   associator X Y Z :=
     ⟨⟦Hom.α_hom X Y Z⟧, ⟦Hom.α_inv X Y Z⟧, Quotient.sound α_hom_inv, Quotient.sound α_inv_hom⟩
   leftUnitor X := ⟨⟦Hom.l_hom X⟧, ⟦Hom.l_inv X⟧, Quotient.sound l_hom_inv, Quotient.sound l_inv_hom⟩
