--- conflicted
+++ resolved
@@ -1028,13 +1028,8 @@
 theorem IsPullback.of_map [ReflectsLimit (cospan h i) F] (e : f ≫ h = g ≫ i)
     (H : IsPullback (F.map f) (F.map g) (F.map h) (F.map i)) : IsPullback f g h i := by
   refine ⟨⟨e⟩, ⟨isLimitOfReflects F <| ?_⟩⟩
-<<<<<<< HEAD
-  refine'
-    (IsLimit.equivOfNatIsoOfIso (cospanCompIso F h i) _ _ (WalkingCospan.ext _ _ _)).symm
-=======
   refine
     (IsLimit.equivOfNatIsoOfIso (cospanCompIso F h i) _ _ (WalkingCospan.ext ?_ ?_ ?_)).symm
->>>>>>> 20c42930
       H.isLimit
   exacts [Iso.refl _, (Category.comp_id _).trans (Category.id_comp _).symm,
     (Category.comp_id _).trans (Category.id_comp _).symm]
@@ -1054,13 +1049,8 @@
 theorem IsPushout.of_map [ReflectsColimit (span f g) F] (e : f ≫ h = g ≫ i)
     (H : IsPushout (F.map f) (F.map g) (F.map h) (F.map i)) : IsPushout f g h i := by
   refine ⟨⟨e⟩, ⟨isColimitOfReflects F <| ?_⟩⟩
-<<<<<<< HEAD
-  refine'
-    (IsColimit.equivOfNatIsoOfIso (spanCompIso F f g) _ _ (WalkingSpan.ext _ _ _)).symm
-=======
   refine
     (IsColimit.equivOfNatIsoOfIso (spanCompIso F f g) _ _ (WalkingSpan.ext ?_ ?_ ?_)).symm
->>>>>>> 20c42930
       H.isColimit
   exacts [Iso.refl _, (Category.comp_id _).trans (Category.id_comp _),
     (Category.comp_id _).trans (Category.id_comp _)]
