--- conflicted
+++ resolved
@@ -6,7 +6,6 @@
 import Mathlib.CategoryTheory.MorphismProperty.Limits
 import Mathlib.CategoryTheory.Square
 import Mathlib.CategoryTheory.Limits.Shapes.Pullback.CommSq
-import Mathlib.CategoryTheory.Limits.Shapes.Types
 
 /-!
 # Commutative squares that are pushout or pullback squares
@@ -109,68 +108,12 @@
 lemma IsPullback.unop {sq : Square Cᵒᵖ} (h : sq.IsPullback) : sq.unop.IsPushout :=
   CategoryTheory.IsPullback.unop h.flip
 
-<<<<<<< HEAD
-section
-
-variable
-  {sq₁ : Square (Type v)} (h₁ : sq₁.IsPullback)
-  {sq₂ : Square (Type u)}
-  (e₁ : sq₁.X₁ ≃ sq₂.X₁) (e₂ : sq₁.X₂ ≃ sq₂.X₂)
-  (e₃ : sq₁.X₃ ≃ sq₂.X₃) (e₄ : sq₁.X₄ ≃ sq₂.X₄)
-  (comm₁₂ : e₂ ∘ sq₁.f₁₂ = sq₂.f₁₂ ∘ e₁)
-  (comm₁₃ : e₃ ∘ sq₁.f₁₃ = sq₂.f₁₃ ∘ e₁)
-  (comm₂₄ : e₄ ∘ sq₁.f₂₄ = sq₂.f₂₄ ∘ e₂)
-  (comm₃₄ : e₄ ∘ sq₁.f₃₄ = sq₂.f₃₄ ∘ e₃)
-
-lemma IsPullback.of_equiv : sq₂.IsPullback := by
-  apply Square.IsPullback.mk
-  refine (PullbackCone.isLimitEquivBijective sq₂.pullbackCone).symm ?_
-  let e := Types.pullbackMapEquiv sq₁.f₂₄ sq₁.f₃₄ sq₂.f₂₄ sq₂.f₃₄ e₂ e₃ e₄
-    (congr_fun comm₂₄) (congr_fun comm₃₄)
-  have : e ∘ sq₁.pullbackCone.toPullbackObj =
-      sq₂.pullbackCone.toPullbackObj ∘ e₁ := by
-    ext x
-    · exact congr_fun comm₁₂ x
-    · exact congr_fun comm₁₃ x
-  apply (Function.Bijective.of_comp_iff sq₂.pullbackCone.toPullbackObj
-    e₁.bijective).1
-  rw [← this, EquivLike.comp_bijective]
-  exact (PullbackCone.isLimitEquivBijective sq₁.pullbackCone) h₁.isLimit
-
-variable (sq₁ sq₂)
-
-lemma IsPullback.iff_of_equiv : sq₁.IsPullback ↔ sq₂.IsPullback := by
-  constructor
-  · intro h₁
-    exact h₁.of_equiv e₁ e₂ e₃ e₄ comm₁₂ comm₁₃ comm₂₄ comm₃₄
-  · intro h₂
-    refine h₂.of_equiv e₁.symm e₂.symm e₃.symm e₄.symm ?_ ?_ ?_ ?_
-    · ext x
-      obtain ⟨x, rfl⟩ := e₁.surjective x
-      simpa using congr_arg e₂.symm (congr_fun comm₁₂.symm x)
-    · ext x
-      obtain ⟨x, rfl⟩ := e₁.surjective x
-      simpa using congr_arg e₃.symm (congr_fun comm₁₃.symm x)
-    · ext x
-      obtain ⟨x, rfl⟩ := e₂.surjective x
-      simpa using congr_arg e₄.symm (congr_fun comm₂₄.symm x)
-    · ext x
-      obtain ⟨x, rfl⟩ := e₃.surjective x
-      simpa using congr_arg e₄.symm (congr_fun comm₃₄.symm x)
-
-end
-
-=======
->>>>>>> 015a8822
 namespace IsPullback
 
 variable (h : sq.IsPullback)
 
-<<<<<<< HEAD
-=======
 include h
 
->>>>>>> 015a8822
 lemma flip : sq.flip.IsPullback := CategoryTheory.IsPullback.flip h
 
 lemma mono_f₁₃ [Mono sq.f₂₄] : Mono sq.f₁₃ :=
@@ -186,11 +129,8 @@
 
 variable (h : sq.IsPushout)
 
-<<<<<<< HEAD
-=======
 include h
 
->>>>>>> 015a8822
 lemma flip : sq.flip.IsPushout := CategoryTheory.IsPushout.flip h
 
 lemma epi_f₂₄ [Epi sq.f₁₃] : Epi sq.f₂₄ :=
