--- conflicted
+++ resolved
@@ -152,21 +152,12 @@
   inferInstanceAs (MonoidalCategory
     (LocalizedMonoidal (L := presheafToSheaf J A) (W := J.W) (Iso.refl _)))
 
-<<<<<<< HEAD
-/-- The monoidal category structure on `Sheaf J A` obtained in `Sheaf.monoidalCategory` is
-braided when `A` is braided. -/
-noncomputable def braidedCategory [(J.W (A := A)).IsMonoidal] [HasWeakSheafify J A]
-    [BraidedCategory A] :
-    letI := monoidalCategory J A
-    BraidedCategory (Sheaf J A) :=
-=======
 attribute [local instance] monoidalCategory
 
 /-- The monoidal category structure on `Sheaf J A` obtained in `Sheaf.monoidalCategory` is
 braided when `A` is braided. -/
 noncomputable def braidedCategory [(J.W (A := A)).IsMonoidal] [HasWeakSheafify J A]
     [BraidedCategory A] : BraidedCategory (Sheaf J A) :=
->>>>>>> 81e45424
   inferInstanceAs (BraidedCategory
     (LocalizedMonoidal (L := presheafToSheaf J A) (W := J.W) (Iso.refl _)))
 
@@ -174,10 +165,6 @@
 symmetric when `A` is symmetric. -/
 noncomputable def symmetricCategory [(J.W (A := A)).IsMonoidal] [HasWeakSheafify J A]
     [SymmetricCategory A] :
-<<<<<<< HEAD
-    letI := monoidalCategory J A
-=======
->>>>>>> 81e45424
     SymmetricCategory (Sheaf J A) :=
   inferInstanceAs (SymmetricCategory
     (LocalizedMonoidal (L := presheafToSheaf J A) (W := J.W) (Iso.refl _)))
@@ -187,13 +174,7 @@
   inferInstanceAs (Localization.Monoidal.toMonoidalCategory
     (L := presheafToSheaf J A) (W := J.W) (Iso.refl _)).Monoidal
 
-<<<<<<< HEAD
-noncomputable instance [(J.W (A := A)).IsMonoidal] [HasWeakSheafify J A]
-    [BraidedCategory A] :
-    letI := monoidalCategory J A
-=======
 noncomputable instance [(J.W (A := A)).IsMonoidal] [HasWeakSheafify J A] [BraidedCategory A] :
->>>>>>> 81e45424
     letI := braidedCategory J A
     (presheafToSheaf J A).Braided :=
   inferInstanceAs (Localization.Monoidal.toMonoidalCategory
@@ -210,10 +191,6 @@
     [HasWeakSheafify J A] [MonoidalClosed A] [BraidedCategory A]
     [∀ (F₁ F₂ : Cᵒᵖ ⥤ A), HasFunctorEnrichedHom A F₁ F₂]
     [∀ (F₁ F₂ : Cᵒᵖ ⥤ A), HasEnrichedHom A F₁ F₂] :
-<<<<<<< HEAD
-    letI := monoidalCategory J A
-=======
->>>>>>> 81e45424
     BraidedCategory (Sheaf J A) :=
   braidedCategory J A
 
@@ -221,10 +198,6 @@
     [HasWeakSheafify J A] [MonoidalClosed A] [SymmetricCategory A]
     [∀ (F₁ F₂ : Cᵒᵖ ⥤ A), HasFunctorEnrichedHom A F₁ F₂]
     [∀ (F₁ F₂ : Cᵒᵖ ⥤ A), HasEnrichedHom A F₁ F₂] :
-<<<<<<< HEAD
-    letI := monoidalCategory J A
-=======
->>>>>>> 81e45424
     SymmetricCategory (Sheaf J A) :=
   symmetricCategory J A
 
