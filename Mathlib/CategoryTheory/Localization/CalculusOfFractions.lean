--- conflicted
+++ resolved
@@ -517,14 +517,10 @@
     homMk z₁ = homMk z₂ ↔ LeftFractionRel z₁ z₂ :=
   @Equivalence.quot_mk_eq_iff _ _ (equivalenceLeftFractionRel W X Y) _ _
 
-<<<<<<< HEAD
-def Qinv {X Y : C} (s : X ⟶ Y) (hs : W s) : (Q W).obj Y ⟶ (Q W).obj X := homMk (ofInv s hs)
-=======
 /-- The morphism in `Localization W` that is the formal inverse of a morphism
 which belongs to `W`. -/
 noncomputable def Qinv {X Y : C} (s : X ⟶ Y) (hs : W s) : (Q W).obj Y ⟶ (Q W).obj X :=
   homMk (ofInv s hs)
->>>>>>> 079d9079
 
 lemma Q_map_comp_Qinv {X Y Y' : C} (f : X ⟶ Y') (s : Y ⟶ Y') (hs : W s) :
     (Q W).map f ≫ Qinv s hs = homMk (mk f s hs) := by
