/-
Copyright (c) 2023 Joël Riou. All rights reserved.
Released under Apache 2.0 license as described in the file LICENSE.
Authors: Joël Riou
-/
import Mathlib.CategoryTheory.Localization.Opposite

/-!
# Calculus of fractions

Following the definitions by [Gabriel and Zisman][gabriel-zisman-1967],
given a morphism property `W : MorphismProperty C` on a category `C`,
we introduce the class `W.HasLeftCalculusOfFractions`. The main
result `Localization.exists_leftFraction` is that if `L : C ⥤ D`
is a localization functor for `W`, then for any morphism `L.obj X ⟶ L.obj Y` in `D`,
there exists an auxiliary object `Y' : C` and morphisms `g : X ⟶ Y'` and `s : Y ⟶ Y'`,
with `W s`, such that the given morphism is a sort of fraction `g / s`,
or more precisely of the form `L.map g ≫ (Localization.isoOfHom L W s hs).inv`.
We also show that the functor `L.mapArrow : Arrow C ⥤ Arrow D` is essentially surjective.

Similar results are obtained when `W` has a right calculus of fractions.

## References

* [P. Gabriel, M. Zisman, *Calculus of fractions and homotopy theory*][gabriel-zisman-1967]

-/

namespace CategoryTheory

variable {C D : Type*} [Category C] [Category D]

open Category

namespace MorphismProperty

/-- A left fraction from `X : C` to `Y : C` for `W : MorphismProperty C` consists of the
datum of an object `Y' : C` and maps `f : X ⟶ Y'` and `s : Y ⟶ Y'` such that `W s`. -/
structure LeftFraction (W : MorphismProperty C) (X Y : C) where
  /-- the auxiliary object of a left fraction -/
  {Y' : C}
  /-- the numerator of a left fraction -/
  f : X ⟶ Y'
  /-- the denominator of a left fraction -/
  s : Y ⟶ Y'
  /-- the condition that the denominator belongs to the given morphism property -/
  hs : W s

namespace LeftFraction

variable (W : MorphismProperty C) {X Y : C}

/-- The left fraction from `X` to `Y` given by a morphism `f : X ⟶ Y`. -/
@[simps]
def ofHom (f : X ⟶ Y) [W.ContainsIdentities] :
    W.LeftFraction X Y := mk f (𝟙 Y) (W.id_mem Y)

variable {W}

/-- The left fraction from `X` to `Y` given by a morphism `s : Y ⟶ X` such that `W s`. -/
@[simps]
def ofInv (s : Y ⟶ X) (hs : W s) :
    W.LeftFraction X Y := mk (𝟙 X) s hs

/-- If `φ : W.LeftFraction X Y` and `L` is a functor which inverts `W`, this is the
induced morphism `L.obj X ⟶ L.obj Y`  -/
noncomputable def map (φ : W.LeftFraction X Y) (L : C ⥤ D) (hL : W.IsInvertedBy L) :
    L.obj X ⟶ L.obj Y :=
  have := hL _ φ.hs
  L.map φ.f ≫ inv (L.map φ.s)

@[reassoc (attr := simp)]
lemma map_comp_map_s (φ : W.LeftFraction X Y) (L : C ⥤ D) (hL : W.IsInvertedBy L) :
    φ.map L hL ≫ L.map φ.s = L.map φ.f := by
  letI := hL _ φ.hs
  simp [map]

variable (W)

lemma map_ofHom (f : X ⟶ Y) (L : C ⥤ D) (hL : W.IsInvertedBy L) [W.ContainsIdentities] :
    (ofHom W f).map L hL = L.map f := by
  simp [map]

@[reassoc (attr := simp)]
lemma map_ofInv_hom_id (s : Y ⟶ X) (hs : W s) (L : C ⥤ D) (hL : W.IsInvertedBy L) :
    (ofInv s hs).map L hL ≫ L.map s = 𝟙 _ := by
  letI := hL _ hs
  simp [map]

@[reassoc (attr := simp)]
lemma map_hom_ofInv_id (s : Y ⟶ X) (hs : W s) (L : C ⥤ D) (hL : W.IsInvertedBy L) :
    L.map s ≫ (ofInv s hs).map L hL = 𝟙 _ := by
  letI := hL _ hs
  simp [map]

variable {W}

lemma cases (α : W.LeftFraction X Y) :
    ∃ (Y' : C) (f : X ⟶ Y') (s : Y ⟶ Y') (hs : W s), α = LeftFraction.mk f s hs :=
  ⟨_, _, _, _, rfl⟩

end LeftFraction

/-- A right fraction from `X : C` to `Y : C` for `W : MorphismProperty C` consists of the
datum of an object `X' : C` and maps `s : X' ⟶ X` and `f : X' ⟶ Y` such that `W s`. -/
structure RightFraction (W : MorphismProperty C) (X Y : C) where
  /-- the auxiliary object of a right fraction -/
  {X' : C}
  /-- the denominator of a right fraction -/
  s : X' ⟶ X
  /-- the condition that the denominator belongs to the given morphism property -/
  hs : W s
  /-- the numerator of a right fraction -/
  f : X' ⟶ Y

namespace RightFraction

variable (W : MorphismProperty C)
variable {X Y : C}

/-- The right fraction from `X` to `Y` given by a morphism `f : X ⟶ Y`. -/
@[simps]
def ofHom (f : X ⟶ Y) [W.ContainsIdentities] :
    W.RightFraction X Y := mk (𝟙 X) (W.id_mem X) f

variable {W}

/-- The right fraction from `X` to `Y` given by a morphism `s : Y ⟶ X` such that `W s`. -/
@[simps]
def ofInv (s : Y ⟶ X) (hs : W s) :
    W.RightFraction X Y := mk s hs (𝟙 Y)

/-- If `φ : W.RightFraction X Y` and `L` is a functor which inverts `W`, this is the
induced morphism `L.obj X ⟶ L.obj Y`  -/
noncomputable def map (φ : W.RightFraction X Y) (L : C ⥤ D) (hL : W.IsInvertedBy L) :
    L.obj X ⟶ L.obj Y :=
  have := hL _ φ.hs
  inv (L.map φ.s) ≫ L.map φ.f

@[reassoc (attr := simp)]
lemma map_s_comp_map (φ : W.RightFraction X Y) (L : C ⥤ D) (hL : W.IsInvertedBy L) :
    L.map φ.s ≫ φ.map L hL = L.map φ.f := by
  letI := hL _ φ.hs
  simp [map]

variable (W)

@[simp]
lemma map_ofHom (f : X ⟶ Y) (L : C ⥤ D) (hL : W.IsInvertedBy L) [W.ContainsIdentities] :
    (ofHom W f).map L hL = L.map f := by
  simp [map]

@[reassoc (attr := simp)]
lemma map_ofInv_hom_id (s : Y ⟶ X) (hs : W s) (L : C ⥤ D) (hL : W.IsInvertedBy L) :
    (ofInv s hs).map L hL ≫ L.map s = 𝟙 _ := by
  letI := hL _ hs
  simp [map]

@[reassoc (attr := simp)]
lemma map_hom_ofInv_id (s : Y ⟶ X) (hs : W s) (L : C ⥤ D) (hL : W.IsInvertedBy L) :
    L.map s ≫ (ofInv s hs).map L hL = 𝟙 _ := by
  letI := hL _ hs
  simp [map]

variable {W}

lemma cases (α : W.RightFraction X Y) :
    ∃ (X' : C) (s : X' ⟶ X) (hs : W s) (f : X' ⟶ Y) , α = RightFraction.mk s hs f :=
  ⟨_, _, _, _, rfl⟩

end RightFraction

variable (W : MorphismProperty C)

/-- A multiplicative morphism property `W` has left calculus of fractions if
any right fraction can be turned into a left fraction and that two morphisms
that can be equalized by precomposition with a morphism in `W` can also
be equalized by postcomposition with a morphism in `W`. -/
class HasLeftCalculusOfFractions extends W.IsMultiplicative : Prop where
  exists_leftFraction ⦃X Y : C⦄ (φ : W.RightFraction X Y) :
    ∃ (ψ : W.LeftFraction X Y), φ.f ≫ ψ.s = φ.s ≫ ψ.f
  ext : ∀ ⦃X' X Y : C⦄ (f₁ f₂ : X ⟶ Y) (s : X' ⟶ X) (_ : W s)
    (_ : s ≫ f₁ = s ≫ f₂), ∃ (Y' : C) (t : Y ⟶ Y') (_ : W t), f₁ ≫ t = f₂ ≫ t

/-- A multiplicative morphism property `W` has right calculus of fractions if
any left fraction can be turned into a right fraction and that two morphisms
that can be equalized by postcomposition with a morphism in `W` can also
be equalized by precomposition with a morphism in `W`. -/
class HasRightCalculusOfFractions extends W.IsMultiplicative : Prop where
  exists_rightFraction ⦃X Y : C⦄ (φ : W.LeftFraction X Y) :
    ∃ (ψ : W.RightFraction X Y), ψ.s ≫ φ.f = ψ.f ≫ φ.s
  ext : ∀ ⦃X Y Y' : C⦄ (f₁ f₂ : X ⟶ Y) (s : Y ⟶ Y') (_ : W s)
    (_ : f₁ ≫ s = f₂ ≫ s), ∃ (X' : C) (t : X' ⟶ X) (_ : W t), t ≫ f₁ = t ≫ f₂

variable {W}

lemma RightFraction.exists_leftFraction [W.HasLeftCalculusOfFractions] {X Y : C}
    (φ : W.RightFraction X Y) : ∃ (ψ : W.LeftFraction X Y), φ.f ≫ ψ.s = φ.s ≫ ψ.f :=
  HasLeftCalculusOfFractions.exists_leftFraction φ

/-- A choice of a left fraction deduced from a right fraction for a morphism property `W`
when `W` has left calculus of fractions. -/
noncomputable def RightFraction.leftFraction [W.HasLeftCalculusOfFractions] {X Y : C}
    (φ : W.RightFraction X Y) : W.LeftFraction X Y :=
  φ.exists_leftFraction.choose

@[reassoc]
lemma RightFraction.leftFraction_fac [W.HasLeftCalculusOfFractions] {X Y : C}
    (φ : W.RightFraction X Y) : φ.f ≫ φ.leftFraction.s = φ.s ≫ φ.leftFraction.f :=
  φ.exists_leftFraction.choose_spec

lemma LeftFraction.exists_rightFraction [W.HasRightCalculusOfFractions] {X Y : C}
    (φ : W.LeftFraction X Y) : ∃ (ψ : W.RightFraction X Y), ψ.s ≫ φ.f = ψ.f ≫ φ.s :=
  HasRightCalculusOfFractions.exists_rightFraction φ

/-- A choice of a right fraction deduced from a left fraction for a morphism property `W`
when `W` has right calculus of fractions. -/
noncomputable def LeftFraction.rightFraction [W.HasRightCalculusOfFractions] {X Y : C}
    (φ : W.LeftFraction X Y) : W.RightFraction X Y :=
  φ.exists_rightFraction.choose

@[reassoc]
lemma LeftFraction.rightFraction_fac [W.HasRightCalculusOfFractions] {X Y : C}
    (φ : W.LeftFraction X Y) : φ.rightFraction.s ≫ φ.f = φ.rightFraction.f ≫ φ.s :=
  φ.exists_rightFraction.choose_spec

/-- The equivalence relation on left fractions for a morphism property `W`. -/
def LeftFractionRel {X Y : C} (z₁ z₂ : W.LeftFraction X Y) : Prop :=
  ∃ (Z : C)  (t₁ : z₁.Y' ⟶ Z) (t₂ : z₂.Y' ⟶ Z) (_ : z₁.s ≫ t₁ = z₂.s ≫ t₂)
    (_ : z₁.f ≫ t₁ = z₂.f ≫ t₂), W (z₁.s ≫ t₁)

namespace LeftFractionRel

lemma refl {X Y : C} (z : W.LeftFraction X Y) : LeftFractionRel z z :=
  ⟨z.Y', 𝟙 _, 𝟙 _, rfl, rfl, by simpa only [Category.comp_id] using z.hs⟩

lemma symm {X Y : C} {z₁ z₂ : W.LeftFraction X Y} (h : LeftFractionRel z₁ z₂) :
    LeftFractionRel z₂ z₁ := by
  obtain ⟨Z, t₁, t₂, hst, hft, ht⟩ := h
  exact ⟨Z, t₂, t₁, hst.symm, hft.symm, by simpa only [← hst] using ht⟩

lemma trans {X Y : C} {z₁ z₂ z₃ : W.LeftFraction X Y}
    [HasLeftCalculusOfFractions W]
    (h₁₂ : LeftFractionRel z₁ z₂) (h₂₃ : LeftFractionRel z₂ z₃) :
    LeftFractionRel z₁ z₃ := by
  obtain ⟨Z₄, t₁, t₂, hst, hft, ht⟩ := h₁₂
  obtain ⟨Z₅, u₂, u₃, hsu, hfu, hu⟩ := h₂₃
  obtain ⟨⟨v₄, v₅, hv₅⟩, fac⟩ := HasLeftCalculusOfFractions.exists_leftFraction
    (RightFraction.mk (z₁.s ≫ t₁) ht (z₃.s ≫ u₃))
  simp only [Category.assoc] at fac
  have eq : z₂.s ≫ u₂ ≫ v₅  = z₂.s ≫ t₂ ≫ v₄ := by
    simpa only [← reassoc_of% hsu, reassoc_of% hst] using fac
  obtain ⟨Z₇, w, hw, fac'⟩ := HasLeftCalculusOfFractions.ext _ _ _ z₂.hs eq
  simp only [Category.assoc] at fac'
  refine' ⟨Z₇, t₁ ≫ v₄ ≫ w, u₃ ≫ v₅ ≫ w, _, _, _⟩
  · rw [reassoc_of% fac]
  · rw [reassoc_of% hft, ← fac', reassoc_of% hfu]
  · rw [← reassoc_of% fac, ← reassoc_of% hsu, ← Category.assoc]
    exact W.comp_mem _ _ hu (W.comp_mem _ _ hv₅ hw)

end LeftFractionRel

section

variable [W.HasLeftCalculusOfFractions] (W)

lemma equivalenceLeftFractionRel (X Y : C) :
    @_root_.Equivalence (W.LeftFraction X Y) LeftFractionRel where
  refl := LeftFractionRel.refl
  symm := LeftFractionRel.symm
  trans := LeftFractionRel.trans

variable {W}

namespace LeftFraction

open HasLeftCalculusOfFractions

/-- Auxiliary definition for the composition of left fractions. -/
@[simp]
def comp₀ {X Y Z : C} (z₁ : W.LeftFraction X Y) (z₂ : W.LeftFraction Y Z)
    (z₃ : W.LeftFraction z₁.Y' z₂.Y') :
    W.LeftFraction X Z :=
  mk (z₁.f ≫ z₃.f) (z₂.s ≫ z₃.s) (W.comp_mem _ _ z₂.hs z₃.hs)

/-- The equivalence class of `z₁.comp₀ z₂ z₃` does not depend on the choice of `z₃` provided
they satisfy the compatibility `z₂.f ≫ z₃.s = z₁.s ≫ z₃.f`. -/
lemma comp₀_rel {X Y Z : C} (z₁ : W.LeftFraction X Y) (z₂ : W.LeftFraction Y Z)
    (z₃ z₃' : W.LeftFraction z₁.Y' z₂.Y') (h₃ : z₂.f ≫ z₃.s = z₁.s ≫ z₃.f)
    (h₃' : z₂.f ≫ z₃'.s = z₁.s ≫ z₃'.f) :
    LeftFractionRel (z₁.comp₀ z₂ z₃) (z₁.comp₀ z₂ z₃') := by
  obtain ⟨z₄, fac⟩ := exists_leftFraction (RightFraction.mk z₃.s z₃.hs z₃'.s)
  dsimp at fac
  have eq : z₁.s ≫ z₃.f ≫ z₄.f = z₁.s ≫ z₃'.f ≫ z₄.s := by
    rw [← reassoc_of% h₃, ← reassoc_of% h₃', fac]
  obtain ⟨Y, t, ht, fac'⟩ := HasLeftCalculusOfFractions.ext _ _ _ z₁.hs eq
  simp only [assoc] at fac'
  refine' ⟨Y, z₄.f ≫ t, z₄.s ≫ t, _, _, _⟩
  · simp only [comp₀, assoc, reassoc_of% fac]
  · simp only [comp₀, assoc, fac']
  · simp only [comp₀, assoc, ← reassoc_of% fac]
    exact W.comp_mem _ _ z₂.hs (W.comp_mem _ _ z₃'.hs (W.comp_mem _ _ z₄.hs ht))

variable (W)

/-- The morphisms in the constructed localized category for a morphism property `W`
that has left calculus of fractions are equivalence classes of left fractions. -/
def Localization.Hom (X Y : C) :=
  Quot (LeftFractionRel : W.LeftFraction X Y → W.LeftFraction X Y → Prop)

variable {W}

/-- The morphism in the constructed localized category that is induced by a left fraction. -/
def Localization.Hom.mk {X Y : C} (z : W.LeftFraction X Y) : Localization.Hom W X Y :=
  Quot.mk _ z

lemma Localization.Hom.mk_surjective {X Y : C} (f : Localization.Hom W X Y) :
    ∃ (z : W.LeftFraction X Y), f = mk z := by
  obtain ⟨z⟩ := f
  exact ⟨z, rfl⟩

/-- Auxiliary definition towards the definition of the composition of morphisms
in the constructed localized category for a morphism property that has
left calculus of fractions. -/
noncomputable def comp {X Y Z : C} (z₁ : W.LeftFraction X Y) (z₂ : W.LeftFraction Y Z) :
    Localization.Hom W X Z :=
  Localization.Hom.mk (z₁.comp₀ z₂ (RightFraction.mk z₁.s z₁.hs z₂.f).leftFraction)

lemma comp_eq {X Y Z : C} (z₁ : W.LeftFraction X Y) (z₂ : W.LeftFraction Y Z)
    (z₃ : W.LeftFraction z₁.Y' z₂.Y') (h₃ : z₂.f ≫ z₃.s = z₁.s ≫ z₃.f) :
    z₁.comp z₂ = Localization.Hom.mk (z₁.comp₀ z₂ z₃) :=
  Quot.sound (LeftFraction.comp₀_rel _ _ _ _
    (RightFraction.leftFraction_fac (RightFraction.mk z₁.s z₁.hs z₂.f)) h₃)

namespace Localization

/-- Composition of morphisms in the constructed localized category
for a morphism property that has left calculus of fractions. -/
noncomputable def Hom.comp {X Y Z : C} (z₁ : Hom W X Y) (z₂ : Hom W Y Z) : Hom W X Z := by
  refine' Quot.lift₂ (fun a b => a.comp b) _ _ z₁ z₂
  · rintro a b₁ b₂ ⟨U, t₁, t₂, hst, hft, ht⟩
    obtain ⟨z₁, fac₁⟩ := exists_leftFraction (RightFraction.mk a.s a.hs b₁.f)
    obtain ⟨z₂, fac₂⟩ := exists_leftFraction (RightFraction.mk a.s a.hs b₂.f)
    obtain ⟨w₁, fac₁'⟩ := exists_leftFraction (RightFraction.mk z₁.s z₁.hs t₁)
    obtain ⟨w₂, fac₂'⟩ := exists_leftFraction (RightFraction.mk z₂.s z₂.hs t₂)
    obtain ⟨u, fac₃⟩ := exists_leftFraction (RightFraction.mk w₁.s w₁.hs w₂.s)
    dsimp at fac₁ fac₂ fac₁' fac₂' fac₃ ⊢
    have eq : a.s ≫ z₁.f ≫ w₁.f ≫ u.f = a.s ≫ z₂.f ≫ w₂.f ≫ u.s := by
      rw [← reassoc_of% fac₁, ← reassoc_of% fac₂, ← reassoc_of% fac₁', ← reassoc_of% fac₂',
        reassoc_of% hft, fac₃]
    obtain ⟨Z, p, hp, fac₄⟩ := HasLeftCalculusOfFractions.ext _ _ _ a.hs eq
    simp only [assoc] at fac₄
    rw [comp_eq _ _ z₁ fac₁, comp_eq _ _ z₂ fac₂]
    apply Quot.sound
    refine' ⟨Z, w₁.f ≫ u.f ≫ p, w₂.f ≫ u.s ≫ p, _, _, _⟩
    · dsimp
      simp only [assoc, ← reassoc_of% fac₁', ← reassoc_of% fac₂',
        reassoc_of% hst, reassoc_of% fac₃]
    · dsimp
      simp only [assoc, fac₄]
    · dsimp
      simp only [assoc]
      rw [← reassoc_of% fac₁', ← reassoc_of% fac₃, ← assoc]
      exact W.comp_mem _ _ ht (W.comp_mem _ _ w₂.hs (W.comp_mem _ _ u.hs hp))
  · rintro a₁ a₂ b ⟨U, t₁, t₂, hst, hft, ht⟩
    obtain ⟨z₁, fac₁⟩ := exists_leftFraction (RightFraction.mk a₁.s a₁.hs b.f)
    obtain ⟨z₂, fac₂⟩ := exists_leftFraction (RightFraction.mk a₂.s a₂.hs b.f)
    obtain ⟨w₁, fac₁'⟩ := exists_leftFraction (RightFraction.mk (a₁.s ≫ t₁) ht (b.f ≫ z₁.s))
    obtain ⟨w₂, fac₂'⟩ := exists_leftFraction (RightFraction.mk (a₂.s ≫ t₂)
      (show W _ by rw [← hst]; exact ht) (b.f ≫ z₂.s))
    let p₁ : W.LeftFraction X Z := LeftFraction.mk (a₁.f ≫ t₁ ≫ w₁.f) (b.s ≫ z₁.s ≫ w₁.s)
      (W.comp_mem _ _ b.hs (W.comp_mem _ _ z₁.hs w₁.hs))
    let p₂ : W.LeftFraction X Z := LeftFraction.mk (a₂.f ≫ t₂ ≫ w₂.f) (b.s ≫ z₂.s ≫ w₂.s)
      (W.comp_mem _ _ b.hs (W.comp_mem _ _ z₂.hs w₂.hs))
    dsimp at fac₁ fac₂ fac₁' fac₂' ⊢
    simp only [assoc] at fac₁' fac₂'
    rw [comp_eq _ _ z₁ fac₁, comp_eq _ _ z₂ fac₂]
    apply Quot.sound
    refine' LeftFractionRel.trans _ ((_ : LeftFractionRel p₁ p₂).trans _)
    · have eq : a₁.s ≫ z₁.f ≫ w₁.s = a₁.s ≫ t₁ ≫ w₁.f := by rw [← fac₁', reassoc_of% fac₁]
      obtain ⟨Z, u, hu, fac₃⟩ := HasLeftCalculusOfFractions.ext _ _ _ a₁.hs eq
      simp only [assoc] at fac₃
      refine' ⟨Z, w₁.s ≫ u, u, _, _, _⟩
      · dsimp
        simp only [assoc]
      · dsimp
        simp only [assoc, fac₃]
      · dsimp
        simp only [assoc]
        exact W.comp_mem _ _ b.hs (W.comp_mem _ _ z₁.hs (W.comp_mem _ _ w₁.hs hu))
    · obtain ⟨q, fac₃⟩ := exists_leftFraction (RightFraction.mk (z₁.s ≫ w₁.s)
        (W.comp_mem _ _ z₁.hs w₁.hs) (z₂.s ≫ w₂.s))
      dsimp at fac₃
      simp only [assoc] at fac₃
      have eq : a₁.s ≫ t₁ ≫ w₁.f ≫ q.f = a₁.s ≫ t₁ ≫ w₂.f ≫ q.s := by
        rw [← reassoc_of% fac₁', ← fac₃, reassoc_of% hst, reassoc_of% fac₂']
      obtain ⟨Z, u, hu, fac₄⟩ := HasLeftCalculusOfFractions.ext _ _ _ a₁.hs eq
      simp only [assoc] at fac₄
      refine' ⟨Z, q.f ≫ u, q.s ≫ u, _, _, _⟩
      · simp only [assoc, reassoc_of% fac₃]
      · rw [assoc, assoc, assoc, assoc, fac₄, reassoc_of% hft]
      · simp only [assoc, ← reassoc_of% fac₃]
        exact W.comp_mem _ _ b.hs (W.comp_mem _ _ z₂.hs
          (W.comp_mem _ _ w₂.hs (W.comp_mem _ _ q.hs hu)))
    · have eq : a₂.s ≫ z₂.f ≫ w₂.s = a₂.s ≫ t₂ ≫ w₂.f := by
        rw [← fac₂', reassoc_of% fac₂]
      obtain ⟨Z, u, hu, fac₄⟩ := HasLeftCalculusOfFractions.ext _ _ _ a₂.hs eq
      simp only [assoc] at fac₄
      refine' ⟨Z, u, w₂.s ≫ u, _, _, _⟩
      · dsimp
        simp only [assoc]
      · dsimp
        simp only [assoc, fac₄]
      · dsimp
        simp only [assoc]
        exact W.comp_mem _ _ b.hs (W.comp_mem _ _ z₂.hs (W.comp_mem _ _ w₂.hs hu))

lemma Hom.comp_eq {X Y Z : C} (z₁ : W.LeftFraction X Y) (z₂ : W.LeftFraction Y Z) :
    Hom.comp (mk z₁) (mk z₂) = z₁.comp z₂ := rfl

end Localization

/-- The constructed localized category for a morphism property
that has left calculus of fractions. -/
@[nolint unusedArguments]
def Localization (_ : MorphismProperty C) := C

namespace Localization

noncomputable instance : Category (Localization W) where
  Hom X Y := Localization.Hom W X Y
  id X := Localization.Hom.mk (ofHom W (𝟙 _))
  comp f g := f.comp g
  comp_id := by
    rintro (X Y : C) f
    obtain ⟨z, rfl⟩ := Hom.mk_surjective f
    change (Hom.mk z).comp (Hom.mk (ofHom W (𝟙 Y))) = Hom.mk z
    rw [Hom.comp_eq, comp_eq z (ofHom W (𝟙 Y)) (ofInv z.s z.hs) (by simp)]
    dsimp [comp₀]
    simp only [comp_id, id_comp]
  id_comp := by
    rintro (X Y : C) f
    obtain ⟨z, rfl⟩ := Hom.mk_surjective f
    change (Hom.mk (ofHom W (𝟙 X))).comp (Hom.mk z) = Hom.mk z
    rw [Hom.comp_eq, comp_eq (ofHom W (𝟙 X)) z (ofHom W z.f) (by simp)]
    dsimp
    simp only [comp₀, id_comp, comp_id]
  assoc := by
    rintro (X₁ X₂ X₃ X₄ : C) f₁ f₂ f₃
    obtain ⟨z₁, rfl⟩ := Hom.mk_surjective f₁
    obtain ⟨z₂, rfl⟩ := Hom.mk_surjective f₂
    obtain ⟨z₃, rfl⟩ := Hom.mk_surjective f₃
    change ((Hom.mk z₁).comp (Hom.mk z₂)).comp (Hom.mk z₃) =
      (Hom.mk z₁).comp ((Hom.mk z₂).comp (Hom.mk z₃))
    rw [Hom.comp_eq z₁ z₂, Hom.comp_eq z₂ z₃]
    obtain ⟨z₁₂, fac₁₂⟩ := exists_leftFraction (RightFraction.mk z₁.s z₁.hs z₂.f)
    obtain ⟨z₂₃, fac₂₃⟩ := exists_leftFraction (RightFraction.mk z₂.s z₂.hs z₃.f)
    obtain ⟨z', fac⟩ := exists_leftFraction (RightFraction.mk z₁₂.s z₁₂.hs z₂₃.f)
    dsimp at fac₁₂ fac₂₃ fac
    rw [comp_eq z₁ z₂ z₁₂ fac₁₂, comp_eq z₂ z₃ z₂₃ fac₂₃, comp₀, comp₀,
      Hom.comp_eq, Hom.comp_eq,
      comp_eq _ z₃ (mk z'.f (z₂₃.s ≫ z'.s) (W.comp_mem _ _ z₂₃.hs z'.hs))
        (by dsimp; rw [assoc, reassoc_of% fac₂₃, fac]),
      comp_eq z₁ _ (mk (z₁₂.f ≫ z'.f) z'.s z'.hs)
        (by dsimp; rw [assoc, ← reassoc_of% fac₁₂, fac])]
    simp

variable (W)

/-- The localization functor to the constructed localized category for a morphism property
that has left calculus of fractions. -/
@[simps obj]
def Q : C ⥤ Localization W where
  obj X := X
  map f := Hom.mk (ofHom W f)
  map_id _ := rfl
  map_comp {X Y Z} f g := by
    change _ = Hom.comp _ _
    rw [Hom.comp_eq, comp_eq (ofHom W f) (ofHom W g) (ofHom W g) (by simp)]
    simp only [ofHom, comp₀, comp_id]

variable {W}

/-- The morphism on `Localization W` that is induced by a left fraction. -/
abbrev homMk {X Y : C} (f : W.LeftFraction X Y) : (Q W).obj X ⟶ (Q W).obj Y := Hom.mk f

lemma homMk_eq_hom_mk {X Y : C} (f : W.LeftFraction X Y) : homMk f = Hom.mk f := rfl

variable (W)

lemma Q_map {X Y : C} (f : X ⟶ Y) : (Q W).map f = homMk (ofHom W f) := rfl

variable {W}

lemma homMk_comp_homMk {X Y Z : C} (z₁ : W.LeftFraction X Y) (z₂ : W.LeftFraction Y Z)
    (z₃ : W.LeftFraction z₁.Y' z₂.Y') (h₃ : z₂.f ≫ z₃.s = z₁.s ≫ z₃.f) :
    homMk z₁ ≫ homMk z₂ = homMk (z₁.comp₀ z₂ z₃) := by
  change Hom.comp _ _ = _
  erw [Hom.comp_eq, comp_eq z₁ z₂ z₃ h₃]

lemma homMk_eq_of_leftFractionRel {X Y : C} (z₁ z₂ : W.LeftFraction X Y)
    (h : LeftFractionRel z₁ z₂) :
    homMk z₁ = homMk z₂ :=
  Quot.sound h

lemma homMk_eq_iff_leftFractionRel {X Y : C} (z₁ z₂ : W.LeftFraction X Y) :
    homMk z₁ = homMk z₂ ↔ LeftFractionRel z₁ z₂ :=
  @Equivalence.quot_mk_eq_iff _ _ (equivalenceLeftFractionRel W X Y) _ _

/-- The morphism in `Localization W` that is the formal inverse of a morphism
which belongs to `W`. -/
def Qinv {X Y : C} (s : X ⟶ Y) (hs : W s) : (Q W).obj Y ⟶ (Q W).obj X := homMk (ofInv s hs)

lemma Q_map_comp_Qinv {X Y Y' : C} (f : X ⟶ Y') (s : Y ⟶ Y') (hs : W s) :
    (Q W).map f ≫ Qinv s hs = homMk (mk f s hs) := by
  dsimp only [Q_map, Qinv]
  rw [homMk_comp_homMk (ofHom W f) (ofInv s hs) (ofHom W (𝟙 _)) (by simp)]
  simp

/-- The isomorphism in `Localization W` that is induced by a morphism in `W`. -/
@[simps]
def Qiso {X Y : C} (s : X ⟶ Y) (hs : W s) : (Q W).obj X ≅ (Q W).obj Y where
  hom := (Q W).map s
  inv := Qinv s hs
  hom_inv_id := by
    rw [Q_map_comp_Qinv]
    apply homMk_eq_of_leftFractionRel
    exact ⟨_, 𝟙 Y, s, by simp, by simp, by simpa using hs⟩
  inv_hom_id := by
    dsimp only [Qinv, Q_map]
    rw [homMk_comp_homMk (ofInv s hs) (ofHom W s) (ofHom W (𝟙 Y)) (by simp)]
    apply homMk_eq_of_leftFractionRel
    exact ⟨_, 𝟙 Y, 𝟙 Y, by simp, by simp, by simpa using W.id_mem Y⟩

@[reassoc (attr := simp)]
lemma Qiso_hom_inv_id {X Y : C} (s : X ⟶ Y) (hs : W s) :
    (Q W).map s ≫ Qinv s hs = 𝟙 _ := (Qiso s hs).hom_inv_id

@[reassoc (attr := simp)]
lemma Qiso_inv_hom_id {X Y : C} (s : X ⟶ Y) (hs : W s) :
    Qinv s hs  ≫ (Q W).map s = 𝟙 _ := (Qiso s hs).inv_hom_id

instance {X Y : C} (s : X ⟶ Y) (hs : W s) : IsIso (Qinv s hs) :=
  (inferInstance : IsIso (Qiso s hs).inv)

section

variable {E : Type*} [Category E]

/-- The image by a functor which inverts `W` of an equivalence class of left fractions. -/
noncomputable def Hom.map {X Y : C} (f : Hom W X Y) (F : C ⥤ E) (hF : W.IsInvertedBy F) :
    F.obj X ⟶ F.obj Y :=
  Quot.lift (fun f => f.map F hF) (by
    intro a₁ a₂ ⟨Z, t₁, t₂, hst, hft, h⟩
    dsimp
    have := hF _ h
    rw [← cancel_mono (F.map (a₁.s ≫ t₁)), F.map_comp, map_comp_map_s_assoc,
      ← F.map_comp, ← F.map_comp, hst, hft, F.map_comp,
      F.map_comp, map_comp_map_s_assoc]) f

@[simp]
lemma Hom.map_mk {X Y : C} (f : LeftFraction W X Y)
    (F : C ⥤ E) (hF : W.IsInvertedBy F) :
  Hom.map (Hom.mk f) F hF = f.map F hF := rfl

namespace StrictUniversalPropertyFixedTarget

variable (W)

lemma inverts : W.IsInvertedBy (Q W) := fun _ _ s hs =>
  (inferInstance : IsIso (Qiso s hs).hom)

variable {W}

/-- The functor `Localization W ⥤ E` that is induced by a functor `C ⥤ E` which inverts `W`,
when `W` has a left calculus of fractions. -/
noncomputable def lift (F : C ⥤ E) (hF : W.IsInvertedBy F) :
    Localization W ⥤ E where
  obj X := F.obj X
  map {X Y : C} f := f.map F hF
  map_id := by
    intro (X : C)
    dsimp
    change (Hom.mk (ofHom W (𝟙 X))).map F hF = _
    rw [Hom.map_mk, map_ofHom, F.map_id]
  map_comp := by
    rintro (X Y Z : C) f g
    obtain ⟨f, rfl⟩ := Hom.mk_surjective f
    obtain ⟨g, rfl⟩ := Hom.mk_surjective g
    dsimp
    obtain ⟨z, fac⟩ := HasLeftCalculusOfFractions.exists_leftFraction
      (RightFraction.mk f.s f.hs g.f)
    rw [homMk_comp_homMk f g z fac, Hom.map_mk]
    dsimp at fac ⊢
    have := hF _ g.hs
    have := hF _ z.hs
    rw [← cancel_mono (F.map g.s), assoc, map_comp_map_s,
      ← cancel_mono (F.map z.s), assoc, assoc, ← F.map_comp,
      ← F.map_comp, map_comp_map_s, fac]
    dsimp
    rw [F.map_comp, F.map_comp, map_comp_map_s_assoc]

lemma fac (F : C ⥤ E) (hF : W.IsInvertedBy F) : Q W ⋙ lift F hF = F :=
  Functor.ext (fun X => rfl) (fun X Y f => by
    dsimp [lift]
    rw [Q_map, Hom.map_mk, id_comp, comp_id, map_ofHom])

lemma uniq (F₁ F₂ : Localization W ⥤ E) (h : Q W ⋙ F₁ = Q W ⋙ F₂) : F₁ = F₂ :=
  Functor.ext (fun X => Functor.congr_obj h X) (by
    rintro (X Y : C) f
    obtain ⟨f, rfl⟩ := Hom.mk_surjective f
    rw [show Hom.mk f = homMk (mk f.f f.s f.hs) by rfl,
      ← Q_map_comp_Qinv f.f f.s f.hs, F₁.map_comp, F₂.map_comp, assoc]
    erw [Functor.congr_hom h f.f]
    rw [assoc, assoc]
    congr 2
    have := inverts W _ f.hs
    rw [← cancel_epi (F₂.map ((Q W).map f.s)), ← F₂.map_comp_assoc,
      Qiso_hom_inv_id, Functor.map_id, id_comp]
    erw [Functor.congr_hom h.symm f.s]
    dsimp
    rw [assoc, assoc, eqToHom_trans_assoc, eqToHom_refl, id_comp, ← F₁.map_comp,
      Qiso_hom_inv_id]
    dsimp
    rw [F₁.map_id, comp_id])

end StrictUniversalPropertyFixedTarget

variable (W)

open StrictUniversalPropertyFixedTarget in
/-- The universal property of the localization for the constructed localized category
when there is a left calculus of fractions. -/
noncomputable def strictUniversalPropertyFixedTarget (E : Type*) [Category E] :
    Localization.StrictUniversalPropertyFixedTarget (Q W) W E where
  inverts := inverts W
  lift := lift
  fac := fac
  uniq := uniq

instance : (Q W).IsLocalization W :=
  Functor.IsLocalization.mk' _ _
    (strictUniversalPropertyFixedTarget W _)
    (strictUniversalPropertyFixedTarget W _)

end

lemma homMk_eq {X Y : C} (f : LeftFraction W X Y) :
    homMk f = f.map (Q W) (Localization.inverts _ W) := by
  have := Localization.inverts (Q W) W f.s f.hs
  rw [← Q_map_comp_Qinv f.f f.s f.hs, ← cancel_mono ((Q W).map f.s),
    assoc, Qiso_inv_hom_id, comp_id, map_comp_map_s]

lemma map_eq_iff {X Y : C} (f g : LeftFraction W X Y) :
    f.map (LeftFraction.Localization.Q W) (Localization.inverts _ _) =
        g.map (LeftFraction.Localization.Q W) (Localization.inverts _ _) ↔
      LeftFractionRel f g := by
  simp only [← Hom.map_mk _ (Q W)]
  constructor
  · intro h
    rw [← homMk_eq_iff_leftFractionRel, homMk_eq, homMk_eq]
    exact h
  · intro h
    congr 1
    exact Quot.sound h

end Localization

section

lemma map_eq {X Y : C} (φ : W.LeftFraction X Y) (L : C ⥤ D) [L.IsLocalization W] :
    φ.map L (Localization.inverts L W) =
      L.map φ.f ≫ (Localization.isoOfHom L W φ.s φ.hs).inv := rfl

lemma map_compatibility {X Y : C}
    (φ : W.LeftFraction X Y) {E : Type*} [Category E]
    (L₁ : C ⥤ D) (L₂ : C ⥤ E) [L₁.IsLocalization W] [L₂.IsLocalization W] :
    (Localization.uniq L₁ L₂ W).functor.map (φ.map L₁ (Localization.inverts L₁ W)) =
      (Localization.compUniqFunctor L₁ L₂ W).hom.app X ≫
        φ.map L₂ (Localization.inverts L₂ W) ≫
        (Localization.compUniqFunctor L₁ L₂ W).inv.app Y := by
  let e := Localization.compUniqFunctor L₁ L₂ W
  have := Localization.inverts L₂ W φ.s φ.hs
  rw [← cancel_mono (e.hom.app Y), assoc, assoc, e.inv_hom_id_app, comp_id,
    ← cancel_mono (L₂.map φ.s), assoc, assoc, map_comp_map_s, ← e.hom.naturality]
  simpa [← Functor.map_comp_assoc, map_comp_map_s] using e.hom.naturality φ.f

lemma map_eq_of_map_eq {X Y : C}
    (φ₁ φ₂ : W.LeftFraction X Y) {E : Type*} [Category E]
    (L₁ : C ⥤ D) (L₂ : C ⥤ E) [L₁.IsLocalization W] [L₂.IsLocalization W]
    (h : φ₁.map L₁ (Localization.inverts L₁ W) = φ₂.map L₁ (Localization.inverts L₁ W)) :
    φ₁.map L₂ (Localization.inverts L₂ W) = φ₂.map L₂ (Localization.inverts L₂ W) := by
  apply (Localization.uniq L₂ L₁ W).functor.map_injective
  rw [map_compatibility φ₁ L₂ L₁, map_compatibility φ₂ L₂ L₁, h]

end

end LeftFraction

end

end MorphismProperty

variable (L : C ⥤ D) (W : MorphismProperty C) [L.IsLocalization W]

section

variable [W.HasLeftCalculusOfFractions]

lemma Localization.exists_leftFraction {X Y : C} (f : L.obj X ⟶ L.obj Y) :
    ∃ (φ : W.LeftFraction X Y), f = φ.map L (Localization.inverts L W) := by
  let E := Localization.uniq (MorphismProperty.LeftFraction.Localization.Q W) L W
  let e : _ ⋙ E.functor ≅ L := Localization.compUniqFunctor _ _ _
  obtain ⟨f', rfl⟩ : ∃ (f' : E.functor.obj X ⟶ E.functor.obj Y),
      f = e.inv.app _ ≫ f' ≫ e.hom.app _ := ⟨e.hom.app _ ≫ f ≫ e.inv.app _, by simp⟩
  obtain ⟨g, rfl⟩ := E.functor.map_surjective f'
  obtain ⟨g, rfl⟩ := MorphismProperty.LeftFraction.Localization.Hom.mk_surjective g
  refine' ⟨g, _⟩
  rw [← MorphismProperty.LeftFraction.Localization.homMk_eq_hom_mk,
    MorphismProperty.LeftFraction.Localization.homMk_eq g,
    g.map_compatibility (MorphismProperty.LeftFraction.Localization.Q W) L,
    assoc, assoc, Iso.inv_hom_id_app, comp_id, Iso.inv_hom_id_app_assoc]

lemma MorphismProperty.LeftFraction.map_eq_iff
    {X Y : C} (φ ψ : W.LeftFraction X Y) :
    φ.map L (Localization.inverts _ _) = ψ.map L (Localization.inverts _ _) ↔
      LeftFractionRel φ ψ := by
  constructor
  · intro h
    rw [← MorphismProperty.LeftFraction.Localization.map_eq_iff]
    apply map_eq_of_map_eq _ _ _ _ h
  · intro h
    simp only [← Localization.Hom.map_mk _ L (Localization.inverts _ _)]
    congr 1
    exact Quot.sound h

lemma MorphismProperty.map_eq_iff_postcomp {X Y : C} (f₁ f₂ : X ⟶ Y) :
    L.map f₁ = L.map f₂ ↔ ∃ (Z : C) (s : Y ⟶ Z) (_ : W s), f₁ ≫ s = f₂ ≫ s := by
  constructor
  · intro h
    rw [← LeftFraction.map_ofHom W _ L (Localization.inverts _ _),
      ← LeftFraction.map_ofHom W _ L (Localization.inverts _ _),
      LeftFraction.map_eq_iff] at h
    obtain ⟨Z, t₁, t₂, hst, hft, ht⟩ := h
    dsimp at t₁ t₂ hst hft ht
    simp only [id_comp] at hst
    exact ⟨Z, t₁, by simpa using ht, by rw [hft, hst]⟩
  · rintro ⟨Z, s, hs, fac⟩
    simp only [← cancel_mono (Localization.isoOfHom L W s hs).hom,
      Localization.isoOfHom_hom, ← L.map_comp, fac]

lemma Localization.essSurj_mapArrow_of_hasLeftCalculusofFractions :
    L.mapArrow.EssSurj where
  mem_essImage f := by
    have := Localization.essSurj L W
    obtain ⟨X, ⟨eX⟩⟩ : ∃ (X : C), Nonempty (L.obj X ≅ f.left) :=
      ⟨_, ⟨L.objObjPreimageIso f.left⟩⟩
    obtain ⟨Y, ⟨eY⟩⟩ : ∃ (Y : C), Nonempty (L.obj Y ≅ f.right) :=
      ⟨_, ⟨L.objObjPreimageIso f.right⟩⟩
    obtain ⟨φ, hφ⟩ := Localization.exists_leftFraction L W (eX.hom ≫ f.hom ≫ eY.inv)
    refine' ⟨Arrow.mk φ.f, ⟨Iso.symm _⟩⟩
    refine' Arrow.isoMk eX.symm (eY.symm ≪≫ Localization.isoOfHom L W φ.s φ.hs) _
    dsimp
    simp only [← cancel_epi eX.hom, Iso.hom_inv_id_assoc, reassoc_of% hφ,
      MorphismProperty.LeftFraction.map_comp_map_s]

end


namespace MorphismProperty

variable {W}

/-- The right fraction in the opposite category corresponding to a left fraction. -/
@[simps]
def LeftFraction.op {X Y : C} (φ : W.LeftFraction X Y) :
    W.op.RightFraction (Opposite.op Y) (Opposite.op X) where
  X' := Opposite.op φ.Y'
  s := φ.s.op
  hs := φ.hs
  f := φ.f.op

/-- The left fraction in the opposite category corresponding to a right fraction. -/
@[simps]
def RightFraction.op {X Y : C} (φ : W.RightFraction X Y) :
    W.op.LeftFraction (Opposite.op Y) (Opposite.op X) where
  Y' := Opposite.op φ.X'
  s := φ.s.op
  hs := φ.hs
  f := φ.f.op

/-- The right fraction corresponding to a left fraction in the opposite category. -/
@[simps]
def LeftFraction.unop {W : MorphismProperty Cᵒᵖ}
    {X Y : Cᵒᵖ} (φ : W.LeftFraction X Y) :
    W.unop.RightFraction (Opposite.unop Y) (Opposite.unop X) where
  X' := Opposite.unop φ.Y'
  s := φ.s.unop
  hs := φ.hs
  f := φ.f.unop

/-- The left fraction corresponding to a right fraction in the opposite category. -/
@[simps]
def RightFraction.unop {W : MorphismProperty Cᵒᵖ}
    {X Y : Cᵒᵖ} (φ : W.RightFraction X Y) :
    W.unop.LeftFraction (Opposite.unop Y) (Opposite.unop X) where
  Y' := Opposite.unop φ.X'
  s := φ.s.unop
  hs := φ.hs
  f := φ.f.unop

lemma RightFraction.op_map
    {X Y : C} (φ : W.RightFraction X Y) (L : C ⥤ D) (hL : W.IsInvertedBy L) :
    (φ.map L hL).op = φ.op.map L.op hL.op := by
  dsimp [map, LeftFraction.map]
  rw [op_inv]

lemma LeftFraction.op_map
    {X Y : C} (φ : W.LeftFraction X Y) (L : C ⥤ D) (hL : W.IsInvertedBy L) :
    (φ.map L hL).op = φ.op.map L.op hL.op := by
  dsimp [map, RightFraction.map]
  rw [op_inv]

instance [h : W.HasLeftCalculusOfFractions] : W.op.HasRightCalculusOfFractions where
  exists_rightFraction X Y φ := by
    obtain ⟨ψ, eq⟩ := h.exists_leftFraction φ.unop
    exact ⟨ψ.op, Quiver.Hom.unop_inj eq⟩
  ext X Y Y' f₁ f₂ s hs eq := by
    obtain ⟨X', t, ht, fac⟩ := h.ext f₁.unop f₂.unop s.unop hs (Quiver.Hom.op_inj eq)
    exact ⟨Opposite.op X', t.op, ht, Quiver.Hom.unop_inj fac⟩

instance [h : W.HasRightCalculusOfFractions] : W.op.HasLeftCalculusOfFractions where
  exists_leftFraction X Y φ := by
    obtain ⟨ψ, eq⟩ := h.exists_rightFraction φ.unop
    exact ⟨ψ.op, Quiver.Hom.unop_inj eq⟩
  ext X' X Y f₁ f₂ s hs eq := by
    obtain ⟨Y', t, ht, fac⟩ := h.ext f₁.unop f₂.unop s.unop hs (Quiver.Hom.op_inj eq)
    exact ⟨Opposite.op Y', t.op, ht, Quiver.Hom.unop_inj fac⟩

instance (W : MorphismProperty Cᵒᵖ) [h : W.HasLeftCalculusOfFractions] :
    W.unop.HasRightCalculusOfFractions where
  exists_rightFraction X Y φ := by
    obtain ⟨ψ, eq⟩ := h.exists_leftFraction φ.op
    exact ⟨ψ.unop, Quiver.Hom.op_inj eq⟩
  ext X Y Y' f₁ f₂ s hs eq := by
    obtain ⟨X', t, ht, fac⟩ := h.ext f₁.op f₂.op s.op hs (Quiver.Hom.unop_inj eq)
    exact ⟨Opposite.unop X', t.unop, ht, Quiver.Hom.op_inj fac⟩

instance (W : MorphismProperty Cᵒᵖ) [h : W.HasRightCalculusOfFractions] :
    W.unop.HasLeftCalculusOfFractions where
  exists_leftFraction X Y φ := by
    obtain ⟨ψ, eq⟩ := h.exists_rightFraction φ.op
    exact ⟨ψ.unop, Quiver.Hom.op_inj eq⟩
  ext X' X Y f₁ f₂ s hs eq := by
    obtain ⟨Y', t, ht, fac⟩ := h.ext f₁.op f₂.op s.op hs (Quiver.Hom.unop_inj eq)
    exact ⟨Opposite.unop Y', t.unop, ht, Quiver.Hom.op_inj fac⟩

/-- The equivalence relation on right fractions for a morphism property `W`. -/
def RightFractionRel {X Y : C} (z₁ z₂ : W.RightFraction X Y) : Prop :=
  ∃ (Z : C)  (t₁ : Z ⟶ z₁.X') (t₂ : Z ⟶ z₂.X') (_ : t₁ ≫ z₁.s = t₂ ≫ z₂.s)
    (_ : t₁ ≫ z₁.f = t₂ ≫ z₂.f), W (t₁ ≫ z₁.s)

lemma RightFractionRel.op {X Y : C} {z₁ z₂ : W.RightFraction X Y}
    (h : RightFractionRel z₁ z₂) : LeftFractionRel z₁.op z₂.op := by
  obtain ⟨Z, t₁, t₂, hs, hf, ht⟩ := h
  exact ⟨Opposite.op Z, t₁.op, t₂.op, Quiver.Hom.unop_inj hs,
    Quiver.Hom.unop_inj hf, ht⟩

lemma RightFractionRel.unop {W : MorphismProperty Cᵒᵖ} {X Y : Cᵒᵖ}
    {z₁ z₂ : W.RightFraction X Y}
    (h : RightFractionRel z₁ z₂) : LeftFractionRel z₁.unop z₂.unop := by
  obtain ⟨Z, t₁, t₂, hs, hf, ht⟩ := h
  exact ⟨Opposite.unop Z, t₁.unop, t₂.unop, Quiver.Hom.op_inj hs,
    Quiver.Hom.op_inj hf, ht⟩

lemma LeftFractionRel.op {X Y : C} {z₁ z₂ : W.LeftFraction X Y}
    (h : LeftFractionRel z₁ z₂) : RightFractionRel z₁.op z₂.op := by
  obtain ⟨Z, t₁, t₂, hs, hf, ht⟩ := h
  exact ⟨Opposite.op Z, t₁.op, t₂.op, Quiver.Hom.unop_inj hs,
    Quiver.Hom.unop_inj hf, ht⟩

lemma LeftFractionRel.unop {W : MorphismProperty Cᵒᵖ} {X Y : Cᵒᵖ}
    {z₁ z₂ : W.LeftFraction X Y}
    (h : LeftFractionRel z₁ z₂) : RightFractionRel z₁.unop z₂.unop := by
  obtain ⟨Z, t₁, t₂, hs, hf, ht⟩ := h
  exact ⟨Opposite.unop Z, t₁.unop, t₂.unop, Quiver.Hom.op_inj hs,
    Quiver.Hom.op_inj hf, ht⟩

lemma leftFractionRel_op_iff
    {X Y : C} (z₁ z₂ : W.RightFraction X Y) :
    LeftFractionRel z₁.op z₂.op ↔ RightFractionRel z₁ z₂ :=
  ⟨fun h => h.unop, fun h => h.op⟩

lemma rightFractionRel_op_iff
    {X Y : C} (z₁ z₂ : W.LeftFraction X Y) :
    RightFractionRel z₁.op z₂.op ↔ LeftFractionRel z₁ z₂ :=
  ⟨fun h => h.unop, fun h => h.op⟩

namespace RightFractionRel

lemma refl {X Y : C} (z : W.RightFraction X Y) : RightFractionRel z z :=
  (LeftFractionRel.refl z.op).unop

lemma symm {X Y : C} {z₁ z₂ : W.RightFraction X Y} (h : RightFractionRel z₁ z₂) :
    RightFractionRel z₂ z₁ :=
  h.op.symm.unop

lemma trans {X Y : C} {z₁ z₂ z₃ : W.RightFraction X Y}
    [HasRightCalculusOfFractions W]
    (h₁₂ : RightFractionRel z₁ z₂) (h₂₃ : RightFractionRel z₂ z₃) :
    RightFractionRel z₁ z₃ :=
  (h₁₂.op.trans h₂₃.op).unop

end RightFractionRel

lemma equivalenceRightFractionRel (X Y : C) [HasRightCalculusOfFractions W] :
    @_root_.Equivalence (W.RightFraction X Y) RightFractionRel where
  refl := RightFractionRel.refl
  symm := RightFractionRel.symm
  trans := RightFractionRel.trans

end MorphismProperty

section

variable [W.HasRightCalculusOfFractions]

lemma Localization.exists_rightFraction {X Y : C} (f : L.obj X ⟶ L.obj Y) :
    ∃ (φ : W.RightFraction X Y), f = φ.map L (Localization.inverts L W) := by
  obtain ⟨φ, eq⟩ := Localization.exists_leftFraction L.op W.op f.op
  refine' ⟨φ.unop, Quiver.Hom.op_inj _⟩
  rw [eq, MorphismProperty.RightFraction.op_map]
  rfl

lemma MorphismProperty.RightFraction.map_eq_iff
    {X Y : C} (φ ψ : W.RightFraction X Y) :
    φ.map L (Localization.inverts _ _) = ψ.map L (Localization.inverts _ _) ↔
      RightFractionRel φ ψ := by
  rw [← leftFractionRel_op_iff, ← LeftFraction.map_eq_iff L.op W.op φ.op ψ.op,
    ← φ.op_map L (Localization.inverts _ _), ← ψ.op_map L (Localization.inverts _ _)]
  constructor
  · apply Quiver.Hom.unop_inj
  · apply Quiver.Hom.op_inj

lemma MorphismProperty.map_eq_iff_precomp {Y Z : C} (f₁ f₂ : Y ⟶ Z) :
    L.map f₁ = L.map f₂ ↔ ∃ (X : C) (s : X ⟶ Y) (_ : W s), s ≫ f₁ = s ≫ f₂ := by
  constructor
  · intro h
    rw [← RightFraction.map_ofHom W _ L (Localization.inverts _ _),
      ← RightFraction.map_ofHom W _ L (Localization.inverts _ _),
      RightFraction.map_eq_iff] at h
    obtain ⟨Z, t₁, t₂, hst, hft, ht⟩ := h
    dsimp at t₁ t₂ hst hft ht
    simp only [comp_id] at hst
    exact ⟨Z, t₁, by simpa using ht, by rw [hft, hst]⟩
  · rintro ⟨Z, s, hs, fac⟩
    simp only [← cancel_epi (Localization.isoOfHom L W s hs).hom,
      Localization.isoOfHom_hom, ← L.map_comp, fac]

lemma Localization.essSurj_mapArrow_of_hasRightCalculusofFractions :
<<<<<<< HEAD
    EssSurj L.mapArrow where
=======
    L.mapArrow.EssSurj where
>>>>>>> b0aea615
  mem_essImage f := by
    have := Localization.essSurj_mapArrow_of_hasLeftCalculusofFractions L.op W.op
    obtain ⟨g, ⟨e⟩⟩ : ∃ (g : _), Nonempty (L.op.mapArrow.obj g ≅ Arrow.mk f.hom.op) :=
      ⟨_, ⟨Functor.objObjPreimageIso _ _⟩⟩
    exact ⟨Arrow.mk g.hom.unop, ⟨Arrow.isoMk (Arrow.rightFunc.mapIso e.symm).unop
      (Arrow.leftFunc.mapIso e.symm).unop (Quiver.Hom.op_inj e.inv.w.symm)⟩⟩

end

end CategoryTheory<|MERGE_RESOLUTION|>--- conflicted
+++ resolved
@@ -958,11 +958,7 @@
       Localization.isoOfHom_hom, ← L.map_comp, fac]
 
 lemma Localization.essSurj_mapArrow_of_hasRightCalculusofFractions :
-<<<<<<< HEAD
-    EssSurj L.mapArrow where
-=======
     L.mapArrow.EssSurj where
->>>>>>> b0aea615
   mem_essImage f := by
     have := Localization.essSurj_mapArrow_of_hasLeftCalculusofFractions L.op W.op
     obtain ⟨g, ⟨e⟩⟩ : ∃ (g : _), Nonempty (L.op.mapArrow.obj g ≅ Arrow.mk f.hom.op) :=
