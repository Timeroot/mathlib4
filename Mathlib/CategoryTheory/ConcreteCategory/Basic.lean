/-
Copyright (c) 2018 Scott Morrison. All rights reserved.
Released under Apache 2.0 license as described in the file LICENSE.
Authors: Scott Morrison, Johannes Hölzl, Reid Barton, Sean Leather, Yury Kudryashov
-/
import Mathlib.CategoryTheory.Types
import Mathlib.CategoryTheory.Functor.EpiMono
import Mathlib.CategoryTheory.Limits.Constructions.EpiMono

#align_import category_theory.concrete_category.basic from "leanprover-community/mathlib"@"311ef8c4b4ae2804ea76b8a611bc5ea1d9c16872"

/-!
# Concrete categories

A concrete category is a category `C` with a fixed faithful functor
`forget : C ⥤ Type*`.  We define concrete categories using `class ConcreteCategory`.
In particular, we impose no restrictions on the
carrier type `C`, so `Type` is a concrete category with the identity
forgetful functor.

Each concrete category `C` comes with a canonical faithful functor
`forget C : C ⥤ Type*`.  We say that a concrete category `C` admits a
*forgetful functor* to a concrete category `D`, if it has a functor
`forget₂ C D : C ⥤ D` such that `(forget₂ C D) ⋙ (forget D) = forget C`,
see `class HasForget₂`.  Due to `Faithful.div_comp`, it suffices
to verify that `forget₂.obj` and `forget₂.map` agree with the equality
above; then `forget₂` will satisfy the functor laws automatically, see
`HasForget₂.mk'`.

Two classes helping construct concrete categories in the two most
common cases are provided in the files `BundledHom` and
`UnbundledHom`, see their documentation for details.

## References

See [Ahrens and Lumsdaine, *Displayed Categories*][ahrens2017] for
related work.
-/


universe w w' v v' u u'

namespace CategoryTheory

open CategoryTheory.Limits

/-- A concrete category is a category `C` with a fixed faithful functor `Forget : C ⥤ Type`.

Note that `ConcreteCategory` potentially depends on three independent universe levels,
* the universe level `w` appearing in `Forget : C ⥤ Type w`
* the universe level `v` of the morphisms (i.e. we have a `Category.{v} C`)
* the universe level `u` of the objects (i.e `C : Type u`)
They are specified that order, to avoid unnecessary universe annotations.
-/
class ConcreteCategory (C : Type u) [Category.{v} C] where
  /-- We have a functor to Type -/
  protected forget : C ⥤ Type w
  /-- That functor is faithful -/
  [forget_faithful : Faithful forget]
#align category_theory.concrete_category CategoryTheory.ConcreteCategory
#align category_theory.concrete_category.forget CategoryTheory.ConcreteCategory.forget

attribute [reducible] ConcreteCategory.forget
attribute [instance] ConcreteCategory.forget_faithful

/-- The forgetful functor from a concrete category to `Type u`. -/
@[reducible]
def forget (C : Type u) [Category.{v} C] [ConcreteCategory.{w} C] : C ⥤ Type w :=
  ConcreteCategory.forget
#align category_theory.forget CategoryTheory.forget

-- this is reducible because we want `forget (Type u)` to unfold to `𝟭 _`
@[reducible]
instance ConcreteCategory.types : ConcreteCategory.{u, u, u+1} (Type u) where
  forget := 𝟭 _
#align category_theory.concrete_category.types CategoryTheory.ConcreteCategory.types

/-- Provide a coercion to `Type u` for a concrete category. This is not marked as an instance
as it could potentially apply to every type, and so is too expensive in typeclass search.

You can use it on particular examples as:
```
instance : HasCoeToSort X := ConcreteCategory.hasCoeToSort X
```
-/
def ConcreteCategory.hasCoeToSort (C : Type u) [Category.{v} C] [ConcreteCategory.{w} C] :
    CoeSort C (Type w) where
  coe := fun X => (forget C).obj X
#align category_theory.concrete_category.has_coe_to_sort CategoryTheory.ConcreteCategory.hasCoeToSort

section

attribute [local instance] ConcreteCategory.hasCoeToSort

variable {C : Type u} [Category.{v} C] [ConcreteCategory.{w} C]

-- Porting note: forget_obj_eq_coe has become a syntactic tautology.
#noalign category_theory.forget_obj_eq_coe

@[reducible]
def ConcreteCategory.instFunLike {X Y : C} : FunLike (X ⟶ Y) X Y where
  coe f := (forget C).map f
  coe_injective' _ _ h := (forget C).map_injective h
attribute [local instance] ConcreteCategory.instFunLike

/-- In any concrete category, we can test equality of morphisms by pointwise evaluations.-/
@[ext low] -- Porting note: lowered priority
theorem ConcreteCategory.hom_ext {X Y : C} (f g : X ⟶ Y) (w : ∀ x : X, f x = g x) : f = g := by
  apply @Faithful.map_injective C _ (Type w) _ (forget C) _ X Y
  dsimp [forget]
  funext x
  exact w x
#align category_theory.concrete_category.hom_ext CategoryTheory.ConcreteCategory.hom_ext

theorem forget_map_eq_coe {X Y : C} (f : X ⟶ Y) : (forget C).map f = f := rfl
#align category_theory.forget_map_eq_coe CategoryTheory.forget_map_eq_coe

/-- Analogue of `congr_fun h x`,
when `h : f = g` is an equality between morphisms in a concrete category.
-/
theorem congr_hom {X Y : C} {f g : X ⟶ Y} (h : f = g) (x : X) : f x = g x :=
  congrFun (congrArg (fun k : X ⟶ Y => (k : X → Y)) h) x
#align category_theory.congr_hom CategoryTheory.congr_hom

theorem coe_id {X : C} : (𝟙 X : X → X) = id :=
  (forget _).map_id X
#align category_theory.coe_id CategoryTheory.coe_id

theorem coe_comp {X Y Z : C} (f : X ⟶ Y) (g : Y ⟶ Z) : (f ≫ g : X → Z) = g ∘ f :=
  (forget _).map_comp f g
#align category_theory.coe_comp CategoryTheory.coe_comp

@[simp] theorem id_apply {X : C} (x : X) : (𝟙 X : X → X) x = x :=
  congr_fun ((forget _).map_id X) x
#align category_theory.id_apply CategoryTheory.id_apply

@[simp] theorem comp_apply {X Y Z : C} (f : X ⟶ Y) (g : Y ⟶ Z) (x : X) : (f ≫ g) x = g (f x) :=
  congr_fun ((forget _).map_comp _ _) x
#align category_theory.comp_apply CategoryTheory.comp_apply

theorem comp_apply' {X Y Z : C} (f : X ⟶ Y) (g : Y ⟶ Z) (x : X) :
    (forget C).map (f ≫ g) x = (forget C).map g ((forget C).map f x) := comp_apply f g x

theorem ConcreteCategory.congr_hom {X Y : C} {f g : X ⟶ Y} (h : f = g) (x : X) : f x = g x :=
  congr_fun (congr_arg (fun f : X ⟶ Y => (f : X → Y)) h) x
#align category_theory.concrete_category.congr_hom CategoryTheory.ConcreteCategory.congr_hom

theorem ConcreteCategory.congr_arg {X Y : C} (f : X ⟶ Y) {x x' : X} (h : x = x') : f x = f x' :=
  congrArg (f : X → Y) h
#align category_theory.concrete_category.congr_arg CategoryTheory.ConcreteCategory.congr_arg

/-- In any concrete category, injective morphisms are monomorphisms. -/
theorem ConcreteCategory.mono_of_injective {X Y : C} (f : X ⟶ Y) (i : Function.Injective f) :
    Mono f :=
  (forget C).mono_of_mono_map ((mono_iff_injective f).2 i)
#align category_theory.concrete_category.mono_of_injective CategoryTheory.ConcreteCategory.mono_of_injective

theorem ConcreteCategory.injective_of_mono_of_preservesPullback {X Y : C} (f : X ⟶ Y) [Mono f]
    [PreservesLimitsOfShape WalkingCospan (forget C)] : Function.Injective f :=
  (mono_iff_injective ((forget C).map f)).mp inferInstance
#align category_theory.concrete_category.injective_of_mono_of_preserves_pullback CategoryTheory.ConcreteCategory.injective_of_mono_of_preservesPullback

theorem ConcreteCategory.mono_iff_injective_of_preservesPullback {X Y : C} (f : X ⟶ Y)
    [PreservesLimitsOfShape WalkingCospan (forget C)] : Mono f ↔ Function.Injective f :=
  ((forget C).mono_map_iff_mono _).symm.trans (mono_iff_injective _)
#align category_theory.concrete_category.mono_iff_injective_of_preserves_pullback CategoryTheory.ConcreteCategory.mono_iff_injective_of_preservesPullback

/-- In any concrete category, surjective morphisms are epimorphisms. -/
theorem ConcreteCategory.epi_of_surjective {X Y : C} (f : X ⟶ Y) (s : Function.Surjective f) :
    Epi f :=
  (forget C).epi_of_epi_map ((epi_iff_surjective f).2 s)
#align category_theory.concrete_category.epi_of_surjective CategoryTheory.ConcreteCategory.epi_of_surjective

theorem ConcreteCategory.surjective_of_epi_of_preservesPushout {X Y : C} (f : X ⟶ Y) [Epi f]
    [PreservesColimitsOfShape WalkingSpan (forget C)] : Function.Surjective f :=
  (epi_iff_surjective ((forget C).map f)).mp inferInstance
#align category_theory.concrete_category.surjective_of_epi_of_preserves_pushout CategoryTheory.ConcreteCategory.surjective_of_epi_of_preservesPushout

theorem ConcreteCategory.epi_iff_surjective_of_preservesPushout {X Y : C} (f : X ⟶ Y)
    [PreservesColimitsOfShape WalkingSpan (forget C)] : Epi f ↔ Function.Surjective f :=
  ((forget C).epi_map_iff_epi _).symm.trans (epi_iff_surjective _)
#align category_theory.concrete_category.epi_iff_surjective_of_preserves_pushout CategoryTheory.ConcreteCategory.epi_iff_surjective_of_preservesPushout

theorem ConcreteCategory.bijective_of_isIso {X Y : C} (f : X ⟶ Y) [IsIso f] :
    Function.Bijective ((forget C).map f) := by
  rw [← isIso_iff_bijective]
  infer_instance
#align category_theory.concrete_category.bijective_of_is_iso CategoryTheory.ConcreteCategory.bijective_of_isIso

@[simp]
theorem ConcreteCategory.hasCoeToFun_Type {X Y : Type u} (f : X ⟶ Y) : CoeFun.coe f = f := rfl
#align category_theory.concrete_category.has_coe_to_fun_Type CategoryTheory.ConcreteCategory.hasCoeToFun_Type

end

/-- `HasForget₂ C D`, where `C` and `D` are both concrete categories, provides a functor
`forget₂ C D : C ⥤ D` and a proof that `forget₂ ⋙ (forget D) = forget C`.
-/
class HasForget₂ (C : Type u) (D : Type u') [Category.{v} C] [ConcreteCategory.{w} C]
  [Category.{v'} D] [ConcreteCategory.{w} D] where
  /-- A functor from `C` to `D` -/
  forget₂ : C ⥤ D
  /-- It covers the `ConcreteCategory.forget` for `C` and `D` -/
  forget_comp : forget₂ ⋙ forget D = forget C := by aesop
#align category_theory.has_forget₂ CategoryTheory.HasForget₂

/-- The forgetful functor `C ⥤ D` between concrete categories for which we have an instance
`HasForget₂ C`. -/
@[reducible]
def forget₂ (C : Type u) (D : Type u') [Category.{v} C] [ConcreteCategory.{w} C]
    [Category.{v'} D] [ConcreteCategory.{w} D] [HasForget₂ C D] : C ⥤ D :=
  HasForget₂.forget₂
#align category_theory.forget₂ CategoryTheory.forget₂

<<<<<<< HEAD
attribute [local instance] ConcreteCategory.funLike ConcreteCategory.hasCoeToSort
=======
attribute [local instance] ConcreteCategory.instFunLike ConcreteCategory.hasCoeToSort
>>>>>>> e8bfb678

lemma forget₂_comp_apply {C : Type u} {D : Type u'} [Category.{v} C] [ConcreteCategory.{w} C]
    [Category.{v'} D] [ConcreteCategory.{w} D] [HasForget₂ C D] {X Y Z : C}
    (f : X ⟶ Y) (g : Y ⟶ Z) (x : (forget₂ C D).obj X) :
    ((forget₂ C D).map (f ≫ g) x) =
      (forget₂ C D).map g ((forget₂ C D).map f x) := by
  rw [Functor.map_comp, comp_apply]

instance forget₂_faithful (C : Type u) (D : Type u') [Category.{v} C] [ConcreteCategory.{w} C]
    [Category.{v'} D] [ConcreteCategory.{w} D] [HasForget₂ C D] : Faithful (forget₂ C D) :=
  HasForget₂.forget_comp.faithful_of_comp
#align category_theory.forget₂_faithful CategoryTheory.forget₂_faithful

instance forget₂_preservesMonomorphisms (C : Type u) (D : Type u')
    [Category.{v} C] [ConcreteCategory.{w} C] [Category.{v'} D] [ConcreteCategory.{w} D]
    [HasForget₂ C D] [(forget C).PreservesMonomorphisms] :
    (forget₂ C D).PreservesMonomorphisms :=
  have : (forget₂ C D ⋙ forget D).PreservesMonomorphisms := by
    simp only [HasForget₂.forget_comp]
    infer_instance
  Functor.preservesMonomorphisms_of_preserves_of_reflects _ (forget D)
#align category_theory.forget₂_preserves_monomorphisms CategoryTheory.forget₂_preservesMonomorphisms

instance forget₂_preservesEpimorphisms (C : Type u) (D : Type u')
    [Category.{v} C] [ConcreteCategory.{w} C] [Category.{v'} D] [ConcreteCategory.{w} D]
    [HasForget₂ C D] [(forget C).PreservesEpimorphisms] :
    (forget₂ C D).PreservesEpimorphisms :=
  have : (forget₂ C D ⋙ forget D).PreservesEpimorphisms := by
    simp only [HasForget₂.forget_comp]
    infer_instance
  Functor.preservesEpimorphisms_of_preserves_of_reflects _ (forget D)
#align category_theory.forget₂_preserves_epimorphisms CategoryTheory.forget₂_preservesEpimorphisms

instance InducedCategory.concreteCategory {C : Type u} {D : Type u'}
    [Category.{v'} D] [ConcreteCategory.{w} D] (f : C → D) :
      ConcreteCategory (InducedCategory D f) where
  forget := inducedFunctor f ⋙ forget D
#align category_theory.induced_category.concrete_category CategoryTheory.InducedCategory.concreteCategory

instance InducedCategory.hasForget₂ {C : Type u} {D : Type u'} [Category.{v} D]
    [ConcreteCategory.{w} D] (f : C → D) : HasForget₂ (InducedCategory D f) D where
  forget₂ := inducedFunctor f
  forget_comp := rfl
#align category_theory.induced_category.has_forget₂ CategoryTheory.InducedCategory.hasForget₂

instance FullSubcategory.concreteCategory {C : Type u} [Category.{v} C] [ConcreteCategory.{w} C]
    (Z : C → Prop) : ConcreteCategory (FullSubcategory Z) where
  forget := fullSubcategoryInclusion Z ⋙ forget C
#align category_theory.full_subcategory.concrete_category CategoryTheory.FullSubcategoryₓ.concreteCategory

instance FullSubcategory.hasForget₂ {C : Type u} [Category.{v} C] [ConcreteCategory.{w} C]
    (Z : C → Prop) : HasForget₂ (FullSubcategory Z) C where
  forget₂ := fullSubcategoryInclusion Z
  forget_comp := rfl
#align category_theory.full_subcategory.has_forget₂ CategoryTheory.FullSubcategoryₓ.hasForget₂

/-- In order to construct a “partially forgetting” functor, we do not need to verify functor laws;
it suffices to ensure that compositions agree with `forget₂ C D ⋙ forget D = forget C`.
-/
def HasForget₂.mk' {C : Type u} {D : Type u'} [Category.{v} C] [ConcreteCategory.{w} C]
    [Category.{v'} D] [ConcreteCategory.{w} D]
    (obj : C → D) (h_obj : ∀ X, (forget D).obj (obj X) = (forget C).obj X)
    (map : ∀ {X Y}, (X ⟶ Y) → (obj X ⟶ obj Y))
    (h_map : ∀ {X Y} {f : X ⟶ Y}, HEq ((forget D).map (map f)) ((forget C).map f)) : HasForget₂ C D
    where
  forget₂ := Faithful.div _ _ _ @h_obj _ @h_map
  forget_comp := by apply Faithful.div_comp
#align category_theory.has_forget₂.mk' CategoryTheory.HasForget₂.mk'

/-- Every forgetful functor factors through the identity functor. This is not a global instance as
    it is prone to creating type class resolution loops. -/
def hasForgetToType (C : Type u) [Category.{v} C] [ConcreteCategory.{w} C] :
    HasForget₂ C (Type w) where
  forget₂ := forget C
  forget_comp := Functor.comp_id _
#align category_theory.has_forget_to_Type CategoryTheory.hasForgetToType

end CategoryTheory<|MERGE_RESOLUTION|>--- conflicted
+++ resolved
@@ -212,11 +212,7 @@
   HasForget₂.forget₂
 #align category_theory.forget₂ CategoryTheory.forget₂
 
-<<<<<<< HEAD
-attribute [local instance] ConcreteCategory.funLike ConcreteCategory.hasCoeToSort
-=======
 attribute [local instance] ConcreteCategory.instFunLike ConcreteCategory.hasCoeToSort
->>>>>>> e8bfb678
 
 lemma forget₂_comp_apply {C : Type u} {D : Type u'} [Category.{v} C] [ConcreteCategory.{w} C]
     [Category.{v'} D] [ConcreteCategory.{w} D] [HasForget₂ C D] {X Y Z : C}
