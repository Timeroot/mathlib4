/-
Copyright (c) 2020 Kim Morrison. All rights reserved.
Released under Apache 2.0 license as described in the file LICENSE.
Authors: Kim Morrison
-/
import Mathlib.Algebra.BigOperators.Fin
import Mathlib.CategoryTheory.Monoidal.Linear
import Mathlib.CategoryTheory.Monoidal.Rigid.FunctorCategory
import Mathlib.CategoryTheory.Monoidal.Rigid.OfEquivalence
import Mathlib.CategoryTheory.Monoidal.Transport
import Mathlib.CategoryTheory.Monoidal.Types.Basic
import Mathlib.CategoryTheory.Action.Concrete
import Mathlib.CategoryTheory.Action.Limits

/-!
# Induced monoidal structure on `Action V G`

We show:

* When `V` is monoidal, braided, or symmetric, so is `Action V G`.
-/

universe u

open CategoryTheory Limits MonoidalCategory

variable {V : Type*} [Category V] {G : Type*} [Monoid G]

namespace Action

section Monoidal

open MonoidalCategory

variable [MonoidalCategory V]

@[simps! tensorUnit_V tensorObj_V tensorHom_hom whiskerLeft_hom whiskerRight_hom
  associator_hom_hom associator_inv_hom leftUnitor_hom_hom leftUnitor_inv_hom
  rightUnitor_hom_hom rightUnitor_inv_hom]
instance instMonoidalCategory : MonoidalCategory (Action V G) :=
  Monoidal.transport (Action.functorCategoryEquivalence _ _).symm

@[simp]
theorem tensorUnit_ρ {g : G} :
    @DFunLike.coe (G →* End (𝟙_ V)) _ _ _ (𝟙_ (Action V G)).ρ g = 𝟙 (𝟙_ V) := by
  rfl

@[simp]
theorem tensor_ρ {X Y : Action V G} {g : G} :
    @DFunLike.coe (G →* End (X.V ⊗ Y.V)) _ _ _ (X ⊗ Y).ρ g = X.ρ g ⊗ Y.ρ g :=
  rfl

/-- Given an object `X` isomorphic to the tensor unit of `V`, `X` equipped with the trivial action
is isomorphic to the tensor unit of `Action V G`. -/
def tensorUnitIso {X : V} (f : 𝟙_ V ≅ X) : 𝟙_ (Action V G) ≅ Action.mk X 1 :=
  Action.mkIso f

variable (V G)

instance : (Action.forget V G).Monoidal :=
  Functor.CoreMonoidal.toMonoidal
    { εIso := Iso.refl _
      μIso := fun _ _ ↦ Iso.refl _ }

open Functor.LaxMonoidal Functor.OplaxMonoidal

@[simp] lemma forget_ε : ε (Action.forget V G) = 𝟙 _ := rfl
@[simp] lemma forget_η : ε (Action.forget V G) = 𝟙 _ := rfl

variable {V G}

@[simp] lemma forget_μ (X Y : Action V G) : μ (Action.forget V G) X Y = 𝟙 _ := rfl
@[simp] lemma forget_δ (X Y : Action V G) : δ (Action.forget V G) X Y = 𝟙 _ := rfl

variable (V G)

section

variable [BraidedCategory V]

instance : BraidedCategory (Action V G) :=
  braidedCategoryOfFaithful (Action.forget V G) (fun X Y => mkIso (β_ _ _)
    (fun g => by simp [FunctorCategoryEquivalence.inverse])) (by simp)

@[simp]
theorem β_hom_hom {X Y : Action V G} : (β_ X Y).hom.hom = (β_ X.V Y.V).hom := rfl

@[simp]
theorem β_inv_hom {X Y : Action V G} : (β_ X Y).inv.hom = (β_ X.V Y.V).inv := rfl

/-- When `V` is braided the forgetful functor `Action V G` to `V` is braided. -/
instance : (Action.forget V G).Braided where

end

instance [SymmetricCategory V] : SymmetricCategory (Action V G) :=
  symmetricCategoryOfFaithful (Action.forget V G)

section

variable [Preadditive V] [MonoidalPreadditive V]

attribute [local simp] MonoidalPreadditive.whiskerLeft_add MonoidalPreadditive.add_whiskerRight

instance : MonoidalPreadditive (Action V G) where

variable {R : Type*} [Semiring R] [Linear R V] [MonoidalLinear R V]

instance : MonoidalLinear R (Action V G) where

end

noncomputable section

/-- Upgrading the functor `Action V G ⥤ (SingleObj G ⥤ V)` to a monoidal functor. -/
instance : (FunctorCategoryEquivalence.functor (V := V) (G := G)).Monoidal :=
  inferInstanceAs (Monoidal.equivalenceTransported
    (Action.functorCategoryEquivalence V G).symm).inverse.Monoidal

instance : (functorCategoryEquivalence V G).functor.Monoidal := by
  dsimp only [functorCategoryEquivalence_functor]; infer_instance

/-- Upgrading the functor `(SingleObj G ⥤ V) ⥤ Action V G` to a monoidal functor. -/
instance : (FunctorCategoryEquivalence.inverse (V := V) (G := G)).Monoidal :=
  inferInstanceAs (Monoidal.equivalenceTransported
    (Action.functorCategoryEquivalence V G).symm).functor.Monoidal

instance : (functorCategoryEquivalence V G).inverse.Monoidal := by
  dsimp only [functorCategoryEquivalence_inverse]; infer_instance

@[simp]
lemma FunctorCategoryEquivalence.functor_ε :
    ε (FunctorCategoryEquivalence.functor (V := V) (G := G)) = 𝟙 _ := rfl

@[simp]
lemma FunctorCategoryEquivalence.functor_η :
    η (FunctorCategoryEquivalence.functor (V := V) (G := G)) = 𝟙 _ := rfl

@[simp]
lemma FunctorCategoryEquivalence.functor_μ (A B : Action V G) :
    μ FunctorCategoryEquivalence.functor A B = 𝟙 _ := rfl

@[simp]
lemma FunctorCategoryEquivalence.functor_δ (A B : Action V G) :
    δ FunctorCategoryEquivalence.functor A B = 𝟙 _ := rfl


variable (H : Type*) [Group H]

instance [RightRigidCategory V] : RightRigidCategory (SingleObj H ⥤ V) := by
  infer_instance

/-- If `V` is right rigid, so is `Action V G`. -/
instance [RightRigidCategory V] : RightRigidCategory (Action V H) :=
  rightRigidCategoryOfEquivalence
    (functorCategoryEquivalence V H).toAdjunction

instance [LeftRigidCategory V] : LeftRigidCategory (SingleObj H ⥤ V) := by
  infer_instance

/-- If `V` is left rigid, so is `Action V G`. -/
instance [LeftRigidCategory V] : LeftRigidCategory (Action V H) :=
  leftRigidCategoryOfEquivalence (functorCategoryEquivalence V H).toAdjunction

instance [RigidCategory V] : RigidCategory (SingleObj H ⥤ V) := by
  infer_instance

/-- If `V` is rigid, so is `Action V G`. -/
instance [RigidCategory V] : RigidCategory (Action V H) :=
  rigidCategoryOfEquivalence (functorCategoryEquivalence V H).toAdjunction

variable {V H}
variable (X : Action V H)

@[simp]
theorem rightDual_v [RightRigidCategory V] : Xᘁ.V = X.Vᘁ :=
  rfl

@[simp]
theorem leftDual_v [LeftRigidCategory V] : (ᘁX).V = ᘁX.V :=
  rfl

theorem rightDual_ρ [RightRigidCategory V] (h : H) : Xᘁ.ρ h = (X.ρ (h⁻¹ : H))ᘁ := by
  rw [← SingleObj.inv_as_inv]; rfl

theorem leftDual_ρ [LeftRigidCategory V] (h : H) : (ᘁX).ρ h = ᘁX.ρ (h⁻¹ : H) := by
  rw [← SingleObj.inv_as_inv]; rfl

end

end Monoidal

section

open MonoidalCategory

variable (G : Type u)

/-- The natural isomorphism of `G`-sets `Gⁿ⁺¹ ≅ G × Gⁿ`, where `G` acts by left multiplication on
each factor. -/
@[simps!]
<<<<<<< HEAD
noncomputable def diagonalSuccIsoTensorDiagonal [Monoid G] (n : ℕ) :
=======
noncomputable def diagonalSucc (G : Type*) [Monoid G] (n : ℕ) :
>>>>>>> 4f08dd9a
    diagonal G (n + 1) ≅ leftRegular G ⊗ diagonal G n :=
  mkIso (Fin.consEquiv _).symm.toIso fun _ => rfl

variable [Group G]

/-- Given `X : Action (Type u) G` for `G` a group, then `G × X` (with `G` acting as left
multiplication on the first factor and by `X.ρ` on the second) is isomorphic as a `G`-set to
`G × X` (with `G` acting as left multiplication on the first factor and trivially on the second).
The isomorphism is given by `(g, x) ↦ (g, g⁻¹ • x)`. -/
noncomputable abbrev leftRegularTensorIso (X : Action (Type u) G) :
    leftRegular G ⊗ X ≅ leftRegular G ⊗ trivial G X.V :=
  mkIso (Equiv.toIso {
    toFun := fun g => ⟨g.1, (X.ρ (g.1⁻¹ : G) g.2 : X.V)⟩
    invFun := fun g => ⟨g.1, X.ρ g.1 g.2⟩
    left_inv := fun _ => Prod.ext rfl <| by simp
    right_inv := fun _ => Prod.ext rfl <| by simp }) <| fun _ => by
      ext _
      simp only [instMonoidalCategory_tensorObj_V, tensor_ρ', types_comp_apply, tensor_apply,
        ofMulAction_apply]
      simp

/-- An isomorphism of `G`-sets `Gⁿ⁺¹ ≅ G × Gⁿ`, where `G` acts by left multiplication on `Gⁿ⁺¹` and
`G` but trivially on `Gⁿ`. The map sends `(g₀, ..., gₙ) ↦ (g₀, (g₀⁻¹g₁, g₁⁻¹g₂, ..., gₙ₋₁⁻¹gₙ))`,
and the inverse is `(g₀, (g₁, ..., gₙ)) ↦ (g₀, g₀g₁, g₀g₁g₂, ..., g₀g₁...gₙ).` -/
noncomputable def diagonalSuccIsoTensorTrivial :
    ∀ n : ℕ, diagonal G (n + 1) ≅ leftRegular G ⊗ trivial G (Fin n → G)
  | 0 =>
    diagonalOneIsoLeftRegular G ≪≫
      (ρ_ _).symm ≪≫ tensorIso (Iso.refl _) (tensorUnitIso (Equiv.ofUnique PUnit _).toIso)
  | n + 1 =>
    diagonalSuccIsoTensorDiagonal _ _ ≪≫
      tensorIso (Iso.refl _) (diagonalSuccIsoTensorTrivial n) ≪≫
        leftRegularTensorIso _ _ ≪≫
          tensorIso (Iso.refl _)
            (mkIso (Fin.insertNthEquiv (fun _ => G) 0).toIso fun _ => rfl)

variable {G}

@[simp]
theorem diagonalSuccIsoTensorTrivial_hom_hom {n : ℕ} (f : Fin (n + 1) → G) :
    (diagonalSuccIsoTensorTrivial G n).hom.hom f =
      (f 0, fun i => (f (Fin.castSucc i))⁻¹ * f i.succ) := by
  induction' n with n hn
  · exact Prod.ext rfl (funext fun x => Fin.elim0 x)
  · refine Prod.ext rfl (funext fun x => ?_)
    induction' x using Fin.cases
    <;> simp_all only [instMonoidalCategory_tensorObj_V, diagonalSuccIsoTensorTrivial,
        Iso.trans_hom, tensorIso_hom, Iso.refl_hom, id_tensorHom, comp_hom,
        instMonoidalCategory_whiskerLeft_hom, mkIso_hom_hom, tensor_ρ', tensor_apply,
        ofMulAction_apply, types_comp_apply, whiskerLeft_apply]
    <;> simp [tensorObj_def, Fin.tail, Fin.castSucc_fin_succ, ofMulAction_V]

@[simp]
theorem diagonalSuccIsoTensorTrivial_inv_hom {n : ℕ} (g : G) (f : Fin n → G) :
    (diagonalSuccIsoTensorTrivial G n).inv.hom (g, f) =
      (g • Fin.partialProd f : Fin (n + 1) → G) := by
  induction' n with n hn generalizing g
  · funext (x : Fin 1)
    simp [diagonalSuccIsoTensorTrivial, diagonalOneIsoLeftRegular, Subsingleton.elim x 0,
      ofMulAction_V]
  · funext x
    induction' x using Fin.cases
    <;> simp_all only [diagonalSuccIsoTensorTrivial, instMonoidalCategory_tensorObj_V,
        Iso.trans_inv, comp_hom, mkIso_inv_hom, tensor_ρ', tensor_apply, ofMulAction_apply]
    <;> simp_all [tensorObj_def, mul_assoc, Fin.partialProd_succ', ofMulAction_V]

end

end Action

namespace CategoryTheory.Functor

open Action

variable {W : Type*} [Category W] [MonoidalCategory V] [MonoidalCategory W]
  (F : V ⥤ W)

open Functor.LaxMonoidal Functor.OplaxMonoidal Functor.Monoidal

/-- A lax monoidal functor induces a lax monoidal functor between
the categories of `G`-actions within those categories. -/
instance [F.LaxMonoidal] : (F.mapAction G).LaxMonoidal where
  ε' :=
    { hom := ε F
      comm := fun g => by
        dsimp [FunctorCategoryEquivalence.inverse, Functor.mapAction]
        rw [Category.id_comp, F.map_id, Category.comp_id] }
  μ' X Y :=
    { hom := μ F X.V Y.V
      comm := fun g => μ_natural F (X.ρ g) (Y.ρ g) }
  μ'_natural_left _ _ := by ext; simp
  μ'_natural_right _ _ := by ext; simp
  associativity' _ _ _ := by ext; simp
  left_unitality' _ := by ext; simp
  right_unitality' _ := by ext; simp

@[simp]
lemma mapAction_ε_hom [F.LaxMonoidal] : (ε (F.mapAction G)).hom = ε F := rfl

@[simp]
lemma mapAction_μ_hom [F.LaxMonoidal] (X Y : Action V G) :
    (μ (F.mapAction G) X Y).hom = μ F X.V Y.V := rfl

/-- An oplax monoidal functor induces an oplax monoidal functor between
the categories of `G`-actions within those categories. -/
instance [F.OplaxMonoidal] : (F.mapAction G).OplaxMonoidal where
  η' :=
    { hom := η F
      comm := fun g => by
        dsimp [FunctorCategoryEquivalence.inverse, Functor.mapAction]
        rw [map_id, Category.id_comp, Category.comp_id] }
  δ' X Y :=
    { hom := δ F X.V Y.V
      comm := fun g => (δ_natural F (X.ρ g) (Y.ρ g)).symm }
  δ'_natural_left _ _ := by ext; simp
  δ'_natural_right _ _ := by ext; simp
  oplax_associativity' _ _ _ := by ext; simp
  oplax_left_unitality' _ := by ext; simp
  oplax_right_unitality' _ := by ext; simp

@[simp]
lemma mapAction_η_hom [F.OplaxMonoidal] : (η (F.mapAction G)).hom = η F := rfl

@[simp]
lemma mapAction_δ_hom [F.OplaxMonoidal] (X Y : Action V G) :
    (δ (F.mapAction G) X Y).hom = δ F X.V Y.V := rfl

/-- A monoidal functor induces a monoidal functor between
the categories of `G`-actions within those categories. -/
instance [F.Monoidal] : (F.mapAction G).Monoidal where
  η_ε := by ext; dsimp; rw [η_ε]
  ε_η := by ext; dsimp; rw [ε_η]
  μ_δ _ _ := by ext; dsimp; rw [μ_δ]
  δ_μ _ _ := by ext; dsimp; rw [δ_μ]

end CategoryTheory.Functor<|MERGE_RESOLUTION|>--- conflicted
+++ resolved
@@ -199,11 +199,7 @@
 /-- The natural isomorphism of `G`-sets `Gⁿ⁺¹ ≅ G × Gⁿ`, where `G` acts by left multiplication on
 each factor. -/
 @[simps!]
-<<<<<<< HEAD
 noncomputable def diagonalSuccIsoTensorDiagonal [Monoid G] (n : ℕ) :
-=======
-noncomputable def diagonalSucc (G : Type*) [Monoid G] (n : ℕ) :
->>>>>>> 4f08dd9a
     diagonal G (n + 1) ≅ leftRegular G ⊗ diagonal G n :=
   mkIso (Fin.consEquiv _).symm.toIso fun _ => rfl
 
