/-
Copyright (c) 2020 Kim Morrison. All rights reserved.
Released under Apache 2.0 license as described in the file LICENSE.
Authors: Kim Morrison
-/
import Mathlib.Algebra.Category.Grp.Basic
import Mathlib.Algebra.Ring.PUnit
import Mathlib.CategoryTheory.Adjunction.Limits
import Mathlib.CategoryTheory.Conj
import Mathlib.CategoryTheory.Limits.FunctorCategory.Basic
import Mathlib.CategoryTheory.Limits.Preserves.Basic
import Mathlib.CategoryTheory.SingleObj

/-!
# `Action V G`, the category of actions of a monoid `G` inside some category `V`.

The prototypical example is `V = ModuleCat R`,
where `Action (ModuleCat R) G` is the category of `R`-linear representations of `G`.

We check `Action V G ≌ (CategoryTheory.singleObj G ⥤ V)`,
and construct the restriction functors
`res {G H} [Monoid G] [Monoid H] (f : G →* H) : Action V H ⥤ Action V G`.
-/


universe u v

open CategoryTheory Limits

variable (V : Type*) [Category V]

-- Note: this is _not_ a categorical action of `G` on `V`.
/-- An `Action V G` represents a bundled action of
the monoid `G` on an object of some category `V`.

As an example, when `V = ModuleCat R`, this is an `R`-linear representation of `G`,
while when `V = Type` this is a `G`-action.
-/
structure Action (G : Type*) [Monoid G] where
  /-- The object this action acts on -/
  V : V
  /-- The underlying monoid homomorphism of this action -/
  ρ : G →* End V

namespace Action

variable {V}

theorem ρ_one {G : Type*} [Monoid G] (A : Action V G) : A.ρ 1 = 𝟙 A.V := by simp

/-- When a group acts, we can lift the action to the group of automorphisms. -/
@[simps]
def ρAut {G : Type*} [Group G] (A : Action V G) : G →* Aut A.V where
  toFun g :=
    { hom := A.ρ g
      inv := A.ρ (g⁻¹ : G)
      hom_inv_id := (A.ρ.map_mul (g⁻¹ : G) g).symm.trans (by rw [inv_mul_cancel, ρ_one])
      inv_hom_id := (A.ρ.map_mul g (g⁻¹ : G)).symm.trans (by rw [mul_inv_cancel, ρ_one]) }
  map_one' := Aut.ext A.ρ.map_one
  map_mul' x y := Aut.ext (A.ρ.map_mul x y)

variable (G : Type*) [Monoid G]

section

/-- The action defined by sending every group element to the identity. -/
@[simps]
def trivial (X : V) : Action V G := { V := X, ρ := 1 }
<<<<<<< HEAD

instance inhabited' : Inhabited (Action Type* G) :=
  ⟨⟨PUnit, 1⟩⟩

=======

instance inhabited' : Inhabited (Action (Type*) G) :=
  ⟨⟨PUnit, 1⟩⟩

>>>>>>> 8b8fe2fa
instance : Inhabited (Action AddCommGrp G) :=
  ⟨trivial G <| AddCommGrp.of PUnit⟩

end

variable {G}

/-- A homomorphism of `Action V G`s is a morphism between the underlying objects,
commuting with the action of `G`.
-/
@[ext]
structure Hom (M N : Action V G) where
  /-- The morphism between the underlying objects of this action -/
  hom : M.V ⟶ N.V
  comm : ∀ g : G, M.ρ g ≫ hom = hom ≫ N.ρ g := by aesop_cat

namespace Hom

attribute [reassoc] comm
attribute [local simp] comm comm_assoc

/-- The identity morphism on an `Action V G`. -/
@[simps]
def id (M : Action V G) : Action.Hom M M where hom := 𝟙 M.V

instance (M : Action V G) : Inhabited (Action.Hom M M) :=
  ⟨id M⟩

/-- The composition of two `Action V G` homomorphisms is the composition of the underlying maps.
-/
@[simps]
def comp {M N K : Action V G} (p : Action.Hom M N) (q : Action.Hom N K) : Action.Hom M K where
  hom := p.hom ≫ q.hom

end Hom

instance : Category (Action V G) where
  Hom M N := Hom M N
  id M := Hom.id M
  comp f g := Hom.comp f g

@[ext]
lemma hom_ext {M N : Action V G} (φ₁ φ₂ : M ⟶ N) (h : φ₁.hom = φ₂.hom) : φ₁ = φ₂ :=
  Hom.ext h

@[simp]
theorem id_hom (M : Action V G) : (𝟙 M : Hom M M).hom = 𝟙 M.V :=
  rfl

@[simp]
theorem comp_hom {M N K : Action V G} (f : M ⟶ N) (g : N ⟶ K) :
    (f ≫ g : Hom M K).hom = f.hom ≫ g.hom :=
  rfl

@[simp]
theorem hom_inv_hom {M N : Action V G} (f : M ≅ N) :
    f.hom.hom ≫ f.inv.hom = 𝟙 M.V := by
  rw [← comp_hom, Iso.hom_inv_id, id_hom]

@[simp]
theorem inv_hom_hom {M N : Action V G} (f : M ≅ N) :
    f.inv.hom ≫ f.hom.hom = 𝟙 N.V := by
  rw [← comp_hom, Iso.inv_hom_id, id_hom]

/-- Construct an isomorphism of `G` actions/representations
from an isomorphism of the underlying objects,
where the forward direction commutes with the group action. -/
@[simps]
def mkIso {M N : Action V G} (f : M.V ≅ N.V)
    (comm : ∀ g : G, M.ρ g ≫ f.hom = f.hom ≫ N.ρ g := by aesop_cat) : M ≅ N where
  hom :=
    { hom := f.hom
      comm := comm }
  inv :=
    { hom := f.inv
      comm := fun g => by have w := comm g =≫ f.inv; simp at w; simp [w] }

instance (priority := 100) isIso_of_hom_isIso {M N : Action V G} (f : M ⟶ N) [IsIso f.hom] :
    IsIso f := (mkIso (asIso f.hom) f.comm).isIso_hom

instance isIso_hom_mk {M N : Action V G} (f : M.V ⟶ N.V) [IsIso f] (w) :
    @IsIso _ _ M N (Hom.mk f w) :=
  (mkIso (asIso f) w).isIso_hom

instance {M N : Action V G} (f : M ≅ N) : IsIso f.hom.hom where
  out := ⟨f.inv.hom, by simp⟩

instance {M N : Action V G} (f : M ≅ N) : IsIso f.inv.hom where
  out := ⟨f.hom.hom, by simp⟩

namespace FunctorCategoryEquivalence

/-- Auxiliary definition for `functorCategoryEquivalence`. -/
@[simps]
def functor : Action V G ⥤ SingleObj G ⥤ V where
  obj M :=
    { obj := fun _ => M.V
      map := fun g => M.ρ g
      map_id := fun _ => M.ρ.map_one
      map_comp := fun g h => M.ρ.map_mul h g }
  map f :=
    { app := fun _ => f.hom
      naturality := fun _ _ g => f.comm g }

/-- Auxiliary definition for `functorCategoryEquivalence`. -/
@[simps]
def inverse : (SingleObj G ⥤ V) ⥤ Action V G where
  obj F :=
    { V := F.obj PUnit.unit
      ρ :=
        { toFun := fun g => F.map g
          map_one' := F.map_id PUnit.unit
          map_mul' := fun g h => F.map_comp h g } }
  map f :=
    { hom := f.app PUnit.unit
      comm := fun g => f.naturality g }

/-- Auxiliary definition for `functorCategoryEquivalence`. -/
@[simps!]
def unitIso : 𝟭 (Action V G) ≅ functor ⋙ inverse :=
  NatIso.ofComponents fun M => mkIso (Iso.refl _)

/-- Auxiliary definition for `functorCategoryEquivalence`. -/
@[simps!]
def counitIso : inverse ⋙ functor ≅ 𝟭 (SingleObj G ⥤ V) :=
  NatIso.ofComponents fun M => NatIso.ofComponents fun _ => Iso.refl _

end FunctorCategoryEquivalence

section

open FunctorCategoryEquivalence

variable (V G)

/-- The category of actions of `G` in the category `V`
is equivalent to the functor category `singleObj G ⥤ V`.
-/
@[simps]
def functorCategoryEquivalence : Action V G ≌ SingleObj G ⥤ V where
  functor := functor
  inverse := inverse
  unitIso := unitIso
  counitIso := counitIso

instance : (FunctorCategoryEquivalence.functor (V := V) (G := G)).IsEquivalence :=
  (functorCategoryEquivalence V G).isEquivalence_functor

instance : (FunctorCategoryEquivalence.inverse (V := V) (G := G)).IsEquivalence :=
  (functorCategoryEquivalence V G).isEquivalence_inverse

end

section Forget

variable (V G)

/-- (implementation) The forgetful functor from bundled actions to the underlying objects.

Use the `CategoryTheory.forget` API provided by the `HasForget` instance below,
rather than using this directly.
-/
@[simps]
def forget : Action V G ⥤ V where
  obj M := M.V
  map f := f.hom

instance : (forget V G).Faithful where map_injective w := Hom.ext w

instance [HasForget V] : HasForget (Action V G) where
  forget := forget V G ⋙ HasForget.forget

/-- The type of `V`-morphisms that can be lifted back to morphisms in the category `Action`. -/
abbrev HomSubtype {FV : V → V → Type*} {CV : V → Type*} [∀ X Y, FunLike (FV X Y) (CV X) (CV Y)]
    [ConcreteCategory V FV] (M N : Action V G) :=
  { f : FV M.V N.V // ∀ g : G,
      f ∘ ConcreteCategory.hom (M.ρ g) = ConcreteCategory.hom (N.ρ g) ∘ f }

instance {FV : V → V → Type*} {CV : V → Type*} [∀ X Y, FunLike (FV X Y) (CV X) (CV Y)]
    [ConcreteCategory V FV] (M N : Action V G) :
    FunLike (HomSubtype V G M N) (CV M.V) (CV N.V) where
  coe f := f.1
  coe_injective' _ _ h := Subtype.ext (DFunLike.coe_injective h)

instance {FV : V → V → Type*} {CV : V → Type*} [∀ X Y, FunLike (FV X Y) (CV X) (CV Y)]
    [ConcreteCategory V FV] : ConcreteCategory (Action V G) (HomSubtype V G) where
  hom f := ⟨ConcreteCategory.hom (C := V) f.1, fun g => by
    ext
    simpa using CategoryTheory.congr_fun (f.2 g) _⟩
  ofHom f := ⟨ConcreteCategory.ofHom (C := V) f, fun g => ConcreteCategory.ext_apply fun x => by
    simpa [ConcreteCategory.hom_ofHom] using congr_fun (f.2 g) x⟩
  hom_ofHom _ := by dsimp; ext; simp [ConcreteCategory.hom_ofHom]
  ofHom_hom _ := by ext; simp [ConcreteCategory.ofHom_hom]
  id_apply := ConcreteCategory.id_apply (C := V)
  comp_apply _ _ := ConcreteCategory.comp_apply (C := V) _ _

instance hasForgetToV [HasForget V] : HasForget₂ (Action V G) V where forget₂ := forget V G

/-- The forgetful functor is intertwined by `functorCategoryEquivalence` with
evaluation at `PUnit.star`. -/
def functorCategoryEquivalenceCompEvaluation :
    (functorCategoryEquivalence V G).functor ⋙ (evaluation _ _).obj PUnit.unit ≅ forget V G :=
  Iso.refl _

noncomputable instance preservesLimits_forget [HasLimits V] :
    PreservesLimits (forget V G) :=
  Limits.preservesLimits_of_natIso (Action.functorCategoryEquivalenceCompEvaluation V G)

noncomputable instance preservesColimits_forget [HasColimits V] :
    PreservesColimits (forget V G) :=
  preservesColimits_of_natIso (Action.functorCategoryEquivalenceCompEvaluation V G)

-- TODO construct categorical images?
end Forget

theorem Iso.conj_ρ {M N : Action V G} (f : M ≅ N) (g : G) :
    N.ρ g = ((forget V G).mapIso f).conj (M.ρ g) := by
      rw [Iso.conj_apply, Iso.eq_inv_comp]; simp [f.hom.comm]

/-- Actions/representations of the trivial group are just objects in the ambient category. -/
def actionPunitEquivalence : Action V PUnit ≌ V where
  functor := forget V _
  inverse :=
    { obj := fun X => ⟨X, 1⟩
      map := fun f => ⟨f, fun ⟨⟩ => by simp⟩ }
  unitIso :=
    NatIso.ofComponents fun X => mkIso (Iso.refl _) fun ⟨⟩ => by
      simp only [Functor.id_obj, MonoidHom.one_apply, End.one_def, id_eq, Functor.comp_obj,
        forget_obj, Iso.refl_hom, Category.comp_id]
      exact ρ_one X
  counitIso := NatIso.ofComponents fun _ => Iso.refl _

variable (V)

/-- The "restriction" functor along a monoid homomorphism `f : G ⟶ H`,
taking actions of `H` to actions of `G`.

(This makes sense for any homomorphism, but the name is natural when `f` is a monomorphism.)
-/
@[simps]
def res {G H : Type*} [Monoid G] [Monoid H] (f : G →* H) : Action V H ⥤ Action V G where
  obj M :=
    { V := M.V
      ρ := M.ρ.comp f }
  map p :=
    { hom := p.hom
      comm := fun g => p.comm (f g) }

/-- The natural isomorphism from restriction along the identity homomorphism to
the identity functor on `Action V G`.
-/
@[simps!]
def resId {G : Type*} [Monoid G] : res V (MonoidHom.id G) ≅ 𝟭 (Action V G) :=
  NatIso.ofComponents fun M => mkIso (Iso.refl _)

/-- The natural isomorphism from the composition of restrictions along homomorphisms
to the restriction along the composition of homomorphism.
-/
@[simps!]
def resComp {G H K : Type*} [Monoid G] [Monoid H] [Monoid K]
    (f : G →* H) (g : H →* K) : res V g ⋙ res V f ≅ res V (g.comp f) :=
  NatIso.ofComponents fun M => mkIso (Iso.refl _)

/-- Restricting scalars along equal maps is naturally isomorphic. -/
@[simps! hom inv]
def resCongr {G H : Type*} [Monoid G] [Monoid H] {f f' : G →* H} (h : f = f') :
    Action.res V f ≅ Action.res V f' :=
  NatIso.ofComponents (fun _ ↦ Action.mkIso (Iso.refl _))

/-- Restricting scalars along a monoid isomorphism induces an equivalence of categories. -/
@[simps! functor inverse]
def resEquiv {G H : Type*} [Monoid G] [Monoid H] (f : G ≃* H) :
    Action V H ≌ Action V G where
  functor := Action.res _ f
  inverse := Action.res _ f.symm
  unitIso := Action.resCongr (f := MonoidHom.id H) V (by ext; simp) ≪≫ (Action.resComp _ _ _).symm
  counitIso := Action.resComp _ _ _ ≪≫
    Action.resCongr (f' := MonoidHom.id G) V (by ext; simp)

-- TODO promote `res` to a pseudofunctor from
-- the locally discrete bicategory constructed from `Monᵒᵖ` to `Cat`, sending `G` to `Action V G`.

variable {G H : Type*} [Monoid G] [Monoid H] (f : G →* H)

/-- The functor from `Action V H` to `Action V G` induced by a morphism `f : G → H` is faithful. -/
instance : (res V f).Faithful where
  map_injective {X} {Y} g₁ g₂ h := by
    ext
    rw [← res_map_hom _ f g₁, ← res_map_hom _ f g₂, h]

/-- The functor from `Action V H` to `Action V G` induced by a morphism `f : G → H` is full
if `f` is surjective. -/
lemma full_res (f_surj : Function.Surjective f) : (res V f).Full where
  map_surjective {X} {Y} g := by
    use ⟨g.hom, fun h ↦ ?_⟩
    · ext
      simp
    · obtain ⟨a, rfl⟩ := f_surj h
      have : X.ρ (f a) = ((res V f).obj X).ρ a := rfl
      rw [this, g.comm a]
      simp

end Action

namespace CategoryTheory.Functor

variable {V} {W : Type*} [Category W]

/-- A functor between categories induces a functor between
the categories of `G`-actions within those categories. -/
@[simps]
def mapAction (F : V ⥤ W) (G : Type*) [Monoid G] : Action V G ⥤ Action W G where
  obj M :=
    { V := F.obj M.V
      ρ :=
        { toFun := fun g => F.map (M.ρ g)
          map_one' := by simp only [End.one_def, Action.ρ_one, F.map_id]
          map_mul' := fun g h => by
            dsimp
            rw [map_mul, End.mul_def, F.map_comp] } }
  map f :=
    { hom := F.map f.hom
      comm := fun g => by dsimp; rw [← F.map_comp, f.comm, F.map_comp] }
  map_id M := by ext; simp only [Action.id_hom, F.map_id]
  map_comp f g := by ext; simp only [Action.comp_hom, F.map_comp]

variable (G : Type*) [Monoid G]

/-- `Functor.mapAction` is functorial in the functor. -/
@[simps! hom inv]
def mapActionComp {T : Type*} [Category T] (F : V ⥤ W) (F' : W ⥤ T) :
    (F ⋙ F').mapAction G ≅ F.mapAction G ⋙ F'.mapAction G :=
  NatIso.ofComponents (fun X ↦ Iso.refl _)

/-- `Functor.mapAction` preserves isomorphisms of functors. -/
@[simps! hom inv]
def mapActionCongr {F F' : V ⥤ W} (e : F ≅ F') :
    F.mapAction G ≅ F'.mapAction G :=
  NatIso.ofComponents (fun X ↦ Action.mkIso (e.app X.V))

end Functor

/-- An equivalence of categories induces an equivalence of
the categories of `G`-actions within those categories. -/
@[simps functor inverse]
def Equivalence.mapAction {V W : Type*} [Category V] [Category W] (G : Type*) [Monoid G]
    (E : V ≌ W) : Action V G ≌ Action W G where
  functor := E.functor.mapAction G
  inverse := E.inverse.mapAction G
  unitIso := Functor.mapActionCongr G E.unitIso  ≪≫ Functor.mapActionComp G _ _
  counitIso := (Functor.mapActionComp G _ _).symm ≪≫ Functor.mapActionCongr G E.counitIso
  functor_unitIso_comp X := by ext; simp

end CategoryTheory<|MERGE_RESOLUTION|>--- conflicted
+++ resolved
@@ -66,17 +66,10 @@
 /-- The action defined by sending every group element to the identity. -/
 @[simps]
 def trivial (X : V) : Action V G := { V := X, ρ := 1 }
-<<<<<<< HEAD
-
-instance inhabited' : Inhabited (Action Type* G) :=
-  ⟨⟨PUnit, 1⟩⟩
-
-=======
 
 instance inhabited' : Inhabited (Action (Type*) G) :=
   ⟨⟨PUnit, 1⟩⟩
 
->>>>>>> 8b8fe2fa
 instance : Inhabited (Action AddCommGrp G) :=
   ⟨trivial G <| AddCommGrp.of PUnit⟩
 
