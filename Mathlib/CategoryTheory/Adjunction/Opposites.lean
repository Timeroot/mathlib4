--- conflicted
+++ resolved
@@ -38,21 +38,13 @@
         (opEquiv _ _)
     homEquiv_naturality_left_symm := by
       -- Porting note: This proof was handled by `obviously` in mathlib3. The only obstruction to
-<<<<<<< HEAD
-      -- automation fully kicking in here is that the `@[simps]` lemmas of `opEquiv` and
-=======
       -- automation fully kicking in here is that the `@[simps]` lemmas of `opEquiv` and
->>>>>>> d0df76bd
       -- `homEquiv` aren't firing.
       intros
       simp [opEquiv, homEquiv]
     homEquiv_naturality_right := by
       -- Porting note: This proof was handled by `obviously` in mathlib3. The only obstruction to
-<<<<<<< HEAD
-      -- automation fully kicking in here is that the `@[simps]` lemmas of `opEquiv` and
-=======
       -- automation fully kicking in here is that the `@[simps]` lemmas of `opEquiv` and
->>>>>>> d0df76bd
       -- `homEquiv` aren't firing.
       intros
       simp [opEquiv, homEquiv] }
