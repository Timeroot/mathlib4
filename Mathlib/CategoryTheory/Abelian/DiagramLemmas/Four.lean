--- conflicted
+++ resolved
@@ -135,12 +135,9 @@
 
 -- Adaptation note: nightly-2024-03-11
 -- We turn off simprocs here.
-<<<<<<< HEAD
-=======
 -- Ideally someone will investigate whether `simp` lemmas can be rearranged
 -- so that this works without the `set_option`,
 -- *or* come up with a proposal regarding finer control of disabling simprocs.
->>>>>>> 94343c4b
 set_option simprocs false in
 /-- The five lemma. -/
 theorem isIso_of_epi_of_isIso_of_isIso_of_mono (h₀ : Epi (app' φ 0)) (h₁ : IsIso (app' φ 1))
