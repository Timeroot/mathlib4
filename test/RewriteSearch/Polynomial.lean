-- FIXME nightly-testing `rw_search` is completely broken, unfortunately,
-- by https://github.com/leanprover/lean4/pull/3719

-- import Mathlib.Init.Core
-- import Mathlib.Data.Polynomial.Eval
-- import Mathlib.Data.Polynomial.Inductions
-- import Mathlib.Tactic.RewriteSearch

-- set_option autoImplicit true

-- open Polynomial

-- -- info: Try this: rw [@natDegree_sub, @sub_eq_neg_add, @natDegree_add_C, @natDegree_neg]
-- #guard_msgs(drop info) in
-- example {R : Type*} [Ring R] {p : Polynomial R} {a : R} :
--     natDegree (p - C a) = natDegree p := by
--   rw_search [-Polynomial.natDegree_sub_C, -sub_eq_neg_add]


-- -- This one works, but is very slow:

-- -- /--
-- -- info: Try this: rw [@X_mul, @eq_sub_iff_add_eq, @divX_mul_X_add]
-- -- -/
-- -- #guard_msgs in
-- -- set_option maxHeartbeats 5000000 in
-- -- theorem Polynomial.X_mul_divX [Field F] (p : Polynomial F) :
-- --     Polynomial.X * Polynomial.divX p = p - Polynomial.C (Polynomial.coeff p 0) := by
-- --   -- Manual proof: rw [eq_sub_iff_add_eq, Polynomial.X_mul_divX_add]
-- --   rw_search


-- -- All rewrite-only lemmas from `Mathlib.Data.Polynomial.Degree.Definitions`,
-- -- whose statements are equalities.
-- -- TODO: `rw_search` should handle `iff` as well.

-- universe u v

-- open
--   BigOperators
--   Finset
--   Finsupp
--   Polynomial

-- -- Polynomial.degree_of_subsingleton.{u}
-- #guard_msgs(drop info) in
-- example {R : Type u} [Semiring R] {p : Polynomial R} [Subsingleton R] :
--     Polynomial.degree p = ⊥ := by
--   rw_search [-Polynomial.degree_of_subsingleton]
--   -- Mathlib proof:
--   -- rw [Subsingleton.elim p 0, degree_zero]
--   done

-- -- Fails:
-- -- -- Polynomial.natDegree_of_subsingleton.{u}
-- -- example {R : Type u} [Semiring R] {p : Polynomial R}
-- --     [Subsingleton R] : Polynomial.natDegree p = 0 := by
-- --   rw_search [-Polynomial.natDegree_of_subsingleton]
-- --   -- Mathlib proof:
-- --   -- rw [Subsingleton.elim p 0, natDegree_zero]
-- --   done

-- -- Polynomial.degree_C_mul_X_pow.{u}
-- #guard_msgs(drop info) in
-- example {R : Type u} {a : R} [Semiring R] (n : ℕ) (ha : a ≠ 0) :
--     Polynomial.degree (Polynomial.C a * Polynomial.X ^ n) = n := by
--   rw_search [-Polynomial.degree_C_mul_X_pow]
--   -- Mathlib proof:
--   -- rw [C_mul_X_pow_eq_monomial, degree_monomial n ha]
--   done

-- -- Fails:
-- -- -- Polynomial.Monic.eq_X_add_C.{u}
-- -- example {R : Type u} [Semiring R] {p : Polynomial R} (hm : Polynomial.Monic p)
-- --     (hnd : Polynomial.natDegree p = 1) : p = Polynomial.X + Polynomial.C (Polynomial.coeff p 0) := by
-- --   rw_search [-Polynomial.Monic.eq_X_add_C]
-- --   -- Mathlib proof:
-- --   -- rw [← one_mul X, ← C_1, ← hm.coeff_natDegree, hnd, ← eq_X_add_C_of_natDegree_le_one hnd.le]
-- --   done

-- -- Fails:
-- -- -- Polynomial.natDegree_int_cast.{u}
-- -- example {R : Type u} [Ring R] (n : ℤ) : Polynomial.natDegree (n : R[X]) = 0 := by
-- --   rw_search [-Polynomial.natDegree_int_cast]
-- --   -- Mathlib proof:
-- --   -- rw [← C_eq_int_cast, natDegree_C]
-- --   done

-- -- Fails:
-- -- -- Polynomial.leadingCoeff_neg.{u}
-- -- example {R : Type u} [Ring R] (p : Polynomial R) :
-- --     Polynomial.leadingCoeff (-p) = -Polynomial.leadingCoeff p := by
-- --   rw_search [-Polynomial.leadingCoeff_neg]
-- --   -- Mathlib proof:
-- --   -- rw [leadingCoeff, leadingCoeff, natDegree_neg, coeff_neg]
-- --   done

-- -- Polynomial.degree_add_eq_right_of_degree_lt.{u}
-- #guard_msgs(drop info) in
-- example {R : Type u} [Semiring R] {p q : Polynomial R}
--     (h : Polynomial.degree p < Polynomial.degree q) : Polynomial.degree (p + q) = Polynomial.degree q := by
--   rw_search [-Polynomial.degree_add_eq_right_of_degree_lt]
--   -- Mathlib proof:
--   -- rw [add_comm, degree_add_eq_left_of_degree_lt h]
--   done

<<<<<<< HEAD
-- -- Polynomial.leadingCoeff_C_mul_X_pow.{u}
-- #guard_msgs(drop info) in
-- example {R : Type u} [Semiring R] (a : R) (n : ℕ) :
--     Polynomial.leadingCoeff (Polynomial.C a * Polynomial.X ^ n) = a := by
--   rw_search [-Polynomial.leadingCoeff_C_mul_X_pow]
--   -- Mathlib proof:
--   -- rw [C_mul_X_pow_eq_monomial, leadingCoeff_monomial]
=======
-- Fails:
-- -- Polynomial.natDegree_intCast.{u}
-- example {R : Type u} [Ring R] (n : ℤ) : Polynomial.natDegree (n : R[X]) = 0 := by
--   rw_search [-Polynomial.natDegree_intCast]
--   -- Mathlib proof:
--   -- rw [← C_eq_intCast, natDegree_C]
>>>>>>> 2eed8869
--   done

-- -- Polynomial.C_mul_X_pow_eq_self.{u}
-- #guard_msgs(drop info) in
-- example {R : Type u} [Semiring R] {p : Polynomial R}
--     (h : Finset.card (Polynomial.support p) ≤ 1) :
--     Polynomial.C (Polynomial.leadingCoeff p) * Polynomial.X ^ Polynomial.natDegree p = p := by
--   rw_search [-Polynomial.C_mul_X_pow_eq_self]
--   -- Mathlib proof:
--   -- rw [C_mul_X_pow_eq_monomial, monomial_natDegree_leadingCoeff_eq_self h]
--   done

-- -- Fails:
-- -- -- Polynomial.degree_linear.{u}
-- -- example {R : Type u} {a b : R} [Semiring R] (ha : a ≠ 0) :
-- --     Polynomial.degree (Polynomial.C a * Polynomial.X + Polynomial.C b) = 1 := by
-- --   rw_search [-Polynomial.degree_linear]
-- --   -- Mathlib proof:
-- --   -- rw [degree_add_eq_left_of_degree_lt <| degree_C_lt_degree_C_mul_X ha, degree_C_mul_X ha]
-- --   done

-- -- Polynomial.natDegree_linear.{u}
-- #guard_msgs(drop info) in
-- example {R : Type u} {a b : R} [Semiring R] (ha : a ≠ 0) :
--     Polynomial.natDegree (Polynomial.C a * Polynomial.X + Polynomial.C b) = 1 := by
--   rw_search [-Polynomial.natDegree_linear]
--   -- Mathlib proof:
--   -- rw [natDegree_add_C, natDegree_C_mul_X a ha]
--   done

-- -- Fails:
-- -- -- Polynomial.degree_X_pow.{u}
-- -- example {R : Type u} [Semiring R] [Nontrivial R] (n : ℕ) :
-- --     Polynomial.degree (Polynomial.X ^ n : R[X]) = n := by
-- --   rw_search [-Polynomial.degree_X_pow]
-- --   -- Mathlib proof:
-- --   -- rw [X_pow_eq_monomial, degree_monomial _ (one_ne_zero' R)]
-- --   done

-- -- Fails:
-- -- -- Polynomial.degree_X_sub_C.{u}
-- -- #guard_msgs(drop info) in
-- -- example {R : Type u} [Ring R] [Nontrivial R] (a : R) :
-- --     Polynomial.degree (Polynomial.X - Polynomial.C a) = 1 := by
-- --   rw_search [-Polynomial.degree_X_sub_C]
-- --   -- Mathlib proof:
-- --   -- rw [sub_eq_add_neg, ← map_neg C a, degree_X_add_C]
-- --   done

-- -- Polynomial.natDegree_X_sub_C.{u}
-- #guard_msgs(drop info) in
-- example {R : Type u} [Ring R] [Nontrivial R] (x : R) :
--     Polynomial.natDegree (Polynomial.X - Polynomial.C x) = 1 := by
--   rw_search [-Polynomial.natDegree_X_sub_C]
--   -- Mathlib proof:
--   -- rw [natDegree_sub_C, natDegree_X]
--   done

-- -- Polynomial.nextCoeff_X_sub_C.{v}
-- #guard_msgs(drop info) in
-- example {S : Type v} [Ring S] (c : S) :
--     Polynomial.nextCoeff (Polynomial.X - Polynomial.C c) = -c := by
--   rw_search [-Polynomial.nextCoeff_X_sub_C]
--   -- Mathlib proof:
--   -- rw [sub_eq_add_neg, ← map_neg C c, nextCoeff_X_add_C]
--   done

-- -- Polynomial.degree_X_pow_sub_C.{u}
-- #guard_msgs(drop info) in
-- example {R : Type u} [Ring R] [Nontrivial R] {n : ℕ} (hn : 0 < n) (a : R) :
--     Polynomial.degree (Polynomial.X ^ n - Polynomial.C a) = n := by
--   rw_search [-Polynomial.degree_X_pow_sub_C]
--   -- Mathlib proof:
--   -- rw [sub_eq_add_neg, ← map_neg C a, degree_X_pow_add_C hn]
--   done

-- -- Polynomial.natDegree_X_pow_sub_C.{u}
-- #guard_msgs(drop info) in
-- example {R : Type u} [Ring R] [Nontrivial R] {n : ℕ} {r : R} :
--     Polynomial.natDegree (Polynomial.X ^ n - Polynomial.C r) = n := by
--   rw_search [-Polynomial.natDegree_X_pow_sub_C]
--   -- Mathlib proof:
--   -- rw [sub_eq_add_neg, ← map_neg C r, natDegree_X_pow_add_C]
--   done

-- -- Fails:
-- -- -- Polynomial.leadingCoeff_X_sub_C.{v}
-- -- example {S : Type v} [Ring S] (r : S) :
-- --     Polynomial.leadingCoeff (Polynomial.X - Polynomial.C r) = 1 := by
-- --   rw_search [-Polynomial.leadingCoeff_X_sub_C]
-- --   -- Mathlib proof:
-- --   -- rw [sub_eq_add_neg, ← map_neg C r, leadingCoeff_X_add_C]
-- --   done<|MERGE_RESOLUTION|>--- conflicted
+++ resolved
@@ -1,9 +1,9 @@
 -- FIXME nightly-testing `rw_search` is completely broken, unfortunately,
 -- by https://github.com/leanprover/lean4/pull/3719
 
+-- import Mathlib.Algebra.Polynomial.Eval
+-- import Mathlib.Algebra.Polynomial.Inductions
 -- import Mathlib.Init.Core
--- import Mathlib.Data.Polynomial.Eval
--- import Mathlib.Data.Polynomial.Inductions
 -- import Mathlib.Tactic.RewriteSearch
 
 -- set_option autoImplicit true
@@ -79,11 +79,11 @@
 -- --   done
 
 -- -- Fails:
--- -- -- Polynomial.natDegree_int_cast.{u}
+-- -- -- Polynomial.natDegree_intCast.{u}
 -- -- example {R : Type u} [Ring R] (n : ℤ) : Polynomial.natDegree (n : R[X]) = 0 := by
--- --   rw_search [-Polynomial.natDegree_int_cast]
--- --   -- Mathlib proof:
--- --   -- rw [← C_eq_int_cast, natDegree_C]
+-- --   rw_search [-Polynomial.natDegree_intCast]
+-- --   -- Mathlib proof:
+-- --   -- rw [← C_eq_intCast, natDegree_C]
 -- --   done
 
 -- -- Fails:
@@ -104,7 +104,6 @@
 --   -- rw [add_comm, degree_add_eq_left_of_degree_lt h]
 --   done
 
-<<<<<<< HEAD
 -- -- Polynomial.leadingCoeff_C_mul_X_pow.{u}
 -- #guard_msgs(drop info) in
 -- example {R : Type u} [Semiring R] (a : R) (n : ℕ) :
@@ -112,14 +111,6 @@
 --   rw_search [-Polynomial.leadingCoeff_C_mul_X_pow]
 --   -- Mathlib proof:
 --   -- rw [C_mul_X_pow_eq_monomial, leadingCoeff_monomial]
-=======
--- Fails:
--- -- Polynomial.natDegree_intCast.{u}
--- example {R : Type u} [Ring R] (n : ℤ) : Polynomial.natDegree (n : R[X]) = 0 := by
---   rw_search [-Polynomial.natDegree_intCast]
---   -- Mathlib proof:
---   -- rw [← C_eq_intCast, natDegree_C]
->>>>>>> 2eed8869
 --   done
 
 -- -- Polynomial.C_mul_X_pow_eq_self.{u}
