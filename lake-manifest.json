{"version": "1.1.0",
 "packagesDir": ".lake/packages",
 "packages":
 [{"url": "https://github.com/leanprover-community/plausible",
   "type": "git",
   "subDir": null,
   "scope": "leanprover-community",
   "rev": "8e5cb8d424df462f84997dd68af6f40e347c3e35",
   "name": "plausible",
   "manifestFile": "lake-manifest.json",
   "inputRev": "v4.15.0-rc1",
   "inherited": false,
   "configFile": "lakefile.toml"},
  {"url": "https://github.com/leanprover-community/LeanSearchClient",
   "type": "git",
   "subDir": null,
   "scope": "leanprover-community",
   "rev": "d7caecce0d0f003fd5e9cce9a61f1dd6ba83142b",
   "name": "LeanSearchClient",
   "manifestFile": "lake-manifest.json",
   "inputRev": "main",
   "inherited": false,
   "configFile": "lakefile.toml"},
  {"url": "https://github.com/leanprover-community/import-graph",
   "type": "git",
   "subDir": null,
   "scope": "leanprover-community",
   "rev": "ed3b856bd8893ade75cafe13e8544d4c2660f377",
   "name": "importGraph",
   "manifestFile": "lake-manifest.json",
   "inputRev": "v4.15.0-rc1",
   "inherited": false,
   "configFile": "lakefile.toml"},
  {"url": "https://github.com/leanprover-community/ProofWidgets4",
   "type": "git",
   "subDir": null,
   "scope": "leanprover-community",
   "rev": "2b000e02d50394af68cfb4770a291113d94801b5",
   "name": "proofwidgets",
   "manifestFile": "lake-manifest.json",
   "inputRev": "v0.0.48",
   "inherited": false,
   "configFile": "lakefile.lean"},
  {"url": "https://github.com/leanprover-community/aesop",
   "type": "git",
   "subDir": null,
   "scope": "leanprover-community",
   "rev": "8b6048aa0a4a4b6bcf83597802d8dee734e64b7e",
   "name": "aesop",
   "manifestFile": "lake-manifest.json",
   "inputRev": "v4.15.0-rc1",
   "inherited": false,
   "configFile": "lakefile.toml"},
  {"url": "https://github.com/leanprover-community/quote4",
   "type": "git",
   "subDir": null,
   "scope": "leanprover-community",
   "rev": "ad942fdf0b15c38bface6acbb01d63855a2519ac",
   "name": "Qq",
   "manifestFile": "lake-manifest.json",
   "inputRev": "v4.14.0",
   "inherited": false,
   "configFile": "lakefile.lean"},
  {"url": "https://github.com/leanprover-community/batteries",
   "type": "git",
   "subDir": null,
   "scope": "leanprover-community",
<<<<<<< HEAD
   "rev": "66665ee55eb8f94975409d3bee237330314282db",
   "name": "batteries",
   "manifestFile": "lake-manifest.json",
   "inputRev": "nightly-testing",
=======
   "rev": "e5665a28163161615d0ebf390c5e53fa0b505456",
   "name": "batteries",
   "manifestFile": "lake-manifest.json",
   "inputRev": "lean-pr-testing-6315",
>>>>>>> b01be4bd
   "inherited": false,
   "configFile": "lakefile.toml"},
  {"url": "https://github.com/leanprover/lean4-cli",
   "type": "git",
   "subDir": null,
   "scope": "leanprover",
   "rev": "0c8ea32a15a4f74143e4e1e107ba2c412adb90fd",
   "name": "Cli",
   "manifestFile": "lake-manifest.json",
   "inputRev": "main",
   "inherited": true,
   "configFile": "lakefile.toml"}],
 "name": "mathlib",
 "lakeDir": ".lake"}<|MERGE_RESOLUTION|>--- conflicted
+++ resolved
@@ -65,17 +65,10 @@
    "type": "git",
    "subDir": null,
    "scope": "leanprover-community",
-<<<<<<< HEAD
-   "rev": "66665ee55eb8f94975409d3bee237330314282db",
-   "name": "batteries",
-   "manifestFile": "lake-manifest.json",
-   "inputRev": "nightly-testing",
-=======
    "rev": "e5665a28163161615d0ebf390c5e53fa0b505456",
    "name": "batteries",
    "manifestFile": "lake-manifest.json",
    "inputRev": "lean-pr-testing-6315",
->>>>>>> b01be4bd
    "inherited": false,
    "configFile": "lakefile.toml"},
   {"url": "https://github.com/leanprover/lean4-cli",
