{"version": "1.1.0",
 "packagesDir": ".lake/packages",
 "packages":
 [{"url": "https://github.com/leanprover-community/batteries",
   "type": "git",
   "subDir": null,
   "scope": "leanprover-community",
<<<<<<< HEAD
   "rev": "ac82ca1064a77eb76d37ae2ab2d1cdeb942d57fe",
=======
   "rev": "e7897807913fafdab31b01b9f627550bcc96cff2",
>>>>>>> 578cdceb
   "name": "batteries",
   "manifestFile": "lake-manifest.json",
   "inputRev": "main",
   "inherited": false,
   "configFile": "lakefile.lean"},
  {"url": "https://github.com/leanprover-community/quote4",
   "type": "git",
   "subDir": null,
   "scope": "leanprover-community",
   "rev": "01ad33937acd996ee99eb74eefb39845e4e4b9f5",
   "name": "Qq",
   "manifestFile": "lake-manifest.json",
   "inputRev": "master",
   "inherited": false,
   "configFile": "lakefile.lean"},
  {"url": "https://github.com/leanprover-community/aesop",
   "type": "git",
   "subDir": null,
   "scope": "leanprover-community",
   "rev": "79fb157c6a5061190d169535f8e5cb007914a82e",
   "name": "aesop",
   "manifestFile": "lake-manifest.json",
   "inputRev": "master",
   "inherited": false,
   "configFile": "lakefile.toml"},
  {"url": "https://github.com/leanprover-community/ProofWidgets4",
   "type": "git",
   "subDir": null,
   "scope": "leanprover-community",
   "rev": "c87908619cccadda23f71262e6898b9893bffa36",
   "name": "proofwidgets",
   "manifestFile": "lake-manifest.json",
   "inputRev": "v0.0.40",
   "inherited": false,
   "configFile": "lakefile.lean"},
  {"url": "https://github.com/leanprover/lean4-cli",
   "type": "git",
   "subDir": null,
   "scope": "",
   "rev": "a11566029bd9ec4f68a65394e8c3ff1af74c1a29",
   "name": "Cli",
   "manifestFile": "lake-manifest.json",
   "inputRev": "main",
   "inherited": true,
   "configFile": "lakefile.lean"},
  {"url": "https://github.com/leanprover-community/import-graph",
   "type": "git",
   "subDir": null,
   "scope": "leanprover-community",
   "rev": "68b518c9b352fbee16e6d632adcb7a6d0760e2b7",
   "name": "importGraph",
   "manifestFile": "lake-manifest.json",
   "inputRev": "main",
   "inherited": false,
   "configFile": "lakefile.toml"}],
 "name": "mathlib",
 "lakeDir": ".lake"}<|MERGE_RESOLUTION|>--- conflicted
+++ resolved
@@ -5,11 +5,7 @@
    "type": "git",
    "subDir": null,
    "scope": "leanprover-community",
-<<<<<<< HEAD
-   "rev": "ac82ca1064a77eb76d37ae2ab2d1cdeb942d57fe",
-=======
    "rev": "e7897807913fafdab31b01b9f627550bcc96cff2",
->>>>>>> 578cdceb
    "name": "batteries",
    "manifestFile": "lake-manifest.json",
    "inputRev": "main",
