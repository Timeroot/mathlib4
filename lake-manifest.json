{"version": "1.1.0",
 "packagesDir": ".lake/packages",
 "packages":
 [{"url": "https://github.com/leanprover-community/batteries",
   "type": "git",
   "subDir": null,
   "scope": "leanprover-community",
<<<<<<< HEAD
   "rev": "9b95d93ddf6deb4a546810532d3f6d54ea48184a",
=======
   "rev": "31a10a332858d6981dbcf55d54ee51680dd75f18",
>>>>>>> 6998f57a
   "name": "batteries",
   "manifestFile": "lake-manifest.json",
   "inputRev": "nightly-testing",
   "inherited": false,
   "configFile": "lakefile.toml"},
  {"url": "https://github.com/leanprover-community/quote4",
   "type": "git",
   "subDir": null,
   "scope": "leanprover-community",
<<<<<<< HEAD
   "rev": "0495948fee4b49f9e4757134f6c3c13c6a8d9fa4",
=======
   "rev": "d6ae727639429892c372d613b31967b6ee51f78c",
>>>>>>> 6998f57a
   "name": "Qq",
   "manifestFile": "lake-manifest.json",
   "inputRev": "nightly-testing",
   "inherited": false,
   "configFile": "lakefile.lean"},
  {"url": "https://github.com/leanprover-community/aesop",
   "type": "git",
   "subDir": null,
   "scope": "leanprover-community",
<<<<<<< HEAD
   "rev": "7942d633677935d58dbd5bc734fe109a069ba35c",
=======
   "rev": "5f934891e11d70a1b86e302fdf9cecfc21e8de46",
>>>>>>> 6998f57a
   "name": "aesop",
   "manifestFile": "lake-manifest.json",
   "inputRev": "nightly-testing",
   "inherited": false,
   "configFile": "lakefile.toml"},
  {"url": "https://github.com/leanprover-community/ProofWidgets4",
   "type": "git",
   "subDir": null,
   "scope": "leanprover-community",
<<<<<<< HEAD
   "rev": "5632ca0c8675a572e875e501c19575d7785b9b38",
   "name": "proofwidgets",
   "manifestFile": "lake-manifest.json",
   "inputRev": "v0.0.44-pre3",
=======
   "rev": "23268f52d3505955de3c26a42032702c25cfcbf8",
   "name": "proofwidgets",
   "manifestFile": "lake-manifest.json",
   "inputRev": "v0.0.44",
>>>>>>> 6998f57a
   "inherited": false,
   "configFile": "lakefile.lean"},
  {"url": "https://github.com/leanprover/lean4-cli",
   "type": "git",
   "subDir": null,
   "scope": "leanprover",
   "rev": "039d23aebf2ccb980bc86e93179e7e340f99b4f0",
   "name": "Cli",
   "manifestFile": "lake-manifest.json",
   "inputRev": "nightly",
   "inherited": true,
   "configFile": "lakefile.toml"},
  {"url": "https://github.com/leanprover-community/import-graph",
   "type": "git",
   "subDir": null,
   "scope": "leanprover-community",
<<<<<<< HEAD
   "rev": "3e603483245501e58bd67b9c7f00223228e3dbba",
=======
   "rev": "984d7ee170b75d6b03c0903e0b750ee2c6d1e3fb",
>>>>>>> 6998f57a
   "name": "importGraph",
   "manifestFile": "lake-manifest.json",
   "inputRev": "nightly-testing",
   "inherited": false,
   "configFile": "lakefile.toml"},
  {"url": "https://github.com/leanprover-community/LeanSearchClient",
   "type": "git",
   "subDir": null,
   "scope": "leanprover-community",
   "rev": "7bedaed1ef024add1e171cc17706b012a9a37802",
   "name": "LeanSearchClient",
   "manifestFile": "lake-manifest.json",
   "inputRev": "main",
   "inherited": false,
   "configFile": "lakefile.toml"},
  {"url": "https://github.com/leanprover-community/plausible",
   "type": "git",
   "subDir": null,
   "scope": "leanprover-community",
   "rev": "d212dd74414e997653cd3484921f4159c955ccca",
   "name": "plausible",
   "manifestFile": "lake-manifest.json",
   "inputRev": "main",
   "inherited": false,
   "configFile": "lakefile.toml"}],
 "name": "mathlib",
 "lakeDir": ".lake"}<|MERGE_RESOLUTION|>--- conflicted
+++ resolved
@@ -5,11 +5,7 @@
    "type": "git",
    "subDir": null,
    "scope": "leanprover-community",
-<<<<<<< HEAD
-   "rev": "9b95d93ddf6deb4a546810532d3f6d54ea48184a",
-=======
-   "rev": "31a10a332858d6981dbcf55d54ee51680dd75f18",
->>>>>>> 6998f57a
+   "rev": "de4e7d2aa81879ff79cda6a489e6541e114a26bb",
    "name": "batteries",
    "manifestFile": "lake-manifest.json",
    "inputRev": "nightly-testing",
@@ -19,11 +15,7 @@
    "type": "git",
    "subDir": null,
    "scope": "leanprover-community",
-<<<<<<< HEAD
    "rev": "0495948fee4b49f9e4757134f6c3c13c6a8d9fa4",
-=======
-   "rev": "d6ae727639429892c372d613b31967b6ee51f78c",
->>>>>>> 6998f57a
    "name": "Qq",
    "manifestFile": "lake-manifest.json",
    "inputRev": "nightly-testing",
@@ -33,11 +25,7 @@
    "type": "git",
    "subDir": null,
    "scope": "leanprover-community",
-<<<<<<< HEAD
-   "rev": "7942d633677935d58dbd5bc734fe109a069ba35c",
-=======
-   "rev": "5f934891e11d70a1b86e302fdf9cecfc21e8de46",
->>>>>>> 6998f57a
+   "rev": "10001e92eb91fd0d186f10b8a396a98836c97f2a",
    "name": "aesop",
    "manifestFile": "lake-manifest.json",
    "inputRev": "nightly-testing",
@@ -47,17 +35,10 @@
    "type": "git",
    "subDir": null,
    "scope": "leanprover-community",
-<<<<<<< HEAD
-   "rev": "5632ca0c8675a572e875e501c19575d7785b9b38",
-   "name": "proofwidgets",
-   "manifestFile": "lake-manifest.json",
-   "inputRev": "v0.0.44-pre3",
-=======
    "rev": "23268f52d3505955de3c26a42032702c25cfcbf8",
    "name": "proofwidgets",
    "manifestFile": "lake-manifest.json",
    "inputRev": "v0.0.44",
->>>>>>> 6998f57a
    "inherited": false,
    "configFile": "lakefile.lean"},
   {"url": "https://github.com/leanprover/lean4-cli",
@@ -74,11 +55,7 @@
    "type": "git",
    "subDir": null,
    "scope": "leanprover-community",
-<<<<<<< HEAD
    "rev": "3e603483245501e58bd67b9c7f00223228e3dbba",
-=======
-   "rev": "984d7ee170b75d6b03c0903e0b750ee2c6d1e3fb",
->>>>>>> 6998f57a
    "name": "importGraph",
    "manifestFile": "lake-manifest.json",
    "inputRev": "nightly-testing",
@@ -98,7 +75,7 @@
    "type": "git",
    "subDir": null,
    "scope": "leanprover-community",
-   "rev": "d212dd74414e997653cd3484921f4159c955ccca",
+   "rev": "3b0b954f62792681076389108fa9305b9892d394",
    "name": "plausible",
    "manifestFile": "lake-manifest.json",
    "inputRev": "main",
