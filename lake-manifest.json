{"version": "1.1.0",
 "packagesDir": ".lake/packages",
 "packages":
 [{"url": "https://github.com/leanprover-community/plausible",
   "type": "git",
   "subDir": null,
   "scope": "leanprover-community",
   "rev": "fde3fc21dd68a10791dea22b6f5b53c5a5a5962d",
   "name": "plausible",
   "manifestFile": "lake-manifest.json",
   "inputRev": "nightly-testing",
   "inherited": false,
   "configFile": "lakefile.toml"},
  {"url": "https://github.com/leanprover-community/LeanSearchClient",
   "type": "git",
   "subDir": null,
   "scope": "leanprover-community",
   "rev": "6c62474116f525d2814f0157bb468bf3a4f9f120",
   "name": "LeanSearchClient",
   "manifestFile": "lake-manifest.json",
   "inputRev": "main",
   "inherited": false,
   "configFile": "lakefile.toml"},
  {"url": "https://github.com/leanprover-community/import-graph",
   "type": "git",
   "subDir": null,
   "scope": "leanprover-community",
   "rev": "f5e58ef1f58fc0cbd92296d18951f45216309e48",
   "name": "importGraph",
   "manifestFile": "lake-manifest.json",
   "inputRev": "main",
   "inherited": false,
   "configFile": "lakefile.toml"},
  {"url": "https://github.com/leanprover-community/ProofWidgets4",
   "type": "git",
   "subDir": null,
   "scope": "leanprover-community",
   "rev": "632ca63a94f47dbd5694cac3fd991354b82b8f7a",
   "name": "proofwidgets",
   "manifestFile": "lake-manifest.json",
   "inputRev": "v0.0.59",
   "inherited": false,
   "configFile": "lakefile.lean"},
  {"url": "https://github.com/leanprover-community/aesop",
   "type": "git",
   "subDir": null,
   "scope": "leanprover-community",
   "rev": "c37af3a23d5798c560bce190bfd779710eaff1e1",
   "name": "aesop",
   "manifestFile": "lake-manifest.json",
   "inputRev": "nightly-testing",
   "inherited": false,
   "configFile": "lakefile.toml"},
  {"url": "https://github.com/leanprover-community/quote4",
   "type": "git",
   "subDir": null,
   "scope": "leanprover-community",
   "rev": "a412620a83d564dfb8489b92424caaed5067dc73",
   "name": "Qq",
   "manifestFile": "lake-manifest.json",
   "inputRev": "nightly-testing",
   "inherited": false,
   "configFile": "lakefile.toml"},
  {"url": "https://github.com/leanprover-community/batteries",
   "type": "git",
   "subDir": null,
   "scope": "leanprover-community",
<<<<<<< HEAD
   "rev": "18d3a54b4337c6125e6b0f0422cbba1b94bf4066",
=======
   "rev": "33ce662d447121e0a98b1e806b966d3742e0c5b5",
>>>>>>> 59c60793
   "name": "batteries",
   "manifestFile": "lake-manifest.json",
   "inputRev": "lean-pr-testing-8405",
   "inherited": false,
   "configFile": "lakefile.toml"},
  {"url": "https://github.com/leanprover/lean4-cli",
   "type": "git",
   "subDir": null,
   "scope": "leanprover",
   "rev": "4f22c09e7ded721e6ecd3cf59221c4647ca49664",
   "name": "Cli",
   "manifestFile": "lake-manifest.json",
   "inputRev": "main",
   "inherited": true,
   "configFile": "lakefile.toml"}],
 "name": "mathlib",
 "lakeDir": ".lake"}<|MERGE_RESOLUTION|>--- conflicted
+++ resolved
@@ -65,11 +65,7 @@
    "type": "git",
    "subDir": null,
    "scope": "leanprover-community",
-<<<<<<< HEAD
-   "rev": "18d3a54b4337c6125e6b0f0422cbba1b94bf4066",
-=======
-   "rev": "33ce662d447121e0a98b1e806b966d3742e0c5b5",
->>>>>>> 59c60793
+   "rev": "282db17d32efceb160278d0c8abb396c474bbcf9",
    "name": "batteries",
    "manifestFile": "lake-manifest.json",
    "inputRev": "lean-pr-testing-8405",
