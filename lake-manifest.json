{"version": "1.1.0",
 "packagesDir": ".lake/packages",
 "packages":
 [{"url": "https://github.com/leanprover-community/plausible",
   "type": "git",
   "subDir": null,
   "scope": "leanprover-community",
   "rev": "8e5cb8d424df462f84997dd68af6f40e347c3e35",
   "name": "plausible",
   "manifestFile": "lake-manifest.json",
   "inputRev": "v4.15.0-rc1",
   "inherited": false,
   "configFile": "lakefile.toml"},
  {"url": "https://github.com/leanprover-community/LeanSearchClient",
   "type": "git",
   "subDir": null,
   "scope": "leanprover-community",
   "rev": "d7caecce0d0f003fd5e9cce9a61f1dd6ba83142b",
   "name": "LeanSearchClient",
   "manifestFile": "lake-manifest.json",
   "inputRev": "main",
   "inherited": false,
   "configFile": "lakefile.toml"},
  {"url": "https://github.com/leanprover-community/import-graph",
   "type": "git",
   "subDir": null,
   "scope": "leanprover-community",
   "rev": "ed3b856bd8893ade75cafe13e8544d4c2660f377",
   "name": "importGraph",
   "manifestFile": "lake-manifest.json",
   "inputRev": "v4.15.0-rc1",
   "inherited": false,
   "configFile": "lakefile.toml"},
  {"url": "https://github.com/leanprover-community/ProofWidgets4",
   "type": "git",
   "subDir": null,
   "scope": "leanprover-community",
   "rev": "2b000e02d50394af68cfb4770a291113d94801b5",
   "name": "proofwidgets",
   "manifestFile": "lake-manifest.json",
   "inputRev": "v0.0.48",
   "inherited": false,
   "configFile": "lakefile.lean"},
  {"url": "https://github.com/leanprover-community/aesop",
   "type": "git",
   "subDir": null,
   "scope": "leanprover-community",
   "rev": "6dd5eb5a3aeb43f710a35e7fe4fa3f85649ac9a4",
   "name": "aesop",
   "manifestFile": "lake-manifest.json",
   "inputRev": "nightly-testing",
   "inherited": false,
   "configFile": "lakefile.toml"},
  {"url": "https://github.com/leanprover-community/quote4",
   "type": "git",
   "subDir": null,
   "scope": "leanprover-community",
   "rev": "ad942fdf0b15c38bface6acbb01d63855a2519ac",
   "name": "Qq",
   "manifestFile": "lake-manifest.json",
   "inputRev": "v4.14.0",
   "inherited": false,
   "configFile": "lakefile.lean"},
  {"url": "https://github.com/leanprover-community/batteries",
   "type": "git",
   "subDir": null,
   "scope": "leanprover-community",
<<<<<<< HEAD
   "rev": "590ac59af9f55fbb429e3615a25a10d36d723d48",
=======
   "rev": "13c202289cae0db69d997904de3c4d43c9222ea8",
>>>>>>> ddcb85bd
   "name": "batteries",
   "manifestFile": "lake-manifest.json",
   "inputRev": "nightly-testing",
   "inherited": false,
   "configFile": "lakefile.toml"},
  {"url": "https://github.com/leanprover/lean4-cli",
   "type": "git",
   "subDir": null,
   "scope": "leanprover",
   "rev": "0c8ea32a15a4f74143e4e1e107ba2c412adb90fd",
   "name": "Cli",
   "manifestFile": "lake-manifest.json",
   "inputRev": "main",
   "inherited": true,
   "configFile": "lakefile.toml"}],
 "name": "mathlib",
 "lakeDir": ".lake"}<|MERGE_RESOLUTION|>--- conflicted
+++ resolved
@@ -65,11 +65,7 @@
    "type": "git",
    "subDir": null,
    "scope": "leanprover-community",
-<<<<<<< HEAD
-   "rev": "590ac59af9f55fbb429e3615a25a10d36d723d48",
-=======
    "rev": "13c202289cae0db69d997904de3c4d43c9222ea8",
->>>>>>> ddcb85bd
    "name": "batteries",
    "manifestFile": "lake-manifest.json",
    "inputRev": "nightly-testing",
