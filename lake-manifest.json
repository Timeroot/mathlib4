{"version": "1.1.0",
 "packagesDir": ".lake/packages",
 "packages":
 [{"url": "https://github.com/leanprover-community/batteries",
   "type": "git",
   "subDir": null,
   "scope": "leanprover-community",
<<<<<<< HEAD
   "rev": "976e40eb5e7f0b94fe8e00ef3b5a8259cb9ecbc0",
=======
   "rev": "1bfaec42a7481a81e7e12565442bd1f8dc202ae2",
>>>>>>> 7f8c9acc
   "name": "batteries",
   "manifestFile": "lake-manifest.json",
   "inputRev": "satisfying",
   "inherited": false,
   "configFile": "lakefile.toml"},
  {"url": "https://github.com/leanprover-community/quote4",
   "type": "git",
   "subDir": null,
   "scope": "leanprover-community",
   "rev": "303b23fbcea94ac4f96e590c1cad6618fd4f5f41",
   "name": "Qq",
   "manifestFile": "lake-manifest.json",
   "inputRev": "master",
   "inherited": false,
   "configFile": "lakefile.lean"},
  {"url": "https://github.com/leanprover-community/aesop",
   "type": "git",
   "subDir": null,
   "scope": "leanprover-community",
   "rev": "5dfdc66e0d503631527ad90c1b5d7815c86a8662",
   "name": "aesop",
   "manifestFile": "lake-manifest.json",
   "inputRev": "master",
   "inherited": false,
   "configFile": "lakefile.toml"},
  {"url": "https://github.com/leanprover-community/ProofWidgets4",
   "type": "git",
   "subDir": null,
   "scope": "leanprover-community",
   "rev": "1383e72b40dd62a566896a6e348ffe868801b172",
   "name": "proofwidgets",
   "manifestFile": "lake-manifest.json",
   "inputRev": "v0.0.46",
   "inherited": false,
   "configFile": "lakefile.lean"},
  {"url": "https://github.com/leanprover/lean4-cli",
   "type": "git",
   "subDir": null,
   "scope": "leanprover",
   "rev": "726b3c9ad13acca724d4651f14afc4804a7b0e4d",
   "name": "Cli",
   "manifestFile": "lake-manifest.json",
   "inputRev": "main",
   "inherited": true,
   "configFile": "lakefile.toml"},
  {"url": "https://github.com/leanprover-community/import-graph",
   "type": "git",
   "subDir": null,
   "scope": "leanprover-community",
   "rev": "b0b73e5bc33f1bc4d3c0f254630dd0e262cecc08",
   "name": "importGraph",
   "manifestFile": "lake-manifest.json",
   "inputRev": "main",
   "inherited": false,
   "configFile": "lakefile.toml"},
  {"url": "https://github.com/leanprover-community/LeanSearchClient",
   "type": "git",
   "subDir": null,
   "scope": "leanprover-community",
   "rev": "86d0d0584f5cd165353e2f8a30c455cd0e168ac2",
   "name": "LeanSearchClient",
   "manifestFile": "lake-manifest.json",
   "inputRev": "main",
   "inherited": false,
   "configFile": "lakefile.toml"},
  {"url": "https://github.com/leanprover-community/plausible",
   "type": "git",
   "subDir": null,
   "scope": "leanprover-community",
   "rev": "42dc02bdbc5d0c2f395718462a76c3d87318f7fa",
   "name": "plausible",
   "manifestFile": "lake-manifest.json",
   "inputRev": "main",
   "inherited": false,
   "configFile": "lakefile.toml"}],
 "name": "mathlib",
 "lakeDir": ".lake"}<|MERGE_RESOLUTION|>--- conflicted
+++ resolved
@@ -5,11 +5,7 @@
    "type": "git",
    "subDir": null,
    "scope": "leanprover-community",
-<<<<<<< HEAD
-   "rev": "976e40eb5e7f0b94fe8e00ef3b5a8259cb9ecbc0",
-=======
-   "rev": "1bfaec42a7481a81e7e12565442bd1f8dc202ae2",
->>>>>>> 7f8c9acc
+   "rev": "1331cd95306aba2954410afe54b63dbad4ae92a7",
    "name": "batteries",
    "manifestFile": "lake-manifest.json",
    "inputRev": "satisfying",
