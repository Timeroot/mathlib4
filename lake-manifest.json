{"version": "1.1.0",
 "packagesDir": ".lake/packages",
 "packages":
 [{"url": "https://github.com/leanprover-community/batteries",
   "type": "git",
   "subDir": null,
   "scope": "leanprover-community",
<<<<<<< HEAD
   "rev": "817e5d315461a082b536a35dd80a4fd5ca6aa7b8",
=======
   "rev": "6bd9beed58f76859940e5687485a8675366b4afe",
>>>>>>> 76509731
   "name": "batteries",
   "manifestFile": "lake-manifest.json",
   "inputRev": "lean-pr-testing-5788",
   "inherited": false,
   "configFile": "lakefile.toml"},
  {"url": "https://github.com/leanprover-community/quote4",
   "type": "git",
   "subDir": null,
   "scope": "leanprover-community",
   "rev": "0495948fee4b49f9e4757134f6c3c13c6a8d9fa4",
   "name": "Qq",
   "manifestFile": "lake-manifest.json",
   "inputRev": "nightly-testing",
   "inherited": false,
   "configFile": "lakefile.lean"},
  {"url": "https://github.com/leanprover-community/aesop",
   "type": "git",
   "subDir": null,
   "scope": "leanprover-community",
   "rev": "e39c290f762171a5443444e7cc92bcd1ad584c39",
   "name": "aesop",
   "manifestFile": "lake-manifest.json",
   "inputRev": "nightly-testing",
   "inherited": false,
   "configFile": "lakefile.toml"},
  {"url": "https://github.com/leanprover-community/ProofWidgets4",
   "type": "git",
   "subDir": null,
   "scope": "leanprover-community",
   "rev": "5632ca0c8675a572e875e501c19575d7785b9b38",
   "name": "proofwidgets",
   "manifestFile": "lake-manifest.json",
   "inputRev": "v0.0.44-pre3",
   "inherited": false,
   "configFile": "lakefile.lean"},
  {"url": "https://github.com/leanprover/lean4-cli",
   "type": "git",
   "subDir": null,
   "scope": "leanprover",
   "rev": "2cf1030dc2ae6b3632c84a09350b675ef3e347d0",
   "name": "Cli",
   "manifestFile": "lake-manifest.json",
   "inputRev": "main",
   "inherited": true,
   "configFile": "lakefile.toml"},
  {"url": "https://github.com/leanprover-community/import-graph",
   "type": "git",
   "subDir": null,
   "scope": "leanprover-community",
   "rev": "0b2215ab3149293ce640c44a02341e25881433ef",
   "name": "importGraph",
   "manifestFile": "lake-manifest.json",
   "inputRev": "nightly-testing",
   "inherited": false,
   "configFile": "lakefile.toml"},
  {"url": "https://github.com/leanprover-community/LeanSearchClient",
   "type": "git",
   "subDir": null,
   "scope": "leanprover-community",
   "rev": "7bedaed1ef024add1e171cc17706b012a9a37802",
   "name": "LeanSearchClient",
   "manifestFile": "lake-manifest.json",
   "inputRev": "main",
   "inherited": false,
   "configFile": "lakefile.toml"}],
 "name": "mathlib",
 "lakeDir": ".lake"}<|MERGE_RESOLUTION|>--- conflicted
+++ resolved
@@ -5,16 +5,12 @@
    "type": "git",
    "subDir": null,
    "scope": "leanprover-community",
-<<<<<<< HEAD
-   "rev": "817e5d315461a082b536a35dd80a4fd5ca6aa7b8",
-=======
    "rev": "6bd9beed58f76859940e5687485a8675366b4afe",
->>>>>>> 76509731
    "name": "batteries",
    "manifestFile": "lake-manifest.json",
    "inputRev": "lean-pr-testing-5788",
    "inherited": false,
-   "configFile": "lakefile.toml"},
+   "configFile": "lakefile.lean"},
   {"url": "https://github.com/leanprover-community/quote4",
    "type": "git",
    "subDir": null,
