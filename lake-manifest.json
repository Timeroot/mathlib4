--- conflicted
+++ resolved
@@ -5,11 +5,7 @@
    "type": "git",
    "subDir": null,
    "scope": "leanprover-community",
-<<<<<<< HEAD
-   "rev": "69bac7df7c6067a8da1c3eaca25511c1e328c094",
-=======
-   "rev": "1f570b3fc8bcba96c2402875c131a51a846f2b03",
->>>>>>> 283acfeb
+   "rev": "0fa8adcbda0e8811dd686c185764c98435163024",
    "name": "batteries",
    "manifestFile": "lake-manifest.json",
    "inputRev": "lean-pr-testing-5283",
