--- conflicted
+++ resolved
@@ -5,7 +5,7 @@
    "type": "git",
    "subDir": null,
    "scope": "leanprover-community",
-   "rev": "c708be04267e3e995a14ac0d08b1530579c1525a",
+   "rev": "ebfb31672ab0a5b6d00a018ff67d2ec51ed66f3a",
    "name": "plausible",
    "manifestFile": "lake-manifest.json",
    "inputRev": "main",
@@ -25,11 +25,7 @@
    "type": "git",
    "subDir": null,
    "scope": "leanprover-community",
-<<<<<<< HEAD
    "rev": "4299ce80921bc63c417fe7c33f14beb02f5dbe91",
-=======
-   "rev": "0447b0a7b7f41f0a1749010db3f222e4a96f9d30",
->>>>>>> cc536174
    "name": "importGraph",
    "manifestFile": "lake-manifest.json",
    "inputRev": "nightly-testing",
@@ -39,28 +35,17 @@
    "type": "git",
    "subDir": null,
    "scope": "leanprover-community",
-<<<<<<< HEAD
    "rev": "6b234dc9a47f86554a9e1621d5e664076a9baaf0",
    "name": "proofwidgets",
    "manifestFile": "lake-manifest.json",
    "inputRev": "v0.0.52-pre3",
-=======
-   "rev": "799f6986de9f61b784ff7be8f6a8b101045b8ffd",
-   "name": "proofwidgets",
-   "manifestFile": "lake-manifest.json",
-   "inputRev": "v0.0.52",
->>>>>>> cc536174
    "inherited": false,
    "configFile": "lakefile.lean"},
   {"url": "https://github.com/leanprover-community/aesop",
    "type": "git",
    "subDir": null,
    "scope": "leanprover-community",
-<<<<<<< HEAD
    "rev": "7639cf97dcab967a948ec41ccc556fa613bd8963",
-=======
-   "rev": "56a2c80b209c253e0281ac4562a92122b457dcc0",
->>>>>>> cc536174
    "name": "aesop",
    "manifestFile": "lake-manifest.json",
    "inputRev": "nightly-testing",
@@ -90,11 +75,7 @@
    "type": "git",
    "subDir": null,
    "scope": "leanprover",
-<<<<<<< HEAD
    "rev": "5bf2647dfadce4e48961532d6162d46558be6731",
-=======
-   "rev": "e7fd1a415c80985ade02a021172834ca2139b0ca",
->>>>>>> cc536174
    "name": "Cli",
    "manifestFile": "lake-manifest.json",
    "inputRev": "nightly-testing",
