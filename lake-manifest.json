{"version": 7,
 "packagesDir": ".lake/packages",
 "packages":
 [{"url": "https://github.com/leanprover/std4",
   "type": "git",
   "subDir": null,
<<<<<<< HEAD
   "rev": "c3a6328b872a92c108e89e20cf999434800b520b",
=======
   "rev": "ab1d0228d1f6769f25aa6af0d9c7ce45109d07ee",
>>>>>>> 2ee70d2c
   "name": "std",
   "manifestFile": "lake-manifest.json",
   "inputRev": "nightly-testing",
   "inherited": false,
   "configFile": "lakefile.lean"},
  {"url": "https://github.com/leanprover-community/quote4",
   "type": "git",
   "subDir": null,
   "rev": "fd760831487e6835944e7eeed505522c9dd47563",
   "name": "Qq",
   "manifestFile": "lake-manifest.json",
   "inputRev": "master",
   "inherited": false,
   "configFile": "lakefile.lean"},
  {"url": "https://github.com/leanprover-community/aesop",
   "type": "git",
   "subDir": null,
   "rev": "4e1ae37da9b3abc3f2ae974c7646f2ef8c92acb6",
   "name": "aesop",
   "manifestFile": "lake-manifest.json",
   "inputRev": "nightly-testing",
   "inherited": false,
   "configFile": "lakefile.lean"},
  {"url": "https://github.com/leanprover-community/ProofWidgets4",
   "type": "git",
   "subDir": null,
   "rev": "12fbf5a65b36f8a1315c65960145f0f52980737d",
   "name": "proofwidgets",
   "manifestFile": "lake-manifest.json",
   "inputRev": "v0.0.28-pre",
   "inherited": false,
   "configFile": "lakefile.lean"},
  {"url": "https://github.com/leanprover/lean4-cli",
   "type": "git",
   "subDir": null,
   "rev": "a751d21d4b68c999accb6fc5d960538af26ad5ec",
   "name": "Cli",
   "manifestFile": "lake-manifest.json",
   "inputRev": "main",
   "inherited": false,
   "configFile": "lakefile.lean"},
  {"url": "https://github.com/leanprover-community/import-graph.git",
   "type": "git",
   "subDir": null,
   "rev": "64d082eeaad1a8e6bbb7c23b7a16b85a1715a02f",
   "name": "importGraph",
   "manifestFile": "lake-manifest.json",
   "inputRev": "main",
   "inherited": false,
   "configFile": "lakefile.lean"}],
 "name": "mathlib",
 "lakeDir": ".lake"}<|MERGE_RESOLUTION|>--- conflicted
+++ resolved
@@ -4,11 +4,7 @@
  [{"url": "https://github.com/leanprover/std4",
    "type": "git",
    "subDir": null,
-<<<<<<< HEAD
    "rev": "c3a6328b872a92c108e89e20cf999434800b520b",
-=======
-   "rev": "ab1d0228d1f6769f25aa6af0d9c7ce45109d07ee",
->>>>>>> 2ee70d2c
    "name": "std",
    "manifestFile": "lake-manifest.json",
    "inputRev": "nightly-testing",
