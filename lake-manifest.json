{"version": "1.1.0",
 "packagesDir": ".lake/packages",
 "packages":
 [{"url": "https://github.com/leanprover-community/plausible",
   "type": "git",
   "subDir": null,
   "scope": "leanprover-community",
   "rev": "91ce5a8051438870cbb4e3c68cd12e23ace713b1",
   "name": "plausible",
   "manifestFile": "lake-manifest.json",
   "inputRev": "main",
   "inherited": false,
   "configFile": "lakefile.toml"},
  {"url": "https://github.com/leanprover-community/LeanSearchClient",
   "type": "git",
   "subDir": null,
   "scope": "leanprover-community",
   "rev": "6c62474116f525d2814f0157bb468bf3a4f9f120",
   "name": "LeanSearchClient",
   "manifestFile": "lake-manifest.json",
   "inputRev": "main",
   "inherited": false,
   "configFile": "lakefile.toml"},
  {"url": "https://github.com/leanprover-community/import-graph",
   "type": "git",
   "subDir": null,
   "scope": "leanprover-community",
   "rev": "d554d45b37832f5f8e8797ac0b00be585c8aea49",
   "name": "importGraph",
   "manifestFile": "lake-manifest.json",
   "inputRev": "main",
   "inherited": false,
   "configFile": "lakefile.toml"},
  {"url": "https://github.com/leanprover-community/ProofWidgets4",
   "type": "git",
   "subDir": null,
   "scope": "leanprover-community",
   "rev": "7518acaafc0ba29be6de6c3f37637fe4148b72cb",
   "name": "proofwidgets",
   "manifestFile": "lake-manifest.json",
   "inputRev": "v0.0.61",
   "inherited": false,
   "configFile": "lakefile.lean"},
  {"url": "https://github.com/leanprover-community/aesop",
   "type": "git",
   "subDir": null,
   "scope": "leanprover-community",
   "rev": "c548baa6d2ed727c6e9b30ff627b7c67fda4a54c",
   "name": "aesop",
   "manifestFile": "lake-manifest.json",
   "inputRev": "master",
   "inherited": false,
   "configFile": "lakefile.toml"},
  {"url": "https://github.com/leanprover-community/quote4",
   "type": "git",
   "subDir": null,
   "scope": "leanprover-community",
   "rev": "f827c08bdd5044b75f0fdc3178c0c600e818b76f",
   "name": "Qq",
   "manifestFile": "lake-manifest.json",
   "inputRev": "master",
   "inherited": false,
   "configFile": "lakefile.toml"},
  {"url": "https://github.com/JovanGerb/std4",
   "type": "git",
   "subDir": null,
   "scope": "leanprover-community",
<<<<<<< HEAD
   "rev": "bd37e745a7107d8067d6e1838cfebd0f9d6f5380",
=======
   "rev": "3aafa48516440d6038efb626660c74dec6e640da",
>>>>>>> e7558843
   "name": "batteries",
   "manifestFile": "lake-manifest.json",
   "inputRev": "Jovan-simpnf-star",
   "inherited": false,
   "configFile": "lakefile.toml"},
  {"url": "https://github.com/leanprover/lean4-cli",
   "type": "git",
   "subDir": null,
   "scope": "leanprover",
   "rev": "1606fed39cd8bd366f8a192e6558972af869efa6",
   "name": "Cli",
   "manifestFile": "lake-manifest.json",
   "inputRev": "main",
   "inherited": true,
   "configFile": "lakefile.toml"}],
 "name": "mathlib",
 "lakeDir": ".lake"}<|MERGE_RESOLUTION|>--- conflicted
+++ resolved
@@ -65,11 +65,7 @@
    "type": "git",
    "subDir": null,
    "scope": "leanprover-community",
-<<<<<<< HEAD
    "rev": "bd37e745a7107d8067d6e1838cfebd0f9d6f5380",
-=======
-   "rev": "3aafa48516440d6038efb626660c74dec6e640da",
->>>>>>> e7558843
    "name": "batteries",
    "manifestFile": "lake-manifest.json",
    "inputRev": "Jovan-simpnf-star",
