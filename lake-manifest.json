--- conflicted
+++ resolved
@@ -5,11 +5,7 @@
    "type": "git",
    "subDir": null,
    "scope": "leanprover-community",
-<<<<<<< HEAD
-   "rev": "42a1fee5fae7d3851bb7362eada26d15a9940477",
-=======
-   "rev": "cc0bc876eeef0518ddc1c8d3bd6f48cc83e68901",
->>>>>>> c1d3ebd5
+   "rev": "e33ad27c3f9a358c2dd50f15b80a8a86297b7132",
    "name": "batteries",
    "manifestFile": "lake-manifest.json",
    "inputRev": "nightly-testing",
