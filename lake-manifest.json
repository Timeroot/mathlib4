{"version": "1.1.0",
 "packagesDir": ".lake/packages",
 "packages":
 [{"url": "https://github.com/leanprover-community/plausible",
   "type": "git",
   "subDir": null,
   "scope": "leanprover-community",
   "rev": "59a8514bb0ee5bae2689d8be717b5272c9b3dc1c",
   "name": "plausible",
   "manifestFile": "lake-manifest.json",
   "inputRev": "main",
   "inherited": false,
   "configFile": "lakefile.toml"},
  {"url": "https://github.com/leanprover-community/LeanSearchClient",
   "type": "git",
   "subDir": null,
   "scope": "leanprover-community",
   "rev": "0c169a0d55fef3763cfb3099eafd7b884ec7e41d",
   "name": "LeanSearchClient",
   "manifestFile": "lake-manifest.json",
   "inputRev": "main",
   "inherited": false,
   "configFile": "lakefile.toml"},
  {"url": "https://github.com/leanprover-community/import-graph",
   "type": "git",
   "subDir": null,
   "scope": "leanprover-community",
   "rev": "4299ce80921bc63c417fe7c33f14beb02f5dbe91",
   "name": "importGraph",
   "manifestFile": "lake-manifest.json",
   "inputRev": "nightly-testing",
   "inherited": false,
   "configFile": "lakefile.toml"},
  {"url": "https://github.com/leanprover-community/ProofWidgets4",
   "type": "git",
   "subDir": null,
   "scope": "leanprover-community",
   "rev": "322a050322e97b0a701588d9b1efbe2bee7f8527",
   "name": "proofwidgets",
   "manifestFile": "lake-manifest.json",
   "inputRev": "v0.0.52-pre2",
   "inherited": false,
   "configFile": "lakefile.lean"},
  {"url": "https://github.com/leanprover-community/aesop",
   "type": "git",
   "subDir": null,
   "scope": "leanprover-community",
   "rev": "7639cf97dcab967a948ec41ccc556fa613bd8963",
   "name": "aesop",
   "manifestFile": "lake-manifest.json",
   "inputRev": "nightly-testing",
   "inherited": false,
   "configFile": "lakefile.toml"},
  {"url": "https://github.com/leanprover-community/quote4",
   "type": "git",
   "subDir": null,
   "scope": "leanprover-community",
   "rev": "7b3b0c8327b3c0214ac49ca6d6922edbb81ab8c9",
   "name": "Qq",
   "manifestFile": "lake-manifest.json",
   "inputRev": "master",
   "inherited": false,
   "configFile": "lakefile.toml"},
  {"url": "https://github.com/leanprover-community/batteries",
   "type": "git",
   "subDir": null,
   "scope": "leanprover-community",
<<<<<<< HEAD
   "rev": "03348d423cc13798b6863ff195e9753af4c71a25",
=======
   "rev": "8688f0e92e0f63fadcd903c2362b146460fcd68c",
>>>>>>> 11dafdf9
   "name": "batteries",
   "manifestFile": "lake-manifest.json",
   "inputRev": "nightly-testing",
   "inherited": false,
   "configFile": "lakefile.toml"},
  {"url": "https://github.com/leanprover/lean4-cli",
   "type": "git",
   "subDir": null,
   "scope": "leanprover",
   "rev": "5bf2647dfadce4e48961532d6162d46558be6731",
   "name": "Cli",
   "manifestFile": "lake-manifest.json",
   "inputRev": "nightly-testing",
   "inherited": true,
   "configFile": "lakefile.toml"}],
 "name": "mathlib",
 "lakeDir": ".lake"}<|MERGE_RESOLUTION|>--- conflicted
+++ resolved
@@ -65,11 +65,7 @@
    "type": "git",
    "subDir": null,
    "scope": "leanprover-community",
-<<<<<<< HEAD
-   "rev": "03348d423cc13798b6863ff195e9753af4c71a25",
-=======
    "rev": "8688f0e92e0f63fadcd903c2362b146460fcd68c",
->>>>>>> 11dafdf9
    "name": "batteries",
    "manifestFile": "lake-manifest.json",
    "inputRev": "nightly-testing",
