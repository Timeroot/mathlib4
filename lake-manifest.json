{"version": "1.1.0",
 "packagesDir": ".lake/packages",
 "packages":
 [{"url": "https://github.com/leanprover-community/plausible",
   "type": "git",
   "subDir": null,
   "scope": "leanprover-community",
   "rev": "1622a8693b31523c8f82db48e01b14c74bc1f155",
   "name": "plausible",
   "manifestFile": "lake-manifest.json",
   "inputRev": "v4.16.0-rc1",
   "inherited": false,
   "configFile": "lakefile.toml"},
  {"url": "https://github.com/leanprover-community/LeanSearchClient",
   "type": "git",
   "subDir": null,
   "scope": "leanprover-community",
   "rev": "003ff459cdd85de551f4dcf95cdfeefe10f20531",
   "name": "LeanSearchClient",
   "manifestFile": "lake-manifest.json",
   "inputRev": "main",
   "inherited": false,
   "configFile": "lakefile.toml"},
  {"url": "https://github.com/leanprover-community/import-graph",
   "type": "git",
   "subDir": null,
   "scope": "leanprover-community",
   "rev": "f72319c9686788305a8ab059f3c4d8c724785c83",
   "name": "importGraph",
   "manifestFile": "lake-manifest.json",
   "inputRev": "main",
   "inherited": false,
   "configFile": "lakefile.toml"},
  {"url": "https://github.com/leanprover-community/ProofWidgets4",
   "type": "git",
   "subDir": null,
   "scope": "leanprover-community",
   "rev": "07f60e90998dfd6592688a14cd67bd4e384b77b2",
   "name": "proofwidgets",
   "manifestFile": "lake-manifest.json",
   "inputRev": "v0.0.50",
   "inherited": false,
   "configFile": "lakefile.lean"},
  {"url": "https://github.com/leanprover-community/aesop",
   "type": "git",
   "subDir": null,
   "scope": "leanprover-community",
   "rev": "79402ad9ab4be9a2286701a9880697e2351e4955",
   "name": "aesop",
   "manifestFile": "lake-manifest.json",
   "inputRev": "v4.16.0-rc1",
   "inherited": false,
   "configFile": "lakefile.toml"},
  {"url": "https://github.com/leanprover-community/quote4",
   "type": "git",
   "subDir": null,
   "scope": "leanprover-community",
   "rev": "f0c584bcb14c5adfb53079781eeea75b26ebbd32",
   "name": "Qq",
   "manifestFile": "lake-manifest.json",
   "inputRev": "v4.15.0",
   "inherited": false,
   "configFile": "lakefile.toml"},
  {"url": "https://github.com/leanprover-community/batteries",
   "type": "git",
   "subDir": null,
   "scope": "leanprover-community",
<<<<<<< HEAD
   "rev": "8681039a91ce17353953499780d32b7088e186ae",
=======
   "rev": "43dc9fd41505ba34dd359550c94706b4f4abefec",
>>>>>>> 388ed479
   "name": "batteries",
   "manifestFile": "lake-manifest.json",
   "inputRev": "list-findMap",
   "inherited": false,
   "configFile": "lakefile.toml"},
  {"url": "https://github.com/leanprover/lean4-cli",
   "type": "git",
   "subDir": null,
   "scope": "leanprover",
   "rev": "0c8ea32a15a4f74143e4e1e107ba2c412adb90fd",
   "name": "Cli",
   "manifestFile": "lake-manifest.json",
   "inputRev": "main",
   "inherited": true,
   "configFile": "lakefile.toml"}],
 "name": "mathlib",
 "lakeDir": ".lake"}<|MERGE_RESOLUTION|>--- conflicted
+++ resolved
@@ -65,11 +65,7 @@
    "type": "git",
    "subDir": null,
    "scope": "leanprover-community",
-<<<<<<< HEAD
-   "rev": "8681039a91ce17353953499780d32b7088e186ae",
-=======
-   "rev": "43dc9fd41505ba34dd359550c94706b4f4abefec",
->>>>>>> 388ed479
+   "rev": "7f67388c3d0d80c7b19fe37e4d9701af9caec10e",
    "name": "batteries",
    "manifestFile": "lake-manifest.json",
    "inputRev": "list-findMap",
