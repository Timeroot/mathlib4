{"version": "1.1.0",
 "packagesDir": ".lake/packages",
 "packages":
 [{"url": "https://github.com/leanprover-community/plausible",
   "type": "git",
   "subDir": null,
   "scope": "leanprover-community",
   "rev": "304c5e2f490d546134c06bf8919e13b175272084",
   "name": "plausible",
   "manifestFile": "lake-manifest.json",
   "inputRev": "main",
   "inherited": false,
   "configFile": "lakefile.toml"},
  {"url": "https://github.com/leanprover-community/LeanSearchClient",
   "type": "git",
   "subDir": null,
   "scope": "leanprover-community",
   "rev": "25078369972d295301f5a1e53c3e5850cf6d9d4c",
   "name": "LeanSearchClient",
   "manifestFile": "lake-manifest.json",
   "inputRev": "main",
   "inherited": false,
   "configFile": "lakefile.toml"},
  {"url": "https://github.com/leanprover-community/import-graph",
   "type": "git",
   "subDir": null,
   "scope": "leanprover-community",
   "rev": "f5e58ef1f58fc0cbd92296d18951f45216309e48",
   "name": "importGraph",
   "manifestFile": "lake-manifest.json",
   "inputRev": "main",
   "inherited": false,
   "configFile": "lakefile.toml"},
  {"url": "https://github.com/leanprover-community/ProofWidgets4",
   "type": "git",
   "subDir": null,
   "scope": "leanprover-community",
   "rev": "632ca63a94f47dbd5694cac3fd991354b82b8f7a",
   "name": "proofwidgets",
   "manifestFile": "lake-manifest.json",
   "inputRev": "v0.0.59",
   "inherited": false,
   "configFile": "lakefile.lean"},
  {"url": "https://github.com/leanprover-community/aesop",
   "type": "git",
   "subDir": null,
   "scope": "leanprover-community",
   "rev": "c37af3a23d5798c560bce190bfd779710eaff1e1",
   "name": "aesop",
   "manifestFile": "lake-manifest.json",
   "inputRev": "nightly-testing",
   "inherited": false,
   "configFile": "lakefile.toml"},
  {"url": "https://github.com/leanprover-community/quote4",
   "type": "git",
   "subDir": null,
   "scope": "leanprover-community",
   "rev": "36ce5e17d6ab3c881e0cb1bb727982507e708130",
   "name": "Qq",
   "manifestFile": "lake-manifest.json",
   "inputRev": "master",
   "inherited": false,
   "configFile": "lakefile.toml"},
  {"url": "https://github.com/leanprover-community/batteries",
   "type": "git",
   "subDir": null,
   "scope": "leanprover-community",
<<<<<<< HEAD
   "rev": "324d24746346ef3e2d2c6dfe98c77d1d37043dea",
=======
   "rev": "0d100b8f650ce017029e3a71550b9aae96701d62",
>>>>>>> b1993479
   "name": "batteries",
   "manifestFile": "lake-manifest.json",
   "inputRev": "lean-pr-testing-8037",
   "inherited": false,
   "configFile": "lakefile.toml"},
  {"url": "https://github.com/leanprover/lean4-cli",
   "type": "git",
   "subDir": null,
   "scope": "leanprover",
   "rev": "4f22c09e7ded721e6ecd3cf59221c4647ca49664",
   "name": "Cli",
   "manifestFile": "lake-manifest.json",
   "inputRev": "main",
   "inherited": true,
   "configFile": "lakefile.toml"}],
 "name": "mathlib",
 "lakeDir": ".lake"}<|MERGE_RESOLUTION|>--- conflicted
+++ resolved
@@ -65,11 +65,7 @@
    "type": "git",
    "subDir": null,
    "scope": "leanprover-community",
-<<<<<<< HEAD
-   "rev": "324d24746346ef3e2d2c6dfe98c77d1d37043dea",
-=======
-   "rev": "0d100b8f650ce017029e3a71550b9aae96701d62",
->>>>>>> b1993479
+   "rev": "cce746d13fa2398fd28f5074191a447941cd3900",
    "name": "batteries",
    "manifestFile": "lake-manifest.json",
    "inputRev": "lean-pr-testing-8037",
