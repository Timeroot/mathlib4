{"version": "1.1.0",
 "packagesDir": ".lake/packages",
 "packages":
 [{"url": "https://github.com/leanprover-community/batteries",
   "type": "git",
   "subDir": null,
   "scope": "leanprover-community",
<<<<<<< HEAD
   "rev": "db125c954a3469b04e0e789a168e13324e57e57e",
=======
   "rev": "920a09209f3eff179ff2555e9809748f87606c62",
>>>>>>> 86414a80
   "name": "batteries",
   "manifestFile": "lake-manifest.json",
   "inputRev": "nightly-testing",
   "inherited": false,
   "configFile": "lakefile.lean"},
  {"url": "https://github.com/leanprover-community/quote4",
   "type": "git",
   "subDir": null,
   "scope": "leanprover-community",
   "rev": "a7bfa63f5dddbcab2d4e0569c4cac74b2585e2c6",
   "name": "Qq",
   "manifestFile": "lake-manifest.json",
   "inputRev": "master",
   "inherited": false,
   "configFile": "lakefile.lean"},
  {"url": "https://github.com/leanprover-community/aesop",
   "type": "git",
   "subDir": null,
   "scope": "leanprover-community",
   "rev": "deb5bd446a108da8aa8c1a1b62dd50722b961b73",
   "name": "aesop",
   "manifestFile": "lake-manifest.json",
   "inputRev": "master",
   "inherited": false,
   "configFile": "lakefile.toml"},
  {"url": "https://github.com/leanprover-community/ProofWidgets4",
   "type": "git",
   "subDir": null,
   "scope": "leanprover-community",
   "rev": "d1b33202c3a29a079f292de65ea438648123b635",
   "name": "proofwidgets",
   "manifestFile": "lake-manifest.json",
   "inputRev": "v0.0.39",
   "inherited": false,
   "configFile": "lakefile.lean"},
  {"url": "https://github.com/leanprover/lean4-cli",
   "type": "git",
   "subDir": null,
   "scope": "",
   "rev": "a11566029bd9ec4f68a65394e8c3ff1af74c1a29",
   "name": "Cli",
   "manifestFile": "lake-manifest.json",
   "inputRev": "main",
   "inherited": true,
   "configFile": "lakefile.lean"},
  {"url": "https://github.com/leanprover-community/import-graph",
   "type": "git",
   "subDir": null,
   "scope": "leanprover-community",
   "rev": "68b518c9b352fbee16e6d632adcb7a6d0760e2b7",
   "name": "importGraph",
   "manifestFile": "lake-manifest.json",
   "inputRev": "main",
   "inherited": false,
   "configFile": "lakefile.toml"}],
 "name": "mathlib",
 "lakeDir": ".lake"}<|MERGE_RESOLUTION|>--- conflicted
+++ resolved
@@ -5,11 +5,7 @@
    "type": "git",
    "subDir": null,
    "scope": "leanprover-community",
-<<<<<<< HEAD
-   "rev": "db125c954a3469b04e0e789a168e13324e57e57e",
-=======
-   "rev": "920a09209f3eff179ff2555e9809748f87606c62",
->>>>>>> 86414a80
+   "rev": "d973a9aece4a00dfbc5958267722ff862b20c6ee",
    "name": "batteries",
    "manifestFile": "lake-manifest.json",
    "inputRev": "nightly-testing",
