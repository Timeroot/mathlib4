--- conflicted
+++ resolved
@@ -23,9 +23,6 @@
 abbrev mathlibLeanOptions := #[
     ⟨`pp.unicode.fun, true⟩, -- pretty-prints `fun a ↦ b`
     ⟨`autoImplicit, false⟩
-<<<<<<< HEAD
-  ]
-=======
   ] ++ -- options that are used in `lake build`
     mathlibOnlyLinters.map fun s ↦ { s with name := `weak ++ s.name }
 
@@ -33,7 +30,6 @@
   leanOptions := mathlibLeanOptions
   -- Mathlib also enforces these linter options, which are not active by default.
   moreServerOptions := mathlibOnlyLinters
->>>>>>> 7f113fae
   -- These are additional settings which do not affect the lake hash,
   -- so they can be enabled in CI and disabled locally or vice versa.
   -- Warning: Do not put any options here that actually change the olean files,
