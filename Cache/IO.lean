--- conflicted
+++ resolved
@@ -103,12 +103,9 @@
 structure CacheM.Context where
   /-- source directory for mathlib files -/
   mathlibDepPath : FilePath
-<<<<<<< HEAD
-  /-- TODO: use search path instead -/
-=======
   /-- the Lean source search path -/
   srcSearchPath : SearchPath
->>>>>>> b920ed92
+  /-- TODO: use search path instead -/
   packageDirs : PackageDirs
   /-- build directory for proofwidgets -/
   proofWidgetsBuildDir : FilePath
