/-
Copyright (c) 2023 Arthur Paulino. All rights reserved.
Released under Apache 2.0 license as described in the file LICENSE.
Authors: Arthur Paulino, Jon Eugster
-/

import Cache.Lean

variable {α : Type}

open Lean

namespace Cache.IO

open System (FilePath)

/-- Target directory for build files -/
def LIBDIR : FilePath :=
  ".lake" / "build" / "lib"

/-- Target directory for IR files -/
def IRDIR : FilePath :=
  ".lake" / "build" / "ir"

<<<<<<< HEAD
/--
TODO: write a better test which modules are part of the mathlib cache
-/
def isPartOfMathlibCache (mod : Name) := #[
=======
/-- Determine if the package `mod` is part of the mathlib cache.

TODO: write a better predicate. -/
def isPartOfMathlibCache (mod : Name) : Bool := #[
>>>>>>> d3dff36c
  `Mathlib,
  `Batteries,
  `Aesop,
  `Cli,
  `ImportGraph,
  `LeanSearchClient,
  `Plausible,
  `Qq,
  `ProofWidgets,
  `Archive,
  `Counterexamples,
  `MathlibTest ].contains mod.getRoot

/-- Target directory for caching -/
initialize CACHEDIR : FilePath ← do
  match ← IO.getEnv "MATHLIB_CACHE_DIR" with
  | some path => return path
  | none =>
    match ← IO.getEnv "XDG_CACHE_HOME" with
    | some path => return path / "mathlib"
    | none =>
      let home ← if System.Platform.isWindows then
        let drive ← IO.getEnv "HOMEDRIVE"
        let path ← IO.getEnv "HOMEPATH"
        pure <| return (← drive) ++ (← path)
      else IO.getEnv "HOME"
      match home with
      | some path => return path / ".cache" / "mathlib"
      | none => pure ⟨".cache"⟩

/-- Target file path for `curl` configurations -/
def CURLCFG :=
  IO.CACHEDIR / "curl.cfg"

/-- curl version at https://github.com/leanprover-community/static-curl -/
def CURLVERSION :=
  "7.88.1"

def CURLBIN :=
  -- change file name if we ever need a more recent version to trigger re-download
  IO.CACHEDIR / s!"curl-{CURLVERSION}"

/-- leantar version at https://github.com/digama0/leangz -/
def LEANTARVERSION :=
  "0.1.14"

def EXE := if System.Platform.isWindows then ".exe" else ""

def LEANTARBIN :=
  -- change file name if we ever need a more recent version to trigger re-download
  IO.CACHEDIR / s!"leantar-{LEANTARVERSION}{EXE}"

def LAKEPACKAGESDIR : FilePath :=
  ".lake" / "packages"

def getCurl : IO String := do
  return if (← CURLBIN.pathExists) then CURLBIN.toString else "curl"

def getLeanTar : IO String := do
  return if (← LEANTARBIN.pathExists) then LEANTARBIN.toString else "leantar"

/--
`CacheM` stores the following information:
* the source directory where `Mathlib.lean` lies
* the Lean search path. This contains
  paths to the source directory of each imported package. The build files (e.g. `.olean`)
  of a package should then be in a `.lake`-folder inside this root directory
  (see `LIBDIR` and `IRDIR`).
* the build directory for proofwidgets
-/
structure CacheM.Context where
  /-- source directory for mathlib files -/
  mathlibDepPath : FilePath
  /-- the Lean source search path -/
  srcSearchPath : SearchPath
  /-- build directory for proofwidgets -/
  proofWidgetsBuildDir : FilePath

@[inherit_doc CacheM.Context]
abbrev CacheM := ReaderT CacheM.Context IO

/-- Whether this is running on Mathlib repo or not -/
def isMathlibRoot : IO Bool :=
  FilePath.mk "Mathlib" |>.pathExists

section

/-- Find path to `Mathlib` source directory -/
private def CacheM.mathlibDepPath (sp : SearchPath) : IO FilePath := do
  let mathlibSourceFile ← Lean.findLean sp `Mathlib
  let some mathlibSource ← pure mathlibSourceFile.parent
    | throw <| IO.userError s!"Mathlib not found in dependencies"
  return mathlibSource

private def CacheM.getContext : IO CacheM.Context := do
  let sp ← initSrcSearchPath
  let mathlibSource ← CacheM.mathlibDepPath sp
  return {
    mathlibDepPath := mathlibSource,
    srcSearchPath := sp,
    proofWidgetsBuildDir := LAKEPACKAGESDIR / "proofwidgets" / ".lake" / "build"}

/-- Run a `CacheM` in `IO` by loading the context from `LEAN_SRC_PATH`. -/
def CacheM.run (f : CacheM α) : IO α := do ReaderT.run f (← getContext)

end

/--
`mod` is assumed to be the module name like `Mathlib.Init`.

Find the source directory for `mod`.
This corresponds to the folder where the `.lean` files are located, i.e. for `Mathlib.Init`,
the file should be located at `(← getSrcDir _) / "Mathlib" / "Init.lean`.

Usually it is either `.` or something like `./.lake/packages/mathlib/`
-/
def getSrcDir (mod : Name) : CacheM FilePath := do
  let sp := (← read).srcSearchPath

  let .some srcDir ← sp.findWithExtBase "lean" mod |
    throw <| IO.userError s!"Unknown package directory for {mod}\nsearch paths: {sp}"

  return srcDir

/-- Runs a terminal command and retrieves its output, passing the lines to `processLine` -/
partial def runCurlStreaming (args : Array String) (init : α)
    (processLine : α → String → IO α) : IO α := do
  let child ← IO.Process.spawn { cmd := ← getCurl, args, stdout := .piped, stderr := .piped }
  loop child.stdout init
where
  loop (h : IO.FS.Handle) (a : α) : IO α := do
    let line ← h.getLine
    if line.isEmpty then
      return a
    else
      loop h (← processLine a line)

/-- Runs a terminal command and retrieves its output -/
def runCmd (cmd : String) (args : Array String) (throwFailure stderrAsErr := true) : IO String := do
  let out ← IO.Process.output { cmd := cmd, args := args }
  if (out.exitCode != 0 || stderrAsErr && !out.stderr.isEmpty) && throwFailure then
    throw <| IO.userError s!"failure in {cmd} {args}:\n{out.stderr}"
  else if !out.stderr.isEmpty then
    IO.eprintln out.stderr
  return out.stdout

def runCurl (args : Array String) (throwFailure stderrAsErr := true) : IO String := do
  runCmd (← getCurl) (#["--no-progress-meter"] ++ args) throwFailure stderrAsErr

def validateCurl : IO Bool := do
  if (← CURLBIN.pathExists) then return true
  match (← runCmd "curl" #["--version"]).splitOn " " with
  | "curl" :: v :: _ => match v.splitOn "." with
    | maj :: min :: _ =>
      let version := (maj.toNat!, min.toNat!)
      let _ := @lexOrd
      let _ := @leOfOrd
      if version >= (7, 81) then return true
      -- TODO: support more platforms if the need arises
      let arch ← (·.trim) <$> runCmd "uname" #["-m"] false
      let kernel ← (·.trim) <$> runCmd "uname" #["-s"] false
      if kernel == "Linux" && arch ∈ ["x86_64", "aarch64"] then
        IO.println s!"curl is too old; downloading more recent version"
        IO.FS.createDirAll IO.CACHEDIR
        let _ ← runCmd "curl" (stderrAsErr := false) #[
          s!"https://github.com/leanprover-community/static-curl/releases/download/v{CURLVERSION}/curl-{arch}-linux-static",
          "-L", "-o", CURLBIN.toString]
        let _ ← runCmd "chmod" #["u+x", CURLBIN.toString]
        return true
      if version >= (7, 70) then
        IO.println s!"Warning: recommended `curl` version ≥7.81. Found {v}"
        return true
      else
        IO.println s!"Warning: recommended `curl` version ≥7.70. Found {v}. Can't use `--parallel`."
        return false
    | _ => throw <| IO.userError "Invalidly formatted version of `curl`"
  | _ => throw <| IO.userError "Invalidly formatted response from `curl --version`"

def Version := Nat × Nat × Nat
  deriving Inhabited, DecidableEq

instance : Ord Version := let _ := @lexOrd; lexOrd
instance : LE Version := leOfOrd

def parseVersion (s : String) : Option Version := do
  let [maj, min, patch] := s.splitOn "." | none
  some (maj.toNat!, min.toNat!, patch.toNat!)

def validateLeanTar : IO Unit := do
  if (← LEANTARBIN.pathExists) then return
  if let some version ← some <$> runCmd "leantar" #["--version"] <|> pure none then
    let "leantar" :: v :: _ := version.splitOn " "
      | throw <| IO.userError "Invalidly formatted response from `leantar --version`"
    let some v := parseVersion v | throw <| IO.userError "Invalidly formatted version of `leantar`"
    -- currently we need exactly one version of leantar, change this to reflect compatibility
    if v = (parseVersion LEANTARVERSION).get! then return
  let win := System.Platform.getIsWindows ()
  let target ← if win then
    pure "x86_64-pc-windows-msvc"
  else
    let mut arch ← (·.trim) <$> runCmd "uname" #["-m"] false
    if arch = "arm64" then arch := "aarch64"
    unless arch ∈ ["x86_64", "aarch64"] do
      throw <| IO.userError s!"unsupported architecture {arch}"
    pure <|
      if System.Platform.getIsOSX () then s!"{arch}-apple-darwin"
      else s!"{arch}-unknown-linux-musl"
  IO.println s!"installing leantar {LEANTARVERSION}"
  IO.FS.createDirAll IO.CACHEDIR
  let ext := if win then "zip" else "tar.gz"
  let _ ← runCmd "curl" (stderrAsErr := false) #[
    s!"https://github.com/digama0/leangz/releases/download/v{LEANTARVERSION}/leantar-v{LEANTARVERSION}-{target}.{ext}",
    "-L", "-o", s!"{LEANTARBIN}.{ext}"]
  let _ ← runCmd "tar" #["-xf", s!"{LEANTARBIN}.{ext}",
    "-C", IO.CACHEDIR.toString, "--strip-components=1"]
  IO.FS.rename (IO.CACHEDIR / s!"leantar{EXE}").toString LEANTARBIN.toString

/-- Recursively gets all files from a directory with a certain extension -/
partial def getFilesWithExtension
  (fp : FilePath) (extension : String) (acc : Array FilePath := #[]) :
    IO <| Array FilePath := do
  if ← fp.isDir then
    (← fp.readDir).foldlM (fun acc dir => getFilesWithExtension dir.path extension acc) acc
  else return if fp.extension == some extension then acc.push fp else acc

/--
The Hash map of the cache.
-/
abbrev ModuleHashMap := Std.HashMap Name UInt64

namespace ModuleHashMap

/-- Filter the hashmap by whether the entries exist as files in the cache directory.

If `keep` is true, the result will contain the entries that do exist;
if `keep` is false, the result will contain the entries that do not exist.
-/
def filterExists (hashMap : ModuleHashMap) (keep : Bool) : IO ModuleHashMap :=
  hashMap.foldM (init := ∅) fun acc mod hash => do
    let exist ← (CACHEDIR / hash.asLTar).pathExists
    let add := if keep then exist else !exist
    if add then return acc.insert mod hash else return acc

def hashes (hashMap : ModuleHashMap) : Lean.RBTree UInt64 compare :=
  hashMap.fold (init := ∅) fun acc _ hash => acc.insert hash

end ModuleHashMap

/--
Given a module name, concatenates the paths to its build files.
Each build file also has a `Bool` indicating whether that file is required for caching to proceed.
-/
def mkBuildPaths (mod : Name) : CacheM <| List (FilePath × Bool) := do
  /-
  TODO: if `srcDir` or other custom lake layout options are set in the `lean_lib`,
  `packageSrcDir / LIBDIR` might be the wrong path!

  See [Lake documentation](https://github.com/leanprover/lean4/tree/master/src/lake#layout)
  for available options.

  If a dependency is added to mathlib which uses such a custom layout, `mkBuildPaths`
  needs to be adjusted!
  -/
  let packageDir ← getSrcDir mod
  let path := (System.mkFilePath <| mod.components.map toString)
  if !(← (packageDir / ".lake").isDir) then
    IO.eprintln <| s!"Warning: {packageDir / ".lake"} seems not to exist, most likely `cache` \
      will not work as expected!"

  return [
    -- Note that `packCache` below requires that the `.trace` file is first in this list.
    (packageDir / LIBDIR / path.withExtension "trace", true),
    (packageDir / LIBDIR / path.withExtension "olean", true),
    (packageDir / LIBDIR / path.withExtension "olean.hash", true),
    (packageDir / LIBDIR / path.withExtension "ilean", true),
    (packageDir / LIBDIR / path.withExtension "ilean.hash", true),
    (packageDir / IRDIR  / path.withExtension "c", true),
    (packageDir / IRDIR  / path.withExtension "c.hash", true),
    (packageDir / LIBDIR / path.withExtension "extra", false)]

/-- Check that all required build files exist. -/
def allExist (paths : List (FilePath × Bool)) : IO Bool := do
  for (path, required) in paths do
    if required then if !(← path.pathExists) then return false
  pure true

/-- Compresses build files into the local cache and returns an array with the compressed files -/
def packCache (hashMap : ModuleHashMap) (overwrite verbose unpackedOnly : Bool)
    (comment : Option String := none) :
    CacheM <| Array String := do
  IO.FS.createDirAll CACHEDIR
  IO.println "Compressing cache"
  let sp := (← read).srcSearchPath
  let mut acc := #[]
  let mut tasks := #[]
  for (mod, hash) in hashMap.toList do
    let sourceFile ← Lean.findLean sp mod
    let zip := hash.asLTar
    let zipPath := CACHEDIR / zip
    let buildPaths ← mkBuildPaths mod
    if ← allExist buildPaths then
      if overwrite || !(← zipPath.pathExists) then
        acc := acc.push (sourceFile, zip)
        tasks := tasks.push <| ← IO.asTask do
          -- Note here we require that the `.trace` file is first
          -- in the list generated by `mkBuildPaths`.
          let trace :: args := (← buildPaths.filterM (·.1.pathExists)) |>.map (·.1.toString)
            | unreachable!
          runCmd (← getLeanTar) <| #[zipPath.toString, trace] ++
            (if let some c := comment then #["-c", s!"git=mathlib4@{c}"] else #[]) ++ args
      else if !unpackedOnly then
        acc := acc.push (sourceFile, zip)
  for task in tasks do
    _ ← IO.ofExcept task.get
  acc := acc.qsort (·.1.1 < ·.1.1)
  if verbose then
    for (path, zip) in acc do
      println! "packing {path} as {zip}"
  return acc.map (·.2)

/-- Gets the set of all cached files -/
def getLocalCacheSet : IO <| Lean.RBTree String compare := do
  let paths ← getFilesWithExtension CACHEDIR "ltar"
  return .fromList (paths.toList.map (·.withoutParent CACHEDIR |>.toString)) _

def isFromMathlib (mod : Name) : Bool :=
  mod.getRoot == `Mathlib

/-- Decompresses build files into their respective folders -/
def unpackCache (hashMap : ModuleHashMap) (force : Bool) : CacheM Unit := do
  let hashMap ← hashMap.filterExists true
  let size := hashMap.size
  if size > 0 then
    let now ← IO.monoMsNow
    IO.println s!"Decompressing {size} file(s)"
    let isMathlibRoot ← isMathlibRoot
    let args := (if force then #["-f"] else #[]) ++ #["-x", "--delete-corrupted", "-j", "-"]
    let child ← IO.Process.spawn { cmd := ← getLeanTar, args, stdin := .piped }
    let (stdin, child) ← child.takeStdin
    let mathlibDepPath := (← read).mathlibDepPath.toString
    let config : Array Lean.Json := hashMap.fold (init := #[]) fun config mod hash =>
      let pathStr := s!"{CACHEDIR / hash.asLTar}"
      if isMathlibRoot || !isFromMathlib mod then
        config.push <| .str pathStr
      else -- only mathlib files, when not in the mathlib4 repo, need to be redirected
        config.push <| .mkObj [("file", pathStr), ("base", mathlibDepPath)]
    stdin.putStr <| Lean.Json.compress <| .arr config
    let exitCode ← child.wait
    if exitCode != 0 then throw <| IO.userError s!"leantar failed with error code {exitCode}"
    IO.println s!"Unpacked in {(← IO.monoMsNow) - now} ms"
    IO.println "Completed successfully!"
  else IO.println "No cache files to decompress"

instance : Ord FilePath where
  compare x y := compare x.toString y.toString

/-- Removes all cache files except for what's in the `keep` set -/
def cleanCache (keep : Lean.RBTree FilePath compare := ∅) : IO Unit := do
  for path in ← getFilesWithExtension CACHEDIR "ltar" do
    if !keep.contains path then IO.FS.removeFile path

/-- Prints the LTAR file and embedded comments (in particular, the mathlib commit that built the
file) regarding the specified modules. -/
def lookup (hashMap : ModuleHashMap) (modules : List Name) : IO Unit := do
  let mut err := false
  for mod in modules do
    let some hash := hashMap[mod]? | err := true
    let ltar := CACHEDIR / hash.asLTar
    IO.println s!"{mod}: {ltar}"
    for line in (← runCmd (← getLeanTar) #["-k", ltar.toString]).splitOn "\n" |>.dropLast do
      println! "  comment: {line}"
  if err then IO.Process.exit 1

/--
Parse command line arguments.
Position `0` (i.e. the command `get`, `clean`, etc.) is ignored.
The remaining arguments take one of the following forms:
1. `Mathlib.Algebra.Fields.Basic`: there exists such a Lean file
2. `Mathlib.Algebra.Fields`: no Lean file exists but a folder
3. `Mathlib/Algebra/Fields/Basic.lean`: the file exists (note potentially `\` on Windows)
4. `Mathlib/Algebra/Fields/`: the folder exists
5. (`Aesop/Builder.lean`: the file does not exist, it's
    actually somewhere in `.lake`. (not supported currently!))
An argument like `Archive` is treated as module, not a path.
-/
def parseArgs (args : List String) : CacheM <| Std.HashMap Name FilePath := do
  match args with
  | [] => pure ∅
  | _ :: args₀ =>
    let sp := (← read).srcSearchPath
    args₀.foldlM (init := ∅) fun acc (argₛ : String) => do
      let arg : FilePath := argₛ
      if arg.components.length > 1 || arg.extension == "lean" then
        -- provided file name of a Lean file
        let mod : Name := arg.withExtension "" |>.components.foldl .str .anonymous
<<<<<<< HEAD
        let packageDir ← getSrcDir mod
=======
        let srcDir ← getSrcDir arg
>>>>>>> d3dff36c
        if !(← arg.pathExists) then
          IO.eprintln s!"Invalid argument: non-existing path {arg}"
          IO.Process.exit 1
        if arg.extension == "lean" then
          -- provided existing `.lean` file
          pure <| acc.insert mod argₛ
        else
          -- provided existing directory: walk it
          IO.println s!"Searching directory {arg} for .lean files"
<<<<<<< HEAD
          let leanModulesInFolder ← walkDir arg packageDir
=======
          let leanModulesInFolder ← walkDir arg srcDir
>>>>>>> d3dff36c
          pure <| acc.insertMany leanModulesInFolder
      else
        -- provided a module
        let mod := argₛ.toName
        let sourceFile ← Lean.findLean sp mod

        if ← sourceFile.pathExists then
          -- provided valid module
          pure <| acc.insert mod sourceFile
        else
          -- provided "pseudo-module" like `Mathlib.Data` which
          -- does not correspond to a Lean file, but to an existing folder
          -- `Mathlib/Data/`
          let folder := sourceFile.withExtension ""
          IO.println s!"Searching directory {folder} for .lean files"
          if ← folder.pathExists then
            -- provided "module name" of an existing folder: walk dir
            IO.eprintln <| "Entering a part of a module name " ++
            "(i.e. `Mathlib.Data` when only the fold `Mathlib/Data/` but no " ++
            "file `Mathlib/Data.lean` exists) is not supported yet!"
            IO.Process.exit 1
          else
            IO.eprintln s!"Invalid argument: non-existing module {mod}"
            IO.Process.exit 1
where
  /-- assumes the folder exists -/
<<<<<<< HEAD
  walkDir (folder : FilePath) (packageDir : FilePath) : CacheM <| Array (Name × FilePath) := do
=======
  walkDir (folder : FilePath) (srcDir : FilePath) : CacheM <| Array (Name × FilePath) := do
>>>>>>> d3dff36c
    -- find all Lean files in the folder, skipping hidden folders/files
    let files ← folder.walkDir fun p => match p.fileName with
      | some s => pure <| !(s.startsWith ".")
      | none => pure false
    let leanFiles := files.filter (·.extension == some "lean")
    let mut leanModulesInFolder : Array (Name × FilePath) := #[]
    for file in leanFiles do
<<<<<<< HEAD
      let path := file.withoutParent packageDir
=======
      let path := file.withoutParent srcDir
>>>>>>> d3dff36c
      let mod : Name := path.withExtension "" |>.components.foldl .str .anonymous
      leanModulesInFolder := leanModulesInFolder.push (mod, file)
    pure leanModulesInFolder

end Cache.IO<|MERGE_RESOLUTION|>--- conflicted
+++ resolved
@@ -22,17 +22,10 @@
 def IRDIR : FilePath :=
   ".lake" / "build" / "ir"
 
-<<<<<<< HEAD
-/--
-TODO: write a better test which modules are part of the mathlib cache
--/
-def isPartOfMathlibCache (mod : Name) := #[
-=======
 /-- Determine if the package `mod` is part of the mathlib cache.
 
 TODO: write a better predicate. -/
 def isPartOfMathlibCache (mod : Name) : Bool := #[
->>>>>>> d3dff36c
   `Mathlib,
   `Batteries,
   `Aesop,
@@ -428,11 +421,7 @@
       if arg.components.length > 1 || arg.extension == "lean" then
         -- provided file name of a Lean file
         let mod : Name := arg.withExtension "" |>.components.foldl .str .anonymous
-<<<<<<< HEAD
-        let packageDir ← getSrcDir mod
-=======
-        let srcDir ← getSrcDir arg
->>>>>>> d3dff36c
+        let srcDir ← getSrcDir mod
         if !(← arg.pathExists) then
           IO.eprintln s!"Invalid argument: non-existing path {arg}"
           IO.Process.exit 1
@@ -442,11 +431,7 @@
         else
           -- provided existing directory: walk it
           IO.println s!"Searching directory {arg} for .lean files"
-<<<<<<< HEAD
-          let leanModulesInFolder ← walkDir arg packageDir
-=======
           let leanModulesInFolder ← walkDir arg srcDir
->>>>>>> d3dff36c
           pure <| acc.insertMany leanModulesInFolder
       else
         -- provided a module
@@ -473,11 +458,7 @@
             IO.Process.exit 1
 where
   /-- assumes the folder exists -/
-<<<<<<< HEAD
-  walkDir (folder : FilePath) (packageDir : FilePath) : CacheM <| Array (Name × FilePath) := do
-=======
   walkDir (folder : FilePath) (srcDir : FilePath) : CacheM <| Array (Name × FilePath) := do
->>>>>>> d3dff36c
     -- find all Lean files in the folder, skipping hidden folders/files
     let files ← folder.walkDir fun p => match p.fileName with
       | some s => pure <| !(s.startsWith ".")
@@ -485,11 +466,7 @@
     let leanFiles := files.filter (·.extension == some "lean")
     let mut leanModulesInFolder : Array (Name × FilePath) := #[]
     for file in leanFiles do
-<<<<<<< HEAD
-      let path := file.withoutParent packageDir
-=======
       let path := file.withoutParent srcDir
->>>>>>> d3dff36c
       let mod : Name := path.withExtension "" |>.components.foldl .str .anonymous
       leanModulesInFolder := leanModulesInFolder.push (mod, file)
     pure leanModulesInFolder
