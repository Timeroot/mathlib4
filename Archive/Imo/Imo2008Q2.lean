--- conflicted
+++ resolved
@@ -105,18 +105,8 @@
             · simp only [t, gt_iff_lt, lt_max_iff]; right; trivial
             exact ⟨rfl, rfl, rfl⟩
         · have hg : -z = g (x, y, z) := rfl
-<<<<<<< HEAD
           rw [hg, hz_def]; unfold g; ring
-      have h₂ : q < t * (t + 1) := by
-        calc
-          q < q + 1 := by linarith
-          _ ≤ t := le_max_left (q + 1) 1
-          _ ≤ t + t ^ 2 := by linarith [sq_nonneg t]
-          _ = t * (t + 1) := by ring
-=======
-          rw [hg, hz_def]; ring
       have h₂ : q < t * (t + 1) := by linarith [sq_nonneg t, le_max_left (q + 1) 1]
->>>>>>> 2f62308d
       exact ⟨h₁, h₂⟩
     have hK_inf : Set.Infinite K := by intro h; apply hK_not_bdd; exact Set.Finite.bddAbove h
     exact hK_inf.of_image g
