--- conflicted
+++ resolved
@@ -4,13 +4,7 @@
 Authors: Thomas Browning
 -/
 import Mathlib.FieldTheory.AbelRuffini
-<<<<<<< HEAD
 import Mathlib.RingTheory.Polynomial.Selmer
-=======
-import Mathlib.RingTheory.Polynomial.Eisenstein.Criterion
-import Mathlib.RingTheory.Int.Basic
-import Mathlib.RingTheory.RootsOfUnity.Minpoly
->>>>>>> 8b8fe2fa
 
 /-!
 # Construction of an algebraic number that is not solvable by radicals.
@@ -20,15 +14,9 @@
 The main ingredients are:
 * `solvableByRad.isSolvable'` in `Mathlib/FieldTheory/AbelRuffini.lean` :
   an irreducible polynomial with an `IsSolvableByRad` root has solvable Galois group
-<<<<<<< HEAD
  * `Polynomial.X_pow_sub_X_sub_one_irreducible_rat` and `Polynomial.X_pow_sub_X_sub_one_gal` in
   `RingTheory/Polynomial/Selmer.lean`: `X ^ 5 - X - 1` is irreducible and has full Galois group
  * `Equiv.Perm.not_solvable` in `Mathlib/GroupTheory/Solvable.lean` : the symmetric group is not
-=======
-* `galActionHom_bijective_of_prime_degree'` in `Mathlib/FieldTheory/PolynomialGaloisGroup.lean` :
-  an irreducible polynomial of prime degree with 1-3 non-real roots has full Galois group
-* `Equiv.Perm.not_solvable` in `Mathlib/GroupTheory/Solvable.lean` : the symmetric group is not
->>>>>>> 8b8fe2fa
   solvable
 
 -/
@@ -40,116 +28,8 @@
 
 attribute [local instance] splits_ℚ_ℂ
 
-<<<<<<< HEAD
 /-- A quintic polynomial that we will show is not solvable by radicals -/
 noncomputable def quintic : ℚ[X] := X ^ 5 - X - 1
-=======
-variable (R : Type*) [CommRing R] (a b : ℕ)
-
-/-- A quintic polynomial that we will show is irreducible -/
-noncomputable def Φ : R[X] :=
-  X ^ 5 - C (a : R) * X + C (b : R)
-
-variable {R}
-
-@[simp]
-theorem map_Phi {S : Type*} [CommRing S] (f : R →+* S) : (Φ R a b).map f = Φ S a b := by simp [Φ]
-
-@[simp]
-theorem coeff_zero_Phi : (Φ R a b).coeff 0 = (b : R) := by simp [Φ, coeff_X_pow]
-
-@[simp]
-theorem coeff_five_Phi : (Φ R a b).coeff 5 = 1 := by
-  simp [Φ, coeff_X, coeff_C, -map_natCast]
-
-variable [Nontrivial R]
-
-theorem degree_Phi : (Φ R a b).degree = ((5 : ℕ) : WithBot ℕ) := by
-  suffices degree (X ^ 5 - C (a : R) * X) = ((5 : ℕ) : WithBot ℕ) by
-    rwa [Φ, degree_add_eq_left_of_degree_lt]
-    convert (degree_C_le (R := R)).trans_lt (WithBot.coe_lt_coe.mpr (show 0 < 5 by norm_num))
-  rw [degree_sub_eq_left_of_degree_lt] <;> rw [degree_X_pow]
-  exact (degree_C_mul_X_le (a : R)).trans_lt (WithBot.coe_lt_coe.mpr (show 1 < 5 by norm_num))
-
-theorem natDegree_Phi : (Φ R a b).natDegree = 5 :=
-  natDegree_eq_of_degree_eq_some (degree_Phi a b)
-
-theorem leadingCoeff_Phi : (Φ R a b).leadingCoeff = 1 := by
-  rw [Polynomial.leadingCoeff, natDegree_Phi, coeff_five_Phi]
-
-theorem monic_Phi : (Φ R a b).Monic :=
-  leadingCoeff_Phi a b
-
-theorem irreducible_Phi (p : ℕ) (hp : p.Prime) (hpa : p ∣ a) (hpb : p ∣ b) (hp2b : ¬p ^ 2 ∣ b) :
-    Irreducible (Φ ℚ a b) := by
-  rw [← map_Phi a b (Int.castRingHom ℚ), ← IsPrimitive.Int.irreducible_iff_irreducible_map_cast]
-  on_goal 1 =>
-    apply irreducible_of_eisenstein_criterion
-    · rwa [span_singleton_prime (Int.natCast_ne_zero.mpr hp.ne_zero), Int.prime_iff_natAbs_prime]
-    · rw [leadingCoeff_Phi, mem_span_singleton]
-      exact mod_cast mt Nat.dvd_one.mp hp.ne_one
-    · intro n hn
-      rw [mem_span_singleton]
-      rw [degree_Phi] at hn; norm_cast at hn
-      interval_cases n <;>
-      simp +decide only [Φ, coeff_X_pow, coeff_C, Int.natCast_dvd_natCast.mpr,
-        hpb, if_true, coeff_C_mul, if_false, coeff_X_zero, hpa, coeff_add, zero_add, mul_zero,
-        coeff_sub, add_zero, zero_sub, dvd_neg, neg_zero, dvd_mul_of_dvd_left]
-    · simp only [degree_Phi, ← WithBot.coe_zero, WithBot.coe_lt_coe, Nat.succ_pos']
-      decide
-    · rw [coeff_zero_Phi, span_singleton_pow, mem_span_singleton]
-      exact mt Int.natCast_dvd_natCast.mp hp2b
-  all_goals exact Monic.isPrimitive (monic_Phi a b)
-
-attribute [local simp] map_ofNat in -- use `ofNat` simp theorem with bad keys
-theorem real_roots_Phi_le : Fintype.card ((Φ ℚ a b).rootSet ℝ) ≤ 3 := by
-  rw [← map_Phi a b (algebraMap ℤ ℚ), Φ, ← one_mul (X ^ 5), ← C_1]
-  apply (card_rootSet_le_derivative _).trans
-    (Nat.succ_le_succ ((card_rootSet_le_derivative _).trans (Nat.succ_le_succ _)))
-  suffices (Polynomial.rootSet (C (20 : ℚ) * X ^ 3) ℝ).Subsingleton by
-    norm_num [Fintype.card_le_one_iff_subsingleton, ← mul_assoc] at *
-    exact this
-  rw [rootSet_C_mul_X_pow] <;>
-  norm_num
-
-theorem real_roots_Phi_ge_aux (hab : b < a) :
-    ∃ x y : ℝ, x ≠ y ∧ aeval x (Φ ℚ a b) = 0 ∧ aeval y (Φ ℚ a b) = 0 := by
-  let f : ℝ → ℝ := fun x : ℝ => aeval x (Φ ℚ a b)
-  have hf : f = fun x : ℝ => x ^ 5 - a * x + b := by simp [f, Φ]
-  have hc : ∀ s : Set ℝ, ContinuousOn f s := fun s => (Φ ℚ a b).continuousOn_aeval
-  have ha : (1 : ℝ) ≤ a := Nat.one_le_cast.mpr (Nat.one_le_of_lt hab)
-  have hle : (0 : ℝ) ≤ 1 := zero_le_one
-  have hf0 : 0 ≤ f 0 := by simp [hf]
-  by_cases hb : (1 : ℝ) - a + b < 0
-  · have hf1 : f 1 < 0 := by simp [hf, hb]
-    have hfa : 0 ≤ f a := by
-      simp_rw [hf, ← sq]
-      refine add_nonneg (sub_nonneg.mpr (pow_right_mono₀ ha ?_)) ?_ <;> norm_num
-    obtain ⟨x, ⟨-, hx1⟩, hx2⟩ := intermediate_value_Ico' hle (hc _) (Set.mem_Ioc.mpr ⟨hf1, hf0⟩)
-    obtain ⟨y, ⟨hy1, -⟩, hy2⟩ := intermediate_value_Ioc ha (hc _) (Set.mem_Ioc.mpr ⟨hf1, hfa⟩)
-    exact ⟨x, y, (hx1.trans hy1).ne, hx2, hy2⟩
-  · replace hb : (b : ℝ) = a - 1 := by linarith [show (b : ℝ) + 1 ≤ a from mod_cast hab]
-    have hf1 : f 1 = 0 := by simp [hf, hb]
-    have hfa :=
-      calc
-        f (-a) = (a : ℝ) ^ 2 - (a : ℝ) ^ 5 + b := by
-          norm_num [hf, ← sq, sub_eq_add_neg, add_comm, Odd.neg_pow (by decide : Odd 5)]
-        _ ≤ (a : ℝ) ^ 2 - (a : ℝ) ^ 3 + (a - 1) := by gcongr <;> linarith
-        _ = -((a : ℝ) - 1) ^ 2 * (a + 1) := by ring
-        _ ≤ 0 := by nlinarith
-    have ha' := neg_nonpos.mpr (hle.trans ha)
-    obtain ⟨x, ⟨-, hx1⟩, hx2⟩ := intermediate_value_Icc ha' (hc _) (Set.mem_Icc.mpr ⟨hfa, hf0⟩)
-    exact ⟨x, 1, (hx1.trans_lt zero_lt_one).ne, hx2, hf1⟩
-
-theorem real_roots_Phi_ge (hab : b < a) : 2 ≤ Fintype.card ((Φ ℚ a b).rootSet ℝ) := by
-  have q_ne_zero : Φ ℚ a b ≠ 0 := (monic_Phi a b).ne_zero
-  obtain ⟨x, y, hxy, hx, hy⟩ := real_roots_Phi_ge_aux a b hab
-  have key : ↑({x, y} : Finset ℝ) ⊆ (Φ ℚ a b).rootSet ℝ := by
-    simp [Set.insert_subset, mem_rootSet_of_ne q_ne_zero, hx, hy]
-  convert Fintype.card_le_of_embedding (Set.embeddingOfSubset _ _ key)
-  simp only [Finset.coe_sort_coe, Fintype.card_coe, Finset.card_singleton,
-    Finset.card_insert_of_notMem (mt Finset.mem_singleton.mp hxy)]
->>>>>>> 8b8fe2fa
 
 theorem degree_quintic : quintic.degree = 5 := by
   rw [quintic]; compute_degree <;> norm_num; rfl
